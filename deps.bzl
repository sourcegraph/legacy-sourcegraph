"Bazel go dependencies"

load("@bazel_gazelle//:deps.bzl", "go_repository")

def go_dependencies():
    """The go dependencies in this macro are auto-updated by gazelle

    To update run,

        bazel run //:gazelle-update-repos
    """
    go_repository(
        name = "cc_mvdan_gofumpt",
        build_file_proto_mode = "disable_global",
        importpath = "mvdan.cc/gofumpt",
        sum = "h1:JVf4NN1mIpHogBj7ABpgOyZc65/UUOkKQFkoURsz4MM=",
        version = "v0.4.0",
    )

    go_repository(
        name = "cc_mvdan_xurls_v2",
        build_file_proto_mode = "disable_global",
        importpath = "mvdan.cc/xurls/v2",
        sum = "h1:tzxjVAj+wSBmDcF6zBB7/myTy3gX9xvi8Tyr28AuQgc=",
        version = "v2.4.0",
    )

    go_repository(
        name = "co_honnef_go_tools",
        build_file_proto_mode = "disable_global",
        importpath = "honnef.co/go/tools",
        sum = "h1:UoveltGrhghAA7ePc+e+QYDHXrBps2PqFZiHkGR/xK8=",
        version = "v0.0.1-2020.1.4",
    )
    go_repository(
        name = "com_gitea_go_chi_binding",
        build_file_proto_mode = "disable_global",
        importpath = "gitea.com/go-chi/binding",
        sum = "h1:MMSPgnVULVwV9kEBgvyEUhC9v/uviZ55hPJEMjpbNR4=",
        version = "v0.0.0-20221013104517-b29891619681",
    )
    go_repository(
        name = "com_gitea_go_chi_cache",
        build_file_proto_mode = "disable_global",
        importpath = "gitea.com/go-chi/cache",
        sum = "h1:E0npuTfDW6CT1yD8NMDVc1SK6IeRjfmRL2zlEsCEd7w=",
        version = "v0.2.0",
    )
    go_repository(
        name = "com_gitea_go_chi_captcha",
        build_file_proto_mode = "disable_global",
        importpath = "gitea.com/go-chi/captcha",
        sum = "h1:J/1i8u40TbcLP/w2w2KCkgW2PelIqYkD5UOwu8IOvVU=",
        version = "v0.0.0-20211013065431-70641c1a35d5",
    )
    go_repository(
        name = "com_gitea_go_chi_session",
        build_file_proto_mode = "disable_global",
        importpath = "gitea.com/go-chi/session",
        sum = "h1:tJQRXgZigkLeeW9LPlps9G9aMoE6LAmqigLA+wxmd1Q=",
        version = "v0.0.0-20211218221615-e3605d8b28b8",
    )
    go_repository(
        name = "com_gitea_lunny_dingtalk_webhook",
        build_file_proto_mode = "disable_global",
        importpath = "gitea.com/lunny/dingtalk_webhook",
        sum = "h1:+wWBi6Qfruqu7xJgjOIrKVQGiLUZdpKYCZewJ4clqhw=",
        version = "v0.0.0-20171025031554-e3534c89ef96",
    )
    go_repository(
        name = "com_gitea_lunny_levelqueue",
        build_file_proto_mode = "disable_global",
        importpath = "gitea.com/lunny/levelqueue",
        sum = "h1:Zc3RQWC2xOVglLciQH/ZIC5IqSk3Jn96LflGQLv18Rg=",
        version = "v0.4.2-0.20220729054728-f020868cc2f7",
    )
    go_repository(
        name = "com_github_42wim_sshsig",
        build_file_proto_mode = "disable_global",
        importpath = "github.com/42wim/sshsig",
        sum = "h1:r3qt8PCHnfjOv9PN3H+XXKmDA1dfFMIN1AislhlA/ps=",
        version = "v0.0.0-20211121163825-841cf5bbc121",
    )
    go_repository(
        name = "com_github_99designs_gqlgen",
        build_file_proto_mode = "disable_global",
        importpath = "github.com/99designs/gqlgen",
        sum = "h1:yczvlwMsfcVu/JtejqfrLwXuSP0yZFhmcss3caEvHw8=",
        version = "v0.17.2",
    )

    go_repository(
        name = "com_github_acomagu_bufpipe",
        build_file_proto_mode = "disable_global",
        importpath = "github.com/acomagu/bufpipe",
        sum = "h1:fxAGrHZTgQ9w5QqVItgzwj235/uYZYgbXitB+dLupOk=",
        version = "v1.0.3",
    )
    go_repository(
        name = "com_github_adalogics_go_fuzz_headers",
        build_file_proto_mode = "disable_global",
        importpath = "github.com/AdaLogics/go-fuzz-headers",
        sum = "h1:V8krnnfGj4pV65YLUm3C0/8bl7V5Nry2Pwvy3ru/wLc=",
        version = "v0.0.0-20210715213245-6c3934b029d8",
    )

    go_repository(
        name = "com_github_agext_levenshtein",
        build_file_proto_mode = "disable_global",
        importpath = "github.com/agext/levenshtein",
        sum = "h1:YB2fHEn0UJagG8T1rrWknE3ZQzWM06O8AMAatNn7lmo=",
        version = "v1.2.3",
    )
    go_repository(
        name = "com_github_agnivade_levenshtein",
        build_file_proto_mode = "disable_global",
        importpath = "github.com/agnivade/levenshtein",
        sum = "h1:QY8M92nrzkmr798gCo3kmMyqXFzdQVpxLlGPRBij0P8=",
        version = "v1.1.1",
    )

    go_repository(
        name = "com_github_ajg_form",
        build_file_proto_mode = "disable_global",
        importpath = "github.com/ajg/form",
        sum = "h1:t9c7v8JUKu/XxOGBU0yjNpaMloxGEJhUkqFRq0ibGeU=",
        version = "v1.5.1",
    )
    go_repository(
        name = "com_github_ajstarks_svgo",
        build_file_proto_mode = "disable_global",
        importpath = "github.com/ajstarks/svgo",
        sum = "h1:slYM766cy2nI3BwyRiyQj/Ud48djTMtMebDqepE95rw=",
        version = "v0.0.0-20211024235047-1546f124cd8b",
    )

    go_repository(
        name = "com_github_alecthomas_assert_v2",
        build_file_proto_mode = "disable_global",
        importpath = "github.com/alecthomas/assert/v2",
        sum = "h1:f6L/b7KE2bfA+9O4FL3CM/xJccDEwPVYd5fALBiuwvw=",
        version = "v2.2.0",
    )

    go_repository(
        name = "com_github_alecthomas_chroma",
        build_file_proto_mode = "disable_global",
        importpath = "github.com/alecthomas/chroma",
        sum = "h1:7XDcGkCQopCNKjZHfYrNLraA+M7e0fMiJ/Mfikbfjek=",
        version = "v0.10.0",
    )
    go_repository(
        name = "com_github_alecthomas_chroma_v2",
        build_file_proto_mode = "disable_global",
        importpath = "github.com/alecthomas/chroma/v2",
        sum = "h1:Loe2ZjT5x3q1bcWwemqyqEi8p11/IV/ncFCeLYDpWC4=",
        version = "v2.4.0",
    )

    go_repository(
        name = "com_github_alecthomas_kingpin",
        build_file_proto_mode = "disable_global",
        importpath = "github.com/alecthomas/kingpin",
        sum = "h1:5svnBTFgJjZvGKyYBtMB0+m5wvrbUHiqye8wRJMlnYI=",
        version = "v2.2.6+incompatible",
    )
    go_repository(
        name = "com_github_alecthomas_repr",
        build_file_proto_mode = "disable_global",
        importpath = "github.com/alecthomas/repr",
        sum = "h1:ENn2e1+J3k09gyj2shc0dHr/yjaWSHRlrJ4DPMevDqE=",
        version = "v0.1.0",
    )

    go_repository(
        name = "com_github_alecthomas_template",
        build_file_proto_mode = "disable_global",
        importpath = "github.com/alecthomas/template",
        sum = "h1:JYp7IbQjafoB+tBA3gMyHYHrpOtNuDiK/uB5uXxq5wM=",
        version = "v0.0.0-20190718012654-fb15b899a751",
    )
    go_repository(
        name = "com_github_alecthomas_units",
        build_file_proto_mode = "disable_global",
        importpath = "github.com/alecthomas/units",
        sum = "h1:s6gZFSlWYmbqAuRjVTiNNhvNRfY2Wxp9nhfyel4rklc=",
        version = "v0.0.0-20211218093645-b94a6e3cc137",
    )
    go_repository(
        name = "com_github_alexflint_go_arg",
        build_file_proto_mode = "disable_global",
        importpath = "github.com/alexflint/go-arg",
        sum = "h1:lDWZAXxpAnZUq4qwb86p/3rIJJ2Li81EoMbTMujhVa0=",
        version = "v1.4.2",
    )

    go_repository(
        name = "com_github_alexflint_go_filemutex",
        build_file_proto_mode = "disable_global",
        importpath = "github.com/alexflint/go-filemutex",
        sum = "h1:IAWuUuRYL2hETx5b8vCgwnD+xSdlsTQY6s2JjBsqLdg=",
        version = "v1.1.0",
    )
    go_repository(
        name = "com_github_alexflint_go_scalar",
        build_file_proto_mode = "disable_global",
        importpath = "github.com/alexflint/go-scalar",
        sum = "h1:NGupf1XV/Xb04wXskDFzS0KWOLH632W/EO4fAFi+A70=",
        version = "v1.0.0",
    )

    go_repository(
        name = "com_github_amit7itz_goset",
        build_file_proto_mode = "disable_global",
        importpath = "github.com/amit7itz/goset",
        sum = "h1:LTn5swPM1a0vFr3yluIQHjvNTfbp7z87baV9x2ugS+4=",
        version = "v1.0.1",
    )

    go_repository(
        name = "com_github_andreasbriese_bbloom",
        build_file_proto_mode = "disable_global",
        importpath = "github.com/AndreasBriese/bbloom",
        sum = "h1:HD8gA2tkByhMAwYaFAX9w2l7vxvBQ5NMoxDrkhqhtn4=",
        version = "v0.0.0-20190306092124-e2d15f34fcf9",
    )
    go_repository(
        name = "com_github_andres_erbsen_clock",
        build_file_proto_mode = "disable_global",
        importpath = "github.com/andres-erbsen/clock",
        sum = "h1:MzBOUgng9orim59UnfUTLRjMpd09C5uEVQ6RPGeCaVI=",
        version = "v0.0.0-20160526145045-9e14626cd129",
    )
    go_repository(
        name = "com_github_andreyvit_diff",
        build_file_proto_mode = "disable_global",
        importpath = "github.com/andreyvit/diff",
        sum = "h1:bvNMNQO63//z+xNgfBlViaCIJKLlCJ6/fmUseuG0wVQ=",
        version = "v0.0.0-20170406064948-c7f18ee00883",
    )
    go_repository(
        name = "com_github_andybalholm_brotli",
        build_file_proto_mode = "disable_global",
        importpath = "github.com/andybalholm/brotli",
        sum = "h1:V7DdXeJtZscaqfNuAdSRuRFzuiKlHSC/Zh3zl9qY3JY=",
        version = "v1.0.4",
    )
    go_repository(
        name = "com_github_andybalholm_cascadia",
        build_file_proto_mode = "disable_global",
        importpath = "github.com/andybalholm/cascadia",
        sum = "h1:nhxRkql1kdYCc8Snf7D5/D3spOX+dBgjA6u8x004T2c=",
        version = "v1.3.1",
    )
    go_repository(
        name = "com_github_andygrunwald_go_gerrit",
        build_file_proto_mode = "disable_global",
        importpath = "github.com/andygrunwald/go-gerrit",
        sum = "h1:ohDU8MHAAE/FMlqs+KVlzLpVx3/gJ86rNO+8TZ9nea8=",
        version = "v0.0.0-20230211083816-04e01d7217b2",
    )
    go_repository(
        name = "com_github_anmitsu_go_shlex",
        build_file_proto_mode = "disable_global",
        importpath = "github.com/anmitsu/go-shlex",
        sum = "h1:9AeTilPcZAjCFIImctFaOjnTIavg87rW78vTPkQqLI8=",
        version = "v0.0.0-20200514113438-38f4b401e2be",
    )

    go_repository(
        name = "com_github_antihax_optional",
        build_file_proto_mode = "disable_global",
        importpath = "github.com/antihax/optional",
        sum = "h1:xK2lYat7ZLaVVcIuj82J8kIro4V6kDe0AUDFboUCwcg=",
        version = "v1.0.0",
    )
    go_repository(
        name = "com_github_antonmedv_expr",
        build_file_proto_mode = "disable_global",
        importpath = "github.com/antonmedv/expr",
        sum = "h1:uzMxTbpHpOqV20RrNvBKHGojNwdRpcrgoFtgF4J8xtg=",
        version = "v1.10.5",
    )

    go_repository(
        name = "com_github_aokoli_goutils",
        build_file_proto_mode = "disable_global",
        importpath = "github.com/aokoli/goutils",
        sum = "h1:7fpzNGoJ3VA8qcrm++XEE1QUe0mIwNeLa02Nwq7RDkg=",
        version = "v1.0.1",
    )
    go_repository(
        name = "com_github_arbovm_levenshtein",
        build_file_proto_mode = "disable_global",
        importpath = "github.com/arbovm/levenshtein",
        sum = "h1:jfIu9sQUG6Ig+0+Ap1h4unLjW6YQJpKZVmUzxsD4E/Q=",
        version = "v0.0.0-20160628152529-48b4e1c0c4d0",
    )

    go_repository(
        name = "com_github_armon_circbuf",
        build_file_proto_mode = "disable_global",
        importpath = "github.com/armon/circbuf",
        sum = "h1:7Ip0wMmLHLRJdrloDxZfhMm0xrLXZS8+COSu2bXmEQs=",
        version = "v0.0.0-20190214190532-5111143e8da2",
    )

    go_repository(
        name = "com_github_armon_consul_api",
        build_file_proto_mode = "disable_global",
        importpath = "github.com/armon/consul-api",
        sum = "h1:G1bPvciwNyF7IUmKXNt9Ak3m6u9DE1rF+RmtIkBpVdA=",
        version = "v0.0.0-20180202201655-eb2c6b5be1b6",
    )
    go_repository(
        name = "com_github_armon_go_metrics",
        build_file_proto_mode = "disable_global",
        importpath = "github.com/armon/go-metrics",
        sum = "h1:FR+drcQStOe+32sYyJYyZ7FIdgoGGBnwLl+flodp8Uo=",
        version = "v0.3.10",
    )
    go_repository(
        name = "com_github_armon_go_radix",
        build_file_proto_mode = "disable_global",
        importpath = "github.com/armon/go-radix",
        sum = "h1:F4z6KzEeeQIMeLFa97iZU6vupzoecKdU5TX24SNppXI=",
        version = "v1.0.0",
    )
    go_repository(
        name = "com_github_armon_go_socks5",
        build_file_proto_mode = "disable_global",
        importpath = "github.com/armon/go-socks5",
        sum = "h1:0CwZNZbxp69SHPdPJAN/hZIm0C4OItdklCFmMRWYpio=",
        version = "v0.0.0-20160902184237-e75332964ef5",
    )

    go_repository(
        name = "com_github_asaskevich_govalidator",
        build_file_proto_mode = "disable_global",
        importpath = "github.com/asaskevich/govalidator",
        sum = "h1:Byv0BzEl3/e6D5CLfI0j/7hiIEtvGVFPCZ7Ei2oq8iQ=",
        version = "v0.0.0-20210307081110-f21760c49a8d",
    )
    go_repository(
        name = "com_github_aws_aws_sdk_go",
        build_file_proto_mode = "disable_global",
        importpath = "github.com/aws/aws-sdk-go",
        sum = "h1:X34pX5t0LIZXjBY11yf9JKMP3c1aZgirh+5PjtaZyJ4=",
        version = "v1.44.128",
    )
    go_repository(
        name = "com_github_aws_aws_sdk_go_v2",
        build_file_proto_mode = "disable_global",
        importpath = "github.com/aws/aws-sdk-go-v2",
        sum = "h1:wyC6p9Yfq6V2y98wfDsj6OnNQa4w2BLGCLIxzNhwOGY=",
        version = "v1.17.4",
    )
    go_repository(
        name = "com_github_aws_aws_sdk_go_v2_aws_protocol_eventstream",
        build_file_proto_mode = "disable_global",
        importpath = "github.com/aws/aws-sdk-go-v2/aws/protocol/eventstream",
        sum = "h1:SdK4Ppk5IzLs64ZMvr6MrSficMtjY2oS0WOORXTlxwU=",
        version = "v1.4.1",
    )
    go_repository(
        name = "com_github_aws_aws_sdk_go_v2_config",
        build_file_proto_mode = "disable_global",
        importpath = "github.com/aws/aws-sdk-go-v2/config",
        sum = "h1:fKs/I4wccmfrNRO9rdrbMO1NgLxct6H9rNMiPdBxHWw=",
        version = "v1.18.12",
    )
    go_repository(
        name = "com_github_aws_aws_sdk_go_v2_credentials",
        build_file_proto_mode = "disable_global",
        importpath = "github.com/aws/aws-sdk-go-v2/credentials",
        sum = "h1:Cb+HhuEnV19zHRaYYVglwvdHGMJWbdsyP4oHhw04xws=",
        version = "v1.13.12",
    )
    go_repository(
        name = "com_github_aws_aws_sdk_go_v2_feature_ec2_imds",
        build_file_proto_mode = "disable_global",
        importpath = "github.com/aws/aws-sdk-go-v2/feature/ec2/imds",
        sum = "h1:3aMfcTmoXtTZnaT86QlVaYh+BRMbvrrmZwIQ5jWqCZQ=",
        version = "v1.12.22",
    )
    go_repository(
        name = "com_github_aws_aws_sdk_go_v2_feature_s3_manager",
        build_file_proto_mode = "disable_global",
        importpath = "github.com/aws/aws-sdk-go-v2/feature/s3/manager",
        sum = "h1:JL7cY85hyjlgfA29MMyAlItX+JYIH9XsxgMBS7jtlqA=",
        version = "v1.11.10",
    )
    go_repository(
        name = "com_github_aws_aws_sdk_go_v2_internal_configsources",
        build_file_proto_mode = "disable_global",
        importpath = "github.com/aws/aws-sdk-go-v2/internal/configsources",
        sum = "h1:r+XwaCLpIvCKjBIYy/HVZujQS9tsz5ohHG3ZIe0wKoE=",
        version = "v1.1.28",
    )
    go_repository(
        name = "com_github_aws_aws_sdk_go_v2_internal_endpoints_v2",
        build_file_proto_mode = "disable_global",
        importpath = "github.com/aws/aws-sdk-go-v2/internal/endpoints/v2",
        sum = "h1:7AwGYXDdqRQYsluvKFmWoqpcOQJ4bH634SkYf3FNj/A=",
        version = "v2.4.22",
    )
    go_repository(
        name = "com_github_aws_aws_sdk_go_v2_internal_ini",
        build_file_proto_mode = "disable_global",
        importpath = "github.com/aws/aws-sdk-go-v2/internal/ini",
        sum = "h1:J4xhFd6zHhdF9jPP0FQJ6WknzBboGMBNjKOv4iTuw4A=",
        version = "v1.3.29",
    )
    go_repository(
        name = "com_github_aws_aws_sdk_go_v2_internal_v4a",
        build_file_proto_mode = "disable_global",
        importpath = "github.com/aws/aws-sdk-go-v2/internal/v4a",
        sum = "h1:C21IDZCm9Yu5xqjb3fKmxDoYvJXtw1DNlOmLZEIlY1M=",
        version = "v1.0.1",
    )

    go_repository(
        name = "com_github_aws_aws_sdk_go_v2_service_appconfig",
        build_file_proto_mode = "disable_global",
        importpath = "github.com/aws/aws-sdk-go-v2/service/appconfig",
        sum = "h1:5fez51yE//mtmaEkh9JTAcLl4xg60Ha86pE+FIqinGc=",
        version = "v1.4.2",
    )
    go_repository(
        name = "com_github_aws_aws_sdk_go_v2_service_cloudwatch",
        build_file_proto_mode = "disable_global",
        importpath = "github.com/aws/aws-sdk-go-v2/service/cloudwatch",
        sum = "h1:5WstmcviZ9X/h5nORkGT4akyLmWjrLxE9s8oKkFhkD4=",
        version = "v1.15.0",
    )
    go_repository(
        name = "com_github_aws_aws_sdk_go_v2_service_codecommit",
        build_file_proto_mode = "disable_global",
        importpath = "github.com/aws/aws-sdk-go-v2/service/codecommit",
        sum = "h1:iEqboXubLCABYFoClUyX/Bv8DfhmV39hPKdRbs21/kI=",
        version = "v1.11.0",
    )

    go_repository(
        name = "com_github_aws_aws_sdk_go_v2_service_internal_accept_encoding",
        build_file_proto_mode = "disable_global",
        importpath = "github.com/aws/aws-sdk-go-v2/service/internal/accept-encoding",
        sum = "h1:T4pFel53bkHjL2mMo+4DKE6r6AuoZnM0fg7k1/ratr4=",
        version = "v1.9.1",
    )
    go_repository(
        name = "com_github_aws_aws_sdk_go_v2_service_internal_checksum",
        build_file_proto_mode = "disable_global",
        importpath = "github.com/aws/aws-sdk-go-v2/service/internal/checksum",
        sum = "h1:9LSZqt4v1JiehyZTrQnRFf2mY/awmyYNNY/b7zqtduU=",
        version = "v1.1.5",
    )

    go_repository(
        name = "com_github_aws_aws_sdk_go_v2_service_internal_presigned_url",
        build_file_proto_mode = "disable_global",
        importpath = "github.com/aws/aws-sdk-go-v2/service/internal/presigned-url",
        sum = "h1:LjFQf8hFuMO22HkV5VWGLBvmCLBCLPivUAmpdpnp4Vs=",
        version = "v1.9.22",
    )
    go_repository(
        name = "com_github_aws_aws_sdk_go_v2_service_internal_s3shared",
        build_file_proto_mode = "disable_global",
        importpath = "github.com/aws/aws-sdk-go-v2/service/internal/s3shared",
        sum = "h1:RE/DlZLYrz1OOmq8F28IXHLksuuvlpzUbvJ+SESCZBI=",
        version = "v1.13.4",
    )
    go_repository(
        name = "com_github_aws_aws_sdk_go_v2_service_kms",
        build_file_proto_mode = "disable_global",
        importpath = "github.com/aws/aws-sdk-go-v2/service/kms",
        sum = "h1:A8FMqkP+OlnSiVY+2QakwqW0fAGnE18TqPig/T7aJU0=",
        version = "v1.14.0",
    )
    go_repository(
        name = "com_github_aws_aws_sdk_go_v2_service_s3",
        build_file_proto_mode = "disable_global",
        importpath = "github.com/aws/aws-sdk-go-v2/service/s3",
        sum = "h1:LCQKnopq2t4oQS3VKivlYTzAHCTJZZoQICM9fny7KHY=",
        version = "v1.26.9",
    )
    go_repository(
        name = "com_github_aws_aws_sdk_go_v2_service_sso",
        build_file_proto_mode = "disable_global",
        importpath = "github.com/aws/aws-sdk-go-v2/service/sso",
        sum = "h1:lQKN/LNa3qqu2cDOQZybP7oL4nMGGiFqob0jZJaR8/4=",
        version = "v1.12.1",
    )
    go_repository(
        name = "com_github_aws_aws_sdk_go_v2_service_sts",
        build_file_proto_mode = "disable_global",
        importpath = "github.com/aws/aws-sdk-go-v2/service/sts",
        sum = "h1:s49mSnsBZEXjfGBkRfmK+nPqzT7Lt3+t2SmAKNyHblw=",
        version = "v1.18.3",
    )
    go_repository(
        name = "com_github_aws_smithy_go",
        build_file_proto_mode = "disable_global",
        importpath = "github.com/aws/smithy-go",
        sum = "h1:hgz0X/DX0dGqTYpGALqXJoRKRj5oQ7150i5FdTePzO8=",
        version = "v1.13.5",
    )
    go_repository(
        name = "com_github_aybabtme_iocontrol",
        build_file_proto_mode = "disable_global",
        importpath = "github.com/aybabtme/iocontrol",
        sum = "h1:0NmehRCgyk5rljDQLKUO+cRJCnduDyn11+zGZIc9Z48=",
        version = "v0.0.0-20150809002002-ad15bcfc95a0",
    )

    go_repository(
        name = "com_github_aymerick_douceur",
        build_file_proto_mode = "disable_global",
        importpath = "github.com/aymerick/douceur",
        sum = "h1:Mv+mAeH1Q+n9Fr+oyamOlAkUNPWPlA8PPGR0QAaYuPk=",
        version = "v0.2.0",
    )
    go_repository(
        name = "com_github_aymerick_raymond",
        build_file_proto_mode = "disable_global",
        importpath = "github.com/aymerick/raymond",
        sum = "h1:Ppm0npCCsmuR9oQaBtRuZcmILVE74aXE+AmrJj8L2ns=",
        version = "v2.0.3-0.20180322193309-b565731e1464+incompatible",
    )

    go_repository(
        name = "com_github_azure_azure_sdk_for_go",
        build_file_proto_mode = "disable_global",
        importpath = "github.com/Azure/azure-sdk-for-go",
        sum = "h1:HzKLt3kIwMm4KeJYTdx9EbjRYTySD/t8i1Ee/W5EGXw=",
        version = "v65.0.0+incompatible",
    )
    go_repository(
        name = "com_github_azure_azure_sdk_for_go_sdk_azcore",
        build_file_proto_mode = "disable_global",
        importpath = "github.com/Azure/azure-sdk-for-go/sdk/azcore",
        sum = "h1:rTnT/Jrcm+figWlYz4Ixzt0SJVR2cMC8lvZcimipiEY=",
        version = "v1.4.0",
    )
    go_repository(
        name = "com_github_azure_azure_sdk_for_go_sdk_azidentity",
        build_file_proto_mode = "disable_global",
        importpath = "github.com/Azure/azure-sdk-for-go/sdk/azidentity",
        sum = "h1:QkAcEIAKbNL4KoFr4SathZPhDhF4mVwpBMFlYjyAqy8=",
        version = "v1.1.0",
    )
    go_repository(
        name = "com_github_azure_azure_sdk_for_go_sdk_internal",
        build_file_proto_mode = "disable_global",
        importpath = "github.com/Azure/azure-sdk-for-go/sdk/internal",
        sum = "h1:+5VZ72z0Qan5Bog5C+ZkgSqUbeVUd9wgtHOrIKuc5b8=",
        version = "v1.1.2",
    )
    go_repository(
        name = "com_github_azure_azure_sdk_for_go_sdk_storage_azblob",
        build_file_proto_mode = "disable_global",
        importpath = "github.com/Azure/azure-sdk-for-go/sdk/storage/azblob",
        sum = "h1:u/LLAOFgsMv7HmNL4Qufg58y+qElGOt5qv0z1mURkRY=",
        version = "v1.0.0",
    )

    go_repository(
        name = "com_github_azure_go_ansiterm",
        build_file_proto_mode = "disable_global",
        importpath = "github.com/Azure/go-ansiterm",
        sum = "h1:UQHMgLO+TxOElx5B5HZ4hJQsoJ/PvUvKRhJHDQXO8P8=",
        version = "v0.0.0-20210617225240-d185dfc1b5a1",
    )
    go_repository(
        name = "com_github_azure_go_autorest",
        build_file_proto_mode = "disable_global",
        importpath = "github.com/Azure/go-autorest",
        sum = "h1:V5VMDjClD3GiElqLWO7mz2MxNAK/vTfRHdAubSIPRgs=",
        version = "v14.2.0+incompatible",
    )
    go_repository(
        name = "com_github_azure_go_autorest_autorest",
        build_file_proto_mode = "disable_global",
        importpath = "github.com/Azure/go-autorest/autorest",
        sum = "h1:ndAExarwr5Y+GaHE6VCaY1kyS/HwwGGyuimVhWsHOEM=",
        version = "v0.11.28",
    )
    go_repository(
        name = "com_github_azure_go_autorest_autorest_adal",
        build_file_proto_mode = "disable_global",
        importpath = "github.com/Azure/go-autorest/autorest/adal",
        sum = "h1:jjQnVFXPfekaqb8vIsv2G1lxshoW+oGv4MDlhRtnYZk=",
        version = "v0.9.21",
    )

    go_repository(
        name = "com_github_azure_go_autorest_autorest_date",
        build_file_proto_mode = "disable_global",
        importpath = "github.com/Azure/go-autorest/autorest/date",
        sum = "h1:7gUk1U5M/CQbp9WoqinNzJar+8KY+LPI6wiWrP/myHw=",
        version = "v0.3.0",
    )
    go_repository(
        name = "com_github_azure_go_autorest_autorest_mocks",
        build_file_proto_mode = "disable_global",
        importpath = "github.com/Azure/go-autorest/autorest/mocks",
        sum = "h1:K0laFcLE6VLTOwNgSxaGbUcLPuGXlNkbVvq4cW4nIHk=",
        version = "v0.4.1",
    )

    go_repository(
        name = "com_github_azure_go_autorest_autorest_to",
        build_file_proto_mode = "disable_global",
        importpath = "github.com/Azure/go-autorest/autorest/to",
        sum = "h1:oXVqrxakqqV1UZdSazDOPOLvOIz+XA683u8EctwboHk=",
        version = "v0.4.0",
    )
    go_repository(
        name = "com_github_azure_go_autorest_autorest_validation",
        build_file_proto_mode = "disable_global",
        importpath = "github.com/Azure/go-autorest/autorest/validation",
        sum = "h1:AgyqjAd94fwNAoTjl/WQXg4VvFeRFpO+UhNyRXqF1ac=",
        version = "v0.3.1",
    )
    go_repository(
        name = "com_github_azure_go_autorest_logger",
        build_file_proto_mode = "disable_global",
        importpath = "github.com/Azure/go-autorest/logger",
        sum = "h1:IG7i4p/mDa2Ce4TRyAO8IHnVhAVF3RFU+ZtXWSmf4Tg=",
        version = "v0.2.1",
    )
    go_repository(
        name = "com_github_azure_go_autorest_tracing",
        build_file_proto_mode = "disable_global",
        importpath = "github.com/Azure/go-autorest/tracing",
        sum = "h1:TYi4+3m5t6K48TGI9AUdb+IzbnSxvnvUMfuitfgcfuo=",
        version = "v0.6.0",
    )
    go_repository(
        name = "com_github_azure_go_ntlmssp",
        build_file_proto_mode = "disable_global",
        importpath = "github.com/Azure/go-ntlmssp",
        sum = "h1:NeAW1fUYUEWhft7pkxDf6WoUvEZJ/uOKsvtpjLnn8MU=",
        version = "v0.0.0-20220621081337-cb9428e4ac1e",
    )
    go_repository(
        name = "com_github_azuread_microsoft_authentication_library_for_go",
        build_file_proto_mode = "disable_global",
        importpath = "github.com/AzureAD/microsoft-authentication-library-for-go",
        sum = "h1:XMEdVDFxgulDDl0lQmAZS6j8gRQ/0pJ+ZpXH2FHVtDc=",
        version = "v0.6.0",
    )

    go_repository(
        name = "com_github_bahlo_generic_list_go",
        build_file_proto_mode = "disable_global",
        importpath = "github.com/bahlo/generic-list-go",
        sum = "h1:5sz/EEAK+ls5wF+NeqDpk5+iNdMDXrh3z3nPnH1Wvgk=",
        version = "v0.2.0",
    )
    go_repository(
        name = "com_github_becheran_wildmatch_go",
        build_file_proto_mode = "disable_global",
        importpath = "github.com/becheran/wildmatch-go",
        sum = "h1:mE3dGGkTmpKtT4Z+88t8RStG40yN9T+kFEGj2PZFSzA=",
        version = "v1.0.0",
    )

    go_repository(
        name = "com_github_beevik_etree",
        build_file_proto_mode = "disable_global",
        importpath = "github.com/beevik/etree",
        sum = "h1:T0xke/WvNtMoCqgzPhkX2r4rjY3GDZFi+FjpRZY2Jbs=",
        version = "v1.1.0",
    )

    go_repository(
        name = "com_github_benbjohnson_clock",
        build_file_proto_mode = "disable_global",
        importpath = "github.com/benbjohnson/clock",
        sum = "h1:ip6w0uFQkncKQ979AypyG0ER7mqUSBdKLOgAle/AT8A=",
        version = "v1.3.0",
    )
    go_repository(
        name = "com_github_beorn7_perks",
        build_file_proto_mode = "disable_global",
        importpath = "github.com/beorn7/perks",
        sum = "h1:VlbKKnNfV8bJzeqoa4cOKqO6bYr3WgKZxO8Z16+hsOM=",
        version = "v1.0.1",
    )
    go_repository(
        name = "com_github_bgentry_speakeasy",
        build_file_proto_mode = "disable_global",
        importpath = "github.com/bgentry/speakeasy",
        sum = "h1:ByYyxL9InA1OWqxJqqp2A5pYHUrCiAL6K3J+LKSsQkY=",
        version = "v0.1.0",
    )
    go_repository(
        name = "com_github_bitly_go_simplejson",
        build_file_proto_mode = "disable_global",
        importpath = "github.com/bitly/go-simplejson",
        sum = "h1:6IH+V8/tVMab511d5bn4M7EwGXZf9Hj6i2xSwkNEM+Y=",
        version = "v0.5.0",
    )
    go_repository(
        name = "com_github_bits_and_blooms_bitset",
        build_file_proto_mode = "disable_global",
        importpath = "github.com/bits-and-blooms/bitset",
        sum = "h1:NpE8frKRLGHIcEzkR+gZhiioW1+WbYV6fKwD6ZIpQT8=",
        version = "v1.5.0",
    )
    go_repository(
        name = "com_github_bketelsen_crypt",
        build_file_proto_mode = "disable_global",
        importpath = "github.com/bketelsen/crypt",
        sum = "h1:w/jqZtC9YD4DS/Vp9GhWfWcCpuAL58oTnLoI8vE9YHU=",
        version = "v0.0.4",
    )
    go_repository(
        name = "com_github_blang_semver",
        build_file_proto_mode = "disable_global",
        importpath = "github.com/blang/semver",
        sum = "h1:cQNTCjp13qL8KC3Nbxr/y2Bqb63oX6wdnnjpJbkM4JQ=",
        version = "v3.5.1+incompatible",
    )

    go_repository(
        name = "com_github_blevesearch_bleve_index_api",
        build_file_proto_mode = "disable_global",
        importpath = "github.com/blevesearch/bleve_index_api",
        sum = "h1:mtlzsyJjMIlDngqqB1mq8kPryUMIuEVVbRbJHOWEexU=",
        version = "v1.0.4",
    )
    go_repository(
        name = "com_github_blevesearch_bleve_v2",
        build_file_proto_mode = "disable_global",
        importpath = "github.com/blevesearch/bleve/v2",
        sum = "h1:1wuR7eB8Fk9UaCaBUfnQt5V7zIpi4VDok9ExN7Rl+/8=",
        version = "v2.3.5",
    )
    go_repository(
        name = "com_github_blevesearch_geo",
        build_file_proto_mode = "disable_global",
        importpath = "github.com/blevesearch/geo",
        sum = "h1:0NybEduqE5fduFRYiUKF0uqybAIFKXYjkBdXKYn7oA4=",
        version = "v0.1.15",
    )
    go_repository(
        name = "com_github_blevesearch_go_porterstemmer",
        build_file_proto_mode = "disable_global",
        importpath = "github.com/blevesearch/go-porterstemmer",
        sum = "h1:GtmsqID0aZdCSNiY8SkuPJ12pD4jI+DdXTAn4YRcHCo=",
        version = "v1.0.3",
    )
    go_repository(
        name = "com_github_blevesearch_gtreap",
        build_file_proto_mode = "disable_global",
        importpath = "github.com/blevesearch/gtreap",
        sum = "h1:2JWigFrzDMR+42WGIN/V2p0cUvn4UP3C4Q5nmaZGW8Y=",
        version = "v0.1.1",
    )
    go_repository(
        name = "com_github_blevesearch_mmap_go",
        build_file_proto_mode = "disable_global",
        importpath = "github.com/blevesearch/mmap-go",
        sum = "h1:OVhDhT5B/M1HNPpYPBKIEJaD0F3Si+CrEKULGCDPWmc=",
        version = "v1.0.4",
    )
    go_repository(
        name = "com_github_blevesearch_scorch_segment_api_v2",
        build_file_proto_mode = "disable_global",
        importpath = "github.com/blevesearch/scorch_segment_api/v2",
        sum = "h1:2UzpR2dR5DvSZk8tVJkcQ7D5xhoK/UBelYw8ttBHrRQ=",
        version = "v2.1.3",
    )
    go_repository(
        name = "com_github_blevesearch_segment",
        build_file_proto_mode = "disable_global",
        importpath = "github.com/blevesearch/segment",
        sum = "h1:5lG7yBCx98or7gK2cHMKPukPZ/31Kag7nONpoBt22Ac=",
        version = "v0.9.0",
    )
    go_repository(
        name = "com_github_blevesearch_snowballstem",
        build_file_proto_mode = "disable_global",
        importpath = "github.com/blevesearch/snowballstem",
        sum = "h1:lMQ189YspGP6sXvZQ4WZ+MLawfV8wOmPoD/iWeNXm8s=",
        version = "v0.9.0",
    )
    go_repository(
        name = "com_github_blevesearch_upsidedown_store_api",
        build_file_proto_mode = "disable_global",
        importpath = "github.com/blevesearch/upsidedown_store_api",
        sum = "h1:1SYRwyoFLwG3sj0ed89RLtM15amfX2pXlYbFOnF8zNU=",
        version = "v1.0.1",
    )
    go_repository(
        name = "com_github_blevesearch_vellum",
        build_file_proto_mode = "disable_global",
        importpath = "github.com/blevesearch/vellum",
        sum = "h1:PL+NWVk3dDGPCV0hoDu9XLLJgqU4E5s/dOeEJByQ2uQ=",
        version = "v1.0.9",
    )
    go_repository(
        name = "com_github_blevesearch_zapx_v11",
        build_file_proto_mode = "disable_global",
        importpath = "github.com/blevesearch/zapx/v11",
        sum = "h1:50jET4HUJ6eCqGxdhUt+mjybMvEX2MWyqLGtCx3yUgc=",
        version = "v11.3.6",
    )
    go_repository(
        name = "com_github_blevesearch_zapx_v12",
        build_file_proto_mode = "disable_global",
        importpath = "github.com/blevesearch/zapx/v12",
        sum = "h1:G304NHBLgQeZ+IHK/XRCM0nhHqAts8MEvHI6LhoDNM4=",
        version = "v12.3.6",
    )
    go_repository(
        name = "com_github_blevesearch_zapx_v13",
        build_file_proto_mode = "disable_global",
        importpath = "github.com/blevesearch/zapx/v13",
        sum = "h1:vavltQHNdjQezhLZs5nIakf+w/uOa1oqZxB58Jy/3Ig=",
        version = "v13.3.6",
    )
    go_repository(
        name = "com_github_blevesearch_zapx_v14",
        build_file_proto_mode = "disable_global",
        importpath = "github.com/blevesearch/zapx/v14",
        sum = "h1:b9lub7TvcwUyJxK/cQtnN79abngKxsI7zMZnICU0WhE=",
        version = "v14.3.6",
    )
    go_repository(
        name = "com_github_blevesearch_zapx_v15",
        build_file_proto_mode = "disable_global",
        importpath = "github.com/blevesearch/zapx/v15",
        sum = "h1:VSswg/ysDxHgitcNkpUNtaTYS4j3uItpXWLAASphl6k=",
        version = "v15.3.6",
    )
    go_repository(
        name = "com_github_bmatcuk_doublestar",
        build_file_proto_mode = "disable_global",
        importpath = "github.com/bmatcuk/doublestar",
        sum = "h1:gPypJ5xD31uhX6Tf54sDPUOBXTqKH4c9aPY66CyQrS0=",
        version = "v1.3.4",
    )
    go_repository(
        name = "com_github_bmizerany_assert",
        build_file_proto_mode = "disable_global",
        importpath = "github.com/bmizerany/assert",
        sum = "h1:DDGfHa7BWjL4YnC6+E63dPcxHo2sUxDIu8g3QgEJdRY=",
        version = "v0.0.0-20160611221934-b7ed37b82869",
    )

    go_repository(
        name = "com_github_boj_redistore",
        build_file_proto_mode = "disable_global",
        importpath = "github.com/boj/redistore",
        sum = "h1:RmdPFa+slIr4SCBg4st/l/vZWVe9QJKMXGO60Bxbe04=",
        version = "v0.0.0-20180917114910-cd5dcc76aeff",
    )

    go_repository(
        name = "com_github_boombuler_barcode",
        build_file_proto_mode = "disable_global",
        importpath = "github.com/boombuler/barcode",
        sum = "h1:NDBbPmhS+EqABEs5Kg3n/5ZNjy73Pz7SIV+KCeqyXcs=",
        version = "v1.0.1",
    )

    go_repository(
        name = "com_github_bradfitz_gomemcache",
        build_file_proto_mode = "disable_global",
        importpath = "github.com/bradfitz/gomemcache",
        sum = "h1:L/QXpzIa3pOvUGt1D1lA5KjYhPBAN/3iWdP7xeFS9F0=",
        version = "v0.0.0-20190913173617-a41fca850d0b",
    )
    go_repository(
        name = "com_github_bradleyfalzon_ghinstallation_v2",
        build_file_proto_mode = "disable_global",
        importpath = "github.com/bradleyfalzon/ghinstallation/v2",
        sum = "h1:tXKVfhE7FcSkhkv0UwkLvPDeZ4kz6OXd0PKPlFqf81M=",
        version = "v2.0.4",
    )
    go_repository(
        name = "com_github_bradleyjkemp_cupaloy_v2",
        build_file_proto_mode = "disable_global",
        importpath = "github.com/bradleyjkemp/cupaloy/v2",
        sum = "h1:knToPYa2xtfg42U3I6punFEjaGFKWQRXJwj0JTv4mTs=",
        version = "v2.6.0",
    )

    go_repository(
        name = "com_github_bshuster_repo_logrus_logstash_hook",
        build_file_proto_mode = "disable_global",
        importpath = "github.com/bshuster-repo/logrus-logstash-hook",
        sum = "h1:e+C0SB5R1pu//O4MQ3f9cFuPGoOVeF2fE4Og9otCc70=",
        version = "v1.0.0",
    )

    go_repository(
        name = "com_github_bufbuild_buf",
        build_file_proto_mode = "disable_global",
        importpath = "github.com/bufbuild/buf",
        sum = "h1:GqE3a8CMmcFvWPzuY3Mahf9Kf3S9XgZ/ORpfYFzO+90=",
        version = "v1.4.0",
    )
    go_repository(
        name = "com_github_buger_jsonparser",
        build_file_proto_mode = "disable_global",
        importpath = "github.com/buger/jsonparser",
        sum = "h1:2PnMjfWD7wBILjqQbt530v576A/cAbQvEW9gGIpYMUs=",
        version = "v1.1.1",
    )
    go_repository(
        name = "com_github_bugsnag_bugsnag_go",
        build_file_proto_mode = "disable_global",
        importpath = "github.com/bugsnag/bugsnag-go",
        sum = "h1:rFt+Y/IK1aEZkEHchZRSq9OQbsSzIT/OrI8YFFmRIng=",
        version = "v0.0.0-20141110184014-b1d153021fcd",
    )
    go_repository(
        name = "com_github_bugsnag_osext",
        build_file_proto_mode = "disable_global",
        importpath = "github.com/bugsnag/osext",
        sum = "h1:otBG+dV+YK+Soembjv71DPz3uX/V/6MMlSyD9JBQ6kQ=",
        version = "v0.0.0-20130617224835-0dd3f918b21b",
    )
    go_repository(
        name = "com_github_bugsnag_panicwrap",
        build_file_proto_mode = "disable_global",
        importpath = "github.com/bugsnag/panicwrap",
        sum = "h1:nvj0OLI3YqYXer/kZD8Ri1aaunCxIEsOst1BVJswV0o=",
        version = "v0.0.0-20151223152923-e2c28503fcd0",
    )
    go_repository(
        name = "com_github_buildkite_go_buildkite_v3",
        build_file_proto_mode = "disable_global",
        importpath = "github.com/buildkite/go-buildkite/v3",
        sum = "h1:5kX1fFDj3Co7cP6cqZKuW1VoCJz3u4cOx6wfdCeM4ZA=",
        version = "v3.0.1",
    )
    go_repository(
        name = "com_github_buildkite_terminal_to_html_v3",
        build_file_proto_mode = "disable_global",
        importpath = "github.com/buildkite/terminal-to-html/v3",
        sum = "h1:chdLUSpiOj/A4v3dzxyOqixXI6aw7IDA6Dk77FXsvNU=",
        version = "v3.7.0",
    )

    go_repository(
        name = "com_github_burntsushi_toml",
        build_file_proto_mode = "disable_global",
        importpath = "github.com/BurntSushi/toml",
        sum = "h1:9F2/+DoOYIOksmaJFPw1tGFy1eDnIJXg+UHjuD8lTak=",
        version = "v1.2.1",
    )
    go_repository(
        name = "com_github_burntsushi_xgb",
        build_file_proto_mode = "disable_global",
        importpath = "github.com/BurntSushi/xgb",
        sum = "h1:1BDTz0u9nC3//pOCMdNH+CiXJVYJh5UQNCOBG7jbELc=",
        version = "v0.0.0-20160522181843-27f122750802",
    )
    go_repository(
        name = "com_github_bwesterb_go_ristretto",
        build_file_proto_mode = "disable_global",
        importpath = "github.com/bwesterb/go-ristretto",
        sum = "h1:S2C0mmSjCLS3H9+zfXoIoKzl+cOncvBvt6pE+zTm5Ms=",
        version = "v1.2.2",
    )
    go_repository(
        name = "com_github_c2h5oh_datasize",
        build_file_proto_mode = "disable_global",
        importpath = "github.com/c2h5oh/datasize",
        sum = "h1:6+ZFm0flnudZzdSE0JxlhR2hKnGPcNB35BjQf4RYQDY=",
        version = "v0.0.0-20220606134207-859f65c6625b",
    )

    go_repository(
        name = "com_github_caddyserver_certmagic",
        build_file_proto_mode = "disable_global",
        importpath = "github.com/caddyserver/certmagic",
        sum = "h1:o30seC1T/dBqBCNNGNHWwj2i5/I/FMjBbTAhjADP3nE=",
        version = "v0.17.2",
    )

    go_repository(
        name = "com_github_cenkalti_backoff",
        build_file_proto_mode = "disable_global",
        importpath = "github.com/cenkalti/backoff",
        sum = "h1:tNowT99t7UNflLxfYYSlKYsBpXdEet03Pg2g16Swow4=",
        version = "v2.2.1+incompatible",
    )

    go_repository(
        name = "com_github_cenkalti_backoff_v4",
        build_file_proto_mode = "disable_global",
        importpath = "github.com/cenkalti/backoff/v4",
        sum = "h1:HN5dHm3WBOgndBH6E8V0q2jIYIR3s9yglV8k/+MN3u4=",
        version = "v4.2.0",
    )
    go_repository(
        name = "com_github_census_instrumentation_opencensus_proto",
        build_file_proto_mode = "disable_global",
        importpath = "github.com/census-instrumentation/opencensus-proto",
        sum = "h1:iKLQ0xPNFxR/2hzXZMrBo8f1j86j5WHzznCCQxV/b8g=",
        version = "v0.4.1",
    )
    go_repository(
        name = "com_github_certifi_gocertifi",
        build_file_proto_mode = "disable_global",
        importpath = "github.com/certifi/gocertifi",
        sum = "h1:S2NE3iHSwP0XV47EEXL8mWmRdEfGscSJ+7EgePNgt0s=",
        version = "v0.0.0-20210507211836-431795d63e8d",
    )

    go_repository(
        name = "com_github_cespare_xxhash",
        build_file_proto_mode = "disable_global",
        importpath = "github.com/cespare/xxhash",
        sum = "h1:a6HrQnmkObjyL+Gs60czilIUGqrzKutQD6XZog3p+ko=",
        version = "v1.1.0",
    )
    go_repository(
        name = "com_github_cespare_xxhash_v2",
        build_file_proto_mode = "disable_global",
        importpath = "github.com/cespare/xxhash/v2",
        sum = "h1:DC2CZ1Ep5Y4k3ZQ899DldepgrayRUGE6BBZ/cd9Cj44=",
        version = "v2.2.0",
    )
    go_repository(
        name = "com_github_charmbracelet_glamour",
        build_file_proto_mode = "disable_global",
        importpath = "github.com/charmbracelet/glamour",
        sum = "h1:wu15ykPdB7X6chxugG/NNfDUbyyrCLV9XBalj5wdu3g=",
        version = "v0.5.0",
    )
    go_repository(
        name = "com_github_checkpoint_restore_go_criu_v4",
        build_file_proto_mode = "disable_global",
        importpath = "github.com/checkpoint-restore/go-criu/v4",
        sum = "h1:WW2B2uxx9KWF6bGlHqhm8Okiafwwx7Y2kcpn8lCpjgo=",
        version = "v4.1.0",
    )
    go_repository(
        name = "com_github_checkpoint_restore_go_criu_v5",
        build_file_proto_mode = "disable_global",
        importpath = "github.com/checkpoint-restore/go-criu/v5",
        sum = "h1:wpFFOoomK3389ue2lAb0Boag6XPht5QYpipxmSNL4d8=",
        version = "v5.3.0",
    )

    go_repository(
        name = "com_github_chi_middleware_proxy",
        build_file_proto_mode = "disable_global",
        importpath = "github.com/chi-middleware/proxy",
        sum = "h1:4HaXUp8o2+bhHr1OhVy+VjN0+L7/07JDcn6v7YrTjrQ=",
        version = "v1.1.1",
    )

    go_repository(
        name = "com_github_chromedp_cdproto",
        build_file_proto_mode = "disable_global",
        importpath = "github.com/chromedp/cdproto",
        sum = "h1:lg5k1KAxmknil6Z19LaaeiEs5Pje7hPzRfyWSSnWLP0=",
        version = "v0.0.0-20210706234513-2bc298e8be7f",
    )
    go_repository(
        name = "com_github_chromedp_chromedp",
        build_file_proto_mode = "disable_global",
        importpath = "github.com/chromedp/chromedp",
        sum = "h1:FvgJICfjvXtDX+miuMUY0NHuY8zQvjS/TcEQEG6Ldzs=",
        version = "v0.7.3",
    )
    go_repository(
        name = "com_github_chromedp_sysutil",
        build_file_proto_mode = "disable_global",
        importpath = "github.com/chromedp/sysutil",
        sum = "h1:+ZxhTpfpZlmchB58ih/LBHX52ky7w2VhQVKQMucy3Ic=",
        version = "v1.0.0",
    )
    go_repository(
        name = "com_github_chzyer_logex",
        build_file_proto_mode = "disable_global",
        importpath = "github.com/chzyer/logex",
        sum = "h1:Swpa1K6QvQznwJRcfTfQJmTE72DqScAa40E+fbHEXEE=",
        version = "v1.1.10",
    )
    go_repository(
        name = "com_github_chzyer_readline",
        build_file_proto_mode = "disable_global",
        importpath = "github.com/chzyer/readline",
        sum = "h1:lSwwFrbNviGePhkewF1az4oLmcwqCZijQ2/Wi3BGHAI=",
        version = "v1.5.0",
    )
    go_repository(
        name = "com_github_chzyer_test",
        build_file_proto_mode = "disable_global",
        importpath = "github.com/chzyer/test",
        sum = "h1:q763qf9huN11kDQavWsoZXJNW3xEE4JJyHa5Q25/sd8=",
        version = "v0.0.0-20180213035817-a1ea475d72b1",
    )
    go_repository(
        name = "com_github_cilium_ebpf",
        build_file_proto_mode = "disable_global",
        importpath = "github.com/cilium/ebpf",
        sum = "h1:1k/q3ATgxSXRdrmPfH8d7YK0GfqVsEKZAX9dQZvs56k=",
        version = "v0.7.0",
    )

    go_repository(
        name = "com_github_client9_misspell",
        build_file_proto_mode = "disable_global",
        importpath = "github.com/client9/misspell",
        sum = "h1:ta993UF76GwbvJcIo3Y68y/M3WxlpEHPWIGDkJYwzJI=",
        version = "v0.3.4",
    )
    go_repository(
        name = "com_github_cloudflare_cfssl",
        build_file_proto_mode = "disable_global",
        importpath = "github.com/cloudflare/cfssl",
        sum = "h1:aIOUjpeuDJOpWjVJFP2ByplF53OgqG8I1S40Ggdlk3g=",
        version = "v1.6.1",
    )
    go_repository(
        name = "com_github_cloudflare_circl",
        build_file_proto_mode = "disable_global",
        importpath = "github.com/cloudflare/circl",
        patches = [
            "//third_party/com_github_cloudflare_circl:math_fp25519_BUILD_bazel.patch",  # keep
            "//third_party/com_github_cloudflare_circl:math_fp448_BUILD_bazel.patch",  # keep
            "//third_party/com_github_cloudflare_circl:dh_x25519_BUILD_bazel.patch",  # keep
            "//third_party/com_github_cloudflare_circl:dh_x448_BUILD_bazel.patch",  # keep
        ],
        sum = "h1:VWp8dY3yH69fdM7lM6A1+NhhVoDu9vqK0jOgmkQHFWk=",
        version = "v1.3.2",
    )

    go_repository(
        name = "com_github_cloudykit_fastprinter",
        build_file_proto_mode = "disable_global",
        importpath = "github.com/CloudyKit/fastprinter",
        sum = "h1:sR+/8Yb4slttB4vD+b9btVEnWgL3Q00OBTzVT8B9C0c=",
        version = "v0.0.0-20200109182630-33d98a066a53",
    )

    go_repository(
        name = "com_github_cloudykit_jet_v3",
        build_file_proto_mode = "disable_global",
        importpath = "github.com/CloudyKit/jet/v3",
        sum = "h1:1PwO5w5VCtlUUl+KTOBsTGZlhjWkcybsGaAau52tOy8=",
        version = "v3.0.0",
    )
    go_repository(
        name = "com_github_cloudykit_jet_v6",
        build_file_proto_mode = "disable_global",
        importpath = "github.com/CloudyKit/jet/v6",
        sum = "h1:hvO96X345XagdH1fAoBjpBYG4a1ghhL/QzalkduPuXk=",
        version = "v6.1.0",
    )

    go_repository(
        name = "com_github_cncf_udpa_go",
        build_file_proto_mode = "disable_global",
        importpath = "github.com/cncf/udpa/go",
        sum = "h1:QQ3GSy+MqSHxm/d8nCtnAiZdYFd45cYZPs8vOOIYKfk=",
        version = "v0.0.0-20220112060539-c52dc94e7fbe",
    )
    go_repository(
        name = "com_github_cncf_xds_go",
        build_file_proto_mode = "disable_global",
        importpath = "github.com/cncf/xds/go",
        sum = "h1:ACGZRIr7HsgBKHsueQ1yM4WaVaXh21ynwqsF8M8tXhA=",
        version = "v0.0.0-20230105202645-06c439db220b",
    )
    go_repository(
        name = "com_github_cockroachdb_apd",
        build_file_proto_mode = "disable_global",
        importpath = "github.com/cockroachdb/apd",
        sum = "h1:3LFP3629v+1aKXU5Q37mxmRxX/pIu1nijXydLShEq5I=",
        version = "v1.1.0",
    )
    go_repository(
        name = "com_github_cockroachdb_apd_v2",
        build_file_proto_mode = "disable_global",
        importpath = "github.com/cockroachdb/apd/v2",
        sum = "h1:y1Rh3tEU89D+7Tgbw+lp52T6p/GJLpDmNvr10UWqLTE=",
        version = "v2.0.1",
    )

    go_repository(
        name = "com_github_cockroachdb_datadriven",
        build_file_proto_mode = "disable_global",
        importpath = "github.com/cockroachdb/datadriven",
        sum = "h1:H9MtNqVoVhvd9nCBwOyDjUEdZCREqbIdCJD93PBm/jA=",
        version = "v1.0.2",
    )
    go_repository(
        name = "com_github_cockroachdb_errors",
        build_file_proto_mode = "disable_global",
        importpath = "github.com/cockroachdb/errors",
        sum = "h1:yFVvsI0VxmRShfawbt/laCIDy/mtTqqnvoNgiy5bEV8=",
        version = "v1.9.1",
    )
    go_repository(
        name = "com_github_cockroachdb_logtags",
        build_file_proto_mode = "disable_global",
        importpath = "github.com/cockroachdb/logtags",
        sum = "h1:r6VH0faHjZeQy818SGhaone5OnYfxFR/+AzdY3sf5aE=",
        version = "v0.0.0-20230118201751-21c54148d20b",
    )
    go_repository(
        name = "com_github_cockroachdb_redact",
        build_file_proto_mode = "disable_global",
        importpath = "github.com/cockroachdb/redact",
        sum = "h1:AKZds10rFSIj7qADf0g46UixK8NNLwWTNdCIGS5wfSQ=",
        version = "v1.1.3",
    )

    go_repository(
        name = "com_github_codegangsta_inject",
        build_file_proto_mode = "disable_global",
        importpath = "github.com/codegangsta/inject",
        sum = "h1:sDMmm+q/3+BukdIpxwO365v/Rbspp2Nt5XntgQRXq8Q=",
        version = "v0.0.0-20150114235600-33e0aa1cb7c0",
    )
    go_repository(
        name = "com_github_containerd_aufs",
        build_file_proto_mode = "disable_global",
        importpath = "github.com/containerd/aufs",
        sum = "h1:2oeJiwX5HstO7shSrPZjrohJZLzK36wvpdmzDRkL/LY=",
        version = "v1.0.0",
    )
    go_repository(
        name = "com_github_containerd_btrfs",
        build_file_proto_mode = "disable_global",
        importpath = "github.com/containerd/btrfs",
        sum = "h1:osn1exbzdub9L5SouXO5swW4ea/xVdJZ3wokxN5GrnA=",
        version = "v1.0.0",
    )

    go_repository(
        name = "com_github_containerd_cgroups",
        build_file_proto_mode = "disable_global",
        importpath = "github.com/containerd/cgroups",
        sum = "h1:jN/mbWBEaz+T1pi5OFtnkQ+8qnmEbAr1Oo1FRm5B0dA=",
        version = "v1.0.4",
    )
    go_repository(
        name = "com_github_containerd_console",
        build_file_proto_mode = "disable_global",
        importpath = "github.com/containerd/console",
        sum = "h1:lIr7SlA5PxZyMV30bDW0MGbiOPXwc63yRuCP0ARubLw=",
        version = "v1.0.3",
    )
    go_repository(
        name = "com_github_containerd_containerd",
        build_file_proto_mode = "disable_global",
        importpath = "github.com/containerd/containerd",
        sum = "h1:F0qgQPrG0P2JPgwpxWxYavrVeXAG0ezUIB9Z/4FTUAU=",
        version = "v1.6.19",
    )
    go_repository(
        name = "com_github_containerd_continuity",
        build_file_proto_mode = "disable_global",
        importpath = "github.com/containerd/continuity",
        sum = "h1:nisirsYROK15TAMVukJOUyGJjz4BNQJBVsNvAXZJ/eg=",
        version = "v0.3.0",
    )
    go_repository(
        name = "com_github_containerd_fifo",
        build_file_proto_mode = "disable_global",
        importpath = "github.com/containerd/fifo",
        sum = "h1:6PirWBr9/L7GDamKr+XM0IeUFXu5mf3M/BPpH9gaLBU=",
        version = "v1.0.0",
    )
    go_repository(
        name = "com_github_containerd_fuse_overlayfs_snapshotter",
        build_file_proto_mode = "disable_global",
        importpath = "github.com/containerd/fuse-overlayfs-snapshotter",
        sum = "h1:Xy9Tkx0tk/SsMfLDFc69wzqSrxQHYEFELHBO/Z8XO3M=",
        version = "v1.0.2",
    )
    go_repository(
        name = "com_github_containerd_go_cni",
        build_file_proto_mode = "disable_global",
        importpath = "github.com/containerd/go-cni",
        sum = "h1:el5WPymG5nRRLQF1EfB97FWob4Tdc8INg8RZMaXWZlo=",
        version = "v1.1.6",
    )
    go_repository(
        name = "com_github_containerd_go_runc",
        build_file_proto_mode = "disable_global",
        importpath = "github.com/containerd/go-runc",
        sum = "h1:oU+lLv1ULm5taqgV/CJivypVODI4SUz1znWjv3nNYS0=",
        version = "v1.0.0",
    )
    go_repository(
        name = "com_github_containerd_imgcrypt",
        build_file_proto_mode = "disable_global",
        importpath = "github.com/containerd/imgcrypt",
        sum = "h1:iKTstFebwy3Ak5UF0RHSeuCTahC5OIrPJa6vjMAM81s=",
        version = "v1.1.4",
    )
    go_repository(
        name = "com_github_containerd_nri",
        build_file_proto_mode = "disable_global",
        importpath = "github.com/containerd/nri",
        sum = "h1:6QioHRlThlKh2RkRTR4kIT3PKAcrLo3gIWnjkM4dQmQ=",
        version = "v0.1.0",
    )

    go_repository(
        name = "com_github_containerd_nydus_snapshotter",
        build_file_proto_mode = "disable_global",
        importpath = "github.com/containerd/nydus-snapshotter",
        sum = "h1:b8WahTrPkt3XsabjG2o/leN4fw3HWZYr+qxo/Z8Mfzk=",
        version = "v0.3.1",
    )

    go_repository(
        name = "com_github_containerd_stargz_snapshotter",
        build_file_proto_mode = "disable_global",
        importpath = "github.com/containerd/stargz-snapshotter",
        sum = "h1:3zr1/IkW1aEo6cMYTQeZ4L2jSuCN+F4kgGfjnuowe4U=",
        version = "v0.13.0",
    )
    go_repository(
        name = "com_github_containerd_stargz_snapshotter_estargz",
        build_file_proto_mode = "disable_global",
        importpath = "github.com/containerd/stargz-snapshotter/estargz",
        sum = "h1:fD7AwuVV+B40p0d9qVkH/Au1qhp8hn/HWJHIYjpEcfw=",
        version = "v0.13.0",
    )
    go_repository(
        name = "com_github_containerd_ttrpc",
        build_file_proto_mode = "disable_global",
        importpath = "github.com/containerd/ttrpc",
        sum = "h1:GbtyLRxb0gOLR0TYQWt3O6B0NvT8tMdorEHqIQo/lWI=",
        version = "v1.1.0",
    )
    go_repository(
        name = "com_github_containerd_typeurl",
        build_file_proto_mode = "disable_global",
        importpath = "github.com/containerd/typeurl",
        sum = "h1:Chlt8zIieDbzQFzXzAeBEF92KhExuE4p9p92/QmY7aY=",
        version = "v1.0.2",
    )
    go_repository(
        name = "com_github_containerd_zfs",
        build_file_proto_mode = "disable_global",
        importpath = "github.com/containerd/zfs",
        sum = "h1:cXLJbx+4Jj7rNsTiqVfm6i+RNLx6FFA2fMmDlEf+Wm8=",
        version = "v1.0.0",
    )

    go_repository(
        name = "com_github_containernetworking_cni",
        build_file_proto_mode = "disable_global",
        importpath = "github.com/containernetworking/cni",
        sum = "h1:ky20T7c0MvKvbMOwS/FrlbNwjEoqJEUUYfsL4b0mc4k=",
        version = "v1.1.1",
    )
    go_repository(
        name = "com_github_containernetworking_plugins",
        build_file_proto_mode = "disable_global",
        importpath = "github.com/containernetworking/plugins",
        sum = "h1:+AGfFigZ5TiQH00vhR8qPeSatj53eNGz0C1d3wVYlHE=",
        version = "v1.1.1",
    )
    go_repository(
        name = "com_github_containers_ocicrypt",
        build_file_proto_mode = "disable_global",
        importpath = "github.com/containers/ocicrypt",
        sum = "h1:uMxn2wTb4nDR7GqG3rnZSfpJXqWURfzZ7nKydzIeKpA=",
        version = "v1.1.3",
    )

    go_repository(
        name = "com_github_coreos_bbolt",
        build_file_proto_mode = "disable_global",
        importpath = "github.com/coreos/bbolt",
        sum = "h1:wZwiHHUieZCquLkDL0B8UhzreNWsPHooDAG3q34zk0s=",
        version = "v1.3.2",
    )

    go_repository(
        name = "com_github_coreos_etcd",
        build_file_proto_mode = "disable_global",
        importpath = "github.com/coreos/etcd",
        sum = "h1:8F3hqu9fGYLBifCmRCJsicFqDx/D68Rt3q1JMazcgBQ=",
        version = "v3.3.13+incompatible",
    )
    go_repository(
        name = "com_github_coreos_go_etcd",
        build_file_proto_mode = "disable_global",
        importpath = "github.com/coreos/go-etcd",
        sum = "h1:bXhRBIXoTm9BYHS3gE0TtQuyNZyeEMux2sDi4oo5YOo=",
        version = "v2.0.0+incompatible",
    )
    go_repository(
        name = "com_github_coreos_go_iptables",
        # We need to explictly turn this on, because the repository
        # has a script named "build"  at the root which makes tricks
        # gazelle into thinking it already has a Buildfile
        build_file_generation = "on",
        build_file_proto_mode = "disable_global",
        importpath = "github.com/coreos/go-iptables",
        sum = "h1:is9qnZMPYjLd8LYqmm/qlE+wwEgJIkTYdhV3rfZo4jk=",
        version = "v0.6.0",
    )
    go_repository(
        name = "com_github_coreos_go_oidc",
        build_file_proto_mode = "disable_global",
        importpath = "github.com/coreos/go-oidc",
        sum = "h1:mh48q/BqXqgjVHpy2ZY7WnWAbenxRjsz9N1i1YxjHAk=",
        version = "v2.2.1+incompatible",
    )
    go_repository(
        name = "com_github_coreos_go_oidc_v3",
        build_file_proto_mode = "disable_global",
        importpath = "github.com/coreos/go-oidc/v3",
        sum = "h1:xz7elHb/LDwm/ERpwHd+5nb7wFHL32rsr6bBOgaeu6g=",
        version = "v3.4.0",
    )

    go_repository(
        name = "com_github_coreos_go_semver",
        build_file_proto_mode = "disable_global",
        importpath = "github.com/coreos/go-semver",
        sum = "h1:wkHLiw0WNATZnSG7epLsujiMCgPAc9xhjJ4tgnAxmfM=",
        version = "v0.3.0",
    )
    go_repository(
        name = "com_github_coreos_go_systemd",
        build_file_proto_mode = "disable_global",
        importpath = "github.com/coreos/go-systemd",
        sum = "h1:JOrtw2xFKzlg+cbHpyrpLDmnN1HqhBfnX7WDiW7eG2c=",
        version = "v0.0.0-20190719114852-fd7a80b32e1f",
    )

    go_repository(
        name = "com_github_coreos_go_systemd_v22",
        build_file_proto_mode = "disable_global",
        importpath = "github.com/coreos/go-systemd/v22",
        sum = "h1:y9YHcjnjynCd/DVbg5j9L/33jQM3MxJlbj/zWskzfGU=",
        version = "v22.4.0",
    )
    go_repository(
        name = "com_github_coreos_pkg",
        build_file_proto_mode = "disable_global",
        importpath = "github.com/coreos/pkg",
        sum = "h1:lBNOc5arjvs8E5mO2tbpBpLoyyu8B6e44T7hJy6potg=",
        version = "v0.0.0-20180928190104-399ea9e2e55f",
    )
    go_repository(
        name = "com_github_couchbase_go_couchbase",
        build_file_proto_mode = "disable_global",
        importpath = "github.com/couchbase/go-couchbase",
        sum = "h1:6fX3IYPArCLhzUcyJS6wezHY8nqSvqUy9NrkMwkXSeg=",
        version = "v0.0.0-20210224140812-5740cd35f448",
    )
    go_repository(
        name = "com_github_couchbase_gomemcached",
        build_file_proto_mode = "disable_global",
        importpath = "github.com/couchbase/gomemcached",
        sum = "h1:GKLSnC6RyTXkJ9vyd0q44doU8rfe34PpKkQ+c1bsWmA=",
        version = "v0.1.2",
    )
    go_repository(
        name = "com_github_couchbase_goutils",
        build_file_proto_mode = "disable_global",
        importpath = "github.com/couchbase/goutils",
        sum = "h1:4KDlx3vjalrHD/EfsjCpV91HNX3JPaIqRtt83zZ7x+Y=",
        version = "v0.0.0-20210118111533-e33d3ffb5401",
    )
    go_repository(
        name = "com_github_cpuguy83_dockercfg",
        build_file_proto_mode = "disable_global",
        importpath = "github.com/cpuguy83/dockercfg",
        sum = "h1:/FpZ+JaygUR/lZP2NlFI2DVfrOEMAIKP5wWEJdoYe9E=",
        version = "v0.3.1",
    )

    go_repository(
        name = "com_github_cpuguy83_go_md2man",
        build_file_proto_mode = "disable_global",
        importpath = "github.com/cpuguy83/go-md2man",
        sum = "h1:BSKMNlYxDvnunlTymqtgONjNnaRV1sTpcovwwjF22jk=",
        version = "v1.0.10",
    )
    go_repository(
        name = "com_github_cpuguy83_go_md2man_v2",
        build_file_proto_mode = "disable_global",
        importpath = "github.com/cpuguy83/go-md2man/v2",
        sum = "h1:p1EgwI/C7NhT0JmVkwCD2ZBK8j4aeHQX2pMHHBfMQ6w=",
        version = "v2.0.2",
    )
    go_repository(
        name = "com_github_creack_pty",
        build_file_proto_mode = "disable_global",
        importpath = "github.com/creack/pty",
        sum = "h1:QeVUsEDNrLBW4tMgZHvxy18sKtr6VI492kBhUfhDJNI=",
        version = "v1.1.17",
    )
    go_repository(
        name = "com_github_crewjam_httperr",
        build_file_proto_mode = "disable_global",
        importpath = "github.com/crewjam/httperr",
        sum = "h1:b2BfXR8U3AlIHwNeFFvZ+BV1LFvKLlzMjzaTnZMybNo=",
        version = "v0.2.0",
    )
    go_repository(
        name = "com_github_crewjam_saml",
        build_file_proto_mode = "disable_global",
        importpath = "github.com/crewjam/saml",
        sum = "h1:TYHggH/hwP7eArqiXSJUvtOPNzQDyQ7vwmwEqlFWhMc=",
        version = "v0.4.13",
    )
    go_repository(
        name = "com_github_crewjam_saml_samlidp",
        build_file_proto_mode = "disable_global",
        importpath = "github.com/crewjam/saml/samlidp",
        sum = "h1:13Ix7LoUJ0Yu5F+s6Aw8Afc8x+n98RSJNGHpxEbcYus=",
        version = "v0.0.0-20221211125903-d951aa2d145a",
    )
    go_repository(
        name = "com_github_cyphar_filepath_securejoin",
        build_file_proto_mode = "disable_global",
        importpath = "github.com/cyphar/filepath-securejoin",
        sum = "h1:YX6ebbZCZP7VkM3scTTokDgBL2TY741X51MTk3ycuNI=",
        version = "v0.2.3",
    )
    go_repository(
        name = "com_github_d2g_dhcp4",
        build_file_proto_mode = "disable_global",
        importpath = "github.com/d2g/dhcp4",
        sum = "h1:Xo2rK1pzOm0jO6abTPIQwbAmqBIOj132otexc1mmzFc=",
        version = "v0.0.0-20170904100407-a1d1b6c41b1c",
    )
    go_repository(
        name = "com_github_d2g_dhcp4client",
        build_file_proto_mode = "disable_global",
        importpath = "github.com/d2g/dhcp4client",
        sum = "h1:suYBsYZIkSlUMEz4TAYCczKf62IA2UWC+O8+KtdOhCo=",
        version = "v1.0.0",
    )
    go_repository(
        name = "com_github_d2g_dhcp4server",
        build_file_proto_mode = "disable_global",
        importpath = "github.com/d2g/dhcp4server",
        sum = "h1:+CpLbZIeUn94m02LdEKPcgErLJ347NUwxPKs5u8ieiY=",
        version = "v0.0.0-20181031114812-7d4a0a7f59a5",
    )
    go_repository(
        name = "com_github_d2g_hardwareaddr",
        build_file_proto_mode = "disable_global",
        importpath = "github.com/d2g/hardwareaddr",
        sum = "h1:itqmmf1PFpC4n5JW+j4BU7X4MTfVurhYRTjODoPb2Y8=",
        version = "v0.0.0-20190221164911-e7d9fbe030e4",
    )
    go_repository(
        name = "com_github_danaugrs_go_tsne",
        build_file_proto_mode = "disable_global",
        importpath = "github.com/danaugrs/go-tsne",
        sum = "h1:4V3w6LD+GOVbkF0jtjAzMRczS18+Gx0/nSZ3Pub3h00=",
        version = "v0.0.0-20200708172100-6b7d1d577fd3",
    )

    go_repository(
        name = "com_github_danieljoos_wincred",
        build_file_proto_mode = "disable_global",
        importpath = "github.com/danieljoos/wincred",
        sum = "h1:QLdCxFs1/Yl4zduvBdcHB8goaYk9RARS2SgLLRuAyr0=",
        version = "v1.1.2",
    )
    go_repository(
        name = "com_github_datadog_zstd",
        build_file_proto_mode = "disable_global",
        importpath = "github.com/DataDog/zstd",
        sum = "h1:+K/VEwIAaPcHiMtQvpLD4lqW7f0Gk3xdYZmI1hD+CXo=",
        version = "v1.5.0",
    )

    go_repository(
        name = "com_github_dave_astrid",
        build_file_proto_mode = "disable_global",
        importpath = "github.com/dave/astrid",
        sum = "h1:YI1gOOdmMk3xodBao7fehcvoZsEeOyy/cfhlpCSPgM4=",
        version = "v0.0.0-20170323122508-8c2895878b14",
    )
    go_repository(
        name = "com_github_dave_brenda",
        build_file_proto_mode = "disable_global",
        importpath = "github.com/dave/brenda",
        sum = "h1:Sl1LlwXnbw7xMhq3y2x11McFu43AjDcwkllxxgZ3EZw=",
        version = "v1.1.0",
    )
    go_repository(
        name = "com_github_dave_courtney",
        build_file_proto_mode = "disable_global",
        importpath = "github.com/dave/courtney",
        sum = "h1:8aR1os2ImdIQf3Zj4oro+lD/L4Srb5VwGefqZ/jzz7U=",
        version = "v0.3.0",
    )
    go_repository(
        name = "com_github_dave_gopackages",
        build_file_proto_mode = "disable_global",
        importpath = "github.com/dave/gopackages",
        sum = "h1:l99YKCdrK4Lvb/zTupt0GMPfNbncAGf8Cv/t1sYLOg0=",
        version = "v0.0.0-20170318123100-46e7023ec56e",
    )
    go_repository(
        name = "com_github_dave_jennifer",
        build_file_proto_mode = "disable_global",
        importpath = "github.com/dave/jennifer",
        sum = "h1:HmgPN93bVDpkQyYbqhCHj5QlgvUkvEOzMyEvKLgCRrg=",
        version = "v1.5.0",
    )
    go_repository(
        name = "com_github_dave_kerr",
        build_file_proto_mode = "disable_global",
        importpath = "github.com/dave/kerr",
        sum = "h1:xURkGi4RydhyaYR6PzcyHTueQudxY4LgxN1oYEPJHa0=",
        version = "v0.0.0-20170318121727-bc25dd6abe8e",
    )
    go_repository(
        name = "com_github_dave_patsy",
        build_file_proto_mode = "disable_global",
        importpath = "github.com/dave/patsy",
        sum = "h1:1o36L4EKbZzazMk8iGC4kXpVnZ6TPxR2mZ9qVKjNNAs=",
        version = "v0.0.0-20210517141501-957256f50cba",
    )
    go_repository(
        name = "com_github_dave_rebecca",
        build_file_proto_mode = "disable_global",
        importpath = "github.com/dave/rebecca",
        sum = "h1:jxVfdOxRirbXL28vXMvUvJ1in3djwkVKXCq339qhBL0=",
        version = "v0.9.1",
    )
    go_repository(
        name = "com_github_davecgh_go_spew",
        build_file_proto_mode = "disable_global",
        importpath = "github.com/davecgh/go-spew",
        sum = "h1:vj9j/u1bqnvCEfJOwUhtlOARqs3+rkHYY13jYWTU97c=",
        version = "v1.1.1",
    )
    go_repository(
        name = "com_github_daviddengcn_go_colortext",
        build_file_proto_mode = "disable_global",
        importpath = "github.com/daviddengcn/go-colortext",
        sum = "h1:ANqDyC0ys6qCSvuEK7l3g5RaehL/Xck9EX8ATG8oKsE=",
        version = "v1.0.0",
    )
    go_repository(
        name = "com_github_dchest_uniuri",
        build_file_proto_mode = "disable_global",
        importpath = "github.com/dchest/uniuri",
        sum = "h1:koIcOUdrTIivZgSLhHQvKgqdWZq5d7KdMEWF1Ud6+5g=",
        version = "v1.2.0",
    )

    go_repository(
        name = "com_github_denisenkom_go_mssqldb",
        build_file_proto_mode = "disable_global",
        importpath = "github.com/denisenkom/go-mssqldb",
        sum = "h1:1OcPn5GBIobjWNd+8yjfHNIaFX14B1pWI3F9HZy5KXw=",
        version = "v0.12.2",
    )

    go_repository(
        name = "com_github_dennwc_varint",
        build_file_proto_mode = "disable_global",
        importpath = "github.com/dennwc/varint",
        sum = "h1:kGNFFSSw8ToIy3obO/kKr8U9GZYUAxQEVuix4zfDWzE=",
        version = "v1.0.0",
    )
    go_repository(
        name = "com_github_denverdino_aliyungo",
        build_file_proto_mode = "disable_global",
        importpath = "github.com/denverdino/aliyungo",
        sum = "h1:p6poVbjHDkKa+wtC8frBMwQtT3BmqGYBjzMwJ63tuR4=",
        version = "v0.0.0-20190125010748-a747050bb1ba",
    )
    go_repository(
        name = "com_github_derision_test_glock",
        build_file_proto_mode = "disable_global",
        importpath = "github.com/derision-test/glock",
        sum = "h1:b6sViZG+Cm6QtdpqbfWEjaBVbzNPntIS4GzsxpS+CmM=",
        version = "v1.0.0",
    )

    go_repository(
        name = "com_github_derision_test_go_mockgen",
        build_file_proto_mode = "disable_global",
        importpath = "github.com/derision-test/go-mockgen",
        sum = "h1:b/DXAXL2FkaRPpnbYK3ODdZzklmJAwox0tkc6yyXx74=",
        version = "v1.3.7",
    )

    go_repository(
        name = "com_github_dghubble_gologin",
        build_file_proto_mode = "disable_global",
        importpath = "github.com/dghubble/gologin",
        replace = "github.com/sourcegraph/gologin",
        sum = "h1:K7hzuWsJGoU8ILHJzrXxsuvXvLHpP/g4iUk7VFj2lY8=",
        version = "v1.0.2-0.20181110030308-c6f1b62954d8",
    )
    go_repository(
        name = "com_github_dghubble_sling",
        build_file_proto_mode = "disable_global",
        importpath = "github.com/dghubble/sling",
        sum = "h1:AxjTubpVyozMvbBCtXcsWEyGGgUZutC5YGrfxPNVOcQ=",
        version = "v1.4.1",
    )

    go_repository(
        name = "com_github_dgraph_io_badger",
        build_file_proto_mode = "disable_global",
        importpath = "github.com/dgraph-io/badger",
        sum = "h1:DshxFxZWXUcO0xX476VJC07Xsr6ZCBVRHKZ93Oh7Evo=",
        version = "v1.6.0",
    )

    go_repository(
        name = "com_github_dgraph_io_ristretto",
        build_file_proto_mode = "disable_global",
        importpath = "github.com/dgraph-io/ristretto",
        sum = "h1:Jv3CGQHp9OjuMBSne1485aDpUkTKEcUqF+jm/LuerPI=",
        version = "v0.1.0",
    )

    go_repository(
        name = "com_github_dgrijalva_jwt_go",
        build_file_proto_mode = "disable_global",
        importpath = "github.com/dgrijalva/jwt-go",
        sum = "h1:7qlOGliEKZXTDg6OTjfoBKDXWrumCAMpl/TFQ4/5kLM=",
        version = "v3.2.0+incompatible",
    )
    go_repository(
        name = "com_github_dgryski_go_farm",
        build_file_proto_mode = "disable_global",
        importpath = "github.com/dgryski/go-farm",
        sum = "h1:tdlZCpZ/P9DhczCTSixgIKmwPv6+wP5DGjqLYw5SUiA=",
        version = "v0.0.0-20190423205320-6a90982ecee2",
    )
    go_repository(
        name = "com_github_dgryski_go_rendezvous",
        build_file_proto_mode = "disable_global",
        importpath = "github.com/dgryski/go-rendezvous",
        sum = "h1:lO4WD4F/rVNCu3HqELle0jiPLLBs70cWOduZpkS1E78=",
        version = "v0.0.0-20200823014737-9f7001d12a5f",
    )

    go_repository(
        name = "com_github_dgryski_go_sip13",
        build_file_proto_mode = "disable_global",
        importpath = "github.com/dgryski/go-sip13",
        sum = "h1:9cOfvEwjQxdwKuNDTQSaMKNRvwKwgZG+U4HrjeRKHso=",
        version = "v0.0.0-20200911182023-62edffca9245",
    )
    go_repository(
        name = "com_github_dgryski_trifles",
        build_file_proto_mode = "disable_global",
        importpath = "github.com/dgryski/trifles",
        sum = "h1:fRzb/w+pyskVMQ+UbP35JkH8yB7MYb4q/qhBarqZE6g=",
        version = "v0.0.0-20200323201526-dd97f9abfb48",
    )

    go_repository(
        name = "com_github_di_wu_parser",
        build_file_proto_mode = "disable_global",
        importpath = "github.com/di-wu/parser",
        sum = "h1:I9oHJ8spBXOeL7Wps0ffkFFFiXJf/pk7NX9lcAMqRMU=",
        version = "v0.2.2",
    )
    go_repository(
        name = "com_github_di_wu_xsd_datetime",
        build_file_proto_mode = "disable_global",
        importpath = "github.com/di-wu/xsd-datetime",
        sum = "h1:vZoGNkbzpBNoc+JyfVLEbutNDNydYV8XwHeV7eUJoxI=",
        version = "v1.0.0",
    )

    go_repository(
        name = "com_github_digitalocean_godo",
        build_file_proto_mode = "disable_global",
        importpath = "github.com/digitalocean/godo",
        sum = "h1:SAEdw63xOMmzlwCeCWjLH1GcyDPUjbSAR1Bh7VELxzc=",
        version = "v1.88.0",
    )
    go_repository(
        name = "com_github_dimchansky_utfbom",
        build_file_proto_mode = "disable_global",
        importpath = "github.com/dimchansky/utfbom",
        sum = "h1:vV6w1AhK4VMnhBno/TPVCoK9U/LP0PkLCS9tbxHdi/U=",
        version = "v1.1.1",
    )
    go_repository(
        name = "com_github_distribution_distribution_v3",
        build_file_proto_mode = "disable_global",
        importpath = "github.com/distribution/distribution/v3",
        sum = "h1:ou+y/Ko923eBli6zJ/TeB2iH38PmytV2UkHJnVdaPtU=",
        version = "v3.0.0-20220128175647-b60926597a1b",
    )

    go_repository(
        name = "com_github_djherbis_buffer",
        build_file_proto_mode = "disable_global",
        importpath = "github.com/djherbis/buffer",
        sum = "h1:PH5Dd2ss0C7CRRhQCZ2u7MssF+No9ide8Ye71nPHcrQ=",
        version = "v1.2.0",
    )
    go_repository(
        name = "com_github_djherbis_nio_v3",
        build_file_proto_mode = "disable_global",
        importpath = "github.com/djherbis/nio/v3",
        sum = "h1:6wxhnuppteMa6RHA4L81Dq7ThkZH8SwnDzXDYy95vB4=",
        version = "v3.0.1",
    )

    go_repository(
        name = "com_github_dlclark_regexp2",
        build_file_proto_mode = "disable_global",
        importpath = "github.com/dlclark/regexp2",
        sum = "h1:rJD5HeGIT/2b5CDk63FVCwZA3qgYElfg+oQK7uH5pfE=",
        version = "v1.8.0",
    )
    go_repository(
        name = "com_github_dnaeon_go_vcr",
        build_file_proto_mode = "disable_global",
        importpath = "github.com/dnaeon/go-vcr",
        sum = "h1:zHCHvJYTMh1N7xnV7zf1m1GPBF9Ad0Jk/whtQ1663qI=",
        version = "v1.2.0",
    )
    go_repository(
        name = "com_github_dnephin_pflag",
        build_file_proto_mode = "disable_global",
        importpath = "github.com/dnephin/pflag",
        sum = "h1:oxONGlWxhmUct0YzKTgrpQv9AUA1wtPBn7zuSjJqptk=",
        version = "v1.0.7",
    )

    go_repository(
        name = "com_github_docker_cli",
        build_file_proto_mode = "disable_global",
        importpath = "github.com/docker/cli",
        sum = "h1:Vl3pcUK4/LFAD56Ys3BrqgAtuwpWd/IO3amuSL0ZbP0=",
        version = "v23.0.0-rc.1+incompatible",
    )

    go_repository(
        name = "com_github_docker_distribution",
        build_file_proto_mode = "disable_global",
        importpath = "github.com/docker/distribution",
        sum = "h1:Q50tZOPR6T/hjNsyc9g8/syEs6bk8XXApsHjKukMl68=",
        version = "v2.8.1+incompatible",
    )
    go_repository(
        name = "com_github_docker_docker",
        build_file_proto_mode = "disable_global",
        importpath = "github.com/docker/docker",
        sum = "h1:vjgvJZxprTTE1A37nm+CLNAdwu6xZekyoiVlUZEINcY=",
        version = "v23.0.1+incompatible",
    )
    go_repository(
        name = "com_github_docker_docker_credential_helpers",
        build_file_proto_mode = "disable_global",
        importpath = "github.com/docker/docker-credential-helpers",
        sum = "h1:xtCHsjxogADNZcdv1pKUHXryefjlVRqWqIhk/uXJp0A=",
        version = "v0.7.0",
    )

    go_repository(
        name = "com_github_docker_go_connections",
        build_file_proto_mode = "disable_global",
        importpath = "github.com/docker/go-connections",
        sum = "h1:El9xVISelRB7BuFusrZozjnkIM5YnzCViNKohAFqRJQ=",
        version = "v0.4.0",
    )
    go_repository(
        name = "com_github_docker_go_events",
        build_file_proto_mode = "disable_global",
        importpath = "github.com/docker/go-events",
        sum = "h1:+pKlWGMw7gf6bQ+oDZB4KHQFypsfjYlq/C4rfL7D3g8=",
        version = "v0.0.0-20190806004212-e31b211e4f1c",
    )
    go_repository(
        name = "com_github_docker_go_metrics",
        build_file_proto_mode = "disable_global",
        importpath = "github.com/docker/go-metrics",
        sum = "h1:AgB/0SvBxihN0X8OR4SjsblXkbMvalQ8cjmtKQ2rQV8=",
        version = "v0.0.1",
    )

    go_repository(
        name = "com_github_docker_go_units",
        build_file_proto_mode = "disable_global",
        importpath = "github.com/docker/go-units",
        sum = "h1:69rxXcBk27SvSaaxTtLh/8llcHD8vYHT7WSdRZ/jvr4=",
        version = "v0.5.0",
    )

    go_repository(
        name = "com_github_docker_libtrust",
        build_file_proto_mode = "disable_global",
        importpath = "github.com/docker/libtrust",
        sum = "h1:ZClxb8laGDf5arXfYcAtECDFgAgHklGI8CxgjHnXKJ4=",
        version = "v0.0.0-20150114040149-fa567046d9b1",
    )
    go_repository(
        name = "com_github_docker_spdystream",
        build_file_proto_mode = "disable_global",
        importpath = "github.com/docker/spdystream",
        sum = "h1:cenwrSVm+Z7QLSV/BsnenAOcDXdX4cMv4wP0B/5QbPg=",
        version = "v0.0.0-20160310174837-449fdfce4d96",
    )

    go_repository(
        name = "com_github_docopt_docopt_go",
        build_file_proto_mode = "disable_global",
        importpath = "github.com/docopt/docopt-go",
        sum = "h1:bWDMxwH3px2JBh6AyO7hdCn/PkvCZXii8TGj7sbtEbQ=",
        version = "v0.0.0-20180111231733-ee0de3bc6815",
    )

    go_repository(
        name = "com_github_dsnet_compress",
        build_file_proto_mode = "disable_global",
        importpath = "github.com/dsnet/compress",
        sum = "h1:iFaUwBSo5Svw6L7HYpRu/0lE3e0BaElwnNO1qkNQxBY=",
        version = "v0.0.2-0.20210315054119-f66993602bf5",
    )
    go_repository(
        name = "com_github_duo_labs_webauthn",
        build_file_proto_mode = "disable_global",
        importpath = "github.com/duo-labs/webauthn",
        sum = "h1:BaeJtFDlto/NjX9t730OebRRJf2P+t9YEDz3ur18824=",
        version = "v0.0.0-20220815211337-00c9fb5711f5",
    )

    go_repository(
        name = "com_github_dustin_go_humanize",
        build_file_proto_mode = "disable_global",
        importpath = "github.com/dustin/go-humanize",
        sum = "h1:VSnTsYCnlFHaM2/igO1h6X3HA71jcobQuxemgkq4zYo=",
        version = "v1.0.0",
    )

    go_repository(
        name = "com_github_editorconfig_editorconfig_core_go_v2",
        build_file_proto_mode = "disable_global",
        importpath = "github.com/editorconfig/editorconfig-core-go/v2",
        sum = "h1:kTcVMyCvFGQmTk0S5+R7GF+y7wMHkWm4CYS5BwYWN8U=",
        version = "v2.4.5",
    )

    go_repository(
        name = "com_github_edsrzf_mmap_go",
        build_file_proto_mode = "disable_global",
        importpath = "github.com/edsrzf/mmap-go",
        sum = "h1:6EUwBLQ/Mcr1EYLE4Tn1VdW1A4ckqCQWZBw8Hr0kjpQ=",
        version = "v1.1.0",
    )
    go_repository(
        name = "com_github_eknkc_amber",
        build_file_proto_mode = "disable_global",
        importpath = "github.com/eknkc/amber",
        sum = "h1:clC1lXBpe2kTj2VHdaIu9ajZQe4kcEY9j0NsnDDBZ3o=",
        version = "v0.0.0-20171010120322-cdade1c07385",
    )
    go_repository(
        name = "com_github_elazarl_goproxy",
        build_file_proto_mode = "disable_global",
        importpath = "github.com/elazarl/goproxy",
        sum = "h1:yUdfgN0XgIJw7foRItutHYUIhlcKzcSf5vDpdhQAKTc=",
        version = "v0.0.0-20180725130230-947c36da3153",
    )
    go_repository(
        name = "com_github_elimity_com_scim",
        build_file_proto_mode = "disable_global",
        importpath = "github.com/elimity-com/scim",
        sum = "h1:6fUaAaX4Xe07LhVrHNmpfnlU41Nsto4skz4vhVqGwYk=",
        version = "v0.0.0-20220121082953-15165b1a61c8",
    )

    go_repository(
        name = "com_github_emicklei_go_restful",
        build_file_proto_mode = "disable_global",
        importpath = "github.com/emicklei/go-restful",
        sum = "h1:spTtZBk5DYEvbxMVutUuTyh1Ao2r4iyvLdACqsl/Ljk=",
        version = "v2.9.5+incompatible",
    )

    go_repository(
        name = "com_github_emicklei_go_restful_v3",
        build_file_proto_mode = "disable_global",
        importpath = "github.com/emicklei/go-restful/v3",
        sum = "h1:eCZ8ulSerjdAiaNpF7GxXIE7ZCMo1moN1qX+S609eVw=",
        version = "v3.8.0",
    )
    go_repository(
        name = "com_github_emicklei_proto",
        build_file_proto_mode = "disable_global",
        importpath = "github.com/emicklei/proto",
        sum = "h1:XbpwxmuOPrdES97FrSfpyy67SSCV/wBIKXqgJzh6hNw=",
        version = "v1.6.15",
    )
    go_repository(
        name = "com_github_emirpasic_gods",
        build_file_proto_mode = "disable_global",
        importpath = "github.com/emirpasic/gods",
        sum = "h1:FXtiHYKDGKCW2KzwZKx0iC0PQmdlorYgdFG9jPXJ1Bc=",
        version = "v1.18.1",
    )

    go_repository(
        name = "com_github_envoyproxy_go_control_plane",
        build_file_proto_mode = "disable_global",
        importpath = "github.com/envoyproxy/go-control-plane",
        sum = "h1:xdCVXxEe0Y3FQith+0cj2irwZudqGYvecuLB1HtdexY=",
        version = "v0.10.3",
    )
    go_repository(
        name = "com_github_envoyproxy_protoc_gen_validate",
        build_file_proto_mode = "disable_global",
        importpath = "github.com/envoyproxy/protoc-gen-validate",
        sum = "h1:PS7VIOgmSVhWUEeZwTe7z7zouA22Cr590PzXKbZHOVY=",
        version = "v0.9.1",
    )
    go_repository(
        name = "com_github_etcd_io_bbolt",
        build_file_proto_mode = "disable_global",
        importpath = "github.com/etcd-io/bbolt",
        sum = "h1:gSJmxrs37LgTqR/oyJBWok6k6SvXEUerFTbltIhXkBM=",
        version = "v1.3.3",
    )
    go_repository(
        name = "com_github_ethantkoenig_rupture",
        build_file_proto_mode = "disable_global",
        importpath = "github.com/ethantkoenig/rupture",
        sum = "h1:6aAXghmvtnngMgQzy7SMGdicMvkV86V4n9fT0meE5E4=",
        version = "v1.0.1",
    )

    go_repository(
        name = "com_github_evanphx_json_patch",
        build_file_proto_mode = "disable_global",
        importpath = "github.com/evanphx/json-patch",
        sum = "h1:jBYDEEiFBPxA0v50tFdvOzQQTCvpL6mnFh5mB2/l16U=",
        version = "v5.6.0+incompatible",
    )
    go_repository(
        name = "com_github_facebookgo_clock",
        build_file_proto_mode = "disable_global",
        importpath = "github.com/facebookgo/clock",
        sum = "h1:yDWHCSQ40h88yih2JAcL6Ls/kVkSE8GFACTGVnMPruw=",
        version = "v0.0.0-20150410010913-600d898af40a",
    )
    go_repository(
        name = "com_github_facebookgo_ensure",
        build_file_proto_mode = "disable_global",
        importpath = "github.com/facebookgo/ensure",
        sum = "h1:8ISkoahWXwZR41ois5lSJBSVw4D0OV19Ht/JSTzvSv0=",
        version = "v0.0.0-20200202191622-63f1cf65ac4c",
    )
    go_repository(
        name = "com_github_facebookgo_limitgroup",
        build_file_proto_mode = "disable_global",
        importpath = "github.com/facebookgo/limitgroup",
        sum = "h1:IeaD1VDVBPlx3viJT9Md8if8IxxJnO+x0JCGb054heg=",
        version = "v0.0.0-20150612190941-6abd8d71ec01",
    )
    go_repository(
        name = "com_github_facebookgo_muster",
        build_file_proto_mode = "disable_global",
        importpath = "github.com/facebookgo/muster",
        sum = "h1:a4DFiKFJiDRGFD1qIcqGLX/WlUMD9dyLSLDt+9QZgt8=",
        version = "v0.0.0-20150708232844-fd3d7953fd52",
    )
    go_repository(
        name = "com_github_facebookgo_stack",
        build_file_proto_mode = "disable_global",
        importpath = "github.com/facebookgo/stack",
        sum = "h1:JWuenKqqX8nojtoVVWjGfOF9635RETekkoH6Cc9SX0A=",
        version = "v0.0.0-20160209184415-751773369052",
    )
    go_repository(
        name = "com_github_facebookgo_subset",
        build_file_proto_mode = "disable_global",
        importpath = "github.com/facebookgo/subset",
        sum = "h1:7HZCaLC5+BZpmbhCOZJ293Lz68O7PYrF2EzeiFMwCLk=",
        version = "v0.0.0-20200203212716-c811ad88dec4",
    )

    go_repository(
        name = "com_github_fasthttp_contrib_websocket",
        build_file_proto_mode = "disable_global",
        importpath = "github.com/fasthttp-contrib/websocket",
        sum = "h1:DddqAaWDpywytcG8w/qoQ5sAN8X12d3Z3koB0C3Rxsc=",
        version = "v0.0.0-20160511215533-1f3b11f56072",
    )
    go_repository(
        name = "com_github_fatih_camelcase",
        build_file_proto_mode = "disable_global",
        importpath = "github.com/fatih/camelcase",
        sum = "h1:hxNvNX/xYBp0ovncs8WyWZrOrpBNub/JfaMvbURyft8=",
        version = "v1.0.0",
    )

    go_repository(
        name = "com_github_fatih_color",
        build_file_proto_mode = "disable_global",
        importpath = "github.com/fatih/color",
        sum = "h1:qfhVLaG5s+nCROl1zJsZRxFeYrHLqWroPOQ8BWiNb4w=",
        version = "v1.14.1",
    )
    go_repository(
        name = "com_github_fatih_structs",
        build_file_proto_mode = "disable_global",
        importpath = "github.com/fatih/structs",
        sum = "h1:Q7juDM0QtcnhCpeyLGQKyg4TOIghuNXrkL32pHAUMxo=",
        version = "v1.1.0",
    )
    go_repository(
        name = "com_github_felixge_fgprof",
        build_file_proto_mode = "disable_global",
        importpath = "github.com/felixge/fgprof",
        sum = "h1:VvyZxILNuCiUCSXtPtYmmtGvb65nqXh2QFWc0Wpf2/g=",
        version = "v0.9.3",
    )

    go_repository(
        name = "com_github_felixge_httpsnoop",
        build_file_proto_mode = "disable_global",
        importpath = "github.com/felixge/httpsnoop",
        sum = "h1:s/nj+GCswXYzN5v2DpNMuMQYe+0DDwt5WVCU6CWBdXk=",
        version = "v1.0.3",
    )
    go_repository(
        name = "com_github_fergusstrange_embedded_postgres",
        build_file_proto_mode = "disable_global",
        importpath = "github.com/fergusstrange/embedded-postgres",
        replace = "github.com/sourcegraph/embedded-postgres",
        sum = "h1:WBKvD5L1KCrrVsjDRlLU3kiErfMdnDiD4Qbg9URTcAo=",
        version = "v1.19.1-0.20230313141935-8f62b6947f2c",
    )

    go_repository(
        name = "com_github_flosch_pongo2_v4",
        build_file_proto_mode = "disable_global",
        importpath = "github.com/flosch/pongo2/v4",
        sum = "h1:gv+5Pe3vaSVmiJvh/BZa82b7/00YUGm0PIyVVLop0Hw=",
        version = "v4.0.2",
    )
    go_repository(
        name = "com_github_fogleman_gg",
        build_file_proto_mode = "disable_global",
        importpath = "github.com/fogleman/gg",
        sum = "h1:/7zJX8F6AaYQc57WQCyN9cAIz+4bCJGO9B+dyW29am8=",
        version = "v1.3.0",
    )

    go_repository(
        name = "com_github_form3tech_oss_jwt_go",
        build_file_proto_mode = "disable_global",
        importpath = "github.com/form3tech-oss/jwt-go",
        sum = "h1:7ZaBxOI7TMoYBfyA3cQHErNNyAWIKUMIwqxEtgHOs5c=",
        version = "v3.2.3+incompatible",
    )

    go_repository(
        name = "com_github_frankban_quicktest",
        build_file_proto_mode = "disable_global",
        importpath = "github.com/frankban/quicktest",
        sum = "h1:FJKSZTDHjyhriyC81FLQ0LY93eSai0ZyR/ZIkd3ZUKE=",
        version = "v1.14.3",
    )
    go_repository(
        name = "com_github_fsnotify_fsnotify",
        build_file_proto_mode = "disable_global",
        importpath = "github.com/fsnotify/fsnotify",
        sum = "h1:n+5WquG0fcWoWp6xPWfHdbskMCQaFnG6PfBrh1Ky4HY=",
        version = "v1.6.0",
    )
    go_repository(
        name = "com_github_fullsailor_pkcs7",
        build_file_proto_mode = "disable_global",
        importpath = "github.com/fullsailor/pkcs7",
        sum = "h1:RDBNVkRviHZtvDvId8XSGPu3rmpmSe+wKRcEWNgsfWU=",
        version = "v0.0.0-20190404230743-d7302db945fa",
    )

    go_repository(
        name = "com_github_fullstorydev_grpcui",
        build_file_proto_mode = "disable_global",
        importpath = "github.com/fullstorydev/grpcui",
        sum = "h1:lVXozTNkJJouBL+wpmvxMnltiwYp8mgyd0TRs93i6Rw=",
        version = "v1.3.1",
    )

    go_repository(
        name = "com_github_fullstorydev_grpcurl",
        build_file_proto_mode = "disable_global",
        importpath = "github.com/fullstorydev/grpcurl",
        sum = "h1:WylAwnPauJIofYSHqqMTC1eEfUIzqzevXyogBxnQquo=",
        version = "v1.8.6",
    )
    go_repository(
        name = "com_github_fxamacker_cbor_v2",
        build_file_proto_mode = "disable_global",
        importpath = "github.com/fxamacker/cbor/v2",
        sum = "h1:ri0ArlOR+5XunOP8CRUowT0pSJOwhW098ZCUyskZD88=",
        version = "v2.4.0",
    )
    go_repository(
        name = "com_github_garyburd_redigo",
        build_file_proto_mode = "disable_global",
        importpath = "github.com/garyburd/redigo",
        sum = "h1:Sk0u0gIncQaQD23zAoAZs2DNi2u2l5UTLi4CmCBL5v8=",
        version = "v1.1.1-0.20170914051019-70e1b1943d4f",
    )

    go_repository(
        name = "com_github_gavv_httpexpect",
        build_file_proto_mode = "disable_global",
        importpath = "github.com/gavv/httpexpect",
        sum = "h1:1X9kcRshkSKEjNJJxX9Y9mQ5BRfbxU5kORdjhlA1yX8=",
        version = "v2.0.0+incompatible",
    )
    go_repository(
        name = "com_github_gen2brain_beeep",
        build_file_proto_mode = "disable_global",
        importpath = "github.com/gen2brain/beeep",
        sum = "h1:Xh9mvwEmhbdXlRSsgn+N0zj/NqnKvpeqL08oKDHln2s=",
        version = "v0.0.0-20210529141713-5586760f0cc1",
    )
    go_repository(
        name = "com_github_getkin_kin_openapi",
        build_file_proto_mode = "disable_global",
        importpath = "github.com/getkin/kin-openapi",
        sum = "h1:j77zg3Ec+k+r+GA3d8hBoXpAc6KX9TbBPrwQGBIy2sY=",
        version = "v0.76.0",
    )
    go_repository(
        name = "com_github_getsentry_raven_go",
        build_file_proto_mode = "disable_global",
        importpath = "github.com/getsentry/raven-go",
        sum = "h1:no+xWJRb5ZI7eE8TWgIq1jLulQiIoLG0IfYxv5JYMGs=",
        version = "v0.2.0",
    )

    go_repository(
        name = "com_github_getsentry_sentry_go",
        build_file_proto_mode = "disable_global",
        importpath = "github.com/getsentry/sentry-go",
        sum = "h1:MtBW5H9QgdcJabtZcuJG80BMOwaBpkRDZkxRkNC1sN0=",
        version = "v0.18.0",
    )
    go_repository(
        name = "com_github_gfleury_go_bitbucket_v1",
        build_file_proto_mode = "disable_global",
        importpath = "github.com/gfleury/go-bitbucket-v1",
        sum = "h1:xVRGXRHjGaqT9M+mNNQrsoku+p2z/+Ei/b2gs7ZCbZw=",
        version = "v0.0.0-20220418082332-711d7d5e805f",
    )

    go_repository(
        name = "com_github_ghodss_yaml",
        build_file_proto_mode = "disable_global",
        importpath = "github.com/ghodss/yaml",
        replace = "github.com/sourcegraph/yaml",
        sum = "h1:z/MpntplPaW6QW95pzcAR/72Z5TWDyDnSo0EOcyij9o=",
        version = "v1.0.1-0.20200714132230-56936252f152",
    )
    go_repository(
        name = "com_github_gin_contrib_sse",
        build_file_proto_mode = "disable_global",
        importpath = "github.com/gin-contrib/sse",
        sum = "h1:Y/yl/+YNO8GZSjAhjMsSuLt29uWRFHdHYUb5lYOV9qE=",
        version = "v0.1.0",
    )
    go_repository(
        name = "com_github_gin_gonic_gin",
        build_file_proto_mode = "disable_global",
        importpath = "github.com/gin-gonic/gin",
        sum = "h1:4+fr/el88TOO3ewCmQr8cx/CtZ/umlIRIs5M4NTNjf8=",
        version = "v1.8.1",
    )
    go_repository(
        name = "com_github_gitchander_permutation",
        build_file_proto_mode = "disable_global",
        importpath = "github.com/gitchander/permutation",
        sum = "h1:FUKJibWQu771xr/AwLn2/PbVp9AsgqfkObByTf8kJnI=",
        version = "v0.0.0-20210517125447-a5d73722e1b1",
    )
    go_repository(
        name = "com_github_gliderlabs_ssh",
        build_file_proto_mode = "disable_global",
        importpath = "github.com/gliderlabs/ssh",
        sum = "h1:OcaySEmAQJgyYcArR+gGGTHCyE7nvhEMTlYY+Dp8CpY=",
        version = "v0.3.5",
    )
    go_repository(
        name = "com_github_globalsign_mgo",
        build_file_proto_mode = "disable_global",
        importpath = "github.com/globalsign/mgo",
        sum = "h1:DujepqpGd1hyOd7aW59XpK7Qymp8iy83xq74fLr21is=",
        version = "v0.0.0-20181015135952-eeefdecb41b8",
    )
    go_repository(
        name = "com_github_glycerine_go_unsnap_stream",
        build_file_proto_mode = "disable_global",
        importpath = "github.com/glycerine/go-unsnap-stream",
        sum = "h1:Ujru1hufTHVb++eG6OuNDKMxZnGIvF6o/u8q/8h2+I4=",
        version = "v0.0.0-20181221182339-f9677308dec2",
    )
    go_repository(
        name = "com_github_glycerine_goconvey",
        build_file_proto_mode = "disable_global",
        importpath = "github.com/glycerine/goconvey",
        sum = "h1:gclg6gY70GLy3PbkQ1AERPfmLMMagS60DKF78eWwLn8=",
        version = "v0.0.0-20190410193231-58a59202ab31",
    )

    go_repository(
        name = "com_github_go_ap_activitypub",
        build_file_proto_mode = "disable_global",
        importpath = "github.com/go-ap/activitypub",
        sum = "h1:EUMB0x7u3de/ikGBtXiLxaJbmxgiqiAcM4yjW4whApM=",
        version = "v0.0.0-20220917143152-e4e7018838c0",
    )
    go_repository(
        name = "com_github_go_ap_errors",
        build_file_proto_mode = "disable_global",
        importpath = "github.com/go-ap/errors",
        sum = "h1:A48SbkWKEciiJMbbcPzaRj9aizPUABzXFvCM3LtGGf8=",
        version = "v0.0.0-20220917143055-4283ea5dae18",
    )
    go_repository(
        name = "com_github_go_ap_jsonld",
        build_file_proto_mode = "disable_global",
        importpath = "github.com/go-ap/jsonld",
        sum = "h1:0tV3i8tE1NghMC4rXZXfD39KUbkKgIyLTsvOEmMOPCQ=",
        version = "v0.0.0-20220917142617-76bf51585778",
    )
    go_repository(
        name = "com_github_go_asn1_ber_asn1_ber",
        build_file_proto_mode = "disable_global",
        importpath = "github.com/go-asn1-ber/asn1-ber",
        sum = "h1:vXT6d/FNDiELJnLb6hGNa309LMsrCoYFvpwHDF0+Y1A=",
        version = "v1.5.4",
    )

    go_repository(
        name = "com_github_go_check_check",
        build_file_proto_mode = "disable_global",
        importpath = "github.com/go-check/check",
        sum = "h1:0gkP6mzaMqkmpcJYCFOLkIBwI7xFExG03bbkOkCvUPI=",
        version = "v0.0.0-20180628173108-788fd7840127",
    )
    go_repository(
        name = "com_github_go_chi_chi_v5",
        build_file_proto_mode = "disable_global",
        importpath = "github.com/go-chi/chi/v5",
        sum = "h1:rDTPXLDHGATaeHvVlLcR4Qe0zftYethFucbjVQ1PxU8=",
        version = "v5.0.7",
    )
    go_repository(
        name = "com_github_go_chi_cors",
        build_file_proto_mode = "disable_global",
        importpath = "github.com/go-chi/cors",
        sum = "h1:xEC8UT3Rlp2QuWNEr4Fs/c2EAGVKBwy/1vHx3bppil4=",
        version = "v1.2.1",
    )

    go_repository(
        name = "com_github_go_enry_go_enry_v2",
        build_file_proto_mode = "disable_global",
        importpath = "github.com/go-enry/go-enry/v2",
        sum = "h1:BwvNrN58JqBJhyyVdZSl5QD3xoxEEGYUrRyPh31FGhw=",
        version = "v2.8.3",
    )
    go_repository(
        name = "com_github_go_enry_go_oniguruma",
        build_file_proto_mode = "disable_global",
        importpath = "github.com/go-enry/go-oniguruma",
        sum = "h1:k8aAMuJfMrqm/56SG2lV9Cfti6tC4x8673aHCcBk+eo=",
        version = "v1.2.1",
    )
    go_repository(
        name = "com_github_go_errors_errors",
        build_file_proto_mode = "disable_global",
        importpath = "github.com/go-errors/errors",
        sum = "h1:J6MZopCL4uSllY1OfXM374weqZFFItUbrImctkmUxIA=",
        version = "v1.4.2",
    )
    go_repository(
        name = "com_github_go_fed_httpsig",
        build_file_proto_mode = "disable_global",
        importpath = "github.com/go-fed/httpsig",
        sum = "h1:oRq/fiirun5HqlEWMLIcDmLpIELlG4iGbd0s8iqgPi8=",
        version = "v1.1.1-0.20201223112313-55836744818e",
    )
    go_repository(
        name = "com_github_go_fonts_dejavu",
        build_file_proto_mode = "disable_global",
        importpath = "github.com/go-fonts/dejavu",
        sum = "h1:JSajPXURYqpr+Cu8U9bt8K+XcACIHWqWrvWCKyeFmVQ=",
        version = "v0.1.0",
    )
    go_repository(
        name = "com_github_go_fonts_latin_modern",
        build_file_proto_mode = "disable_global",
        importpath = "github.com/go-fonts/latin-modern",
        sum = "h1:5/Tv1Ek/QCr20C6ZOz15vw3g7GELYL98KWr8Hgo+3vk=",
        version = "v0.2.0",
    )

    go_repository(
        name = "com_github_go_fonts_liberation",
        build_file_proto_mode = "disable_global",
        importpath = "github.com/go-fonts/liberation",
        sum = "h1:jAkAWJP4S+OsrPLZM4/eC9iW7CtHy+HBXrEwZXWo5VM=",
        version = "v0.2.0",
    )
    go_repository(
        name = "com_github_go_fonts_stix",
        build_file_proto_mode = "disable_global",
        importpath = "github.com/go-fonts/stix",
        sum = "h1:UlZlgrvvmT/58o573ot7NFw0vZasZ5I6bcIft/oMdgg=",
        version = "v0.1.0",
    )

    go_repository(
        name = "com_github_go_git_gcfg",
        build_file_proto_mode = "disable_global",
        importpath = "github.com/go-git/gcfg",
        sum = "h1:Q5ViNfGF8zFgyJWPqYwA7qGFoMTEiBmdlkcfRmpIMa4=",
        version = "v1.5.0",
    )
    go_repository(
        name = "com_github_go_git_go_billy_v5",
        build_file_proto_mode = "disable_global",
        importpath = "github.com/go-git/go-billy/v5",
        sum = "h1:Uwp5tDRkPr+l/TnbHOQzp+tmJfLceOlbVucgpTz8ix4=",
        version = "v5.4.1",
    )
    go_repository(
        name = "com_github_go_git_go_git_fixtures_v4",
        build_file_proto_mode = "disable_global",
        importpath = "github.com/go-git/go-git-fixtures/v4",
        sum = "h1:y5z6dd3qi8Hl+stezc8p3JxDkoTRqMAlKnXHuzrfjTQ=",
        version = "v4.3.1",
    )
    go_repository(
        name = "com_github_go_git_go_git_v5",
        build_file_proto_mode = "disable_global",
        importpath = "github.com/go-git/go-git/v5",
        sum = "h1:v8lgZa5k9ylUw+OR/roJHTxR4QItsNFI5nKtAXFuynw=",
        version = "v5.5.2",
    )

    go_repository(
        name = "com_github_go_gl_glfw",
        build_file_proto_mode = "disable_global",
        importpath = "github.com/go-gl/glfw",
        sum = "h1:QbL/5oDUmRBzO9/Z7Seo6zf912W/a6Sr4Eu0G/3Jho0=",
        version = "v0.0.0-20190409004039-e6da0acd62b1",
    )
    go_repository(
        name = "com_github_go_gl_glfw_v3_3_glfw",
        build_file_proto_mode = "disable_global",
        importpath = "github.com/go-gl/glfw/v3.3/glfw",
        sum = "h1:WtGNWLvXpe6ZudgnXrq0barxBImvnnJoMEhXAzcbM0I=",
        version = "v0.0.0-20200222043503-6f7a984d4dc4",
    )
    go_repository(
        name = "com_github_go_ini_ini",
        build_file_proto_mode = "disable_global",
        importpath = "github.com/go-ini/ini",
        sum = "h1:Mujh4R/dH6YL8bxuISne3xX2+qcQ9p0IxKAP6ExWoUo=",
        version = "v1.25.4",
    )

    go_repository(
        name = "com_github_go_kit_kit",
        build_file_proto_mode = "disable_global",
        importpath = "github.com/go-kit/kit",
        sum = "h1:dXFJfIHVvUcpSgDOV+Ne6t7jXri8Tfv2uOLHUZ2XNuo=",
        version = "v0.10.0",
    )
    go_repository(
        name = "com_github_go_kit_log",
        build_file_proto_mode = "disable_global",
        importpath = "github.com/go-kit/log",
        sum = "h1:MRVx0/zhvdseW+Gza6N9rVzU/IVzaeE1SFI4raAhmBU=",
        version = "v0.2.1",
    )
    go_repository(
        name = "com_github_go_latex_latex",
        build_file_proto_mode = "disable_global",
        importpath = "github.com/go-latex/latex",
        sum = "h1:6zl3BbBhdnMkpSj2YY30qV3gDcVBGtFgVsV3+/i+mKQ=",
        version = "v0.0.0-20210823091927-c0d11ff05a81",
    )
    go_repository(
        name = "com_github_go_ldap_ldap",
        build_file_proto_mode = "disable_global",
        importpath = "github.com/go-ldap/ldap",
        sum = "h1:kD5HQcAzlQ7yrhfn+h+MSABeAy/jAJhvIJ/QDllP44g=",
        version = "v3.0.2+incompatible",
    )
    go_repository(
        name = "com_github_go_ldap_ldap_v3",
        build_file_proto_mode = "disable_global",
        importpath = "github.com/go-ldap/ldap/v3",
        sum = "h1:qPjipEpt+qDa6SI/h1fzuGWoRUY+qqQ9sOZq67/PYUs=",
        version = "v3.4.4",
    )

    go_repository(
        name = "com_github_go_logfmt_logfmt",
        build_file_proto_mode = "disable_global",
        importpath = "github.com/go-logfmt/logfmt",
        sum = "h1:otpy5pqBCBZ1ng9RQ0dPu4PN7ba75Y/aA+UpowDyNVA=",
        version = "v0.5.1",
    )
    go_repository(
        name = "com_github_go_logr_logr",
        build_file_proto_mode = "disable_global",
        importpath = "github.com/go-logr/logr",
        sum = "h1:2DntVwHkVopvECVRSlL5PSo9eG+cAkDCuckLubN+rq0=",
        version = "v1.2.3",
    )
    go_repository(
        name = "com_github_go_logr_stdr",
        build_file_proto_mode = "disable_global",
        importpath = "github.com/go-logr/stdr",
        sum = "h1:hSWxHoqTgW2S2qGc0LTAI563KZ5YKYRhT3MFKZMbjag=",
        version = "v1.2.2",
    )
    go_repository(
        name = "com_github_go_martini_martini",
        build_file_proto_mode = "disable_global",
        importpath = "github.com/go-martini/martini",
        sum = "h1:xveKWz2iaueeTaUgdetzel+U7exyigDYBryyVfV/rZk=",
        version = "v0.0.0-20170121215854-22fa46961aab",
    )
    go_repository(
        name = "com_github_go_ole_go_ole",
        build_file_proto_mode = "disable_global",
        importpath = "github.com/go-ole/go-ole",
        sum = "h1:/Fpf6oFPoeFik9ty7siob0G6Ke8QvQEuVcuChpwXzpY=",
        version = "v1.2.6",
    )

    go_repository(
        name = "com_github_go_openapi_analysis",
        build_file_proto_mode = "disable_global",
        importpath = "github.com/go-openapi/analysis",
        sum = "h1:ZDFLvSNxpDaomuCueM0BlSXxpANBlFYiBvr+GXrvIHc=",
        version = "v0.21.4",
    )
    go_repository(
        name = "com_github_go_openapi_errors",
        build_file_proto_mode = "disable_global",
        importpath = "github.com/go-openapi/errors",
        sum = "h1:rz6kiC84sqNQoqrtulzaL/VERgkoCyB6WdEkc2ujzUc=",
        version = "v0.20.3",
    )
    go_repository(
        name = "com_github_go_openapi_inflect",
        build_file_proto_mode = "disable_global",
        importpath = "github.com/go-openapi/inflect",
        sum = "h1:9jCH9scKIbHeV9m12SmPilScz6krDxKRasNNSNPXu/4=",
        version = "v0.19.0",
    )

    go_repository(
        name = "com_github_go_openapi_jsonpointer",
        build_file_proto_mode = "disable_global",
        importpath = "github.com/go-openapi/jsonpointer",
        sum = "h1:gZr+CIYByUqjcgeLXnQu2gHYQC9o73G2XUeOFYEICuY=",
        version = "v0.19.5",
    )
    go_repository(
        name = "com_github_go_openapi_jsonreference",
        build_file_proto_mode = "disable_global",
        importpath = "github.com/go-openapi/jsonreference",
        sum = "h1:MYlu0sBgChmCfJxxUKZ8g1cPWFOB37YSZqewK7OKeyA=",
        version = "v0.20.0",
    )
    go_repository(
        name = "com_github_go_openapi_loads",
        build_file_proto_mode = "disable_global",
        importpath = "github.com/go-openapi/loads",
        sum = "h1:r2a/xFIYeZ4Qd2TnGpWDIQNcP80dIaZgf704za8enro=",
        version = "v0.21.2",
    )
    go_repository(
        name = "com_github_go_openapi_runtime",
        build_file_proto_mode = "disable_global",
        importpath = "github.com/go-openapi/runtime",
        sum = "h1:yX9HMGQbz32M87ECaAhGpJjBmErO3QLcgdZj9BzGx7c=",
        version = "v0.24.2",
    )

    go_repository(
        name = "com_github_go_openapi_spec",
        build_file_proto_mode = "disable_global",
        importpath = "github.com/go-openapi/spec",
        sum = "h1:1Rlu/ZrOCCob0n+JKKJAWhNWMPW8bOZRg8FJaY+0SKI=",
        version = "v0.20.7",
    )
    go_repository(
        name = "com_github_go_openapi_strfmt",
        build_file_proto_mode = "disable_global",
        importpath = "github.com/go-openapi/strfmt",
        sum = "h1:xwhj5X6CjXEZZHMWy1zKJxvW9AfHC9pkyUjLvHtKG7o=",
        version = "v0.21.3",
    )
    go_repository(
        name = "com_github_go_openapi_swag",
        build_file_proto_mode = "disable_global",
        importpath = "github.com/go-openapi/swag",
        sum = "h1:yMBqmnQ0gyZvEb/+KzuWZOXgllrXT4SADYbvDaXHv/g=",
        version = "v0.22.3",
    )
    go_repository(
        name = "com_github_go_openapi_validate",
        build_file_proto_mode = "disable_global",
        importpath = "github.com/go-openapi/validate",
        sum = "h1:b0QecH6VslW/TxtpKgzpO1SNG7GU2FsaqKdP1E2T50Y=",
        version = "v0.22.0",
    )
    go_repository(
        name = "com_github_go_pdf_fpdf",
        build_file_proto_mode = "disable_global",
        importpath = "github.com/go-pdf/fpdf",
        sum = "h1:MlgtGIfsdMEEQJr2le6b/HNr1ZlQwxyWr77r2aj2U/8=",
        version = "v0.6.0",
    )

    go_repository(
        name = "com_github_go_playground_locales",
        build_file_proto_mode = "disable_global",
        importpath = "github.com/go-playground/locales",
        sum = "h1:u50s323jtVGugKlcYeyzC0etD1HifMjqmJqb8WugfUU=",
        version = "v0.14.0",
    )
    go_repository(
        name = "com_github_go_playground_universal_translator",
        build_file_proto_mode = "disable_global",
        importpath = "github.com/go-playground/universal-translator",
        sum = "h1:82dyy6p4OuJq4/CByFNOn/jYrnRPArHwAcmLoJZxyho=",
        version = "v0.18.0",
    )
    go_repository(
        name = "com_github_go_playground_validator_v10",
        build_file_proto_mode = "disable_global",
        importpath = "github.com/go-playground/validator/v10",
        sum = "h1:prmOlTVv+YjZjmRmNSF3VmspqJIxJWXmqUsHwfTRRkQ=",
        version = "v10.11.1",
    )
    go_repository(
        name = "com_github_go_redis_redis",
        build_file_proto_mode = "disable_global",
        importpath = "github.com/go-redis/redis",
        sum = "h1:BKZuG6mCnRj5AOaWJXoCgf6rqTYnYJLe4en2hxT7r9o=",
        version = "v6.15.8+incompatible",
    )
    go_repository(
        name = "com_github_go_redis_redis_v8",
        build_file_proto_mode = "disable_global",
        importpath = "github.com/go-redis/redis/v8",
        sum = "h1:AcZZR7igkdvfVmQTPnu9WE37LRrO/YrBH5zWyjDC0oI=",
        version = "v8.11.5",
    )

    go_repository(
        name = "com_github_go_resty_resty_v2",
        build_file_proto_mode = "disable_global",
        importpath = "github.com/go-resty/resty/v2",
        sum = "h1:JVrqSeQfdhYRFk24TvhTZWU0q8lfCojxZQFi3Ou7+uY=",
        version = "v2.1.1-0.20191201195748-d7b97669fe48",
    )
    go_repository(
        name = "com_github_go_sql_driver_mysql",
        build_file_proto_mode = "disable_global",
        importpath = "github.com/go-sql-driver/mysql",
        sum = "h1:BCTh4TKNUYmOmMUcQ3IipzF5prigylS7XXjEkfCHuOE=",
        version = "v1.6.0",
    )

    go_repository(
        name = "com_github_go_stack_stack",
        build_file_proto_mode = "disable_global",
        importpath = "github.com/go-stack/stack",
        sum = "h1:ntEHSVwIt7PNXNpgPmVfMrNhLtgjlmnZha2kOpuRiDw=",
        version = "v1.8.1",
    )
    go_repository(
        name = "com_github_go_swagger_go_swagger",
        build_file_proto_mode = "disable_global",
        importpath = "github.com/go-swagger/go-swagger",
        sum = "h1:HuzvdMRed/9Q8vmzVcfNBQByZVtT79DNZxZ18OprdoI=",
        version = "v0.30.3",
    )
    go_repository(
        name = "com_github_go_task_slim_sprig",
        build_file_proto_mode = "disable_global",
        importpath = "github.com/go-task/slim-sprig",
        sum = "h1:p104kn46Q8WdvHunIJ9dAyjPVtrBPhSr3KT2yUst43I=",
        version = "v0.0.0-20210107165309-348f09dbbbc0",
    )

    go_repository(
        name = "com_github_go_test_deep",
        build_file_proto_mode = "disable_global",
        importpath = "github.com/go-test/deep",
        sum = "h1:u2CU3YKy9I2pmu9pX0eq50wCgjfGIt539SqR7FbHiho=",
        version = "v1.0.4",
    )
    go_repository(
        name = "com_github_go_testfixtures_testfixtures_v3",
        build_file_proto_mode = "disable_global",
        importpath = "github.com/go-testfixtures/testfixtures/v3",
        sum = "h1:uonwvepqRvSgddcrReZQhojTlWlmOlHkYAb9ZaOMWgU=",
        version = "v3.8.1",
    )
    go_repository(
        name = "com_github_go_toast_toast",
        build_file_proto_mode = "disable_global",
        importpath = "github.com/go-toast/toast",
        sum = "h1:qZNfIGkIANxGv/OqtnntR4DfOY2+BgwR60cAcu/i3SE=",
        version = "v0.0.0-20190211030409-01e6764cf0a4",
    )

    go_repository(
        name = "com_github_go_zookeeper_zk",
        build_file_proto_mode = "disable_global",
        importpath = "github.com/go-zookeeper/zk",
        sum = "h1:7M2kwOsc//9VeeFiPtf+uSJlVpU66x9Ba5+8XK7/TDg=",
        version = "v1.0.3",
    )
    go_repository(
        name = "com_github_gobuffalo_attrs",
        build_file_proto_mode = "disable_global",
        importpath = "github.com/gobuffalo/attrs",
        sum = "h1:hSkbZ9XSyjyBirMeqSqUrK+9HboWrweVlzRNqoBi2d4=",
        version = "v0.0.0-20190224210810-a9411de4debd",
    )
    go_repository(
        name = "com_github_gobuffalo_depgen",
        build_file_proto_mode = "disable_global",
        importpath = "github.com/gobuffalo/depgen",
        sum = "h1:31atYa/UW9V5q8vMJ+W6wd64OaaTHUrCUXER358zLM4=",
        version = "v0.1.0",
    )
    go_repository(
        name = "com_github_gobuffalo_envy",
        build_file_proto_mode = "disable_global",
        importpath = "github.com/gobuffalo/envy",
        sum = "h1:GlXgaiBkmrYMHco6t4j7SacKO4XUjvh5pwXh0f4uxXU=",
        version = "v1.7.0",
    )
    go_repository(
        name = "com_github_gobuffalo_flect",
        build_file_proto_mode = "disable_global",
        importpath = "github.com/gobuffalo/flect",
        sum = "h1:3GQ53z7E3o00C/yy7Ko8VXqQXoJGLkrTQCLTF1EjoXU=",
        version = "v0.1.3",
    )
    go_repository(
        name = "com_github_gobuffalo_genny",
        build_file_proto_mode = "disable_global",
        importpath = "github.com/gobuffalo/genny",
        sum = "h1:iQ0D6SpNXIxu52WESsD+KoQ7af2e3nCfnSBoSF/hKe0=",
        version = "v0.1.1",
    )
    go_repository(
        name = "com_github_gobuffalo_gitgen",
        build_file_proto_mode = "disable_global",
        importpath = "github.com/gobuffalo/gitgen",
        sum = "h1:mSVZ4vj4khv+oThUfS+SQU3UuFIZ5Zo6UNcvK8E8Mz8=",
        version = "v0.0.0-20190315122116-cc086187d211",
    )
    go_repository(
        name = "com_github_gobuffalo_gogen",
        build_file_proto_mode = "disable_global",
        importpath = "github.com/gobuffalo/gogen",
        sum = "h1:dLg+zb+uOyd/mKeQUYIbwbNmfRsr9hd/WtYWepmayhI=",
        version = "v0.1.1",
    )
    go_repository(
        name = "com_github_gobuffalo_logger",
        build_file_proto_mode = "disable_global",
        importpath = "github.com/gobuffalo/logger",
        sum = "h1:8thhT+kUJMTMy3HlX4+y9Da+BNJck+p109tqqKp7WDs=",
        version = "v0.0.0-20190315122211-86e12af44bc2",
    )
    go_repository(
        name = "com_github_gobuffalo_mapi",
        build_file_proto_mode = "disable_global",
        importpath = "github.com/gobuffalo/mapi",
        sum = "h1:fq9WcL1BYrm36SzK6+aAnZ8hcp+SrmnDyAxhNx8dvJk=",
        version = "v1.0.2",
    )
    go_repository(
        name = "com_github_gobuffalo_packd",
        build_file_proto_mode = "disable_global",
        importpath = "github.com/gobuffalo/packd",
        sum = "h1:4sGKOD8yaYJ+dek1FDkwcxCHA40M4kfKgFHx8N2kwbU=",
        version = "v0.1.0",
    )
    go_repository(
        name = "com_github_gobuffalo_packr_v2",
        build_file_proto_mode = "disable_global",
        importpath = "github.com/gobuffalo/packr/v2",
        sum = "h1:Ir9W9XIm9j7bhhkKE9cokvtTl1vBm62A/fene/ZCj6A=",
        version = "v2.2.0",
    )
    go_repository(
        name = "com_github_gobuffalo_syncx",
        build_file_proto_mode = "disable_global",
        importpath = "github.com/gobuffalo/syncx",
        sum = "h1:tpom+2CJmpzAWj5/VEHync2rJGi+epHNIeRSWjzGA+4=",
        version = "v0.0.0-20190224160051-33c29581e754",
    )

    go_repository(
        name = "com_github_gobwas_glob",
        build_file_proto_mode = "disable_global",
        importpath = "github.com/gobwas/glob",
        sum = "h1:A4xDbljILXROh+kObIiy5kIaPYD8e96x1tgBhUI5J+Y=",
        version = "v0.2.3",
    )
    go_repository(
        name = "com_github_gobwas_httphead",
        build_file_proto_mode = "disable_global",
        importpath = "github.com/gobwas/httphead",
        sum = "h1:exrUm0f4YX0L7EBwZHuCF4GDp8aJfVeBrlLQrs6NqWU=",
        version = "v0.1.0",
    )
    go_repository(
        name = "com_github_gobwas_pool",
        build_file_proto_mode = "disable_global",
        importpath = "github.com/gobwas/pool",
        sum = "h1:xfeeEhW7pwmX8nuLVlqbzVc7udMDrwetjEv+TZIz1og=",
        version = "v0.2.1",
    )
    go_repository(
        name = "com_github_gobwas_ws",
        build_file_proto_mode = "disable_global",
        importpath = "github.com/gobwas/ws",
        sum = "h1:7RFti/xnNkMJnrK7D1yQ/iCIB5OrrY/54/H930kIbHA=",
        version = "v1.1.0",
    )
    go_repository(
        name = "com_github_goccy_go_json",
        build_file_proto_mode = "disable_global",
        importpath = "github.com/goccy/go-json",
        sum = "h1:/pAaQDLHEoCq/5FFmSKBswWmK6H0e8g4159Kc/X/nqk=",
        version = "v0.9.11",
    )
    go_repository(
        name = "com_github_godbus_dbus",
        build_file_proto_mode = "disable_global",
        importpath = "github.com/godbus/dbus",
        sum = "h1:BWhy2j3IXJhjCbC68FptL43tDKIq8FladmaTs3Xs7Z8=",
        version = "v0.0.0-20190422162347-ade71ed3457e",
    )

    go_repository(
        name = "com_github_godbus_dbus_v5",
        build_file_proto_mode = "disable_global",
        importpath = "github.com/godbus/dbus/v5",
        sum = "h1:mkgN1ofwASrYnJ5W6U/BxG15eXXXjirgZc7CLqkcaro=",
        version = "v5.0.6",
    )

    go_repository(
        name = "com_github_gofrs_flock",
        build_file_proto_mode = "disable_global",
        importpath = "github.com/gofrs/flock",
        sum = "h1:+gYjHKf32LDeiEEFhQaotPbLuUXjY5ZqxKgXy7n59aw=",
        version = "v0.8.1",
    )
    go_repository(
        name = "com_github_gofrs_uuid",
        build_file_proto_mode = "disable_global",
        importpath = "github.com/gofrs/uuid",
        sum = "h1:yyYWMnhkhrKwwr8gAOcOCYxOOscHgDS9yZgBrnJfGa0=",
        version = "v4.2.0+incompatible",
    )
    go_repository(
        name = "com_github_gogo_googleapis",
        build_file_proto_mode = "disable_global",
        importpath = "github.com/gogo/googleapis",
        sum = "h1:1Yx4Myt7BxzvUr5ldGSbwYiZG6t9wGBZ+8/fX3Wvtq0=",
        version = "v1.4.1",
    )
    go_repository(
        name = "com_github_gogo_protobuf",
        build_file_proto_mode = "disable_global",
        importpath = "github.com/gogo/protobuf",
        sum = "h1:Ov1cvc58UF3b5XjBnZv7+opcTcQFZebYjWzi34vdm4Q=",
        version = "v1.3.2",
    )
    go_repository(
        name = "com_github_gogo_status",
        build_file_proto_mode = "disable_global",
        importpath = "github.com/gogo/status",
        sum = "h1:+eIkrewn5q6b30y+g/BJINVVdi2xH7je5MPJ3ZPK3JA=",
        version = "v1.1.0",
    )
    go_repository(
        name = "com_github_gogs_chardet",
        build_file_proto_mode = "disable_global",
        importpath = "github.com/gogs/chardet",
        sum = "h1:3BSP1Tbs2djlpprl7wCLuiqMaUh5SJkkzI2gDs+FgLs=",
        version = "v0.0.0-20211120154057-b7413eaefb8f",
    )
    go_repository(
        name = "com_github_gogs_cron",
        build_file_proto_mode = "disable_global",
        importpath = "github.com/gogs/cron",
        sum = "h1:yXtpJr/LV6PFu4nTLgfjQdcMdzjbqqXMEnHfq0Or6p8=",
        version = "v0.0.0-20171120032916-9f6c956d3e14",
    )
    go_repository(
        name = "com_github_gogs_go_gogs_client",
        build_file_proto_mode = "disable_global",
        importpath = "github.com/gogs/go-gogs-client",
        sum = "h1:UjoPNDAQ5JPCjlxoJd6K8ALZqSDDhk2ymieAZOVaDg0=",
        version = "v0.0.0-20210131175652-1d7215cd8d85",
    )
    go_repository(
        name = "com_github_golang_freetype",
        build_file_proto_mode = "disable_global",
        importpath = "github.com/golang/freetype",
        sum = "h1:DACJavvAHhabrF08vX0COfcOBJRhZ8lUbR+ZWIs0Y5g=",
        version = "v0.0.0-20170609003504-e2365dfdc4a0",
    )
    go_repository(
        name = "com_github_golang_gddo",
        build_file_proto_mode = "disable_global",
        importpath = "github.com/golang/gddo",
        sum = "h1:16RtHeWGkJMc80Etb8RPCcKevXGldr57+LOyZt8zOlg=",
        version = "v0.0.0-20210115222349-20d68f94ee1f",
    )
    go_repository(
        name = "com_github_golang_geo",
        build_file_proto_mode = "disable_global",
        importpath = "github.com/golang/geo",
        sum = "h1:gtexQ/VGyN+VVFRXSFiguSNcXmS6rkKT+X7FdIrTtfo=",
        version = "v0.0.0-20210211234256-740aa86cb551",
    )

    go_repository(
        name = "com_github_golang_glog",
        build_file_proto_mode = "disable_global",
        importpath = "github.com/golang/glog",
        sum = "h1:nfP3RFugxnNRyKgeWd4oI1nYvXpxrx8ck8ZrcizshdQ=",
        version = "v1.0.0",
    )
    go_repository(
        name = "com_github_golang_groupcache",
        build_file_proto_mode = "disable_global",
        importpath = "github.com/golang/groupcache",
        sum = "h1:oI5xCqsCo564l8iNU+DwB5epxmsaqB+rhGL0m5jtYqE=",
        version = "v0.0.0-20210331224755-41bb18bfe9da",
    )
    go_repository(
        name = "com_github_golang_jwt_jwt",
        build_file_proto_mode = "disable_global",
        importpath = "github.com/golang-jwt/jwt",
        sum = "h1:IfV12K8xAKAnZqdXVzCZ+TOjboZ2keLg81eXfW3O+oY=",
        version = "v3.2.2+incompatible",
    )
    go_repository(
        name = "com_github_golang_jwt_jwt_v4",
        build_file_proto_mode = "disable_global",
        importpath = "github.com/golang-jwt/jwt/v4",
        sum = "h1:7cYmW1XlMY7h7ii7UhUyChSgS5wUJEnm9uZVTGqOWzg=",
        version = "v4.5.0",
    )
    go_repository(
        name = "com_github_golang_lint",
        build_file_proto_mode = "disable_global",
        importpath = "github.com/golang/lint",
        replace = "golang.org/x/lint",
        sum = "h1:J5lckAjkw6qYlOZNj90mLYNTEKDvWeuc1yieZ8qUzUE=",
        version = "v0.0.0-20191125180803-fdd1cda4f05f",
    )

    go_repository(
        name = "com_github_golang_mock",
        build_file_proto_mode = "disable_global",
        importpath = "github.com/golang/mock",
        sum = "h1:ErTB+efbowRARo13NNdxyJji2egdxLGQhRaY+DUumQc=",
        version = "v1.6.0",
    )
    go_repository(
        name = "com_github_golang_protobuf",
        build_file_proto_mode = "disable_global",
        importpath = "github.com/golang/protobuf",
        sum = "h1:ROPKBNFfQgOUMifHyP+KYbvpjbdoFNs+aK7DXlji0Tw=",
        version = "v1.5.2",
    )
    go_repository(
        name = "com_github_golang_snappy",
        build_file_proto_mode = "disable_global",
        importpath = "github.com/golang/snappy",
        sum = "h1:yAGX7huGHXlcLOEtBnF4w7FQwA26wojNCwOYAEhLjQM=",
        version = "v0.0.4",
    )
    go_repository(
        name = "com_github_golang_sql_civil",
        build_file_proto_mode = "disable_global",
        importpath = "github.com/golang-sql/civil",
        sum = "h1:au07oEsX2xN0ktxqI+Sida1w446QrXBRJ0nee3SNZlA=",
        version = "v0.0.0-20220223132316-b832511892a9",
    )
    go_repository(
        name = "com_github_golang_sql_sqlexp",
        build_file_proto_mode = "disable_global",
        importpath = "github.com/golang-sql/sqlexp",
        sum = "h1:ZCD6MBpcuOVfGVqsEmY5/4FtYiKz6tSyUv9LPEDei6A=",
        version = "v0.1.0",
    )

    go_repository(
        name = "com_github_golangplus_bytes",
        build_file_proto_mode = "disable_global",
        importpath = "github.com/golangplus/bytes",
        sum = "h1:YQKBijBVMsBxIiXT4IEhlKR2zHohjEqPole4umyDX+c=",
        version = "v1.0.0",
    )
    go_repository(
        name = "com_github_golangplus_fmt",
        build_file_proto_mode = "disable_global",
        importpath = "github.com/golangplus/fmt",
        sum = "h1:FnUKtw86lXIPfBMc3FimNF3+ABcV+aH5F17OOitTN+E=",
        version = "v1.0.0",
    )
    go_repository(
        name = "com_github_golangplus_testing",
        build_file_proto_mode = "disable_global",
        importpath = "github.com/golangplus/testing",
        sum = "h1:+ZeeiKZENNOMkTTELoSySazi+XaEhVO0mb+eanrSEUQ=",
        version = "v1.0.0",
    )
    go_repository(
        name = "com_github_gomodule_oauth1",
        build_file_proto_mode = "disable_global",
        importpath = "github.com/gomodule/oauth1",
        sum = "h1:/nNHAD99yipOEspQFbAnNmwGTZ1UNXiD/+JLxwx79fo=",
        version = "v0.2.0",
    )

    go_repository(
        name = "com_github_gomodule_redigo",
        build_file_proto_mode = "disable_global",
        importpath = "github.com/gomodule/redigo",
        sum = "h1:K/R+8tc58AaqLkqG2Ol3Qk+DR/TlNuhuh457pBFPtt0=",
        version = "v2.0.0+incompatible",
    )
    go_repository(
        name = "com_github_google_btree",
        build_file_proto_mode = "disable_global",
        importpath = "github.com/google/btree",
        sum = "h1:gK4Kx5IaGY9CD5sPJ36FHiBJ6ZXl0kilRiiCj+jdYp4=",
        version = "v1.0.1",
    )
    go_repository(
        name = "com_github_google_certificate_transparency_go",
        build_file_proto_mode = "disable_global",
        importpath = "github.com/google/certificate-transparency-go",
        sum = "h1:806qveZBQtRNHroYHyg6yrsjqBJh9kIB4nfmB8uJnak=",
        version = "v1.1.2-0.20210511102531-373a877eec92",
    )

    go_repository(
        name = "com_github_google_gnostic",
        build_file_proto_mode = "disable_global",
        importpath = "github.com/google/gnostic",
        sum = "h1:FhTMOKj2VhjpouxvWJAV1TL304uMlb9zcDqkl6cEI54=",
        version = "v0.5.7-v3refs",
    )
    go_repository(
        name = "com_github_google_go_cmp",
        build_file_proto_mode = "disable_global",
        importpath = "github.com/google/go-cmp",
        sum = "h1:O2Tfq5qg4qc4AmwVlvv0oLiVAGB7enBSJ2x2DqQFi38=",
        version = "v0.5.9",
    )
    go_repository(
        name = "com_github_google_go_containerregistry",
        build_file_proto_mode = "disable_global",
        importpath = "github.com/google/go-containerregistry",
        sum = "h1:/+mFTs4AlwsJ/mJe8NDtKb7BxLtbZFpcn8vDsneEkwQ=",
        version = "v0.5.1",
    )

    go_repository(
        name = "com_github_google_go_github",
        build_file_proto_mode = "disable_global",
        importpath = "github.com/google/go-github",
        sum = "h1:N0LgJ1j65A7kfXrZnUDaYCs/Sf4rEjNlfyDHW9dolSY=",
        version = "v17.0.0+incompatible",
    )
    go_repository(
        name = "com_github_google_go_github_v27",
        build_file_proto_mode = "disable_global",
        importpath = "github.com/google/go-github/v27",
        sum = "h1:oiOZuBmGHvrGM1X9uNUAUlLgp5r1UUO/M/KnbHnLRlQ=",
        version = "v27.0.6",
    )

    go_repository(
        name = "com_github_google_go_github_v31",
        build_file_proto_mode = "disable_global",
        importpath = "github.com/google/go-github/v31",
        sum = "h1:JJUxlP9lFK+ziXKimTCprajMApV1ecWD4NB6CCb0plo=",
        version = "v31.0.0",
    )
    go_repository(
        name = "com_github_google_go_github_v41",
        build_file_proto_mode = "disable_global",
        importpath = "github.com/google/go-github/v41",
        sum = "h1:HseJrM2JFf2vfiZJ8anY2hqBjdfY1Vlj/K27ueww4gg=",
        version = "v41.0.0",
    )
    go_repository(
        name = "com_github_google_go_github_v43",
        build_file_proto_mode = "disable_global",
        importpath = "github.com/google/go-github/v43",
        sum = "h1:y+GL7LIsAIF2NZlJ46ZoC/D1W1ivZasT0lnWHMYPZ+U=",
        version = "v43.0.0",
    )
    go_repository(
        name = "com_github_google_go_github_v45",
        build_file_proto_mode = "disable_global",
        importpath = "github.com/google/go-github/v45",
        sum = "h1:5oRLszbrkvxDDqBCNj2hjDZMKmvexaZ1xw/FCD+K3FI=",
        version = "v45.2.0",
    )
    go_repository(
        name = "com_github_google_go_github_v47",
        build_file_proto_mode = "disable_global",
        importpath = "github.com/google/go-github/v47",
        sum = "h1:Cacm/WxQBOa9lF0FT0EMjZ2BWMetQ1TQfyurn4yF1z8=",
        version = "v47.1.0",
    )

    go_repository(
        name = "com_github_google_go_querystring",
        build_file_proto_mode = "disable_global",
        importpath = "github.com/google/go-querystring",
        sum = "h1:AnCroh3fv4ZBgVIf1Iwtovgjaw/GiKJo8M8yD/fhyJ8=",
        version = "v1.1.0",
    )

    go_repository(
        name = "com_github_google_gofuzz",
        build_file_proto_mode = "disable_global",
        importpath = "github.com/google/gofuzz",
        sum = "h1:xRy4A+RhZaiKjJ1bPfwQ8sedCA+YS2YcCHW6ec7JMi0=",
        version = "v1.2.0",
    )
    go_repository(
        name = "com_github_google_martian",
        build_file_proto_mode = "disable_global",
        importpath = "github.com/google/martian",
        sum = "h1:/CP5g8u/VJHijgedC/Legn3BAbAaWPgecwXBIDzw5no=",
        version = "v2.1.0+incompatible",
    )
    go_repository(
        name = "com_github_google_martian_v3",
        build_file_proto_mode = "disable_global",
        importpath = "github.com/google/martian/v3",
        sum = "h1:d8MncMlErDFTwQGBK1xhv026j9kqhvw1Qv9IbWT1VLQ=",
        version = "v3.2.1",
    )
    go_repository(
        name = "com_github_google_pprof",
        build_file_proto_mode = "disable_global",
        importpath = "github.com/google/pprof",
        sum = "h1:4/hN5RUoecvl+RmJRE2YxKWtnnQls6rQjjW5oV7qg2U=",
        version = "v0.0.0-20230207041349-798e818bf904",
    )
    go_repository(
        name = "com_github_google_renameio",
        build_file_proto_mode = "disable_global",
        importpath = "github.com/google/renameio",
        sum = "h1:GOZbcHa3HfsPKPlmyPyN2KEohoMXOhdMbHrvbpl2QaA=",
        version = "v0.1.0",
    )

    go_repository(
        name = "com_github_google_shlex",
        build_file_proto_mode = "disable_global",
        importpath = "github.com/google/shlex",
        sum = "h1:El6M4kTTCOh6aBiKaUGG7oYTSPP8MxqL4YI3kZKwcP4=",
        version = "v0.0.0-20191202100458-e7afc7fbc510",
    )
    go_repository(
        name = "com_github_google_slothfs",
        build_file_proto_mode = "disable_global",
        importpath = "github.com/google/slothfs",
        sum = "h1:iuModVoTuW2lBUobX9QBgqD+ipHbWKug6n8qkJfDtUE=",
        version = "v0.0.0-20190717100203-59c1163fd173",
    )

    go_repository(
        name = "com_github_google_uuid",
        build_file_proto_mode = "disable_global",
        importpath = "github.com/google/uuid",
        sum = "h1:t6JiXgmwXMjEs8VusXIJk2BXHsn+wx8BZdTaoZ5fu7I=",
        version = "v1.3.0",
    )

    go_repository(
        name = "com_github_googleapis_enterprise_certificate_proxy",
        build_file_proto_mode = "disable_global",
        importpath = "github.com/googleapis/enterprise-certificate-proxy",
        sum = "h1:yk9/cqRKtT9wXZSsRH9aurXEpJX+U6FLtpYTdC3R06k=",
        version = "v0.2.3",
    )
    go_repository(
        name = "com_github_googleapis_gax_go",
        build_file_proto_mode = "disable_global",
        importpath = "github.com/googleapis/gax-go",
        sum = "h1:j0GKcs05QVmm7yesiZq2+9cxHkNK9YM6zKx4D2qucQU=",
        version = "v2.0.0+incompatible",
    )

    go_repository(
        name = "com_github_googleapis_gax_go_v2",
        build_file_proto_mode = "disable_global",
        importpath = "github.com/googleapis/gax-go/v2",
        sum = "h1:IcsPKeInNvYi7eqSaDjiZqDDKu5rsmunY0Y1YupQSSQ=",
        version = "v2.7.0",
    )
    go_repository(
        name = "com_github_googleapis_gnostic",
        build_file_proto_mode = "disable_global",
        importpath = "github.com/googleapis/gnostic",
        replace = "github.com/googleapis/gnostic",
        sum = "h1:9fHAtK0uDfpveeqqo1hkEZJcFvYXAiCN3UutL8F9xHw=",
        version = "v0.5.5",
    )
    go_repository(
        name = "com_github_googleapis_go_type_adapters",
        build_file_proto_mode = "disable_global",
        importpath = "github.com/googleapis/go-type-adapters",
        sum = "h1:9XdMn+d/G57qq1s8dNc5IesGCXHf6V2HZ2JwRxfA2tA=",
        version = "v1.0.0",
    )

    go_repository(
        name = "com_github_gophercloud_gophercloud",
        build_file_proto_mode = "disable_global",
        importpath = "github.com/gophercloud/gophercloud",
        sum = "h1:9nTGx0jizmHxDobe4mck89FyQHVyA3CaXLIUSGJjP9k=",
        version = "v1.0.0",
    )
    go_repository(
        name = "com_github_gopherjs_gopherjs",
        build_file_proto_mode = "disable_global",
        importpath = "github.com/gopherjs/gopherjs",
        sum = "h1:fQnZVsXk8uxXIStYb0N4bGk7jeyTalG/wsZjQ25dO0g=",
        version = "v1.17.2",
    )
    go_repository(
        name = "com_github_gopherjs_gopherwasm",
        build_file_proto_mode = "disable_global",
        importpath = "github.com/gopherjs/gopherwasm",
        sum = "h1:fA2uLoctU5+T3OhOn2vYP0DVT6pxc7xhTlBB1paATqQ=",
        version = "v1.1.0",
    )
    go_repository(
        name = "com_github_gordonklaus_ineffassign",
        build_file_proto_mode = "disable_global",
        importpath = "github.com/gordonklaus/ineffassign",
        sum = "h1:vc7Dmrk4JwS0ZPS6WZvWlwDflgDTA26jItmbSj83nug=",
        version = "v0.0.0-20200309095847-7953dde2c7bf",
    )

    go_repository(
        name = "com_github_gorilla_context",
        build_file_proto_mode = "disable_global",
        importpath = "github.com/gorilla/context",
        sum = "h1:AWwleXJkX/nhcU9bZSnZoi3h/qGYqQAGhq6zZe/aQW8=",
        version = "v1.1.1",
    )
    go_repository(
        name = "com_github_gorilla_csrf",
        build_file_proto_mode = "disable_global",
        importpath = "github.com/gorilla/csrf",
        sum = "h1:Ir3o2c1/Uzj6FBxMlAUB6SivgVMy1ONXwYgXn+/aHPE=",
        version = "v1.7.1",
    )

    go_repository(
        name = "com_github_gorilla_css",
        build_file_proto_mode = "disable_global",
        importpath = "github.com/gorilla/css",
        sum = "h1:BQqNyPTi50JCFMTw/b67hByjMVXZRwGha6wxVGkeihY=",
        version = "v1.0.0",
    )
    go_repository(
        name = "com_github_gorilla_feeds",
        build_file_proto_mode = "disable_global",
        importpath = "github.com/gorilla/feeds",
        sum = "h1:HwKXxqzcRNg9to+BbvJog4+f3s/xzvtZXICcQGutYfY=",
        version = "v1.1.1",
    )
    go_repository(
        name = "com_github_gorilla_handlers",
        build_file_proto_mode = "disable_global",
        importpath = "github.com/gorilla/handlers",
        sum = "h1:9lRY6j8DEeeBT10CvO9hGW0gmky0BprnvDI5vfhUHH4=",
        version = "v1.5.1",
    )
    go_repository(
        name = "com_github_gorilla_mux",
        build_file_proto_mode = "disable_global",
        importpath = "github.com/gorilla/mux",
        sum = "h1:i40aqfkR1h2SlN9hojwV5ZA91wcXFOvkdNIeFDP5koI=",
        version = "v1.8.0",
    )
    go_repository(
        name = "com_github_gorilla_schema",
        build_file_proto_mode = "disable_global",
        importpath = "github.com/gorilla/schema",
        sum = "h1:YufUaxZYCKGFuAq3c96BOhjgd5nmXiOY9NGzF247Tsc=",
        version = "v1.2.0",
    )
    go_repository(
        name = "com_github_gorilla_securecookie",
        build_file_proto_mode = "disable_global",
        importpath = "github.com/gorilla/securecookie",
        sum = "h1:miw7JPhV+b/lAHSXz4qd/nN9jRiAFV5FwjeKyCS8BvQ=",
        version = "v1.1.1",
    )
    go_repository(
        name = "com_github_gorilla_sessions",
        build_file_proto_mode = "disable_global",
        importpath = "github.com/gorilla/sessions",
        sum = "h1:DHd3rPN5lE3Ts3D8rKkQ8x/0kqfeNmBAaiSi+o7FsgI=",
        version = "v1.2.1",
    )

    go_repository(
        name = "com_github_gorilla_websocket",
        build_file_proto_mode = "disable_global",
        importpath = "github.com/gorilla/websocket",
        sum = "h1:PPwGk2jz7EePpoHN/+ClbZu8SPxiqlu12wZP/3sWmnc=",
        version = "v1.5.0",
    )
    go_repository(
        name = "com_github_gosimple_slug",
        build_file_proto_mode = "disable_global",
        importpath = "github.com/gosimple/slug",
        sum = "h1:xzuhj7G7cGtd34NXnW/yF0l+AGNfWqwgh/IXgFy7dnc=",
        version = "v1.12.0",
    )
    go_repository(
        name = "com_github_gosimple_unidecode",
        build_file_proto_mode = "disable_global",
        importpath = "github.com/gosimple/unidecode",
        sum = "h1:hZzFTMMqSswvf0LBJZCZgThIZrpDHFXux9KeGmn6T/o=",
        version = "v1.0.1",
    )

    go_repository(
        name = "com_github_goware_urlx",
        build_file_proto_mode = "disable_global",
        importpath = "github.com/goware/urlx",
        sum = "h1:BbvKl8oiXtJAzOzMqAQ0GfIhf96fKeNEZfm9ocNSUBI=",
        version = "v0.3.1",
    )

    go_repository(
        name = "com_github_grafana_regexp",
        build_file_proto_mode = "disable_global",
        importpath = "github.com/grafana/regexp",
        sum = "h1:7aN5cccjIqCLTzedH7MZzRZt5/lsAHch6Z3L2ZGn5FA=",
        version = "v0.0.0-20221123153739-15dc172cd2db",
    )
    go_repository(
        name = "com_github_grafana_tools_sdk",
        build_file_proto_mode = "disable_global",
        importpath = "github.com/grafana-tools/sdk",
        sum = "h1:PXZQA2WCxe85Tnn+WEvr8fDpfwibmEPgfgFEaC87G24=",
        version = "v0.0.0-20220919052116-6562121319fc",
    )
    go_repository(
        name = "com_github_graph_gophers_graphql_go",
        build_file_proto_mode = "disable_global",
        importpath = "github.com/graph-gophers/graphql-go",
        sum = "h1:fDqblo50TEpD0LY7RXk/LFVYEVqo3+tXMNMPSVXA1yc=",
        version = "v1.5.0",
    )
    go_repository(
        name = "com_github_graphql_go_graphql",
        build_file_proto_mode = "disable_global",
        importpath = "github.com/graphql-go/graphql",
        replace = "github.com/jamesdphillips/graphql-go",
        sum = "h1:v97ti/6TlQgWGie/nGuO6GrDabur7Basxomhlp/vzW4=",
        version = "v0.7.4-0.20220810211622-efd2a06de890",
    )
    go_repository(
        name = "com_github_gregjones_httpcache",
        build_file_proto_mode = "disable_global",
        importpath = "github.com/gregjones/httpcache",
        sum = "h1:+ngKgrYPPJrOjhax5N+uePQ0Fh1Z7PheYoUI/0nzkPA=",
        version = "v0.0.0-20190611155906-901d90724c79",
    )
    go_repository(
        name = "com_github_grpc_ecosystem_go_grpc_middleware",
        build_file_proto_mode = "disable_global",
        importpath = "github.com/grpc-ecosystem/go-grpc-middleware",
        sum = "h1:+9834+KizmvFV7pXQGSXQTsaWhq2GjuNUt0aUU0YBYw=",
        version = "v1.3.0",
    )
    go_repository(
        name = "com_github_grpc_ecosystem_go_grpc_middleware_providers_openmetrics_v2",
        build_file_proto_mode = "disable_global",
        importpath = "github.com/grpc-ecosystem/go-grpc-middleware/providers/openmetrics/v2",
        sum = "h1:kKuOg7gEBO7otn5QpZ4FnlbZBz1p5EZ7sX6RDbE36Bc=",
        version = "v2.0.0-rc.3",
    )
    go_repository(
        name = "com_github_grpc_ecosystem_go_grpc_middleware_v2",
        build_file_proto_mode = "disable_global",
        importpath = "github.com/grpc-ecosystem/go-grpc-middleware/v2",
        replace = "github.com/grpc-ecosystem/go-grpc-middleware/v2",
        sum = "h1:o95KDiV/b1xdkumY5YbLR0/n2+wBxUpgf3HgfKgTyLI=",
        version = "v2.0.0-rc.3",
    )

    go_repository(
        name = "com_github_grpc_ecosystem_go_grpc_prometheus",
        build_file_proto_mode = "disable_global",
        importpath = "github.com/grpc-ecosystem/go-grpc-prometheus",
        sum = "h1:Ovs26xHkKqVztRpIrF/92BcuyuQ/YW4NSIpoGtfXNho=",
        version = "v1.2.0",
    )

    go_repository(
        name = "com_github_grpc_ecosystem_grpc_gateway",
        build_file_proto_mode = "disable_global",
        importpath = "github.com/grpc-ecosystem/grpc-gateway",
        sum = "h1:gmcG1KaJ57LophUzW0Hy8NmPhnMZb4M0+kPpLofRdBo=",
        version = "v1.16.0",
    )
    go_repository(
        name = "com_github_grpc_ecosystem_grpc_gateway_v2",
        build_file_proto_mode = "disable_global",
        importpath = "github.com/grpc-ecosystem/grpc-gateway/v2",
        patch_args = ["-p1"],
        patches = ["//third_party/com_github_grpc_ecosystem_grpc_gateway_v2:grpc_gateway.patch"],
        sum = "h1:1JYBfzqrWPcCclBwxFCPAou9n+q86mfnu7NAeHfte7A=",
        version = "v2.15.0",
    )

    go_repository(
        name = "com_github_hanwen_go_fuse_v2",
        build_file_proto_mode = "disable_global",
        importpath = "github.com/hanwen/go-fuse/v2",
        sum = "h1:ibbzF2InxMOS+lLCphY9PHNKPURDUBNKaG6ErSq8gJQ=",
        version = "v2.1.1-0.20220112183258-f57e95bda82d",
    )

    go_repository(
        name = "com_github_hashicorp_consul_api",
        build_file_proto_mode = "disable_global",
        importpath = "github.com/hashicorp/consul/api",
        sum = "h1:WYONYL2rxTXtlekAqblR2SCdJsizMDIj/uXb5wNy9zU=",
        version = "v1.15.3",
    )
    go_repository(
        name = "com_github_hashicorp_consul_sdk",
        build_file_proto_mode = "disable_global",
        importpath = "github.com/hashicorp/consul/sdk",
        sum = "h1:OJtKBtEjboEZvG6AOUdh4Z1Zbyu0WcxQ0qatRrZHTVU=",
        version = "v0.8.0",
    )

    go_repository(
        name = "com_github_hashicorp_cronexpr",
        build_file_proto_mode = "disable_global",
        importpath = "github.com/hashicorp/cronexpr",
        sum = "h1:NJZDd87hGXjoZBdvyCF9mX4DCq5Wy7+A/w+A7q0wn6c=",
        version = "v1.1.1",
    )
    go_repository(
        name = "com_github_hashicorp_errwrap",
        build_file_proto_mode = "disable_global",
        importpath = "github.com/hashicorp/errwrap",
        sum = "h1:OxrOeh75EUXMY8TBjag2fzXGZ40LB6IKw45YeGUDY2I=",
        version = "v1.1.0",
    )

    go_repository(
        name = "com_github_hashicorp_go_cleanhttp",
        build_file_proto_mode = "disable_global",
        importpath = "github.com/hashicorp/go-cleanhttp",
        sum = "h1:035FKYIWjmULyFRBKPs8TBQoi0x6d9G4xc9neXJWAZQ=",
        version = "v0.5.2",
    )
    go_repository(
        name = "com_github_hashicorp_go_hclog",
        build_file_proto_mode = "disable_global",
        importpath = "github.com/hashicorp/go-hclog",
        sum = "h1:K4ev2ib4LdQETX5cSZBG0DVLk1jwGqSPXBjdah3veNs=",
        version = "v0.16.2",
    )
    go_repository(
        name = "com_github_hashicorp_go_immutable_radix",
        build_file_proto_mode = "disable_global",
        importpath = "github.com/hashicorp/go-immutable-radix",
        sum = "h1:DKHmCUm2hRBK510BaiZlwvpD40f8bJFeZnpfm2KLowc=",
        version = "v1.3.1",
    )
    go_repository(
        name = "com_github_hashicorp_go_msgpack",
        build_file_proto_mode = "disable_global",
        importpath = "github.com/hashicorp/go-msgpack",
        sum = "h1:zKjpN5BK/P5lMYrLmBHdBULWbJ0XpYR+7NGzqkZzoD4=",
        version = "v0.5.3",
    )
    go_repository(
        name = "com_github_hashicorp_go_multierror",
        build_file_proto_mode = "disable_global",
        importpath = "github.com/hashicorp/go-multierror",
        sum = "h1:H5DkEtf6CXdFp0N0Em5UCwQpXMWke8IA0+lD48awMYo=",
        version = "v1.1.1",
    )
    go_repository(
        name = "com_github_hashicorp_go_net",
        build_file_proto_mode = "disable_global",
        importpath = "github.com/hashicorp/go.net",
        sum = "h1:sNCoNyDEvN1xa+X0baata4RdcpKwcMS6DH+xwfqPgjw=",
        version = "v0.0.1",
    )
    go_repository(
        name = "com_github_hashicorp_go_plugin",
        build_file_proto_mode = "disable_global",
        importpath = "github.com/hashicorp/go-plugin",
        sum = "h1:4OtAfUGbnKC6yS48p0CtMX2oFYtzFZVv6rok3cRWgnE=",
        version = "v1.0.1",
    )

    go_repository(
        name = "com_github_hashicorp_go_retryablehttp",
        build_file_proto_mode = "disable_global",
        importpath = "github.com/hashicorp/go-retryablehttp",
        sum = "h1:AcYqCvkpalPnPF2pn0KamgwamS42TqUDDYFRKq/RAd0=",
        version = "v0.7.2",
    )
    go_repository(
        name = "com_github_hashicorp_go_rootcerts",
        build_file_proto_mode = "disable_global",
        importpath = "github.com/hashicorp/go-rootcerts",
        sum = "h1:jzhAVGtqPKbwpyCPELlgNWhE1znq+qwJtW5Oi2viEzc=",
        version = "v1.0.2",
    )
    go_repository(
        name = "com_github_hashicorp_go_sockaddr",
        build_file_proto_mode = "disable_global",
        importpath = "github.com/hashicorp/go-sockaddr",
        sum = "h1:ztczhD1jLxIRjVejw8gFomI1BQZOe2WoVOu0SyteCQc=",
        version = "v1.0.2",
    )
    go_repository(
        name = "com_github_hashicorp_go_syslog",
        build_file_proto_mode = "disable_global",
        importpath = "github.com/hashicorp/go-syslog",
        sum = "h1:KaodqZuhUoZereWVIYmpUgZysurB1kBLX2j0MwMrUAE=",
        version = "v1.0.0",
    )
    go_repository(
        name = "com_github_hashicorp_go_uuid",
        build_file_proto_mode = "disable_global",
        importpath = "github.com/hashicorp/go-uuid",
        sum = "h1:fv1ep09latC32wFoVwnqcnKJGnMSdBanPczbHAYm1BE=",
        version = "v1.0.1",
    )

    go_repository(
        name = "com_github_hashicorp_go_version",
        build_file_proto_mode = "disable_global",
        importpath = "github.com/hashicorp/go-version",
        sum = "h1:feTTfFNnjP967rlCxM/I9g701jU+RN74YKx2mOkIeek=",
        version = "v1.6.0",
    )
    go_repository(
        name = "com_github_hashicorp_golang_lru",
        build_file_proto_mode = "disable_global",
        importpath = "github.com/hashicorp/golang-lru",
        sum = "h1:YDjusn29QI/Das2iO9M0BHnIbxPeyuCHsjMW+lJfyTc=",
        version = "v0.5.4",
    )
    go_repository(
        name = "com_github_hashicorp_golang_lru_v2",
        build_file_proto_mode = "disable_global",
        importpath = "github.com/hashicorp/golang-lru/v2",
        sum = "h1:Dwmkdr5Nc/oBiXgJS3CDHNhJtIHkuZ3DZF5twqnfBdU=",
        version = "v2.0.2",
    )

    go_repository(
        name = "com_github_hashicorp_hcl",
        build_file_proto_mode = "disable_global",
        importpath = "github.com/hashicorp/hcl",
        sum = "h1:0Anlzjpi4vEasTeNFn2mLJgTSwt0+6sfsiTG8qcWGx4=",
        version = "v1.0.0",
    )
    go_repository(
        name = "com_github_hashicorp_logutils",
        build_file_proto_mode = "disable_global",
        importpath = "github.com/hashicorp/logutils",
        sum = "h1:dLEQVugN8vlakKOUE3ihGLTZJRB4j+M2cdTm/ORI65Y=",
        version = "v1.0.0",
    )
    go_repository(
        name = "com_github_hashicorp_mdns",
        build_file_proto_mode = "disable_global",
        importpath = "github.com/hashicorp/mdns",
        sum = "h1:sY0CMhFmjIPDMlTB+HfymFHCaYLhgifZ0QhjaYKD/UQ=",
        version = "v1.0.4",
    )
    go_repository(
        name = "com_github_hashicorp_memberlist",
        build_file_proto_mode = "disable_global",
        importpath = "github.com/hashicorp/memberlist",
        sum = "h1:EtYPN8DpAURiapus508I4n9CzHs2W+8NZGbmmR/prTM=",
        version = "v0.5.0",
    )

    go_repository(
        name = "com_github_hashicorp_nomad_api",
        build_file_proto_mode = "disable_global",
        importpath = "github.com/hashicorp/nomad/api",
        sum = "h1:jKwXhVS4F7qk0g8laz+Anz0g/6yaSJ3HqmSAuSNLUcA=",
        version = "v0.0.0-20221102143410-8a95f1239005",
    )
    go_repository(
        name = "com_github_hashicorp_serf",
        build_file_proto_mode = "disable_global",
        importpath = "github.com/hashicorp/serf",
        sum = "h1:hkdgbqizGQHuU5IPqYM1JdSMV8nKfpuOnZYXssk9muY=",
        version = "v0.9.7",
    )

    go_repository(
        name = "com_github_hashicorp_vault_api",
        build_file_proto_mode = "disable_global",
        importpath = "github.com/hashicorp/vault/api",
        sum = "h1:j08Or/wryXT4AcHj1oCbMd7IijXcKzYUGw59LGu9onU=",
        version = "v1.0.4",
    )
    go_repository(
        name = "com_github_hashicorp_vault_sdk",
        build_file_proto_mode = "disable_global",
        importpath = "github.com/hashicorp/vault/sdk",
        sum = "h1:mOEPeOhT7jl0J4AMl1E705+BcmeRs1VmKNb9F0sMLy8=",
        version = "v0.1.13",
    )
    go_repository(
        name = "com_github_hashicorp_yamux",
        build_file_proto_mode = "disable_global",
        importpath = "github.com/hashicorp/yamux",
        sum = "h1:kJCB4vdITiW1eC1vq2e6IsrXKrZit1bv/TDYFGMp4BQ=",
        version = "v0.0.0-20181012175058-2f1d1f20f75d",
    )
    go_repository(
        name = "com_github_hdrhistogram_hdrhistogram_go",
        build_file_proto_mode = "disable_global",
        importpath = "github.com/HdrHistogram/hdrhistogram-go",
        sum = "h1:5IcZpTvzydCQeHzK4Ef/D5rrSqwxob0t8PQPMybUNFM=",
        version = "v1.1.2",
    )

    go_repository(
        name = "com_github_hetznercloud_hcloud_go",
        build_file_proto_mode = "disable_global",
        importpath = "github.com/hetznercloud/hcloud-go",
        sum = "h1:WCmFAhLRooih2QHAsbCbEdpIHnshQQmrPqsr3rHE1Ow=",
        version = "v1.35.3",
    )
    go_repository(
        name = "com_github_hexops_autogold",
        build_file_proto_mode = "disable_global",
        importpath = "github.com/hexops/autogold",
        sum = "h1:YgxF9OHWbEIUjhDbpnLhgVsjUDsiHDTyDfy2lrfdlzo=",
        version = "v1.3.1",
    )
    go_repository(
        name = "com_github_hexops_autogold_v2",
        build_file_proto_mode = "disable_global",
        importpath = "github.com/hexops/autogold/v2",
        sum = "h1:5s9J6CROngFPkgowSkV20bIflBrImSdDqIpoXJeZSkU=",
        version = "v2.1.0",
    )

    go_repository(
        name = "com_github_hexops_gotextdiff",
        build_file_proto_mode = "disable_global",
        importpath = "github.com/hexops/gotextdiff",
        sum = "h1:gitA9+qJrrTCsiCl7+kh75nPqQt1cx4ZkudSTLoUqJM=",
        version = "v1.0.3",
    )
    go_repository(
        name = "com_github_hexops_valast",
        build_file_proto_mode = "disable_global",
        importpath = "github.com/hexops/valast",
        sum = "h1:oBoGERMJh6UZdRc6cduE1CTPK+VAdXA59Y1HFgu3sm0=",
        version = "v1.4.3",
    )
    go_repository(
        name = "com_github_hhatto_gocloc",
        build_file_proto_mode = "disable_global",
        importpath = "github.com/hhatto/gocloc",
        sum = "h1:deh3Xb1uqiySNgOccMNYb3HbKsUoQDzsZRpfQmbTIhs=",
        version = "v0.4.2",
    )
    go_repository(
        name = "com_github_hjson_hjson_go_v4",
        build_file_proto_mode = "disable_global",
        importpath = "github.com/hjson/hjson-go/v4",
        sum = "h1:wlm6IYYqHjOdXH1gHev4VoXCaW20HdQAGCxdOEEg2cs=",
        version = "v4.0.0",
    )

    go_repository(
        name = "com_github_honeycombio_libhoney_go",
        build_file_proto_mode = "disable_global",
        importpath = "github.com/honeycombio/libhoney-go",
        sum = "h1:TECEltZ48K6J4NG1JVYqmi0vCJNnHYooFor83fgKesA=",
        version = "v1.15.8",
    )

    go_repository(
        name = "com_github_hpcloud_tail",
        build_file_proto_mode = "disable_global",
        importpath = "github.com/hpcloud/tail",
        sum = "h1:nfCOvKYfkgYP8hkirhJocXT2+zOD8yUNjXaWfTlyFKI=",
        version = "v1.0.0",
    )
    go_repository(
        name = "com_github_huandu_xstrings",
        build_file_proto_mode = "disable_global",
        importpath = "github.com/huandu/xstrings",
        sum = "h1:L18LIDzqlW6xN2rEkpdV8+oL/IXWJ1APd+vsdYy4Wdw=",
        version = "v1.3.2",
    )
    go_repository(
        name = "com_github_hydrogen18_memlistener",
        build_file_proto_mode = "disable_global",
        importpath = "github.com/hydrogen18/memlistener",
        sum = "h1:KyZDvZ/GGn+r+Y3DKZ7UOQ/TP4xV6HNkrwiVMB1GnNY=",
        version = "v0.0.0-20200120041712-dcc25e7acd91",
    )
    go_repository(
        name = "com_github_iancoleman_strcase",
        build_file_proto_mode = "disable_global",
        importpath = "github.com/iancoleman/strcase",
        sum = "h1:05I4QRnGpI0m37iZQRuskXh+w77mr6Z41lwQzuHLwW0=",
        version = "v0.2.0",
    )
    go_repository(
        name = "com_github_ianlancetaylor_demangle",
        build_file_proto_mode = "disable_global",
        importpath = "github.com/ianlancetaylor/demangle",
        sum = "h1:rcanfLhLDA8nozr/K289V1zcntHr3V+SHlXwzz1ZI2g=",
        version = "v0.0.0-20220319035150-800ac71e25c2",
    )
    go_repository(
        name = "com_github_imdario_mergo",
        build_file_proto_mode = "disable_global",
        importpath = "github.com/imdario/mergo",
        sum = "h1:lFzP57bqS/wsqKssCGmtLAb8A0wKjLGrve2q3PPVcBk=",
        version = "v0.3.13",
    )
    go_repository(
        name = "com_github_imkira_go_interpol",
        build_file_proto_mode = "disable_global",
        importpath = "github.com/imkira/go-interpol",
        sum = "h1:KIiKr0VSG2CUW1hl1jpiyuzuJeKUUpC8iM1AIE7N1Vk=",
        version = "v1.1.0",
    )
    go_repository(
        name = "com_github_in_toto_in_toto_golang",
        build_file_proto_mode = "disable_global",
        importpath = "github.com/in-toto/in-toto-golang",
        sum = "h1:hb8bgwr0M2hGdDsLjkJ3ZqJ8JFLL/tgYdAxF/XEFBbY=",
        version = "v0.5.0",
    )

    go_repository(
        name = "com_github_inconshreveable_log15",
        build_file_proto_mode = "disable_global",
        importpath = "github.com/inconshreveable/log15",
        sum = "h1:n1DqxAo4oWPMvH1+v+DLYlMCecgumhhgnxAPdqDIFHI=",
        version = "v0.0.0-20201112154412-8562bdadbbac",
    )

    go_repository(
        name = "com_github_inconshreveable_mousetrap",
        build_file_proto_mode = "disable_global",
        importpath = "github.com/inconshreveable/mousetrap",
        sum = "h1:U3uMjPSQEBMNp1lFxmllqCPM6P5u/Xq7Pgzkat/bFNc=",
        version = "v1.0.1",
    )
    go_repository(
        name = "com_github_intel_goresctrl",
        build_file_proto_mode = "disable_global",
        importpath = "github.com/intel/goresctrl",
        sum = "h1:JyZjdMQu9Kl/wLXe9xA6s1X+tF6BWsQPFGJMEeCfWzE=",
        version = "v0.2.0",
    )

    go_repository(
        name = "com_github_ionos_cloud_sdk_go_v6",
        build_file_proto_mode = "disable_global",
        importpath = "github.com/ionos-cloud/sdk-go/v6",
        sum = "h1:vb6yqdpiqaytvreM0bsn2pXw+1YDvEk2RKSmBAQvgDQ=",
        version = "v6.1.3",
    )
    go_repository(
        name = "com_github_iris_contrib_blackfriday",
        build_file_proto_mode = "disable_global",
        importpath = "github.com/iris-contrib/blackfriday",
        sum = "h1:o5sHQHHm0ToHUlAJSTjW9UWicjJSDDauOOQ2AHuIVp4=",
        version = "v2.0.0+incompatible",
    )
    go_repository(
        name = "com_github_iris_contrib_go_uuid",
        build_file_proto_mode = "disable_global",
        importpath = "github.com/iris-contrib/go.uuid",
        sum = "h1:XZubAYg61/JwnJNbZilGjf3b3pB80+OQg2qf6c8BfWE=",
        version = "v2.0.0+incompatible",
    )

    go_repository(
        name = "com_github_iris_contrib_jade",
        build_file_proto_mode = "disable_global",
        importpath = "github.com/iris-contrib/jade",
        sum = "h1:WoYdfyJFfZIUgqNAeOyRfTNQZOksSlZ6+FnXR3AEpX0=",
        version = "v1.1.4",
    )
    go_repository(
        name = "com_github_iris_contrib_pongo2",
        build_file_proto_mode = "disable_global",
        importpath = "github.com/iris-contrib/pongo2",
        sum = "h1:zGP7pW51oi5eQZMIlGA3I+FHY9/HOQWDB+572yin0to=",
        version = "v0.0.1",
    )
    go_repository(
        name = "com_github_iris_contrib_schema",
        build_file_proto_mode = "disable_global",
        importpath = "github.com/iris-contrib/schema",
        sum = "h1:CPSBLyx2e91H2yJzPuhGuifVRnZBBJ3pCOMbOvPZaTw=",
        version = "v0.0.6",
    )

    go_repository(
        name = "com_github_itchyny_gojq",
        build_file_proto_mode = "disable_global",
        importpath = "github.com/itchyny/gojq",
        sum = "h1:YhLueoHhHiN4mkfM+3AyJV6EPcCxKZsOnYf+aVSwaQw=",
        version = "v0.12.11",
    )
    go_repository(
        name = "com_github_itchyny_timefmt_go",
        build_file_proto_mode = "disable_global",
        importpath = "github.com/itchyny/timefmt-go",
        sum = "h1:G0INE2la8S6ru/ZI5JecgyzbbJNs5lG1RcBqa7Jm6GE=",
        version = "v0.1.5",
    )
    go_repository(
        name = "com_github_j_keck_arping",
        build_file_proto_mode = "disable_global",
        importpath = "github.com/j-keck/arping",
        sum = "h1:hlLhuXgQkzIJTZuhMigvG/CuSkaspeaD9hRDk2zuiMI=",
        version = "v1.0.2",
    )

    go_repository(
        name = "com_github_jackc_chunkreader",
        build_file_proto_mode = "disable_global",
        importpath = "github.com/jackc/chunkreader",
        sum = "h1:4s39bBR8ByfqH+DKm8rQA3E1LHZWB9XWcrz8fqaZbe0=",
        version = "v1.0.0",
    )
    go_repository(
        name = "com_github_jackc_chunkreader_v2",
        build_file_proto_mode = "disable_global",
        importpath = "github.com/jackc/chunkreader/v2",
        sum = "h1:i+RDz65UE+mmpjTfyz0MoVTnzeYxroil2G82ki7MGG8=",
        version = "v2.0.1",
    )
    go_repository(
        name = "com_github_jackc_pgconn",
        build_file_proto_mode = "disable_global",
        importpath = "github.com/jackc/pgconn",
        sum = "h1:DzdIHIjG1AxGwoEEqS+mGsURyjt4enSmqzACXvVzOT8=",
        version = "v1.10.1",
    )
    go_repository(
        name = "com_github_jackc_pgio",
        build_file_proto_mode = "disable_global",
        importpath = "github.com/jackc/pgio",
        sum = "h1:g12B9UwVnzGhueNavwioyEEpAmqMe1E/BN9ES+8ovkE=",
        version = "v1.0.0",
    )
    go_repository(
        name = "com_github_jackc_pgmock",
        build_file_proto_mode = "disable_global",
        importpath = "github.com/jackc/pgmock",
        sum = "h1:DadwsjnMwFjfWc9y5Wi/+Zz7xoE5ALHsRQlOctkOiHc=",
        version = "v0.0.0-20210724152146-4ad1a8207f65",
    )
    go_repository(
        name = "com_github_jackc_pgpassfile",
        build_file_proto_mode = "disable_global",
        importpath = "github.com/jackc/pgpassfile",
        sum = "h1:/6Hmqy13Ss2zCq62VdNG8tM1wchn8zjSGOBJ6icpsIM=",
        version = "v1.0.0",
    )
    go_repository(
        name = "com_github_jackc_pgproto3",
        build_file_proto_mode = "disable_global",
        importpath = "github.com/jackc/pgproto3",
        sum = "h1:FYYE4yRw+AgI8wXIinMlNjBbp/UitDJwfj5LqqewP1A=",
        version = "v1.1.0",
    )
    go_repository(
        name = "com_github_jackc_pgproto3_v2",
        build_file_proto_mode = "disable_global",
        importpath = "github.com/jackc/pgproto3/v2",
        sum = "h1:r7JypeP2D3onoQTCxWdTpCtJ4D+qpKr0TxvoyMhZ5ns=",
        version = "v2.2.0",
    )
    go_repository(
        name = "com_github_jackc_pgservicefile",
        build_file_proto_mode = "disable_global",
        importpath = "github.com/jackc/pgservicefile",
        sum = "h1:C8S2+VttkHFdOOCXJe+YGfa4vHYwlt4Zx+IVXQ97jYg=",
        version = "v0.0.0-20200714003250-2b9c44734f2b",
    )
    go_repository(
        name = "com_github_jackc_pgtype",
        build_file_proto_mode = "disable_global",
        importpath = "github.com/jackc/pgtype",
        sum = "h1:MRSWOsXwvdLExF8roCltbid5ADD917dy1S3fgI+OHVE=",
        version = "v1.11.1-0.20220425133820-53266f029fbb",
    )
    go_repository(
        name = "com_github_jackc_pgx_v4",
        build_file_proto_mode = "disable_global",
        importpath = "github.com/jackc/pgx/v4",
        sum = "h1:71oo1KAGI6mXhLiTMn6iDFcp3e7+zon/capWjl2OEFU=",
        version = "v4.14.1",
    )
    go_repository(
        name = "com_github_jackc_puddle",
        build_file_proto_mode = "disable_global",
        importpath = "github.com/jackc/puddle",
        sum = "h1:DNDKdn/pDrWvDWyT2FYvpZVE81OAhWrjCv19I9n108Q=",
        version = "v1.2.0",
    )

    go_repository(
        name = "com_github_jaytaylor_html2text",
        build_file_proto_mode = "disable_global",
        importpath = "github.com/jaytaylor/html2text",
        sum = "h1:QFQpJdgbON7I0jr2hYW7Bs+XV0qjc3d5tZoDnRFnqTg=",
        version = "v0.0.0-20211105163654-bc68cce691ba",
    )
    go_repository(
        name = "com_github_jbenet_go_context",
        build_file_proto_mode = "disable_global",
        importpath = "github.com/jbenet/go-context",
        sum = "h1:BQSFePA1RWJOlocH6Fxy8MmwDt+yVQYULKfN0RoTN8A=",
        version = "v0.0.0-20150711004518-d14ea06fba99",
    )

    go_repository(
        name = "com_github_jdxcode_netrc",
        build_file_proto_mode = "disable_global",
        importpath = "github.com/jdxcode/netrc",
        sum = "h1:d4+I1YEKVmWZrgkt6jpXBnLgV2ZjO0YxEtLDdfIZfH4=",
        version = "v0.0.0-20210204082910-926c7f70242a",
    )

    go_repository(
        name = "com_github_jessevdk_go_flags",
        build_file_proto_mode = "disable_global",
        importpath = "github.com/jessevdk/go-flags",
        sum = "h1:1jKYvbxEjfUl0fmqTCOfonvskHHXMjBySTLW4y9LFvc=",
        version = "v1.5.0",
    )

    go_repository(
        name = "com_github_jhump_gopoet",
        build_file_proto_mode = "disable_global",
        importpath = "github.com/jhump/gopoet",
        sum = "h1:gYjOPnzHd2nzB37xYQZxj4EIQNpBrBskRqQQ3q4ZgSg=",
        version = "v0.1.0",
    )
    go_repository(
        name = "com_github_jhump_goprotoc",
        build_file_proto_mode = "disable_global",
        importpath = "github.com/jhump/goprotoc",
        sum = "h1:Y1UgUX+txUznfqcGdDef8ZOVlyQvnV0pKWZH08RmZuo=",
        version = "v0.5.0",
    )
    go_repository(
        name = "com_github_jhump_protocompile",
        build_file_proto_mode = "disable_global",
        importpath = "github.com/jhump/protocompile",
        sum = "h1:BNuUg9k2EiJmlMwjoef3e8vZLHplbVw6DrjGFjLL+Yo=",
        version = "v0.0.0-20220216033700-d705409f108f",
    )
    go_repository(
        name = "com_github_jhump_protoreflect",
        build_file_proto_mode = "disable_global",
        importpath = "github.com/jhump/protoreflect",
        sum = "h1:uFlcJKZPLQd7rmOY/RrvBuUaYmAFnlFHKLivhO6cOy8=",
        version = "v1.12.1-0.20220417024638-438db461d753",
    )

    go_repository(
        name = "com_github_jmespath_go_jmespath",
        build_file_proto_mode = "disable_global",
        importpath = "github.com/jmespath/go-jmespath",
        sum = "h1:BEgLn5cpjn8UN1mAw4NjwDrS35OdebyEtFe+9YPoQUg=",
        version = "v0.4.0",
    )
    go_repository(
        name = "com_github_jmespath_go_jmespath_internal_testify",
        build_file_proto_mode = "disable_global",
        importpath = "github.com/jmespath/go-jmespath/internal/testify",
        sum = "h1:shLQSRRSCCPj3f2gpwzGwWFoC7ycTf1rcQZHOlsJ6N8=",
        version = "v1.5.1",
    )
    go_repository(
        name = "com_github_joefitzgerald_rainbow_reporter",
        build_file_proto_mode = "disable_global",
        importpath = "github.com/joefitzgerald/rainbow-reporter",
        sum = "h1:AuMG652zjdzI0YCCnXAqATtRBpGXMcAnrajcaTrSeuo=",
        version = "v0.1.0",
    )

    go_repository(
        name = "com_github_joho_godotenv",
        build_file_proto_mode = "disable_global",
        importpath = "github.com/joho/godotenv",
        sum = "h1:3l4+N6zfMWnkbPEXKng2o2/MR5mSwTrBih4ZEkkz1lg=",
        version = "v1.4.0",
    )

    go_repository(
        name = "com_github_joker_hpp",
        build_file_proto_mode = "disable_global",
        importpath = "github.com/Joker/hpp",
        sum = "h1:65+iuJYdRXv/XyN62C1uEmmOx3432rNG/rKlX6V7Kkc=",
        version = "v1.0.0",
    )

    go_repository(
        name = "com_github_jonboulle_clockwork",
        build_file_proto_mode = "disable_global",
        importpath = "github.com/jonboulle/clockwork",
        sum = "h1:9BSCMi8C+0qdApAp4auwX0RkLGUjs956h0EkuQymUhg=",
        version = "v0.3.0",
    )
    go_repository(
        name = "com_github_jordan_wright_email",
        build_file_proto_mode = "disable_global",
        importpath = "github.com/jordan-wright/email",
        sum = "h1:jdpOPRN1zP63Td1hDQbZW73xKmzDvZHzVdNYxhnTMDA=",
        version = "v4.0.1-0.20210109023952-943e75fe5223+incompatible",
    )

    go_repository(
        name = "com_github_josharian_intern",
        build_file_proto_mode = "disable_global",
        importpath = "github.com/josharian/intern",
        sum = "h1:vlS4z54oSdjm0bgjRigI+G1HpF+tI+9rE5LLzOg8HmY=",
        version = "v1.0.0",
    )
    go_repository(
        name = "com_github_jpillora_backoff",
        build_file_proto_mode = "disable_global",
        importpath = "github.com/jpillora/backoff",
        sum = "h1:uvFg412JmmHBHw7iwprIxkPMI+sGQ4kzOWsMeHnm2EA=",
        version = "v1.0.0",
    )
    go_repository(
        name = "com_github_json_iterator_go",
        build_file_proto_mode = "disable_global",
        importpath = "github.com/json-iterator/go",
        sum = "h1:PV8peI4a0ysnczrg+LtxykD8LfKY9ML6u2jnxaEnrnM=",
        version = "v1.1.12",
    )
    go_repository(
        name = "com_github_jstemmer_go_junit_report",
        build_file_proto_mode = "disable_global",
        importpath = "github.com/jstemmer/go-junit-report",
        sum = "h1:6QPYqodiu3GuPL+7mfx+NwDdp2eTkp9IfEUpgAwUN0o=",
        version = "v0.9.1",
    )
    go_repository(
        name = "com_github_jtolds_gls",
        build_file_proto_mode = "disable_global",
        importpath = "github.com/jtolds/gls",
        sum = "h1:xdiiI2gbIgH/gLH7ADydsJ1uDOEzR8yvV7C0MuV77Wo=",
        version = "v4.20.0+incompatible",
    )

    go_repository(
        name = "com_github_julienschmidt_httprouter",
        build_file_proto_mode = "disable_global",
        importpath = "github.com/julienschmidt/httprouter",
        sum = "h1:U0609e9tgbseu3rBINet9P48AI/D3oJs4dN7jwJOQ1U=",
        version = "v1.3.0",
    )
    go_repository(
        name = "com_github_jung_kurt_gofpdf",
        build_file_proto_mode = "disable_global",
        importpath = "github.com/jung-kurt/gofpdf",
        sum = "h1:PJr+ZMXIecYc1Ey2zucXdR73SMBtgjPgwa31099IMv0=",
        version = "v1.0.3-0.20190309125859-24315acbbda5",
    )

    go_repository(
        name = "com_github_k0kubun_colorstring",
        build_file_proto_mode = "disable_global",
        importpath = "github.com/k0kubun/colorstring",
        sum = "h1:uC1QfSlInpQF+M0ao65imhwqKnz3Q2z/d8PWZRMQvDM=",
        version = "v0.0.0-20150214042306-9440f1994b88",
    )
    go_repository(
        name = "com_github_k0kubun_go_ansi",
        build_file_proto_mode = "disable_global",
        importpath = "github.com/k0kubun/go-ansi",
        sum = "h1:qGQQKEcAR99REcMpsXCp3lJ03zYT1PkRd3kQGPn9GVg=",
        version = "v0.0.0-20180517002512-3bf9e2903213",
    )

    go_repository(
        name = "com_github_k0kubun_pp_v3",
        build_file_proto_mode = "disable_global",
        importpath = "github.com/k0kubun/pp/v3",
        sum = "h1:ifxtqJkRZhw3h554/z/8zm6AAbyO4LLKDlA5eV+9O8Q=",
        version = "v3.1.0",
    )
    go_repository(
        name = "com_github_k3a_html2text",
        build_file_proto_mode = "disable_global",
        importpath = "github.com/k3a/html2text",
        sum = "h1:ks4hKSTdiTRsLr0DM771mI5TvsoG6zH7m1Ulv7eJRHw=",
        version = "v1.1.0",
    )
    go_repository(
        name = "com_github_karlseguin_expect",
        build_file_proto_mode = "disable_global",
        importpath = "github.com/karlseguin/expect",
        sum = "h1:OF4mqjblc450v8nKARBS5Q0AweBNR0A+O3VjjpxwBrg=",
        version = "v1.0.7",
    )
    go_repository(
        name = "com_github_karlseguin_typed",
        build_file_proto_mode = "disable_global",
        importpath = "github.com/karlseguin/typed",
        sum = "h1:ND0eDpwiUFIrm/n1ehxUyh/XNGs9zkYrLxtGqENSalY=",
        version = "v1.1.8",
    )
    go_repository(
        name = "com_github_karrick_godirwalk",
        build_file_proto_mode = "disable_global",
        importpath = "github.com/karrick/godirwalk",
        sum = "h1:lOpSw2vJP0y5eLBW906QwKsUK/fe/QDyoqM5rnnuPDY=",
        version = "v1.10.3",
    )
    go_repository(
        name = "com_github_kataras_blocks",
        build_file_proto_mode = "disable_global",
        importpath = "github.com/kataras/blocks",
        sum = "h1:cF3RDY/vxnSRezc7vLFlQFTYXG/yAr1o7WImJuZbzC4=",
        version = "v0.0.7",
    )

    go_repository(
        name = "com_github_kataras_golog",
        build_file_proto_mode = "disable_global",
        importpath = "github.com/kataras/golog",
        sum = "h1:0TY5tHn5L5DlRIikepcaRR/6oInIr9AiWsxzt0vvlBE=",
        version = "v0.1.7",
    )
    go_repository(
        name = "com_github_kataras_iris_v12",
        build_file_proto_mode = "disable_global",
        importpath = "github.com/kataras/iris/v12",
        sum = "h1:grB/oCf5baZhmYIeDMfgN3LYrtEcmK8pbxlRvEZ2pgw=",
        version = "v12.2.0-beta5",
    )

    go_repository(
        name = "com_github_kataras_neffos",
        build_file_proto_mode = "disable_global",
        importpath = "github.com/kataras/neffos",
        sum = "h1:pdJaTvUG3NQfeMbbVCI8JT2T5goPldyyfUB2PJfh1Bs=",
        version = "v0.0.14",
    )
    go_repository(
        name = "com_github_kataras_pio",
        build_file_proto_mode = "disable_global",
        importpath = "github.com/kataras/pio",
        sum = "h1:kqreJ5KOEXGMwHAWHDwIl+mjfNCPhAwZPa8gK7MKlyw=",
        version = "v0.0.11",
    )
    go_repository(
        name = "com_github_kataras_sitemap",
        build_file_proto_mode = "disable_global",
        importpath = "github.com/kataras/sitemap",
        sum = "h1:w71CRMMKYMJh6LR2wTgnk5hSgjVNB9KL60n5e2KHvLY=",
        version = "v0.0.6",
    )
    go_repository(
        name = "com_github_kataras_tunnel",
        build_file_proto_mode = "disable_global",
        importpath = "github.com/kataras/tunnel",
        sum = "h1:sCAqWuJV7nPzGrlb0os3j49lk2JhILT0rID38NHNLpA=",
        version = "v0.0.4",
    )
    go_repository(
        name = "com_github_kballard_go_shellquote",
        build_file_proto_mode = "disable_global",
        importpath = "github.com/kballard/go-shellquote",
        sum = "h1:Z9n2FFNUXsshfwJMBgNA0RU6/i7WVaAegv3PtuIHPMs=",
        version = "v0.0.0-20180428030007-95032a82bc51",
    )
    go_repository(
        name = "com_github_keegancsmith_rpc",
        build_file_proto_mode = "disable_global",
        importpath = "github.com/keegancsmith/rpc",
        sum = "h1:wGWOpjcNrZaY8GDYZJfvyxmlLljm3YQWF+p918DXtDk=",
        version = "v1.3.0",
    )
    go_repository(
        name = "com_github_keegancsmith_sqlf",
        build_file_proto_mode = "disable_global",
        importpath = "github.com/keegancsmith/sqlf",
        sum = "h1:b3DZm7eILJYkj4igLMjIvUM8fI4Ey4LCV5Wk8JGL+uA=",
        version = "v1.1.1",
    )
    go_repository(
        name = "com_github_keegancsmith_tmpfriend",
        build_file_proto_mode = "disable_global",
        importpath = "github.com/keegancsmith/tmpfriend",
        sum = "h1:xa9SZfAid/jlS3kjwAvVDQFpe6t8SiS0Vl/H51BZYww=",
        version = "v0.0.0-20180423180255-86e88902a513",
    )
    go_repository(
        name = "com_github_kevinburke_ssh_config",
        build_file_proto_mode = "disable_global",
        importpath = "github.com/kevinburke/ssh_config",
        sum = "h1:x584FjTGwHzMwvHx18PXxbBVzfnxogHaAReU4gf13a4=",
        version = "v1.2.0",
    )
    go_repository(
        name = "com_github_kevinmbeaulieu_eq_go",
        build_file_proto_mode = "disable_global",
        importpath = "github.com/kevinmbeaulieu/eq-go",
        sum = "h1:AQgYHURDOmnVJ62jnEk0W/7yFKEn+Lv8RHN6t7mB0Zo=",
        version = "v1.0.0",
    )

    go_repository(
        name = "com_github_keybase_go_crypto",
        build_file_proto_mode = "disable_global",
        importpath = "github.com/keybase/go-crypto",
        sum = "h1:cTxwSmnaqLoo+4tLukHoB9iqHOu3LmLhRmgUxZo6Vp4=",
        version = "v0.0.0-20200123153347-de78d2cb44f4",
    )
    go_repository(
        name = "com_github_khan_genqlient",
        build_file_proto_mode = "disable_global",
        importpath = "github.com/Khan/genqlient",
        sum = "h1:TMZJ+tl/BpbmGyIBiXzKzUftDhw4ZWxQZ+1ydn0gyII=",
        version = "v0.5.0",
    )

    go_repository(
        name = "com_github_kisielk_errcheck",
        build_file_proto_mode = "disable_global",
        importpath = "github.com/kisielk/errcheck",
        sum = "h1:e8esj/e4R+SAOwFwN+n3zr0nYeCyeweozKfO23MvHzY=",
        version = "v1.5.0",
    )
    go_repository(
        name = "com_github_kisielk_gotool",
        build_file_proto_mode = "disable_global",
        importpath = "github.com/kisielk/gotool",
        sum = "h1:AV2c/EiW3KqPNT9ZKl07ehoAGi4C5/01Cfbblndcapg=",
        version = "v1.0.0",
    )
    go_repository(
        name = "com_github_klauspost_compress",
        build_file_proto_mode = "disable_global",
        importpath = "github.com/klauspost/compress",
        sum = "h1:EF27CXIuDsYJ6mmvtBRlEuB2UVOqHG1tAXgZ7yIO+lw=",
        version = "v1.15.15",
    )
    go_repository(
        name = "com_github_klauspost_cpuid",
        build_file_proto_mode = "disable_global",
        importpath = "github.com/klauspost/cpuid",
        sum = "h1:5JNjFYYQrZeKRJ0734q51WCEEn2huer72Dc7K+R/b6s=",
        version = "v1.3.1",
    )
    go_repository(
        name = "com_github_klauspost_cpuid_v2",
        build_file_proto_mode = "disable_global",
        importpath = "github.com/klauspost/cpuid/v2",
        sum = "h1:t0wUqjowdm8ezddV5k0tLWVklVuvLJpoHeb4WBdydm0=",
        version = "v2.1.1",
    )

    go_repository(
        name = "com_github_klauspost_pgzip",
        build_file_proto_mode = "disable_global",
        importpath = "github.com/klauspost/pgzip",
        sum = "h1:qnWYvvKqedOF2ulHpMG72XQol4ILEJ8k2wwRl/Km8oE=",
        version = "v1.2.5",
    )
    go_repository(
        name = "com_github_kljensen_snowball",
        build_file_proto_mode = "disable_global",
        importpath = "github.com/kljensen/snowball",
        sum = "h1:6DZLCcZeL0cLfodx+Md4/OLC6b/bfurWUOUGs1ydfOU=",
        version = "v0.6.0",
    )
    go_repository(
        name = "com_github_knadh_koanf",
        build_file_proto_mode = "disable_global",
        importpath = "github.com/knadh/koanf",
        sum = "h1:q2TSd/3Pyc/5yP9ldIrSdIz26MCcyNQzW0pEAugLPNs=",
        version = "v1.5.0",
    )

    go_repository(
        name = "com_github_kolo_xmlrpc",
        build_file_proto_mode = "disable_global",
        importpath = "github.com/kolo/xmlrpc",
        sum = "h1:udzkj9S/zlT5X367kqJis0QP7YMxobob6zhzq6Yre00=",
        version = "v0.0.0-20220921171641-a4b6fa1dd06b",
    )
    go_repository(
        name = "com_github_konsorten_go_windows_terminal_sequences",
        build_file_proto_mode = "disable_global",
        importpath = "github.com/konsorten/go-windows-terminal-sequences",
        sum = "h1:CE8S1cTafDpPvMhIxNJKvHsGVBgn1xWYf1NbHQhywc8=",
        version = "v1.0.3",
    )

    go_repository(
        name = "com_github_kr_fs",
        build_file_proto_mode = "disable_global",
        importpath = "github.com/kr/fs",
        sum = "h1:Jskdu9ieNAYnjxsi0LbQp1ulIKZV1LAFgK1tWhpZgl8=",
        version = "v0.1.0",
    )
    go_repository(
        name = "com_github_kr_logfmt",
        build_file_proto_mode = "disable_global",
        importpath = "github.com/kr/logfmt",
        sum = "h1:T+h1c/A9Gawja4Y9mFVWj2vyii2bbUNDw3kt9VxK2EY=",
        version = "v0.0.0-20140226030751-b84e30acd515",
    )

    go_repository(
        name = "com_github_kr_pretty",
        build_file_proto_mode = "disable_global",
        importpath = "github.com/kr/pretty",
        sum = "h1:flRD4NNwYAUpkphVc1HcthR4KEIFJ65n8Mw5qdRn3LE=",
        version = "v0.3.1",
    )
    go_repository(
        name = "com_github_kr_pty",
        build_file_proto_mode = "disable_global",
        importpath = "github.com/kr/pty",
        sum = "h1:AkaSdXYQOWeaO3neb8EM634ahkXXe3jYbVh/F9lq+GI=",
        version = "v1.1.8",
    )
    go_repository(
        name = "com_github_kr_text",
        build_file_proto_mode = "disable_global",
        importpath = "github.com/kr/text",
        sum = "h1:5Nx0Ya0ZqY2ygV366QzturHI13Jq95ApcVaJBhpS+AY=",
        version = "v0.2.0",
    )
    go_repository(
        name = "com_github_kylelemons_godebug",
        build_file_proto_mode = "disable_global",
        importpath = "github.com/kylelemons/godebug",
        sum = "h1:RPNrshWIDI6G2gRW9EHilWtl7Z6Sb1BR0xunSBf0SNc=",
        version = "v1.1.0",
    )

    go_repository(
        name = "com_github_labstack_echo_v4",
        build_file_proto_mode = "disable_global",
        importpath = "github.com/labstack/echo/v4",
        sum = "h1:wPOF1CE6gvt/kmbMR4dGzWvHMPT+sAEUJOwOTtvITVY=",
        version = "v4.9.0",
    )
    go_repository(
        name = "com_github_labstack_gommon",
        build_file_proto_mode = "disable_global",
        importpath = "github.com/labstack/gommon",
        sum = "h1:OomWaJXm7xR6L1HmEtGyQf26TEn7V6X88mktX9kee9o=",
        version = "v0.3.1",
    )
    go_repository(
        name = "com_github_leodido_go_urn",
        build_file_proto_mode = "disable_global",
        importpath = "github.com/leodido/go-urn",
        sum = "h1:BqpAaACuzVSgi/VLzGZIobT2z4v53pjosyNd9Yv6n/w=",
        version = "v1.2.1",
    )
    go_repository(
        name = "com_github_lib_pq",
        build_file_proto_mode = "disable_global",
        importpath = "github.com/lib/pq",
        sum = "h1:p7ZhMD+KsSRozJr34udlUrhboJwWAgCg34+/ZZNvZZw=",
        version = "v1.10.7",
    )
    go_repository(
        name = "com_github_libdns_libdns",
        build_file_proto_mode = "disable_global",
        importpath = "github.com/libdns/libdns",
        sum = "h1:Wu59T7wSHRgtA0cfxC+n1c/e+O3upJGWytknkmFEDis=",
        version = "v0.2.1",
    )

    go_repository(
        name = "com_github_linode_linodego",
        build_file_proto_mode = "disable_global",
        importpath = "github.com/linode/linodego",
        sum = "h1:+lxNZw4avRxhCqGjwfPgQ2PvMT+vOL0OMsTdzixR7hQ=",
        version = "v1.9.3",
    )
    go_repository(
        name = "com_github_linuxkit_virtsock",
        build_file_proto_mode = "disable_global",
        importpath = "github.com/linuxkit/virtsock",
        sum = "h1:jUp75lepDg0phMUJBCmvaeFDldD2N3S1lBuPwUTszio=",
        version = "v0.0.0-20201010232012-f8cee7dfc7a3",
    )
    go_repository(
        name = "com_github_logrusorgru_aurora_v3",
        build_file_proto_mode = "disable_global",
        importpath = "github.com/logrusorgru/aurora/v3",
        sum = "h1:R6zcoZZbvVcGMvDCKo45A9U/lzYyzl5NfYIvznmDfE4=",
        version = "v3.0.0",
    )

    go_repository(
        name = "com_github_lucasb_eyer_go_colorful",
        build_file_proto_mode = "disable_global",
        importpath = "github.com/lucasb-eyer/go-colorful",
        sum = "h1:1nnpGOrhyZZuNyfu1QjKiUICQ74+3FNCN69Aj6K7nkY=",
        version = "v1.2.0",
    )
    go_repository(
        name = "com_github_lufia_plan9stats",
        build_file_proto_mode = "disable_global",
        importpath = "github.com/lufia/plan9stats",
        sum = "h1:6E+4a0GO5zZEnZ81pIr0yLvtUWk2if982qA3F3QD6H4=",
        version = "v0.0.0-20211012122336-39d0f177ccd0",
    )

    go_repository(
        name = "com_github_lyft_protoc_gen_star",
        build_file_proto_mode = "disable_global",
        importpath = "github.com/lyft/protoc-gen-star",
        sum = "h1:erE0rdztuaDq3bpGifD95wfoPrSZc95nGA6tbiNYh6M=",
        version = "v0.6.1",
    )
    go_repository(
        name = "com_github_machinebox_graphql",
        build_file_proto_mode = "disable_global",
        importpath = "github.com/machinebox/graphql",
        sum = "h1:dWKpJligYKhYKO5A2gvNhkJdQMNZeChZYyBbrZkBZfo=",
        version = "v0.2.2",
    )

    go_repository(
        name = "com_github_magiconair_properties",
        build_file_proto_mode = "disable_global",
        importpath = "github.com/magiconair/properties",
        sum = "h1:IeQXZAiQcpL9mgcAe1Nu6cX9LLw6ExEHKjN0VQdvPDY=",
        version = "v1.8.7",
    )
    go_repository(
        name = "com_github_mailgun_raymond_v2",
        build_file_proto_mode = "disable_global",
        importpath = "github.com/mailgun/raymond/v2",
        sum = "h1:aOYHhvTpF5USySJ0o7cpPno/Uh2I5qg2115K25A+Ft4=",
        version = "v2.0.46",
    )

    go_repository(
        name = "com_github_mailru_easyjson",
        build_file_proto_mode = "disable_global",
        importpath = "github.com/mailru/easyjson",
        sum = "h1:UGYAvKxe3sBsEDzO8ZeWOSlIQfWFlxbzLZe7hwFURr0=",
        version = "v0.7.7",
    )

    go_repository(
        name = "com_github_markbates_going",
        build_file_proto_mode = "disable_global",
        importpath = "github.com/markbates/going",
        sum = "h1:DQw0ZP7NbNlFGcKbcE/IVSOAFzScxRtLpd0rLMzLhq0=",
        version = "v1.0.0",
    )
    go_repository(
        name = "com_github_markbates_goth",
        build_file_proto_mode = "disable_global",
        importpath = "github.com/markbates/goth",
        sum = "h1:X5QUUHLP5puJ4dhoPKkV3PhDIvvQEzsfVxsUmDNSJ28=",
        version = "v1.73.0",
    )
    go_repository(
        name = "com_github_markbates_oncer",
        build_file_proto_mode = "disable_global",
        importpath = "github.com/markbates/oncer",
        sum = "h1:JgVTCPf0uBVcUSWpyXmGpgOc62nK5HWUBKAGc3Qqa5k=",
        version = "v0.0.0-20181203154359-bf2de49a0be2",
    )
    go_repository(
        name = "com_github_markbates_safe",
        build_file_proto_mode = "disable_global",
        importpath = "github.com/markbates/safe",
        sum = "h1:yjZkbvRM6IzKj9tlu/zMJLS0n/V351OZWRnF3QfaUxI=",
        version = "v1.0.1",
    )
    go_repository(
        name = "com_github_marstr_guid",
        build_file_proto_mode = "disable_global",
        importpath = "github.com/marstr/guid",
        sum = "h1:/M4H/1G4avsieL6BbUwCOBzulmoeKVP5ux/3mQNnbyI=",
        version = "v1.1.0",
    )

    go_repository(
        name = "com_github_masterminds_goutils",
        build_file_proto_mode = "disable_global",
        importpath = "github.com/Masterminds/goutils",
        sum = "h1:5nUrii3FMTL5diU80unEVvNevw1nH4+ZV4DSLVJLSYI=",
        version = "v1.1.1",
    )

    go_repository(
        name = "com_github_masterminds_semver",
        build_file_proto_mode = "disable_global",
        importpath = "github.com/Masterminds/semver",
        sum = "h1:H65muMkzWKEuNDnfl9d70GUjFniHKHRbFPGBuZ3QEww=",
        version = "v1.5.0",
    )
    go_repository(
        name = "com_github_masterminds_semver_v3",
        build_file_proto_mode = "disable_global",
        importpath = "github.com/Masterminds/semver/v3",
        sum = "h1:hLg3sBzpNErnxhQtUy/mmLR2I9foDujNK030IGemrRc=",
        version = "v3.1.1",
    )

    go_repository(
        name = "com_github_masterminds_sprig",
        build_file_proto_mode = "disable_global",
        importpath = "github.com/Masterminds/sprig",
        sum = "h1:z4yfnGrZ7netVz+0EDJ0Wi+5VZCSYp4Z0m2dk6cEM60=",
        version = "v2.22.0+incompatible",
    )
    go_repository(
        name = "com_github_masterminds_sprig_v3",
        build_file_proto_mode = "disable_global",
        importpath = "github.com/Masterminds/sprig/v3",
        sum = "h1:17jRggJu518dr3QaafizSXOjKYp94wKfABxUmyxvxX8=",
        version = "v3.2.2",
    )

    go_repository(
        name = "com_github_matryer_is",
        build_file_proto_mode = "disable_global",
        importpath = "github.com/matryer/is",
        sum = "h1:92UTHpy8CDwaJ08GqLDzhhuixiBUUD1p3AU6PHddz4A=",
        version = "v1.2.0",
    )
    go_repository(
        name = "com_github_matryer_moq",
        build_file_proto_mode = "disable_global",
        importpath = "github.com/matryer/moq",
        sum = "h1:Q06vEqnBYjjfx5KKgHfYRKE/lvlRu+Nj+xodG4YdHnU=",
        version = "v0.2.3",
    )

    go_repository(
        name = "com_github_mattermost_xml_roundtrip_validator",
        build_file_proto_mode = "disable_global",
        importpath = "github.com/mattermost/xml-roundtrip-validator",
        sum = "h1:RXbVD2UAl7A7nOTR4u7E3ILa4IbtvKBHw64LDsmu9hU=",
        version = "v0.1.0",
    )

    go_repository(
        name = "com_github_mattn_go_colorable",
        build_file_proto_mode = "disable_global",
        importpath = "github.com/mattn/go-colorable",
        sum = "h1:fFA4WZxdEF4tXPZVKMLwD8oUnCTTo08duU7wxecdEvA=",
        version = "v0.1.13",
    )

    go_repository(
        name = "com_github_mattn_go_isatty",
        build_file_proto_mode = "disable_global",
        importpath = "github.com/mattn/go-isatty",
        sum = "h1:BTarxUcIeDqL27Mc+vyvdWYSL28zpIhv3RoTdsLMPng=",
        version = "v0.0.17",
    )
    go_repository(
        name = "com_github_mattn_go_runewidth",
        build_file_proto_mode = "disable_global",
        importpath = "github.com/mattn/go-runewidth",
        sum = "h1:+xnbZSEeDbOIg5/mE6JF0w6n9duR1l3/WmbinWVwUuU=",
        version = "v0.0.14",
    )
    go_repository(
        name = "com_github_mattn_go_shellwords",
        build_file_proto_mode = "disable_global",
        importpath = "github.com/mattn/go-shellwords",
        sum = "h1:M2zGm7EW6UQJvDeQxo4T51eKPurbeFbe8WtebGE2xrk=",
        version = "v1.0.12",
    )

    go_repository(
        name = "com_github_mattn_go_sqlite3",
        build_file_proto_mode = "disable_global",
        importpath = "github.com/mattn/go-sqlite3",
        sum = "h1:yOQRA0RpS5PFz/oikGwBEqvAWhWg5ufRz4ETLjwpU1Y=",
        version = "v1.14.16",
    )

    go_repository(
        name = "com_github_mattn_goveralls",
        build_file_proto_mode = "disable_global",
        importpath = "github.com/mattn/goveralls",
        sum = "h1:7eJB6EqsPhRVxvwEXGnqdO2sJI0PTsrWoTMXEk9/OQc=",
        version = "v0.0.2",
    )
    go_repository(
        name = "com_github_matttproud_golang_protobuf_extensions",
        build_file_proto_mode = "disable_global",
        importpath = "github.com/matttproud/golang_protobuf_extensions",
        sum = "h1:mmDVorXM7PCGKw94cs5zkfA9PSy5pEvNWRP0ET0TIVo=",
        version = "v1.0.4",
    )
    go_repository(
        name = "com_github_maxbrunsfeld_counterfeiter_v6",
        build_file_proto_mode = "disable_global",
        importpath = "github.com/maxbrunsfeld/counterfeiter/v6",
        sum = "h1:g+4J5sZg6osfvEfkRZxJ1em0VT95/UOZgi/l7zi1/oE=",
        version = "v6.2.2",
    )

    go_repository(
        name = "com_github_mcuadros_go_version",
        build_file_proto_mode = "disable_global",
        importpath = "github.com/mcuadros/go-version",
        sum = "h1:YocNLcTBdEdvY3iDK6jfWXvEaM5OCKkjxPKoJRdB3Gg=",
        version = "v0.0.0-20190830083331-035f6764e8d2",
    )

    go_repository(
        name = "com_github_mediocregopher_radix_v3",
        build_file_proto_mode = "disable_global",
        importpath = "github.com/mediocregopher/radix/v3",
        sum = "h1:galbPBjIwmyREgwGCfQEN4X8lxbJnKBYurgz+VfcStA=",
        version = "v3.4.2",
    )

    go_repository(
        name = "com_github_mholt_acmez",
        build_file_proto_mode = "disable_global",
        importpath = "github.com/mholt/acmez",
        sum = "h1:N3cE4Pek+dSolbsofIkAYz6H1d3pE+2G0os7QHslf80=",
        version = "v1.0.4",
    )
    go_repository(
        name = "com_github_mholt_archiver_v3",
        build_file_proto_mode = "disable_global",
        importpath = "github.com/mholt/archiver/v3",
        sum = "h1:rDjOBX9JSF5BvoJGvjqK479aL70qh9DIpZCl+k7Clwo=",
        version = "v3.5.1",
    )

    go_repository(
        name = "com_github_microcosm_cc_bluemonday",
        build_file_proto_mode = "disable_global",
        importpath = "github.com/microcosm-cc/bluemonday",
        sum = "h1:p2tT7RNzRdCi0qmwxG+HbqD6ILkmwter1ZwVZn1oTxA=",
        version = "v1.0.22",
    )
    go_repository(
        name = "com_github_microsoft_go_winio",
        build_file_proto_mode = "disable_global",
        importpath = "github.com/Microsoft/go-winio",
        sum = "h1:slsWYD/zyx7lCXoZVlvQrj0hPTM1HI4+v1sIda2yDvg=",
        version = "v0.6.0",
    )
    go_repository(
        name = "com_github_microsoft_hcsshim",
        build_file_proto_mode = "disable_global",
        importpath = "github.com/Microsoft/hcsshim",
        sum = "h1:mKNHW/Xvv1aFH87Jb6ERDzXTJTLPlmzfZ28VBFD/bfg=",
        version = "v0.9.7",
    )
    go_repository(
        name = "com_github_microsoft_hcsshim_test",
        build_file_proto_mode = "disable_global",
        importpath = "github.com/Microsoft/hcsshim/test",
        sum = "h1:4FA+QBaydEHlwxg0lMN3rhwoDaQy6LKhVWR4qvq4BuA=",
        version = "v0.0.0-20210227013316-43a75bb4edd3",
    )

    go_repository(
        name = "com_github_miekg_dns",
        build_file_proto_mode = "disable_global",
        importpath = "github.com/miekg/dns",
        sum = "h1:DQUfb9uc6smULcREF09Uc+/Gd46YWqJd5DbpPE9xkcA=",
        version = "v1.1.50",
    )
    go_repository(
        name = "com_github_miekg_pkcs11",
        build_file_proto_mode = "disable_global",
        importpath = "github.com/miekg/pkcs11",
        sum = "h1:Ugu9pdy6vAYku5DEpVWVFPYnzV+bxB+iRdbuFSu7TvU=",
        version = "v1.1.1",
    )

    go_repository(
        name = "com_github_minio_md5_simd",
        build_file_proto_mode = "disable_global",
        importpath = "github.com/minio/md5-simd",
        sum = "h1:Gdi1DZK69+ZVMoNHRXJyNcxrMA4dSxoYHZSQbirFg34=",
        version = "v1.1.2",
    )
    go_repository(
        name = "com_github_minio_minio_go_v7",
        build_file_proto_mode = "disable_global",
        importpath = "github.com/minio/minio-go/v7",
        sum = "h1:upnbu1jCGOqEvrGSpRauSN9ZG7RCHK7VHxXS8Vmg2zk=",
        version = "v7.0.39",
    )
    go_repository(
        name = "com_github_minio_sha256_simd",
        build_file_proto_mode = "disable_global",
        importpath = "github.com/minio/sha256-simd",
        sum = "h1:v1ta+49hkWZyvaKwrQB8elexRqm6Y0aMLjCNsrYxo6g=",
        version = "v1.0.0",
    )
    go_repository(
        name = "com_github_mistifyio_go_zfs",
        build_file_proto_mode = "disable_global",
        importpath = "github.com/mistifyio/go-zfs",
        sum = "h1:aKW/4cBs+yK6gpqU3K/oIwk9Q/XICqd3zOX/UFuvqmk=",
        version = "v2.1.2-0.20190413222219-f784269be439+incompatible",
    )

    go_repository(
        name = "com_github_mitchellh_cli",
        build_file_proto_mode = "disable_global",
        importpath = "github.com/mitchellh/cli",
        sum = "h1:tEElEatulEHDeedTxwckzyYMA5c86fbmNIUL1hBIiTg=",
        version = "v1.1.0",
    )
    go_repository(
        name = "com_github_mitchellh_colorstring",
        build_file_proto_mode = "disable_global",
        importpath = "github.com/mitchellh/colorstring",
        sum = "h1:62I3jR2EmQ4l5rM/4FEfDWcRD+abF5XlKShorW5LRoQ=",
        version = "v0.0.0-20190213212951-d06e56a500db",
    )

    go_repository(
        name = "com_github_mitchellh_copystructure",
        build_file_proto_mode = "disable_global",
        importpath = "github.com/mitchellh/copystructure",
        sum = "h1:vpKXTN4ewci03Vljg/q9QvCGUDttBOGBIa15WveJJGw=",
        version = "v1.2.0",
    )
    go_repository(
        name = "com_github_mitchellh_go_homedir",
        build_file_proto_mode = "disable_global",
        importpath = "github.com/mitchellh/go-homedir",
        sum = "h1:lukF9ziXFxDFPkA1vsr5zpc1XuPDn/wFntq5mG+4E0Y=",
        version = "v1.1.0",
    )

    go_repository(
        name = "com_github_mitchellh_go_testing_interface",
        build_file_proto_mode = "disable_global",
        importpath = "github.com/mitchellh/go-testing-interface",
        sum = "h1:fzU/JVNcaqHQEcVFAKeR41fkiLdIPrefOvVG1VZ96U0=",
        version = "v1.0.0",
    )

    go_repository(
        name = "com_github_mitchellh_go_wordwrap",
        build_file_proto_mode = "disable_global",
        importpath = "github.com/mitchellh/go-wordwrap",
        sum = "h1:TLuKupo69TCn6TQSyGxwI1EblZZEsQ0vMlAFQflz0v0=",
        version = "v1.0.1",
    )
    go_repository(
        name = "com_github_mitchellh_gox",
        build_file_proto_mode = "disable_global",
        importpath = "github.com/mitchellh/gox",
        sum = "h1:lfGJxY7ToLJQjHHwi0EX6uYBdK78egf954SQl13PQJc=",
        version = "v0.4.0",
    )
    go_repository(
        name = "com_github_mitchellh_hashstructure",
        build_file_proto_mode = "disable_global",
        importpath = "github.com/mitchellh/hashstructure",
        sum = "h1:P6P1hdjqAAknpY/M1CGipelZgp+4y9ja9kmUZPXP+H0=",
        version = "v1.1.0",
    )
    go_repository(
        name = "com_github_mitchellh_hashstructure_v2",
        build_file_proto_mode = "disable_global",
        importpath = "github.com/mitchellh/hashstructure/v2",
        sum = "h1:vGKWl0YJqUNxE8d+h8f6NJLcCJrgbhC4NcD46KavDd4=",
        version = "v2.0.2",
    )

    go_repository(
        name = "com_github_mitchellh_iochan",
        build_file_proto_mode = "disable_global",
        importpath = "github.com/mitchellh/iochan",
        sum = "h1:C+X3KsSTLFVBr/tK1eYN/vs4rJcvsiLU338UhYPJWeY=",
        version = "v1.0.0",
    )

    go_repository(
        name = "com_github_mitchellh_mapstructure",
        build_file_proto_mode = "disable_global",
        importpath = "github.com/mitchellh/mapstructure",
        sum = "h1:jeMsZIYE/09sWLaz43PL7Gy6RuMjD2eJVyuac5Z2hdY=",
        version = "v1.5.0",
    )
    go_repository(
        name = "com_github_mitchellh_osext",
        build_file_proto_mode = "disable_global",
        importpath = "github.com/mitchellh/osext",
        sum = "h1:2+myh5ml7lgEU/51gbeLHfKGNfgEQQIWrlbdaOsidbQ=",
        version = "v0.0.0-20151018003038-5e2d6d41470f",
    )

    go_repository(
        name = "com_github_mitchellh_reflectwalk",
        build_file_proto_mode = "disable_global",
        importpath = "github.com/mitchellh/reflectwalk",
        sum = "h1:G2LzWKi524PWgd3mLHV8Y5k7s6XUvT0Gef6zxSIeXaQ=",
        version = "v1.0.2",
    )
    go_repository(
        name = "com_github_moby_buildkit",
        build_file_proto_mode = "disable_global",
        importpath = "github.com/moby/buildkit",
        sum = "h1:bnQFPHkNJTELRb2n3HISPGvB1FWzFx+YD1MTZg8bsfk=",
        version = "v0.11.3",
    )
    go_repository(
        name = "com_github_moby_locker",
        build_file_proto_mode = "disable_global",
        importpath = "github.com/moby/locker",
        sum = "h1:fOXqR41zeveg4fFODix+1Ch4mj/gT0NE1XJbp/epuBg=",
        version = "v1.0.1",
    )
    go_repository(
        name = "com_github_moby_patternmatcher",
        build_file_proto_mode = "disable_global",
        importpath = "github.com/moby/patternmatcher",
        sum = "h1:YCZgJOeULcxLw1Q+sVR636pmS7sPEn1Qo2iAN6M7DBo=",
        version = "v0.5.0",
    )

    go_repository(
        name = "com_github_moby_spdystream",
        build_file_proto_mode = "disable_global",
        importpath = "github.com/moby/spdystream",
        sum = "h1:cjW1zVyyoiM0T7b6UoySUFqzXMoqRckQtXwGPiBhOM8=",
        version = "v0.2.0",
    )
    go_repository(
        name = "com_github_moby_sys_mount",
        build_file_proto_mode = "disable_global",
        importpath = "github.com/moby/sys/mount",
        sum = "h1:fX1SVkXFJ47XWDoeFW4Sq7PdQJnV2QIDZAqjNqgEjUs=",
        version = "v0.3.3",
    )
    go_repository(
        name = "com_github_moby_sys_mountinfo",
        build_file_proto_mode = "disable_global",
        importpath = "github.com/moby/sys/mountinfo",
        sum = "h1:BzJjoreD5BMFNmD9Rus6gdd1pLuecOFPt8wC+Vygl78=",
        version = "v0.6.2",
    )
    go_repository(
        name = "com_github_moby_sys_sequential",
        build_file_proto_mode = "disable_global",
        importpath = "github.com/moby/sys/sequential",
        sum = "h1:OPvI35Lzn9K04PBbCLW0g4LcFAJgHsvXsRyewg5lXtc=",
        version = "v0.5.0",
    )
    go_repository(
        name = "com_github_moby_sys_signal",
        build_file_proto_mode = "disable_global",
        importpath = "github.com/moby/sys/signal",
        sum = "h1:25RW3d5TnQEoKvRbEKUGay6DCQ46IxAVTT9CUMgmsSI=",
        version = "v0.7.0",
    )
    go_repository(
        name = "com_github_moby_sys_symlink",
        build_file_proto_mode = "disable_global",
        importpath = "github.com/moby/sys/symlink",
        sum = "h1:tk1rOM+Ljp0nFmfOIBtlV3rTDlWOwFRhjEeAhZB0nZc=",
        version = "v0.2.0",
    )

    go_repository(
        name = "com_github_moby_term",
        build_file_proto_mode = "disable_global",
        importpath = "github.com/moby/term",
        sum = "h1:J/7hjLaHLD7epG0m6TBMGmp4NQ+ibBYLfeyJWdAIFLA=",
        version = "v0.0.0-20221128092401-c43b287e0e0f",
    )
    go_repository(
        name = "com_github_modern_go_concurrent",
        build_file_proto_mode = "disable_global",
        importpath = "github.com/modern-go/concurrent",
        sum = "h1:TRLaZ9cD/w8PVh93nsPXa1VrQ6jlwL5oN8l14QlcNfg=",
        version = "v0.0.0-20180306012644-bacd9c7ef1dd",
    )
    go_repository(
        name = "com_github_modern_go_reflect2",
        build_file_proto_mode = "disable_global",
        importpath = "github.com/modern-go/reflect2",
        sum = "h1:xBagoLtFs94CBntxluKeaWgTMpvLxC4ur3nMaC9Gz0M=",
        version = "v1.0.2",
    )
    go_repository(
        name = "com_github_modocache_gover",
        build_file_proto_mode = "disable_global",
        importpath = "github.com/modocache/gover",
        sum = "h1:8Q0qkMVC/MmWkpIdlvZgcv2o2jrlF6zqVOh7W5YHdMA=",
        version = "v0.0.0-20171022184752-b58185e213c5",
    )
    go_repository(
        name = "com_github_monochromegane_go_gitignore",
        build_file_proto_mode = "disable_global",
        importpath = "github.com/monochromegane/go-gitignore",
        sum = "h1:n6/2gBQ3RWajuToeY6ZtZTIKv2v7ThUy5KKusIT0yc0=",
        version = "v0.0.0-20200626010858-205db1a8cc00",
    )
    go_repository(
        name = "com_github_montanaflynn_stats",
        build_file_proto_mode = "disable_global",
        importpath = "github.com/montanaflynn/stats",
        sum = "h1:Duep6KMIDpY4Yo11iFsvyqJDyfzLF9+sndUKT+v64GQ=",
        version = "v0.6.6",
    )

    go_repository(
        name = "com_github_morikuni_aec",
        build_file_proto_mode = "disable_global",
        importpath = "github.com/morikuni/aec",
        sum = "h1:nP9CBfwrvYnBRgY6qfDQkygYDmYwOilePFkwzv4dU8A=",
        version = "v1.0.0",
    )
    go_repository(
        name = "com_github_mostynb_go_grpc_compression",
        build_file_proto_mode = "disable_global",
        importpath = "github.com/mostynb/go-grpc-compression",
        sum = "h1:N9t6taOJN3mNTTi0wDf4e3lp/G/ON1TP67Pn0vTUA9I=",
        version = "v1.1.17",
    )

    go_repository(
        name = "com_github_moul_http2curl",
        build_file_proto_mode = "disable_global",
        importpath = "github.com/moul/http2curl",
        sum = "h1:dRMWoAtb+ePxMlLkrCbAqh4TlPHXvoGUSQ323/9Zahs=",
        version = "v1.0.0",
    )

    go_repository(
        name = "com_github_mpvl_unique",
        build_file_proto_mode = "disable_global",
        importpath = "github.com/mpvl/unique",
        sum = "h1:D5x39vF5KCwKQaw+OC9ZPiLVHXz3UFw2+psEX+gYcto=",
        version = "v0.0.0-20150818121801-cbe035fff7de",
    )
    go_repository(
        name = "com_github_mrjones_oauth",
        build_file_proto_mode = "disable_global",
        importpath = "github.com/mrjones/oauth",
        sum = "h1:j2kD3MT1z4PXCiUllUJF9mWUESr9TWKS7iEKsQ/IipM=",
        version = "v0.0.0-20190623134757-126b35219450",
    )
    go_repository(
        name = "com_github_mrunalp_fileutils",
        build_file_proto_mode = "disable_global",
        importpath = "github.com/mrunalp/fileutils",
        sum = "h1:NKzVxiH7eSk+OQ4M+ZYW1K6h27RUV3MI6NUTsHhU6Z4=",
        version = "v0.5.0",
    )

    go_repository(
        name = "com_github_mschoch_smat",
        build_file_proto_mode = "disable_global",
        importpath = "github.com/mschoch/smat",
        sum = "h1:8imxQsjDm8yFEAVBe7azKmKSgzSkZXDuKkSq9374khM=",
        version = "v0.2.0",
    )
    go_repository(
        name = "com_github_msteinert_pam",
        build_file_proto_mode = "disable_global",
        importpath = "github.com/msteinert/pam",
        sum = "h1:VhLun/0n0kQYxiRBJJvVpC2jR6d21SWJFjpvUVj20Kc=",
        version = "v1.1.0",
    )

    go_repository(
        name = "com_github_muesli_reflow",
        build_file_proto_mode = "disable_global",
        importpath = "github.com/muesli/reflow",
        sum = "h1:IFsN6K9NfGtjeggFP+68I4chLZV2yIKsXJFNZ+eWh6s=",
        version = "v0.3.0",
    )
    go_repository(
        name = "com_github_muesli_termenv",
        build_file_proto_mode = "disable_global",
        importpath = "github.com/muesli/termenv",
        sum = "h1:KuQRUE3PgxRFWhq4gHvZtPSLCGDqM5q/cYr1pZ39ytc=",
        version = "v0.12.0",
    )
    go_repository(
        name = "com_github_munnerz_goautoneg",
        build_file_proto_mode = "disable_global",
        importpath = "github.com/munnerz/goautoneg",
        sum = "h1:C3w9PqII01/Oq1c1nUAm88MOHcQC9l5mIlSMApZMrHA=",
        version = "v0.0.0-20191010083416-a7dc8b61c822",
    )
    go_repository(
        name = "com_github_mwitkow_go_conntrack",
        build_file_proto_mode = "disable_global",
        importpath = "github.com/mwitkow/go-conntrack",
        sum = "h1:KUppIJq7/+SVif2QVs3tOP0zanoHgBEVAwHxUSIzRqU=",
        version = "v0.0.0-20190716064945-2f068394615f",
    )
    go_repository(
        name = "com_github_mwitkow_go_proto_validators",
        build_file_proto_mode = "disable_global",
        importpath = "github.com/mwitkow/go-proto-validators",
        sum = "h1:qRlmpTzm2pstMKKzTdvwPCF5QfBNURSlAgN/R+qbKos=",
        version = "v0.3.2",
    )
    go_repository(
        name = "com_github_mxk_go_flowrate",
        build_file_proto_mode = "disable_global",
        importpath = "github.com/mxk/go-flowrate",
        sum = "h1:y5//uYreIhSUg3J1GEMiLbxo1LJaP8RfCpH6pymGZus=",
        version = "v0.0.0-20140419014527-cca7078d478f",
    )

    go_repository(
        name = "com_github_nats_io_jwt",
        build_file_proto_mode = "disable_global",
        importpath = "github.com/nats-io/jwt",
        sum = "h1:xdnzwFETV++jNc4W1mw//qFyJGb2ABOombmZJQS4+Qo=",
        version = "v0.3.0",
    )

    go_repository(
        name = "com_github_nats_io_nats_go",
        build_file_proto_mode = "disable_global",
        importpath = "github.com/nats-io/nats.go",
        sum = "h1:ik3HbLhZ0YABLto7iX80pZLPw/6dx3T+++MZJwLnMrQ=",
        version = "v1.9.1",
    )
    go_repository(
        name = "com_github_nats_io_nkeys",
        build_file_proto_mode = "disable_global",
        importpath = "github.com/nats-io/nkeys",
        sum = "h1:qMd4+pRHgdr1nAClu+2h/2a5F2TmKcCzjCDazVgRoX4=",
        version = "v0.1.0",
    )
    go_repository(
        name = "com_github_nats_io_nuid",
        build_file_proto_mode = "disable_global",
        importpath = "github.com/nats-io/nuid",
        sum = "h1:5iA8DT8V7q8WK2EScv2padNa/rTESc1KdnPw4TC2paw=",
        version = "v1.0.1",
    )

    go_repository(
        name = "com_github_ncw_swift",
        build_file_proto_mode = "disable_global",
        importpath = "github.com/ncw/swift",
        sum = "h1:4DQRPj35Y41WogBxyhOXlrI37nzGlyEcsforeudyYPQ=",
        version = "v1.0.47",
    )
    go_repository(
        name = "com_github_neelance_astrewrite",
        build_file_proto_mode = "disable_global",
        importpath = "github.com/neelance/astrewrite",
        sum = "h1:D6paGObi5Wud7xg83MaEFyjxQB1W5bz5d0IFppr+ymk=",
        version = "v0.0.0-20160511093645-99348263ae86",
    )
    go_repository(
        name = "com_github_neelance_sourcemap",
        build_file_proto_mode = "disable_global",
        importpath = "github.com/neelance/sourcemap",
        sum = "h1:bY6ktFuJkt+ZXkX0RChQch2FtHpWQLVS8Qo1YasiIVk=",
        version = "v0.0.0-20200213170602-2833bce08e4c",
    )
    go_repository(
        name = "com_github_networkplumbing_go_nft",
        build_file_proto_mode = "disable_global",
        importpath = "github.com/networkplumbing/go-nft",
        sum = "h1:eKapmyVUt/3VGfhYaDos5yeprm+LPt881UeksmKKZHY=",
        version = "v0.2.0",
    )

    go_repository(
        name = "com_github_nfnt_resize",
        build_file_proto_mode = "disable_global",
        importpath = "github.com/nfnt/resize",
        sum = "h1:zYyBkD/k9seD2A7fsi6Oo2LfFZAehjjQMERAvZLEDnQ=",
        version = "v0.0.0-20180221191011-83c6a9932646",
    )

    go_repository(
        name = "com_github_niemeyer_pretty",
        build_file_proto_mode = "disable_global",
        importpath = "github.com/niemeyer/pretty",
        sum = "h1:fD57ERR4JtEqsWbfPhv4DMiApHyliiK5xCTNVSPiaAs=",
        version = "v0.0.0-20200227124842-a10e7caefd8e",
    )
    go_repository(
        name = "com_github_nightlyone_lockfile",
        build_file_proto_mode = "disable_global",
        importpath = "github.com/nightlyone/lockfile",
        sum = "h1:RHep2cFKK4PonZJDdEl4GmkabuhbsRMgk/k3uAmxBiA=",
        version = "v1.0.0",
    )
    go_repository(
        name = "com_github_niklasfasching_go_org",
        build_file_proto_mode = "disable_global",
        importpath = "github.com/niklasfasching/go-org",
        sum = "h1:5YAIqNTdl6lAOb7lD2AyQ1RuFGPVrAKvUexphk8PGbo=",
        version = "v1.6.5",
    )
    go_repository(
        name = "com_github_nishanths_predeclared",
        build_file_proto_mode = "disable_global",
        importpath = "github.com/nishanths/predeclared",
        sum = "h1:3f0nxAmdj/VoCGN/ijdMy7bj6SBagaqYg1B0hu8clMA=",
        version = "v0.0.0-20200524104333-86fad755b4d3",
    )

    go_repository(
        name = "com_github_npillmayer_nestext",
        build_file_proto_mode = "disable_global",
        importpath = "github.com/npillmayer/nestext",
        sum = "h1:2dkbzJ5xMcyJW5b8wwrX+nnRNvf/Nn1KwGhIauGyE2E=",
        version = "v0.1.3",
    )
    go_repository(
        name = "com_github_nu7hatch_gouuid",
        build_file_proto_mode = "disable_global",
        importpath = "github.com/nu7hatch/gouuid",
        sum = "h1:VhgPp6v9qf9Agr/56bj7Y/xa04UccTW04VP0Qed4vnQ=",
        version = "v0.0.0-20131221200532-179d4d0c4d8d",
    )
    go_repository(
        name = "com_github_nwaples_rardecode",
        build_file_proto_mode = "disable_global",
        importpath = "github.com/nwaples/rardecode",
        sum = "h1:cWCaZwfM5H7nAD6PyEdcVnczzV8i/JtotnyW/dD9lEc=",
        version = "v1.1.3",
    )
    go_repository(
        name = "com_github_nxadm_tail",
        build_file_proto_mode = "disable_global",
        importpath = "github.com/nxadm/tail",
        sum = "h1:nPr65rt6Y5JFSKQO7qToXr7pePgD6Gwiw05lkbyAQTE=",
        version = "v1.4.8",
    )
    go_repository(
        name = "com_github_nyaruka_phonenumbers",
        build_file_proto_mode = "disable_global",
        importpath = "github.com/nyaruka/phonenumbers",
        sum = "h1:vU9IUfiHrpu+lZcCkjEzDsCIdurQV8lxjrAdqW2osAU=",
        version = "v1.0.54",
    )

    go_repository(
        name = "com_github_nytimes_gziphandler",
        build_file_proto_mode = "disable_global",
        importpath = "github.com/NYTimes/gziphandler",
        sum = "h1:ZUDjpQae29j0ryrS0u/B8HZfJBtBQHjqw2rQ2cqUQ3I=",
        version = "v1.1.1",
    )

    go_repository(
        name = "com_github_oklog_run",
        build_file_proto_mode = "disable_global",
        importpath = "github.com/oklog/run",
        sum = "h1:GEenZ1cK0+q0+wsJew9qUg/DyD8k3JzYsZAi5gYi2mA=",
        version = "v1.1.0",
    )
    go_repository(
        name = "com_github_oklog_ulid",
        build_file_proto_mode = "disable_global",
        importpath = "github.com/oklog/ulid",
        sum = "h1:EGfNDEx6MqHz8B3uNV6QAib1UR2Lm97sHi3ocA6ESJ4=",
        version = "v1.3.1",
    )
    go_repository(
        name = "com_github_oklog_ulid_v2",
        build_file_proto_mode = "disable_global",
        importpath = "github.com/oklog/ulid/v2",
        sum = "h1:r4fFzBm+bv0wNKNh5eXTwU7i85y5x+uwkxCUTNVQqLc=",
        version = "v2.0.2",
    )
    go_repository(
        name = "com_github_olekukonko_tablewriter",
        build_file_proto_mode = "disable_global",
        importpath = "github.com/olekukonko/tablewriter",
        sum = "h1:P2Ga83D34wi1o9J6Wh1mRuqd4mF/x/lgBS7N7AbDhec=",
        version = "v0.0.5",
    )
    go_repository(
        name = "com_github_oliamb_cutter",
        build_file_proto_mode = "disable_global",
        importpath = "github.com/oliamb/cutter",
        sum = "h1:Lfwkya0HHNU1YLnGv2hTkzHfasrSMkgv4Dn+5rmlk3k=",
        version = "v0.2.2",
    )
    go_repository(
        name = "com_github_olivere_elastic_v7",
        build_file_proto_mode = "disable_global",
        importpath = "github.com/olivere/elastic/v7",
        sum = "h1:R7CXvbu8Eq+WlsLgxmKVKPox0oOwAE/2T9Si5BnvK6E=",
        version = "v7.0.32",
    )

    go_repository(
        name = "com_github_oneofone_xxhash",
        build_file_proto_mode = "disable_global",
        importpath = "github.com/OneOfOne/xxhash",
        sum = "h1:KMrpdQIwFcEqXDklaen+P1axHaj9BSKzvpUUfnHldSE=",
        version = "v1.2.2",
    )
    go_repository(
        name = "com_github_onsi_ginkgo",
        build_file_proto_mode = "disable_global",
        importpath = "github.com/onsi/ginkgo",
        sum = "h1:29JGrr5oVBm5ulCWet69zQkzWipVXIol6ygQUe/EzNc=",
        version = "v1.16.4",
    )
    go_repository(
        name = "com_github_onsi_ginkgo_v2",
        build_file_proto_mode = "disable_global",
        importpath = "github.com/onsi/ginkgo/v2",
        sum = "h1:Fx2POJZfKRQcM1pH49qSZiYeu319wji004qX+GDovrU=",
        version = "v2.1.6",
    )

    go_repository(
        name = "com_github_onsi_gomega",
        build_file_proto_mode = "disable_global",
        importpath = "github.com/onsi/gomega",
        sum = "h1:PA/3qinGoukvymdIDV8pii6tiZgC8kbmJO6Z5+b002Q=",
        version = "v1.20.1",
    )

    go_repository(
        name = "com_github_opencontainers_go_digest",
        build_file_proto_mode = "disable_global",
        importpath = "github.com/opencontainers/go-digest",
        sum = "h1:apOUWs51W5PlhuyGyz9FCeeBIOUDA/6nW8Oi/yOhh5U=",
        version = "v1.0.0",
    )
    go_repository(
        name = "com_github_opencontainers_image_spec",
        build_file_proto_mode = "disable_global",
        importpath = "github.com/opencontainers/image-spec",
        sum = "h1:2zx/Stx4Wc5pIPDvIxHXvXtQFW/7XWJGmnM7r3wg034=",
        version = "v1.1.0-rc2",
    )
    go_repository(
        name = "com_github_opencontainers_runc",
        build_file_proto_mode = "disable_global",
        importpath = "github.com/opencontainers/runc",
        sum = "h1:L44KXEpKmfWDcS02aeGm8QNTFXTo2D+8MYGDIJ/GDEs=",
        version = "v1.1.5",
    )
    go_repository(
        name = "com_github_opencontainers_runtime_spec",
        build_file_proto_mode = "disable_global",
        importpath = "github.com/opencontainers/runtime-spec",
        sum = "h1:3snG66yBm59tKhhSPQrQ/0bCrv1LQbKt40LnUPiUxdc=",
        version = "v1.0.3-0.20210326190908-1c3f411f0417",
    )
    go_repository(
        name = "com_github_opencontainers_runtime_tools",
        build_file_proto_mode = "disable_global",
        importpath = "github.com/opencontainers/runtime-tools",
        sum = "h1:H7DMc6FAjgwZZi8BRqjrAAHWoqEr5e5L6pS4V0ezet4=",
        version = "v0.0.0-20181011054405-1d69bd0f9c39",
    )

    go_repository(
        name = "com_github_opencontainers_selinux",
        build_file_proto_mode = "disable_global",
        importpath = "github.com/opencontainers/selinux",
        sum = "h1:NFy2xCsjn7+WspbfZkUd5zyVeisV7VFbPSP96+8/ha4=",
        version = "v1.10.2",
    )

    go_repository(
        name = "com_github_opentracing_contrib_go_stdlib",
        build_file_proto_mode = "disable_global",
        importpath = "github.com/opentracing-contrib/go-stdlib",
        sum = "h1:TBS7YuVotp8myLon4Pv7BtCBzOTo1DeZCld0Z63mW2w=",
        version = "v1.0.0",
    )
    go_repository(
        name = "com_github_opentracing_opentracing_go",
        build_file_proto_mode = "disable_global",
        importpath = "github.com/opentracing/opentracing-go",
        sum = "h1:uEJPy/1a5RIPAJ0Ov+OIO8OxWu77jEv+1B0VhjKrZUs=",
        version = "v1.2.0",
    )

    go_repository(
        name = "com_github_opsgenie_opsgenie_go_sdk_v2",
        build_file_proto_mode = "disable_global",
        importpath = "github.com/opsgenie/opsgenie-go-sdk-v2",
        sum = "h1:nV98dkBpqaYbDnhefmOQ+Rn4hE+jD6AtjYHXaU5WyJI=",
        version = "v1.2.13",
    )

    go_repository(
        name = "com_github_ovh_go_ovh",
        build_file_proto_mode = "disable_global",
        importpath = "github.com/ovh/go-ovh",
        sum = "h1:bHXZmw8nTgZin4Nv7JuaLs0KG5x54EQR7migYTd1zrk=",
        version = "v1.1.0",
    )
    go_repository(
        name = "com_github_package_url_packageurl_go",
        build_file_proto_mode = "disable_global",
        importpath = "github.com/package-url/packageurl-go",
        sum = "h1:DiLBVp4DAcZlBVBEtJpNWZpZVq0AEeCY7Hqk8URVs4o=",
        version = "v0.1.1-0.20220428063043-89078438f170",
    )

    go_repository(
        name = "com_github_pandatix_go_cvss",
        build_file_proto_mode = "disable_global",
        importpath = "github.com/pandatix/go-cvss",
        sum = "h1:9441i+Sn/P/TP9kNBl3kI7mwYtNYFr1eN8JdsiybiMM=",
        version = "v0.5.2",
    )

    go_repository(
        name = "com_github_pascaldekloe_goe",
        build_file_proto_mode = "disable_global",
        importpath = "github.com/pascaldekloe/goe",
        sum = "h1:cBOtyMzM9HTpWjXfbbunk26uA6nG3a8n06Wieeh0MwY=",
        version = "v0.1.0",
    )
    go_repository(
        name = "com_github_pborman_uuid",
        build_file_proto_mode = "disable_global",
        importpath = "github.com/pborman/uuid",
        sum = "h1:J7Q5mO4ysT1dv8hyrUGHb9+ooztCXu1D8MY8DZYsu3g=",
        version = "v1.2.0",
    )

    go_repository(
        name = "com_github_pelletier_go_toml",
        build_file_proto_mode = "disable_global",
        importpath = "github.com/pelletier/go-toml",
        sum = "h1:4yBQzkHv+7BHq2PQUZF3Mx0IYxG7LsP222s7Agd3ve8=",
        version = "v1.9.5",
    )
    go_repository(
        name = "com_github_pelletier_go_toml_v2",
        build_file_proto_mode = "disable_global",
        importpath = "github.com/pelletier/go-toml/v2",
        sum = "h1:ipoSadvV8oGUjnUbMub59IDPPwfxF694nG/jwbMiyQg=",
        version = "v2.0.5",
    )
    go_repository(
        name = "com_github_peterbourgon_diskv",
        build_file_proto_mode = "disable_global",
        importpath = "github.com/peterbourgon/diskv",
        sum = "h1:UBdAOUP5p4RWqPBg048CAvpKN+vxiaj6gdUUzhl4XmI=",
        version = "v2.0.1+incompatible",
    )
    go_repository(
        name = "com_github_peterbourgon_ff",
        build_file_proto_mode = "disable_global",
        importpath = "github.com/peterbourgon/ff",
        sum = "h1:xt1lxTG+Nr2+tFtysY7abFgPoH3Lug8CwYJMOmJRXhk=",
        version = "v1.7.1",
    )
    go_repository(
        name = "com_github_peterbourgon_ff_v3",
        build_file_proto_mode = "disable_global",
        importpath = "github.com/peterbourgon/ff/v3",
        sum = "h1:PaKe7GW8orVFh8Unb5jNHS+JZBwWUMa2se0HM6/BI24=",
        version = "v3.3.0",
    )
    go_repository(
        name = "com_github_peterhellberg_link",
        build_file_proto_mode = "disable_global",
        importpath = "github.com/peterhellberg/link",
        sum = "h1:s2+RH8EGuI/mI4QwrWGSYQCRz7uNgip9BaM04HKu5kc=",
        version = "v1.1.0",
    )
    go_repository(
        name = "com_github_philhofer_fwd",
        build_file_proto_mode = "disable_global",
        importpath = "github.com/philhofer/fwd",
        sum = "h1:UbZqGr5Y38ApvM/V/jEljVxwocdweyH+vmYvRPBnbqQ=",
        version = "v1.0.0",
    )
    go_repository(
        name = "com_github_phpdave11_gofpdf",
        build_file_proto_mode = "disable_global",
        importpath = "github.com/phpdave11/gofpdf",
        sum = "h1:KPKiIbfwbvC/wOncwhrpRdXVj2CZTCFlw4wnoyjtHfQ=",
        version = "v1.4.2",
    )
    go_repository(
        name = "com_github_phpdave11_gofpdi",
        build_file_proto_mode = "disable_global",
        importpath = "github.com/phpdave11/gofpdi",
        sum = "h1:RZb9NG62cw/RW0rHAduVRo+98R8o/G1krcg2ns7DakQ=",
        version = "v1.0.12",
    )

    go_repository(
        name = "com_github_pierrec_lz4",
        build_file_proto_mode = "disable_global",
        importpath = "github.com/pierrec/lz4",
        sum = "h1:2xWsjqPFWcplujydGg4WmhC/6fZqK42wMM8aXeqhl0I=",
        version = "v2.0.5+incompatible",
    )

    go_repository(
        name = "com_github_pierrec_lz4_v4",
        build_file_proto_mode = "disable_global",
        importpath = "github.com/pierrec/lz4/v4",
        sum = "h1:kV4Ip+/hUBC+8T6+2EgburRtkE9ef4nbY3f4dFhGjMc=",
        version = "v4.1.17",
    )

    go_repository(
        name = "com_github_pingcap_errors",
        build_file_proto_mode = "disable_global",
        importpath = "github.com/pingcap/errors",
        sum = "h1:lFuQV/oaUMGcD2tqt+01ROSmJs75VG1ToEOkZIZ4nE4=",
        version = "v0.11.4",
    )
    go_repository(
        name = "com_github_pjbgf_sha1cd",
        build_file_proto_mode = "disable_global",
        importpath = "github.com/pjbgf/sha1cd",
        sum = "h1:uKQP/7QOzNtKYH7UTohZLcjF5/55EnTw0jO/Ru4jZwI=",
        version = "v0.2.3",
    )

    go_repository(
        name = "com_github_pkg_browser",
        build_file_proto_mode = "disable_global",
        importpath = "github.com/pkg/browser",
        sum = "h1:KoWmjvw+nsYOo29YJK9vDA65RGE3NrOnUtO7a+RF9HU=",
        version = "v0.0.0-20210911075715-681adbf594b8",
    )
    go_repository(
        name = "com_github_pkg_diff",
        build_file_proto_mode = "disable_global",
        importpath = "github.com/pkg/diff",
        sum = "h1:aoZm08cpOy4WuID//EZDgcC4zIxODThtZNPirFr42+A=",
        version = "v0.0.0-20210226163009-20ebb0f2a09e",
    )
    go_repository(
        name = "com_github_pkg_errors",
        build_file_proto_mode = "disable_global",
        importpath = "github.com/pkg/errors",
        sum = "h1:FEBLx1zS214owpjy7qsBeixbURkuhQAwrK5UwLGTwt4=",
        version = "v0.9.1",
    )
    go_repository(
        name = "com_github_pkg_profile",
        build_file_proto_mode = "disable_global",
        importpath = "github.com/pkg/profile",
        sum = "h1:hUDfIISABYI59DyeB3OTay/HxSRwTQ8rB/H83k6r5dM=",
        version = "v1.6.0",
    )
    go_repository(
        name = "com_github_pkg_sftp",
        build_file_proto_mode = "disable_global",
        importpath = "github.com/pkg/sftp",
        sum = "h1:VasscCm72135zRysgrJDKsntdmPN+OuU3+nnHYA9wyc=",
        version = "v1.10.1",
    )
    go_repository(
        name = "com_github_pmezard_go_difflib",
        build_file_proto_mode = "disable_global",
        importpath = "github.com/pmezard/go-difflib",
        sum = "h1:4DBwDE0NGyQoBHbLQYPwSUPoCMWR5BEzIk/f1lZbAQM=",
        version = "v1.0.0",
    )
    go_repository(
        name = "com_github_posener_complete",
        build_file_proto_mode = "disable_global",
        importpath = "github.com/posener/complete",
        sum = "h1:NP0eAhjcjImqslEwo/1hq7gpajME0fTLTezBKDqfXqo=",
        version = "v1.2.3",
    )
    go_repository(
        name = "com_github_power_devops_perfstat",
        build_file_proto_mode = "disable_global",
        importpath = "github.com/power-devops/perfstat",
        sum = "h1:0LFwY6Q3gMACTjAbMZBjXAqTOzOwFaj2Ld6cjeQ7Rig=",
        version = "v0.0.0-20221212215047-62379fc7944b",
    )
    go_repository(
        name = "com_github_pquerna_cachecontrol",
        build_file_proto_mode = "disable_global",
        importpath = "github.com/pquerna/cachecontrol",
        sum = "h1:yJMy84ti9h/+OEWa752kBTKv4XC30OtVVHYv/8cTqKc=",
        version = "v0.1.0",
    )
    go_repository(
        name = "com_github_pquerna_otp",
        build_file_proto_mode = "disable_global",
        importpath = "github.com/pquerna/otp",
        sum = "h1:oJV/SkzR33anKXwQU3Of42rL4wbrffP4uvUf1SvS5Xs=",
        version = "v1.3.0",
    )
    go_repository(
        name = "com_github_prashantv_gostub",
        build_file_proto_mode = "disable_global",
        importpath = "github.com/prashantv/gostub",
        sum = "h1:BTyx3RfQjRHnUWaGF9oQos79AlQ5k8WNktv7VGvVH4g=",
        version = "v1.1.0",
    )

    go_repository(
        name = "com_github_prometheus_alertmanager",
        build_file_proto_mode = "disable_global",
        importpath = "github.com/prometheus/alertmanager",
        replace = "github.com/sourcegraph/alertmanager",
        sum = "h1:Mlytsllyx6d1eaKXt8urXX0YjP5Tq4UGV+BfL6Yc1aQ=",
        version = "v0.21.1-0.20211110092431-863f5b1ee51b",
    )
    go_repository(
        name = "com_github_prometheus_client_golang",
        build_file_proto_mode = "disable_global",
        importpath = "github.com/prometheus/client_golang",
        sum = "h1:nJdhIvne2eSX/XRAFV9PcvFFRbrjbcTUj0VP62TMhnw=",
        version = "v1.14.0",
    )
    go_repository(
        name = "com_github_prometheus_client_model",
        build_file_proto_mode = "disable_global",
        importpath = "github.com/prometheus/client_model",
        sum = "h1:UBgGFHqYdG/TPFD1B1ogZywDqEkwp3fBMvqdiQ7Xew4=",
        version = "v0.3.0",
    )
    go_repository(
        name = "com_github_prometheus_common",
        build_file_proto_mode = "disable_global",
        importpath = "github.com/prometheus/common",
        replace = "github.com/prometheus/common",
        sum = "h1:hWIdL3N2HoUx3B8j3YN9mWor0qhY/NlEKZEaXxuIRh4=",
        version = "v0.32.1",
    )
    go_repository(
        name = "com_github_prometheus_common_assets",
        build_file_proto_mode = "disable_global",
        importpath = "github.com/prometheus/common/assets",
        sum = "h1:0P5OrzoHrYBOSM1OigWL3mY8ZvV2N4zIE/5AahrSrfM=",
        version = "v0.2.0",
    )
    go_repository(
        name = "com_github_prometheus_common_sigv4",
        build_file_proto_mode = "disable_global",
        importpath = "github.com/prometheus/common/sigv4",
        sum = "h1:qoVebwtwwEhS85Czm2dSROY5fTo2PAPEVdDeppTwGX4=",
        version = "v0.1.0",
    )
    go_repository(
        name = "com_github_prometheus_exporter_toolkit",
        build_file_proto_mode = "disable_global",
        importpath = "github.com/prometheus/exporter-toolkit",
        sum = "h1:sbJAfBXQFkG6sUkbwBun8MNdzW9+wd5YfPYofbmj0YM=",
        version = "v0.8.2",
    )
    go_repository(
        name = "com_github_prometheus_procfs",
        build_file_proto_mode = "disable_global",
        importpath = "github.com/prometheus/procfs",
        sum = "h1:wzCHvIvM5SxWqYvwgVL7yJY8Lz3PKn49KQtpgMYJfhI=",
        version = "v0.9.0",
    )
    go_repository(
        name = "com_github_prometheus_prometheus",
        build_file_proto_mode = "disable_global",
        importpath = "github.com/prometheus/prometheus",
        sum = "h1:wmk5yNrQlkQ2OvZucMhUB4k78AVfG34szb1UtopS8Vc=",
        version = "v0.40.5",
    )
    go_repository(
        name = "com_github_prometheus_statsd_exporter",
        build_file_proto_mode = "disable_global",
        importpath = "github.com/prometheus/statsd_exporter",
        sum = "h1:7Pji/i2GuhK6Lu7DHrtTkFmNBCudCPT1pX2CziuyQR0=",
        version = "v0.22.7",
    )
    go_repository(
        name = "com_github_prometheus_tsdb",
        build_file_proto_mode = "disable_global",
        importpath = "github.com/prometheus/tsdb",
        sum = "h1:YZcsG11NqnK4czYLrWd9mpEuAJIHVQLwdrleYfszMAA=",
        version = "v0.7.1",
    )
    go_repository(
        name = "com_github_protocolbuffers_txtpbfmt",
        build_file_proto_mode = "disable_global",
        importpath = "github.com/protocolbuffers/txtpbfmt",
        sum = "h1:gSVONBi2HWMFXCa9jFdYvYk7IwW/mTLxWOF7rXS4LO0=",
        version = "v0.0.0-20201118171849-f6a6b3f636fc",
    )
    go_repository(
        name = "com_github_protonmail_go_crypto",
        build_file_proto_mode = "disable_global",
        importpath = "github.com/ProtonMail/go-crypto",
        sum = "h1:OUJ54Fkd+AQXYmr9eOUxZfWNzpK3/e/KD40qa2rKHS4=",
        version = "v0.0.0-20230214155104-81033d7f4442",
    )

    go_repository(
        name = "com_github_pseudomuto_protoc_gen_doc",
        build_file_proto_mode = "disable_global",
        importpath = "github.com/pseudomuto/protoc-gen-doc",
        sum = "h1:Ah259kcrio7Ix1Rhb6u8FCaOkzf9qRBqXnvAufg061w=",
        version = "v1.5.1",
    )
    go_repository(
        name = "com_github_pseudomuto_protokit",
        build_file_proto_mode = "disable_global",
        importpath = "github.com/pseudomuto/protokit",
        sum = "h1:hlnBDcy3YEDXH7kc9gV+NLaN0cDzhDvD1s7Y6FZ8RpM=",
        version = "v0.2.0",
    )
    go_repository(
        name = "com_github_puerkitobio_goquery",
        build_file_proto_mode = "disable_global",
        importpath = "github.com/PuerkitoBio/goquery",
        sum = "h1:PJTF7AmFCFKk1N6V6jmKfrNH9tV5pNE6lZMkG0gta/U=",
        version = "v1.8.0",
    )

    go_repository(
        name = "com_github_puerkitobio_purell",
        build_file_proto_mode = "disable_global",
        importpath = "github.com/PuerkitoBio/purell",
        sum = "h1:WEQqlqaGbrPkxLJWfBwQmfEAE1Z7ONdDLqrN38tNFfI=",
        version = "v1.1.1",
    )
    go_repository(
        name = "com_github_puerkitobio_rehttp",
        build_file_proto_mode = "disable_global",
        importpath = "github.com/PuerkitoBio/rehttp",
        sum = "h1:JFZ7OeK+hbJpTxhNB0NDZT47AuXqCU0Smxfjtph7/Rs=",
        version = "v1.1.0",
    )

    go_repository(
        name = "com_github_puerkitobio_urlesc",
        build_file_proto_mode = "disable_global",
        importpath = "github.com/PuerkitoBio/urlesc",
        sum = "h1:d+Bc7a5rLufV/sSk/8dngufqelfh6jnri85riMAaF/M=",
        version = "v0.0.0-20170810143723-de5bf2ad4578",
    )

    go_repository(
        name = "com_github_quasoft_websspi",
        build_file_proto_mode = "disable_global",
        importpath = "github.com/quasoft/websspi",
        sum = "h1:/mA4w0LxWlE3novvsoEL6BBA1WnjJATbjkh1kFrTidw=",
        version = "v1.1.2",
    )
    go_repository(
        name = "com_github_qustavo_sqlhooks_v2",
        build_file_proto_mode = "disable_global",
        importpath = "github.com/qustavo/sqlhooks/v2",
        sum = "h1:54yBemHnGHp/7xgT+pxwmIlMSDNYKx5JW5dfRAiCZi0=",
        version = "v2.1.0",
    )
    go_repository(
        name = "com_github_rafaeljusto_redigomock",
        build_file_proto_mode = "disable_global",
        importpath = "github.com/rafaeljusto/redigomock",
        sum = "h1:d7uo5MVINMxnRr20MxbgDkmZ8QRfevjOVgEa4n0OZyY=",
        version = "v2.4.0+incompatible",
    )

    go_repository(
        name = "com_github_rainycape_unidecode",
        build_file_proto_mode = "disable_global",
        importpath = "github.com/rainycape/unidecode",
        sum = "h1:ta7tUOvsPHVHGom5hKW5VXNc2xZIkfCKP8iaqOyYtUQ=",
        version = "v0.0.0-20150907023854-cb7f23ec59be",
    )

    go_repository(
        name = "com_github_rhnvrm_simples3",
        build_file_proto_mode = "disable_global",
        importpath = "github.com/rhnvrm/simples3",
        sum = "h1:H0DJwybR6ryQE+Odi9eqkHuzjYAeJgtGcGtuBwOhsH8=",
        version = "v0.6.1",
    )

    go_repository(
        name = "com_github_rivo_uniseg",
        build_file_proto_mode = "disable_global",
        importpath = "github.com/rivo/uniseg",
        sum = "h1:utMvzDsuh3suAEnhH0RdHmoPbU648o6CvXxTx4SBMOw=",
        version = "v0.4.3",
    )
    go_repository(
        name = "com_github_rjeczalik_notify",
        build_file_proto_mode = "disable_global",
        importpath = "github.com/rjeczalik/notify",
        sum = "h1:6rJAzHTGKXGj76sbRgDiDcYj/HniypXmSJo1SWakZeY=",
        version = "v0.9.3",
    )
    go_repository(
        name = "com_github_roaringbitmap_roaring",
        build_file_proto_mode = "disable_global",
        importpath = "github.com/RoaringBitmap/roaring",
        sum = "h1:yqreLINqIrX22ErkKI0vY47/ivtJr6n+kMhVOVmhWBY=",
        version = "v1.2.3",
    )

    go_repository(
        name = "com_github_rogpeppe_fastuuid",
        build_file_proto_mode = "disable_global",
        importpath = "github.com/rogpeppe/fastuuid",
        sum = "h1:Ppwyp6VYCF1nvBTXL3trRso7mXMlRrw9ooo375wvi2s=",
        version = "v1.2.0",
    )
    go_repository(
        name = "com_github_rogpeppe_go_internal",
        build_file_proto_mode = "disable_global",
        importpath = "github.com/rogpeppe/go-internal",
        sum = "h1:73kH8U+JUqXU8lRuOHeVHaa/SZPifC7BkcraZVejAe8=",
        version = "v1.9.0",
    )
    go_repository(
        name = "com_github_rs_cors",
        build_file_proto_mode = "disable_global",
        importpath = "github.com/rs/cors",
        sum = "h1:O+qNyWn7Z+F9M0ILBHgMVPuB1xTOucVd5gtaYyXBpRo=",
        version = "v1.8.3",
    )
    go_repository(
        name = "com_github_rs_xid",
        build_file_proto_mode = "disable_global",
        importpath = "github.com/rs/xid",
        sum = "h1:qd7wPTDkN6KQx2VmMBLrpHkiyQwgFXRnkOLacUiaSNY=",
        version = "v1.4.0",
    )
    go_repository(
        name = "com_github_rs_zerolog",
        build_file_proto_mode = "disable_global",
        importpath = "github.com/rs/zerolog",
        sum = "h1:uPRuwkWF4J6fGsJ2R0Gn2jB1EQiav9k3S6CSdygQJXY=",
        version = "v1.15.0",
    )

    go_repository(
        name = "com_github_russellhaering_gosaml2",
        build_file_proto_mode = "disable_global",
        importpath = "github.com/russellhaering/gosaml2",
        sum = "h1:H/whrl8NuSoxyW46Ww5lKPskm+5K+qYLw9afqJ/Zef0=",
        version = "v0.9.1",
    )
    go_repository(
        name = "com_github_russellhaering_goxmldsig",
        build_file_proto_mode = "disable_global",
        importpath = "github.com/russellhaering/goxmldsig",
        sum = "h1:DllIWUgMy0cRUMfGiASiYEa35nsieyD3cigIwLonTPM=",
        version = "v1.3.0",
    )

    go_repository(
        name = "com_github_russross_blackfriday",
        build_file_proto_mode = "disable_global",
        importpath = "github.com/russross/blackfriday",
        replace = "github.com/russross/blackfriday",
        sum = "h1:HyvC0ARfnZBqnXwABFeSZHpKvJHJJfPz81GNueLj0oo=",
        version = "v1.5.2",
    )
    go_repository(
        name = "com_github_russross_blackfriday_v2",
        build_file_proto_mode = "disable_global",
        importpath = "github.com/russross/blackfriday/v2",
        sum = "h1:JIOH55/0cWyOuilr9/qlrm0BSXldqnqwMsf35Ld67mk=",
        version = "v2.1.0",
    )
    go_repository(
        name = "com_github_ruudk_golang_pdf417",
        build_file_proto_mode = "disable_global",
        importpath = "github.com/ruudk/golang-pdf417",
        sum = "h1:nlG4Wa5+minh3S9LVFtNoY+GVRiudA2e3EVfcCi3RCA=",
        version = "v0.0.0-20181029194003-1af4ab5afa58",
    )

    go_repository(
        name = "com_github_ryanuber_columnize",
        build_file_proto_mode = "disable_global",
        importpath = "github.com/ryanuber/columnize",
        sum = "h1:j1Wcmh8OrK4Q7GXY+V7SVSY8nUWQxHW5TkBe7YUl+2s=",
        version = "v2.1.0+incompatible",
    )
    go_repository(
        name = "com_github_ryanuber_go_glob",
        build_file_proto_mode = "disable_global",
        importpath = "github.com/ryanuber/go-glob",
        sum = "h1:iQh3xXAumdQ+4Ufa5b25cRpC5TYKlno6hsv6Cb3pkBk=",
        version = "v1.0.0",
    )
    go_repository(
        name = "com_github_sabhiram_go_gitignore",
        build_file_proto_mode = "disable_global",
        importpath = "github.com/sabhiram/go-gitignore",
        sum = "h1:OkMGxebDjyw0ULyrTYWeN0UNCCkmCWfjPnIA2W6oviI=",
        version = "v0.0.0-20210923224102-525f6e181f06",
    )
    go_repository(
        name = "com_github_safchain_ethtool",
        build_file_proto_mode = "disable_global",
        importpath = "github.com/safchain/ethtool",
        sum = "h1:ZFfeKAhIQiiOrQaI3/znw0gOmYpO28Tcu1YaqMa/jtQ=",
        version = "v0.0.0-20210803160452-9aa261dae9b1",
    )

    go_repository(
        name = "com_github_santhosh_tekuri_jsonschema_v5",
        build_file_proto_mode = "disable_global",
        importpath = "github.com/santhosh-tekuri/jsonschema/v5",
        sum = "h1:HNLA3HtUIROrQwG1cuu5EYuqk3UEoJ61Dr/9xkd6sok=",
        version = "v5.0.1",
    )

    go_repository(
        name = "com_github_satori_go_uuid",
        build_file_proto_mode = "disable_global",
        importpath = "github.com/satori/go.uuid",
        sum = "h1:0uYX9dsZ2yD7q2RtLRtPSdGDWzjeM3TbMJP9utgA0ww=",
        version = "v1.2.0",
    )

    go_repository(
        name = "com_github_scaleway_scaleway_sdk_go",
        build_file_proto_mode = "disable_global",
        importpath = "github.com/scaleway/scaleway-sdk-go",
        sum = "h1:0roa6gXKgyta64uqh52AQG3wzZXH21unn+ltzQSXML0=",
        version = "v1.0.0-beta.9",
    )
    go_repository(
        name = "com_github_schollz_closestmatch",
        build_file_proto_mode = "disable_global",
        importpath = "github.com/schollz/closestmatch",
        sum = "h1:Uel2GXEpJqOWBrlyI+oY9LTiyyjYS17cCYRqP13/SHk=",
        version = "v2.1.0+incompatible",
    )

    go_repository(
        name = "com_github_schollz_progressbar_v3",
        build_file_proto_mode = "disable_global",
        importpath = "github.com/schollz/progressbar/v3",
        sum = "h1:VcmmNRO+eFN3B0m5dta6FXYXY+MEJmXdWoIS+jjssQM=",
        version = "v3.8.5",
    )
    go_repository(
        name = "com_github_scim2_filter_parser_v2",
        build_file_proto_mode = "disable_global",
        importpath = "github.com/scim2/filter-parser/v2",
        sum = "h1:QGadEcsmypxg8gYChRSM2j1edLyE/2j72j+hdmI4BJM=",
        version = "v2.2.0",
    )
    go_repository(
        name = "com_github_sclevine_agouti",
        build_file_proto_mode = "disable_global",
        importpath = "github.com/sclevine/agouti",
        sum = "h1:8IBJS6PWz3uTlMP3YBIR5f+KAldcGuOeFkFbUWfBgK4=",
        version = "v3.0.0+incompatible",
    )
    go_repository(
        name = "com_github_sclevine_spec",
        build_file_proto_mode = "disable_global",
        importpath = "github.com/sclevine/spec",
        sum = "h1:1Jwdf9jSfDl9NVmt8ndHqbTZ7XCCPbh1jI3hkDBHVYA=",
        version = "v1.2.0",
    )

    go_repository(
        name = "com_github_sean_seed",
        build_file_proto_mode = "disable_global",
        importpath = "github.com/sean-/seed",
        sum = "h1:nn5Wsu0esKSJiIVhscUtVbo7ada43DJhG55ua/hjS5I=",
        version = "v0.0.0-20170313163322-e2103e2c3529",
    )
    go_repository(
        name = "com_github_seccomp_libseccomp_golang",
        build_file_proto_mode = "disable_global",
        importpath = "github.com/seccomp/libseccomp-golang",
        sum = "h1:RpforrEYXWkmGwJHIGnLZ3tTWStkjVVstwzNGqxX2Ds=",
        version = "v0.9.2-0.20220502022130-f33da4d89646",
    )

    go_repository(
        name = "com_github_secure_systems_lab_go_securesystemslib",
        build_file_proto_mode = "disable_global",
        importpath = "github.com/secure-systems-lab/go-securesystemslib",
        sum = "h1:b23VGrQhTA8cN2CbBw7/FulN9fTtqYUdS5+Oxzt+DUE=",
        version = "v0.4.0",
    )

    go_repository(
        name = "com_github_segmentio_fasthash",
        build_file_proto_mode = "disable_global",
        importpath = "github.com/segmentio/fasthash",
        sum = "h1:EI9+KE1EwvMLBWwjpRDc+fEM+prwxDYbslddQGtrmhM=",
        version = "v1.0.3",
    )
    go_repository(
        name = "com_github_segmentio_ksuid",
        build_file_proto_mode = "disable_global",
        importpath = "github.com/segmentio/ksuid",
        sum = "h1:sBo2BdShXjmcugAMwjugoGUdUV0pcxY5mW4xKRn3v4c=",
        version = "v1.0.4",
    )

    go_repository(
        name = "com_github_sergi_go_diff",
        build_file_proto_mode = "disable_global",
        importpath = "github.com/sergi/go-diff",
        sum = "h1:xkr+Oxo4BOQKmkn/B9eMK0g5Kg/983T9DqqPHwYqD+8=",
        version = "v1.3.1",
    )
    go_repository(
        name = "com_github_serialx_hashring",
        build_file_proto_mode = "disable_global",
        importpath = "github.com/serialx/hashring",
        sum = "h1:ka9QPuQg2u4LGipiZGsgkg3rJCo4iIUCy75FddM0GRQ=",
        version = "v0.0.0-20190422032157-8b2912629002",
    )
    go_repository(
        name = "com_github_shibumi_go_pathspec",
        build_file_proto_mode = "disable_global",
        importpath = "github.com/shibumi/go-pathspec",
        sum = "h1:QUyMZhFo0Md5B8zV8x2tesohbb5kfbpTi9rBnKh5dkI=",
        version = "v1.3.0",
    )

    go_repository(
        name = "com_github_shirou_gopsutil_v3",
        build_file_proto_mode = "disable_global",
        importpath = "github.com/shirou/gopsutil/v3",
        sum = "h1:a9KKO+kGLKEvcPIs4W62v0nu3sciVDOOOPUD0Hz7z/4=",
        version = "v3.23.1",
    )

    go_repository(
        name = "com_github_shopify_goreferrer",
        build_file_proto_mode = "disable_global",
        importpath = "github.com/Shopify/goreferrer",
        sum = "h1:KkH3I3sJuOLP3TjA/dfr4NAY8bghDwnXiU7cTKxQqo0=",
        version = "v0.0.0-20220729165902-8cddb4f5de06",
    )
    go_repository(
        name = "com_github_shopify_logrus_bugsnag",
        build_file_proto_mode = "disable_global",
        importpath = "github.com/Shopify/logrus-bugsnag",
        sum = "h1:UrqY+r/OJnIp5u0s1SbQ8dVfLCZJsnvazdBP5hS4iRs=",
        version = "v0.0.0-20171204204709-577dee27f20d",
    )

    go_repository(
        name = "com_github_shopspring_decimal",
        build_file_proto_mode = "disable_global",
        importpath = "github.com/shopspring/decimal",
        sum = "h1:abSATXmQEYyShuxI4/vyW3tV1MrKAJzCZ/0zLUXYbsQ=",
        version = "v1.2.0",
    )

    go_repository(
        name = "com_github_shurcool_go",
        build_file_proto_mode = "disable_global",
        importpath = "github.com/shurcooL/go",
        sum = "h1:aSISeOcal5irEhJd1M+IrApc0PdcN7e7Aj4yuEnOrfQ=",
        version = "v0.0.0-20200502201357-93f07166e636",
    )
    go_repository(
        name = "com_github_shurcool_go_goon",
        build_file_proto_mode = "disable_global",
        importpath = "github.com/shurcooL/go-goon",
        sum = "h1:llrF3Fs4018ePo4+G/HV/uQUqEI1HMDjCeOf2V6puPc=",
        version = "v0.0.0-20170922171312-37c2f522c041",
    )

    go_repository(
        name = "com_github_shurcool_httpfs",
        build_file_proto_mode = "disable_global",
        importpath = "github.com/shurcooL/httpfs",
        sum = "h1:bUGsEnyNbVPw06Bs80sCeARAlK8lhwqGyi6UT8ymuGk=",
        version = "v0.0.0-20190707220628-8d4bc4ba7749",
    )
    go_repository(
        name = "com_github_shurcool_httpgzip",
        build_file_proto_mode = "disable_global",
        importpath = "github.com/shurcooL/httpgzip",
        replace = "github.com/sourcegraph/httpgzip",
        sum = "h1:VaS8k40GiNVUxVx0ZUilU38NU6tWUHNQOX342DWtZUM=",
        version = "v0.0.0-20211015085752-0bad89b3b4df",
    )

    go_repository(
        name = "com_github_shurcool_sanitized_anchor_name",
        build_file_proto_mode = "disable_global",
        importpath = "github.com/shurcooL/sanitized_anchor_name",
        sum = "h1:PdmoCO6wvbs+7yrJyMORt4/BmY5IYyJwS/kOiWx8mHo=",
        version = "v1.0.0",
    )
    go_repository(
        name = "com_github_shurcool_vfsgen",
        build_file_proto_mode = "disable_global",
        importpath = "github.com/shurcooL/vfsgen",
        sum = "h1:pXY9qYc/MP5zdvqWEUH6SjNiu7VhSjuVFTFiTcphaLU=",
        version = "v0.0.0-20200824052919-0d455de96546",
    )

    go_repository(
        name = "com_github_sirupsen_logrus",
        build_file_proto_mode = "disable_global",
        importpath = "github.com/sirupsen/logrus",
        sum = "h1:trlNQbNUG3OdDrDil03MCb1H2o9nJ1x4/5LYw7byDE0=",
        version = "v1.9.0",
    )
    go_repository(
        name = "com_github_skeema_knownhosts",
        build_file_proto_mode = "disable_global",
        importpath = "github.com/skeema/knownhosts",
        sum = "h1:Wvr9V0MxhjRbl3f9nMnKnFfiWTJmtECJ9Njkea3ysW0=",
        version = "v1.1.0",
    )

    go_repository(
        name = "com_github_slack_go_slack",
        build_file_proto_mode = "disable_global",
        importpath = "github.com/slack-go/slack",
        sum = "h1:BGbxa0kMsGEvLOEoZmYs8T1wWfoZXwmQFBb6FgYCXUA=",
        version = "v0.10.1",
    )

    go_repository(
        name = "com_github_smacker_go_tree_sitter",
        build_file_proto_mode = "disable_global",
        importpath = "github.com/smacker/go-tree-sitter",
        sum = "h1:WrsSqod9T70HFyq8hjL6wambOKb4ISUXzFUuNTJHDwo=",
        version = "v0.0.0-20220209044044-0d3022e933c3",
    )
    go_repository(
        name = "com_github_smartystreets_assertions",
        build_file_proto_mode = "disable_global",
        importpath = "github.com/smartystreets/assertions",
        sum = "h1:Dx1kYM01xsSqKPno3aqLnrwac2LetPvN23diwyr69Qs=",
        version = "v1.13.0",
    )

    go_repository(
        name = "com_github_smartystreets_goconvey",
        build_file_proto_mode = "disable_global",
        importpath = "github.com/smartystreets/goconvey",
        sum = "h1:fv0U8FUIMPNf1L9lnHLvLhgicrIVChEkdzIKYqbNC9s=",
        version = "v1.6.4",
    )

    go_repository(
        name = "com_github_snabb_diagio",
        build_file_proto_mode = "disable_global",
        importpath = "github.com/snabb/diagio",
        sum = "h1:kovhQ1rDXoEbmpf/T5N2sUp2iOdxEg+TcqzbYVHV2V0=",
        version = "v1.0.0",
    )
    go_repository(
        name = "com_github_snabb_sitemap",
        build_file_proto_mode = "disable_global",
        importpath = "github.com/snabb/sitemap",
        sum = "h1:7vJeNPAaaj7fQSRS3WYuJHzUjdnhLdSLLpvVtnhbzC0=",
        version = "v1.0.0",
    )
    go_repository(
        name = "com_github_soheilhy_cmux",
        build_file_proto_mode = "disable_global",
        importpath = "github.com/soheilhy/cmux",
        sum = "h1:jjzc5WVemNEDTLwv9tlmemhC73tI08BNOIGwBOo10Js=",
        version = "v0.1.5",
    )

    go_repository(
        name = "com_github_sourcegraph_conc",
        build_directives = [
            "gazelle:resolve go github.com/sourcegraph/sourcegraph/lib/errors @//lib/errors",
        ],
        build_file_proto_mode = "disable_global",
        importpath = "github.com/sourcegraph/conc",
        sum = "h1:96VpOCAtXDCQ8Oycz0ftHqdPyMi8w12ltN4L2noYg7s=",
        version = "v0.2.0",
    )
    go_repository(
        name = "com_github_sourcegraph_go_ctags",
        build_file_proto_mode = "disable_global",
        importpath = "github.com/sourcegraph/go-ctags",
        sum = "h1:tsWE3F3StWvnwLnC4JWb0zX0UHY9GULQtu/aoQvLJvI=",
        version = "v0.0.0-20230111110657-c27675da7f71",
    )

    go_repository(
        name = "com_github_sourcegraph_go_diff",
        build_file_proto_mode = "disable_global",
        importpath = "github.com/sourcegraph/go-diff",
        sum = "h1:11miag7hlORpW7ici5mL7T9PyiEsmVmf+8PFOvJ/ZrA=",
        version = "v0.6.2-0.20221123165719-f8cd299c40f3",
    )
    go_repository(
        name = "com_github_sourcegraph_go_jsonschema",
        build_file_proto_mode = "disable_global",
        importpath = "github.com/sourcegraph/go-jsonschema",
        sum = "h1:Bq9XPdAOBkA9NWeNEh2VeIlGlizg9rL5VkYFZje2S+4=",
        version = "v0.0.0-20221230021921-34aaf28fc4ac",
    )
    go_repository(
        name = "com_github_sourcegraph_go_langserver",
        build_file_proto_mode = "disable_global",
        importpath = "github.com/sourcegraph/go-langserver",
        sum = "h1:EX1bSaIbVia2U/Pt/2Z62y8wJS4Z4iNiK5VCeUKuBx8=",
        version = "v2.0.1-0.20181108233942-4a51fa2e1238+incompatible",
    )
    go_repository(
        name = "com_github_sourcegraph_go_lsp",
        build_file_proto_mode = "disable_global",
        importpath = "github.com/sourcegraph/go-lsp",
        sum = "h1:afLbh+ltiygTOB37ymZVwKlJwWZn+86syPTbrrOAydY=",
        version = "v0.0.0-20200429204803-219e11d77f5d",
    )
    go_repository(
        name = "com_github_sourcegraph_go_rendezvous",
        build_file_proto_mode = "disable_global",
        importpath = "github.com/sourcegraph/go-rendezvous",
        sum = "h1:uBLhh66Nf4BcRnvCkMVEuYZ/bQ9ok0rOlEJhfVUpJj4=",
        version = "v0.0.0-20210910070954-ef39ade5591d",
    )

    go_repository(
        name = "com_github_sourcegraph_jsonx",
        build_file_proto_mode = "disable_global",
        importpath = "github.com/sourcegraph/jsonx",
        sum = "h1:oAdWFqhStsWiiMP/vkkHiMXqFXzl1XfUNOdxKJbd6bI=",
        version = "v0.0.0-20200629203448-1a936bd500cf",
    )
    go_repository(
        name = "com_github_sourcegraph_log",
        build_file_proto_mode = "disable_global",
        importpath = "github.com/sourcegraph/log",
        sum = "h1:WH7VzDVGCu2psjD2hJfIn6w/Js/Dvigk3qKWSlJWY34=",
        version = "v0.0.0-20230203201409-49ac5ad3f2ce",
    )
    go_repository(
        name = "com_github_sourcegraph_mountinfo",
        build_file_proto_mode = "disable_global",
        importpath = "github.com/sourcegraph/mountinfo",
        sum = "h1:NSYSPQOE7yyyytLbKQHjxSkPnBagaGQblgVMQrQ1je0=",
        version = "v0.0.0-20230106004439-7026e28cef67",
    )
    go_repository(
        name = "com_github_sourcegraph_run",
        build_file_proto_mode = "disable_global",
        importpath = "github.com/sourcegraph/run",
        sum = "h1:3A8w5e8HIYPfafHekvmdmmh42RHKGVhmiTZAPJclg7I=",
        version = "v0.12.0",
    )

    go_repository(
        name = "com_github_sourcegraph_scip",
        # This fixes the build for sourcegraph/scip which depends on sourcegraph/sourcegraph/lib but
        # gazelle doesn't know how to resolve those packages from within sourcegraph/scip.
        build_directives = [
            "gazelle:resolve go github.com/sourcegraph/sourcegraph/lib/errors @//lib/errors",
            "gazelle:resolve go github.com/sourcegraph/sourcegraph/lib/codeintel/lsif/protocol @//lib/codeintel/lsif/protocol",
            "gazelle:resolve go github.com/sourcegraph/sourcegraph/lib/codeintel/lsif/protocol/reader @//lib/codeintel/lsif/protocol/reader",
            "gazelle:resolve go github.com/sourcegraph/sourcegraph/lib/codeintel/lsif/protocol/writer @//lib/codeintel/lsif/protocol/writer",
        ],
        build_file_proto_mode = "disable_global",
        importpath = "github.com/sourcegraph/scip",
        sum = "h1:nl0JdCmCkQYTM1gQWbDJkdaiXyoZiluUzJbyeBDGFe0=",
        version = "v0.2.4-0.20230403145725-e720fb88e6fd",
    )

    go_repository(
        name = "com_github_sourcegraph_zoekt",
        build_file_proto_mode = "disable_global",
        importpath = "github.com/sourcegraph/zoekt",
<<<<<<< HEAD
        patches = [
            "//third_party/com_github_sourcegraph_zoekt:zoekt_archive_index.patch",
            "//third_party/com_github_sourcegraph_zoekt:zoekt_git_index.patch",
            "//third_party/com_github_sourcegraph_zoekt:zoekt_webserver.patch",
            "//third_party/com_github_sourcegraph_zoekt:zoekt_indexserver.patch",
        ],
=======
>>>>>>> 27ae5b4d
        patch_args = ["-p1"],
        patches = [
            "//third_party/com_github_sourcegraph_zoekt:zoekt_archive_index.patch",
            "//third_party/com_github_sourcegraph_zoekt:zoekt_git_index.patch",
            "//third_party/com_github_sourcegraph_zoekt:zoekt_webserver.patch",
            "//third_party/com_github_sourcegraph_zoekt:zoekt_indexserver.patch",
        ],
        sum = "h1:moc3LRc+FZ6RmjMjpsuJy8siNO2gWJxzD1p5eYr4SE8=",
        version = "v0.0.0-20230405161007-b247fb51dece",
    )

    go_repository(
        name = "com_github_spaolacci_murmur3",
        build_file_proto_mode = "disable_global",
        importpath = "github.com/spaolacci/murmur3",
        sum = "h1:7c1g84S4BPRrfL5Xrdp6fOJ206sU9y293DDHaoy0bLI=",
        version = "v1.1.0",
    )
    go_repository(
        name = "com_github_spdx_tools_golang",
        build_file_proto_mode = "disable_global",
        importpath = "github.com/spdx/tools-golang",
        sum = "h1:9B623Cfs+mclYK6dsae7gLSwuIBHvlgmEup87qpqsAQ=",
        version = "v0.3.1-0.20230104082527-d6f58551be3f",
    )

    go_repository(
        name = "com_github_spf13_afero",
        build_file_proto_mode = "disable_global",
        importpath = "github.com/spf13/afero",
        sum = "h1:j49Hj62F0n+DaZ1dDCvhABaPNSGNkt32oRFxI33IEMw=",
        version = "v1.9.2",
    )
    go_repository(
        name = "com_github_spf13_cast",
        build_file_proto_mode = "disable_global",
        importpath = "github.com/spf13/cast",
        sum = "h1:rj3WzYc11XZaIZMPKmwP96zkFEnnAmV8s6XbB2aY32w=",
        version = "v1.5.0",
    )
    go_repository(
        name = "com_github_spf13_cobra",
        build_file_proto_mode = "disable_global",
        importpath = "github.com/spf13/cobra",
        sum = "h1:o94oiPyS4KD1mPy2fmcYYHHfCxLqYjJOhGsCHFZtEzA=",
        version = "v1.6.1",
    )
    go_repository(
        name = "com_github_spf13_jwalterweatherman",
        build_file_proto_mode = "disable_global",
        importpath = "github.com/spf13/jwalterweatherman",
        sum = "h1:ue6voC5bR5F8YxI5S67j9i582FU4Qvo2bmqnqMYADFk=",
        version = "v1.1.0",
    )
    go_repository(
        name = "com_github_spf13_pflag",
        build_file_proto_mode = "disable_global",
        importpath = "github.com/spf13/pflag",
        sum = "h1:iy+VFUOCP1a+8yFto/drg2CJ5u0yRoB7fZw3DKv/JXA=",
        version = "v1.0.5",
    )
    go_repository(
        name = "com_github_spf13_viper",
        build_file_proto_mode = "disable_global",
        importpath = "github.com/spf13/viper",
        sum = "h1:CZ7eSOd3kZoaYDLbXnmzgQI5RlciuXBMA+18HwHRfZQ=",
        version = "v1.12.0",
    )
    go_repository(
        name = "com_github_square_go_jose",
        build_file_proto_mode = "disable_global",
        importpath = "github.com/square/go-jose",
        sum = "h1:PYzqfNGdv4dwk11sF556SzL3oKQ1oNfysu6S7CxmMK0=",
        version = "v2.3.0+incompatible",
    )

    go_repository(
        name = "com_github_ssor_bom",
        build_file_proto_mode = "disable_global",
        importpath = "github.com/ssor/bom",
        sum = "h1:pvbZ0lM0XWPBqUKqFU8cmavspvIl9nulOYwdy6IFRRo=",
        version = "v0.0.0-20170718123548-6386211fdfcf",
    )
    go_repository(
        name = "com_github_stefanberger_go_pkcs11uri",
        build_file_proto_mode = "disable_global",
        importpath = "github.com/stefanberger/go-pkcs11uri",
        sum = "h1:lIOOHPEbXzO3vnmx2gok1Tfs31Q8GQqKLc8vVqyQq/I=",
        version = "v0.0.0-20201008174630-78d3cae3a980",
    )

    go_repository(
        name = "com_github_stoewer_go_strcase",
        build_file_proto_mode = "disable_global",
        importpath = "github.com/stoewer/go-strcase",
        sum = "h1:Z2iHWqGXH00XYgqDmNgQbIBxf3wrNq0F3feEy0ainaU=",
        version = "v1.2.0",
    )

    go_repository(
        name = "com_github_stretchr_objx",
        build_file_proto_mode = "disable_global",
        importpath = "github.com/stretchr/objx",
        sum = "h1:1zr/of2m5FGMsad5YfcqgdqdWrIhu+EBEJRhR1U7z/c=",
        version = "v0.5.0",
    )
    go_repository(
        name = "com_github_stretchr_testify",
        build_file_proto_mode = "disable_global",
        importpath = "github.com/stretchr/testify",
        sum = "h1:+h33VjcLVPDHtOdpUCuF+7gSuG3yGIftsP1YvFihtJ8=",
        version = "v1.8.2",
    )
    go_repository(
        name = "com_github_subosito_gotenv",
        build_file_proto_mode = "disable_global",
        importpath = "github.com/subosito/gotenv",
        sum = "h1:mjC+YW8QpAdXibNi+vNWgzmgBH4+5l5dCXv8cNysBLI=",
        version = "v1.3.0",
    )
    go_repository(
        name = "com_github_syndtr_gocapability",
        build_file_proto_mode = "disable_global",
        importpath = "github.com/syndtr/gocapability",
        sum = "h1:kdXcSzyDtseVEc4yCz2qF8ZrQvIDBJLl4S1c3GCXmoI=",
        version = "v0.0.0-20200815063812-42c35b437635",
    )

    go_repository(
        name = "com_github_syndtr_goleveldb",
        build_file_proto_mode = "disable_global",
        importpath = "github.com/syndtr/goleveldb",
        sum = "h1:fBdIW9lB4Iz0n9khmH8w27SJ3QEJ7+IgjPEwGSZiFdE=",
        version = "v1.0.0",
    )
    go_repository(
        name = "com_github_tadvi_systray",
        build_file_proto_mode = "disable_global",
        importpath = "github.com/tadvi/systray",
        sum = "h1:6yITBqGTE2lEeTPG04SN9W+iWHCRyHqlVYILiSXziwk=",
        version = "v0.0.0-20190226123456-11a2b8fa57af",
    )
    go_repository(
        name = "com_github_tailor_inc_graphql",
        build_file_proto_mode = "disable_global",
        importpath = "github.com/tailor-inc/graphql",
        sum = "h1:3TmLByM+AhSzD2EdRFlUeGiK4PKFVUf6faAeATfn/a0=",
        version = "v0.1.0",
    )
    go_repository(
        name = "com_github_tchap_go_patricia",
        build_file_proto_mode = "disable_global",
        importpath = "github.com/tchap/go-patricia",
        sum = "h1:JvoDL7JSoIP2HDE8AbDH3zC8QBPxmzYe32HHy5yQ+Ck=",
        version = "v2.2.6+incompatible",
    )

    go_repository(
        name = "com_github_tdewolff_minify_v2",
        build_file_proto_mode = "disable_global",
        importpath = "github.com/tdewolff/minify/v2",
        sum = "h1:kejsHQMM17n6/gwdw53qsi6lg0TGddZADVyQOz1KMdE=",
        version = "v2.12.4",
    )
    go_repository(
        name = "com_github_tdewolff_parse_v2",
        build_file_proto_mode = "disable_global",
        importpath = "github.com/tdewolff/parse/v2",
        sum = "h1:KCkDvNUMof10e3QExio9OPZJT8SbdKojLBumw8YZycQ=",
        version = "v2.6.4",
    )

    go_repository(
        name = "com_github_temoto_robotstxt",
        build_file_proto_mode = "disable_global",
        importpath = "github.com/temoto/robotstxt",
        sum = "h1:W2pOjSJ6SWvldyEuiFXNxz3xZ8aiWX5LbfDiOFd7Fxg=",
        version = "v1.1.2",
    )
    go_repository(
        name = "com_github_testcontainers_testcontainers_go",
        build_file_proto_mode = "disable_global",
        importpath = "github.com/testcontainers/testcontainers-go",
        sum = "h1:3bmFPuQRgVIQwxZJERyzB8AogmJW3Qzh8iDyfJbPhi8=",
        version = "v0.19.0",
    )

    go_repository(
        name = "com_github_throttled_throttled_v2",
        build_file_proto_mode = "disable_global",
        importpath = "github.com/throttled/throttled/v2",
        sum = "h1:DOkCb1el7NYzRoPb1pyeHVghsUoonVWEjmo34vrcp/8=",
        version = "v2.9.0",
    )
    go_repository(
        name = "com_github_tidwall_gjson",
        build_file_proto_mode = "disable_global",
        importpath = "github.com/tidwall/gjson",
        sum = "h1:6aeJ0bzojgWLa82gDQHcx3S0Lr/O51I9bJ5nv6JFx5w=",
        version = "v1.14.0",
    )
    go_repository(
        name = "com_github_tidwall_match",
        build_file_proto_mode = "disable_global",
        importpath = "github.com/tidwall/match",
        sum = "h1:+Ho715JplO36QYgwN9PGYNhgZvoUSc9X2c80KVTi+GA=",
        version = "v1.1.1",
    )
    go_repository(
        name = "com_github_tidwall_pretty",
        build_file_proto_mode = "disable_global",
        importpath = "github.com/tidwall/pretty",
        sum = "h1:RWIZEg2iJ8/g6fDDYzMpobmaoGh5OLl4AXtGUGPcqCs=",
        version = "v1.2.0",
    )

    go_repository(
        name = "com_github_tj_assert",
        build_file_proto_mode = "disable_global",
        importpath = "github.com/tj/assert",
        sum = "h1:NSWpaDaurcAJY7PkL8Xt0PhZE7qpvbZl5ljd8r6U0bI=",
        version = "v0.0.0-20190920132354-ee03d75cd160",
    )

    go_repository(
        name = "com_github_tj_go_naturaldate",
        build_file_proto_mode = "disable_global",
        importpath = "github.com/tj/go-naturaldate",
        sum = "h1:OgJIPkR/Jk4bFMBLbxZ8w+QUxwjqSvzd9x+yXocY4RI=",
        version = "v1.3.0",
    )

    go_repository(
        name = "com_github_tklauser_go_sysconf",
        build_file_proto_mode = "disable_global",
        importpath = "github.com/tklauser/go-sysconf",
        sum = "h1:89WgdJhk5SNwJfu+GKyYveZ4IaJ7xAkecBo+KdJV0CM=",
        version = "v0.3.11",
    )
    go_repository(
        name = "com_github_tklauser_numcpus",
        build_file_proto_mode = "disable_global",
        importpath = "github.com/tklauser/numcpus",
        sum = "h1:kebhY2Qt+3U6RNK7UqpYNA+tJ23IBEGKkB7JQBfDYms=",
        version = "v0.6.0",
    )
    go_repository(
        name = "com_github_tmc_grpc_websocket_proxy",
        build_file_proto_mode = "disable_global",
        importpath = "github.com/tmc/grpc-websocket-proxy",
        sum = "h1:uruHq4dN7GR16kFc5fp3d1RIYzJW5onx8Ybykw2YQFA=",
        version = "v0.0.0-20201229170055-e5319fda7802",
    )

    go_repository(
        name = "com_github_tomnomnom_linkheader",
        build_file_proto_mode = "disable_global",
        importpath = "github.com/tomnomnom/linkheader",
        sum = "h1:nrZ3ySNYwJbSpD6ce9duiP+QkD3JuLCcWkdaehUS/3Y=",
        version = "v0.0.0-20180905144013-02ca5825eb80",
    )
    go_repository(
        name = "com_github_tonistiigi_fsutil",
        build_file_proto_mode = "disable_global",
        importpath = "github.com/tonistiigi/fsutil",
        sum = "h1:XOFp/3aBXlqmOFAg3r6e0qQjPnK5I970LilqX+Is1W8=",
        version = "v0.0.0-20230105215944-fb433841cbfa",
    )
    go_repository(
        name = "com_github_tonistiigi_go_actions_cache",
        build_file_proto_mode = "disable_global",
        importpath = "github.com/tonistiigi/go-actions-cache",
        sum = "h1:8eY6m1mjgyB8XySUR7WvebTM8D/Vs86jLJzD/Tw7zkc=",
        version = "v0.0.0-20220404170428-0bdeb6e1eac7",
    )
    go_repository(
        name = "com_github_tonistiigi_go_archvariant",
        build_file_proto_mode = "disable_global",
        importpath = "github.com/tonistiigi/go-archvariant",
        sum = "h1:5LC1eDWiBNflnTF1prCiX09yfNHIxDC/aukdhCdTyb0=",
        version = "v1.0.0",
    )

    go_repository(
        name = "com_github_tonistiigi_units",
        build_file_proto_mode = "disable_global",
        importpath = "github.com/tonistiigi/units",
        sum = "h1:SXhTLE6pb6eld/v/cCndK0AMpt1wiVFb/YYmqB3/QG0=",
        version = "v0.0.0-20180711220420-6950e57a87ea",
    )
    go_repository(
        name = "com_github_tonistiigi_vt100",
        build_file_proto_mode = "disable_global",
        importpath = "github.com/tonistiigi/vt100",
        sum = "h1:DLpt6B5oaaS8jyXHa9VA4rrZloBVPVXeCtrOsrFauxc=",
        version = "v0.0.0-20210615222946-8066bb97264f",
    )
    go_repository(
        name = "com_github_toqueteos_webbrowser",
        build_file_proto_mode = "disable_global",
        importpath = "github.com/toqueteos/webbrowser",
        sum = "h1:tVP/gpK69Fx+qMJKsLE7TD8LuGWPnEV71wBN9rrstGQ=",
        version = "v1.2.0",
    )
    go_repository(
        name = "com_github_tstranex_u2f",
        build_file_proto_mode = "disable_global",
        importpath = "github.com/tstranex/u2f",
        sum = "h1:HhJkSzDDlVSVIVt7pDJwCHQj67k7A5EeBgPmeD+pVsQ=",
        version = "v1.0.0",
    )
    go_repository(
        name = "com_github_tv42_httpunix",
        build_file_proto_mode = "disable_global",
        importpath = "github.com/tv42/httpunix",
        sum = "h1:u6SKchux2yDvFQnDHS3lPnIRmfVJ5Sxy3ao2SIdysLQ=",
        version = "v0.0.0-20191220191345-2ba4b9c3382c",
    )

    go_repository(
        name = "com_github_uber_gonduit",
        build_file_proto_mode = "disable_global",
        importpath = "github.com/uber/gonduit",
        sum = "h1:rP4TE8ZWChXDIkExuPMvB1TLWZWBrBQfY5qhIvJwKhk=",
        version = "v0.13.0",
    )
    go_repository(
        name = "com_github_uber_jaeger_client_go",
        build_file_proto_mode = "disable_global",
        importpath = "github.com/uber/jaeger-client-go",
        sum = "h1:D6wyKGCecFaSRUpo8lCVbaOOb6ThwMmTEbhRwtKR97o=",
        version = "v2.30.0+incompatible",
    )
    go_repository(
        name = "com_github_uber_jaeger_lib",
        build_file_proto_mode = "disable_global",
        importpath = "github.com/uber/jaeger-lib",
        sum = "h1:td4jdvLcExb4cBISKIpHuGoVXh+dVKhn2Um6rjCsSsg=",
        version = "v2.4.1+incompatible",
    )

    go_repository(
        name = "com_github_ugorji_go",
        build_file_proto_mode = "disable_global",
        importpath = "github.com/ugorji/go",
        sum = "h1:/68gy2h+1mWMrwZFeD1kQialdSzAb432dtpeJ42ovdo=",
        version = "v1.1.7",
    )
    go_repository(
        name = "com_github_ugorji_go_codec",
        build_file_proto_mode = "disable_global",
        importpath = "github.com/ugorji/go/codec",
        sum = "h1:YPXUKf7fYbp/y8xloBqZOw2qaVggbfwMlI8WM3wZUJ0=",
        version = "v1.2.7",
    )
    go_repository(
        name = "com_github_ulikunitz_xz",
        build_file_proto_mode = "disable_global",
        importpath = "github.com/ulikunitz/xz",
        sum = "h1:t92gobL9l3HE202wg3rlk19F6X+JOxl9BBrCCMYEYd8=",
        version = "v0.5.10",
    )

    go_repository(
        name = "com_github_unknwon_com",
        build_file_proto_mode = "disable_global",
        importpath = "github.com/unknwon/com",
        sum = "h1:3d1LTxD+Lnf3soQiD4Cp/0BRB+Rsa/+RTvz8GMMzIXs=",
        version = "v1.0.1",
    )
    go_repository(
        name = "com_github_unrolled_render",
        build_file_proto_mode = "disable_global",
        importpath = "github.com/unrolled/render",
        sum = "h1:uNTHMvVoI9pyyXfgoDHHycIqFONNY2p4eQR9ty+NsxM=",
        version = "v1.5.0",
    )
    go_repository(
        name = "com_github_urfave_cli",
        build_file_proto_mode = "disable_global",
        importpath = "github.com/urfave/cli",
        sum = "h1:p8Fspmz3iTctJstry1PYS3HVdllxnEzTEsgIgtxTrCk=",
        version = "v1.22.10",
    )

    go_repository(
        name = "com_github_urfave_cli_v2",
        build_file_proto_mode = "disable_global",
        importpath = "github.com/urfave/cli/v2",
        sum = "h1:YHDQ46s3VghFHFf1DdF+Sh7H4RqhcM+t0TmZRJx4oJY=",
        version = "v2.23.7",
    )
    go_repository(
        name = "com_github_urfave_negroni",
        build_file_proto_mode = "disable_global",
        importpath = "github.com/urfave/negroni",
        sum = "h1:kIimOitoypq34K7TG7DUaJ9kq/N4Ofuwi1sjz0KipXc=",
        version = "v1.0.0",
    )

    go_repository(
        name = "com_github_valyala_bytebufferpool",
        build_file_proto_mode = "disable_global",
        importpath = "github.com/valyala/bytebufferpool",
        sum = "h1:GqA5TC/0021Y/b9FG4Oi9Mr3q7XYx6KllzawFIhcdPw=",
        version = "v1.0.0",
    )
    go_repository(
        name = "com_github_valyala_fasthttp",
        build_file_proto_mode = "disable_global",
        importpath = "github.com/valyala/fasthttp",
        sum = "h1:CRq/00MfruPGFLTQKY8b+8SfdK60TxNztjRMnH0t1Yc=",
        version = "v1.40.0",
    )
    go_repository(
        name = "com_github_valyala_fastjson",
        build_file_proto_mode = "disable_global",
        importpath = "github.com/valyala/fastjson",
        sum = "h1:tAKFnnwmeMGPbwJ7IwxcTPCNr3uIzoIj3/Fh90ra4xc=",
        version = "v1.6.3",
    )

    go_repository(
        name = "com_github_valyala_fasttemplate",
        build_file_proto_mode = "disable_global",
        importpath = "github.com/valyala/fasttemplate",
        sum = "h1:TVEnxayobAdVkhQfrfes2IzOB6o+z4roRkPF52WA1u4=",
        version = "v1.2.1",
    )

    go_repository(
        name = "com_github_valyala_tcplisten",
        build_file_proto_mode = "disable_global",
        importpath = "github.com/valyala/tcplisten",
        sum = "h1:0R4NLDRDZX6JcmhJgXi5E4b8Wg84ihbmUKp/GvSPEzc=",
        version = "v0.0.0-20161114210144-ceec8f93295a",
    )
    go_repository(
        name = "com_github_vbatts_tar_split",
        build_file_proto_mode = "disable_global",
        importpath = "github.com/vbatts/tar-split",
        sum = "h1:Via6XqJr0hceW4wff3QRzD5gAk/tatMw/4ZA7cTlIME=",
        version = "v0.11.2",
    )

    go_repository(
        name = "com_github_vektah_gqlparser",
        build_file_proto_mode = "disable_global",
        importpath = "github.com/vektah/gqlparser",
        sum = "h1:ZsyLGn7/7jDNI+y4SEhI4yAxRChlv15pUHMjijT+e68=",
        version = "v1.1.2",
    )
    go_repository(
        name = "com_github_vektah_gqlparser_v2",
        build_file_proto_mode = "disable_global",
        importpath = "github.com/vektah/gqlparser/v2",
        sum = "h1:C02NsyEsL4TXJB7ndonqTfuQOL4XPIu0aAWugdmTgmc=",
        version = "v2.4.5",
    )

    go_repository(
        name = "com_github_vishvananda_netlink",
        build_file_proto_mode = "disable_global",
        importpath = "github.com/vishvananda/netlink",
        sum = "h1:+UB2BJA852UkGH42H+Oee69djmxS3ANzl2b/JtT1YiA=",
        version = "v1.1.1-0.20210330154013-f5de75959ad5",
    )
    go_repository(
        name = "com_github_vishvananda_netns",
        build_file_proto_mode = "disable_global",
        importpath = "github.com/vishvananda/netns",
        sum = "h1:p4VB7kIXpOQvVn1ZaTIVp+3vuYAXFe3OJEvjbUYJLaA=",
        version = "v0.0.0-20210104183010-2eb08e3e575f",
    )

    go_repository(
        name = "com_github_vmihailenco_msgpack_v5",
        build_file_proto_mode = "disable_global",
        importpath = "github.com/vmihailenco/msgpack/v5",
        sum = "h1:5gO0H1iULLWGhs2H5tbAHIZTV8/cYafcFOr9znI5mJU=",
        version = "v5.3.5",
    )
    go_repository(
        name = "com_github_vmihailenco_tagparser_v2",
        build_file_proto_mode = "disable_global",
        importpath = "github.com/vmihailenco/tagparser/v2",
        sum = "h1:y09buUbR+b5aycVFQs/g70pqKVZNBmxwAhO7/IwNM9g=",
        version = "v2.0.0",
    )

    go_repository(
        name = "com_github_vultr_govultr_v2",
        build_file_proto_mode = "disable_global",
        importpath = "github.com/vultr/govultr/v2",
        sum = "h1:gej/rwr91Puc/tgh+j33p/BLR16UrIPnSr+AIwYWZQs=",
        version = "v2.17.2",
    )
    go_repository(
        name = "com_github_weaviate_contextionary",
        build_file_proto_mode = "disable_global",
        importpath = "github.com/weaviate/contextionary",
        sum = "h1:mjQcOnqvMgE1FymI/Ktqc03FAwIiVGeGQGJG/zeWgAo=",
        version = "v1.2.0",
    )
    go_repository(
        name = "com_github_weaviate_sroar",
        build_file_proto_mode = "disable_global",
        importpath = "github.com/weaviate/sroar",
        sum = "h1:bULMGmIS786YSmm/SssAmwu86y4saMoHhvuL0u7pWLc=",
        version = "v0.0.0-20230210105426-26108af5465d",
    )
    go_repository(
        name = "com_github_weaviate_weaviate",
        build_file_proto_mode = "disable_global",
        importpath = "github.com/weaviate/weaviate",
        sum = "h1:lq6yw2Y9pDRznSBtDUhRnW+kpWYQh+wrCC32YaWpEtA=",
        version = "v1.18.3",
    )
    go_repository(
        name = "com_github_weaviate_weaviate_go_client_v4",
        build_file_proto_mode = "disable_global",
        importpath = "github.com/weaviate/weaviate-go-client/v4",
        sum = "h1:ZHAbMroejx+3+jLHKUnNrCe0r+QA3YS+v/8ti5BAkHc=",
        version = "v4.7.1",
    )
    go_repository(
        name = "com_github_willf_bitset",
        build_file_proto_mode = "disable_global",
        importpath = "github.com/willf/bitset",
        sum = "h1:N7Z7E9UvjW+sGsEl7k/SJrvY2reP1A07MrGuCjIOjRE=",
        version = "v1.1.11",
    )
    go_repository(
        name = "com_github_willf_bloom",
        build_file_proto_mode = "disable_global",
        importpath = "github.com/willf/bloom",
        sum = "h1:QDacWdqcAUI1MPOwIQZRy9kOR7yxfyEmxX8Wdm2/JPA=",
        version = "v2.0.3+incompatible",
    )

    go_repository(
        name = "com_github_wk8_go_ordered_map_v2",
        build_file_proto_mode = "disable_global",
        importpath = "github.com/wk8/go-ordered-map/v2",
        sum = "h1:jLbYIFyWQMUwHLO20cImlCRBoNc5lp0nmE2dvwcxc7k=",
        version = "v2.1.5",
    )

    go_repository(
        name = "com_github_wsxiaoys_terminal",
        build_file_proto_mode = "disable_global",
        importpath = "github.com/wsxiaoys/terminal",
        sum = "h1:3UeQBvD0TFrlVjOeLOBz+CPAI8dnbqNSVwUwRrkp7vQ=",
        version = "v0.0.0-20160513160801-0940f3fc43a0",
    )
    go_repository(
        name = "com_github_x448_float16",
        build_file_proto_mode = "disable_global",
        importpath = "github.com/x448/float16",
        sum = "h1:qLwI1I70+NjRFUR3zs1JPUCgaCXSh3SW62uAKT1mSBM=",
        version = "v0.8.4",
    )
    go_repository(
        name = "com_github_xanzy_go_gitlab",
        build_file_proto_mode = "disable_global",
        importpath = "github.com/xanzy/go-gitlab",
        sum = "h1:2d6RwUrI3ZC2Xh9urnqiiHCLzWNndrGtje3yByZubdQ=",
        version = "v0.80.0",
    )
    go_repository(
        name = "com_github_xanzy_ssh_agent",
        build_file_proto_mode = "disable_global",
        importpath = "github.com/xanzy/ssh-agent",
        sum = "h1:+/15pJfg/RsTxqYcX6fHqOXZwwMP+2VyYWJeWM2qQFM=",
        version = "v0.3.3",
    )
    go_repository(
        name = "com_github_xdg_go_pbkdf2",
        build_file_proto_mode = "disable_global",
        importpath = "github.com/xdg-go/pbkdf2",
        sum = "h1:Su7DPu48wXMwC3bs7MCNG+z4FhcyEuz5dlvchbq0B0c=",
        version = "v1.0.0",
    )
    go_repository(
        name = "com_github_xdg_go_scram",
        build_file_proto_mode = "disable_global",
        importpath = "github.com/xdg-go/scram",
        sum = "h1:VOMT+81stJgXW3CpHyqHN3AXDYIMsx56mEFrB37Mb/E=",
        version = "v1.1.1",
    )
    go_repository(
        name = "com_github_xdg_go_stringprep",
        build_file_proto_mode = "disable_global",
        importpath = "github.com/xdg-go/stringprep",
        sum = "h1:kdwGpVNwPFtjs98xCGkHjQtGKh86rDcRZN17QEMCOIs=",
        version = "v1.0.3",
    )
    go_repository(
        name = "com_github_xdg_scram",
        build_file_proto_mode = "disable_global",
        importpath = "github.com/xdg/scram",
        sum = "h1:u40Z8hqBAAQyv+vATcGgV0YCnDjqSL7/q/JyPhhJSPk=",
        version = "v0.0.0-20180814205039-7eeb5667e42c",
    )
    go_repository(
        name = "com_github_xdg_stringprep",
        build_file_proto_mode = "disable_global",
        importpath = "github.com/xdg/stringprep",
        sum = "h1:n+nNi93yXLkJvKwXNP9d55HC7lGK4H/SRcwB5IaUZLo=",
        version = "v0.0.0-20180714160509-73f8eece6fdc",
    )

    go_repository(
        name = "com_github_xeipuuv_gojsonpointer",
        build_file_proto_mode = "disable_global",
        importpath = "github.com/xeipuuv/gojsonpointer",
        sum = "h1:zGWFAtiMcyryUHoUjUJX0/lt1H2+i2Ka2n+D3DImSNo=",
        version = "v0.0.0-20190905194746-02993c407bfb",
    )
    go_repository(
        name = "com_github_xeipuuv_gojsonreference",
        build_file_proto_mode = "disable_global",
        importpath = "github.com/xeipuuv/gojsonreference",
        sum = "h1:EzJWgHovont7NscjpAxXsDA8S8BMYve8Y5+7cuRE7R0=",
        version = "v0.0.0-20180127040603-bd5ef7bd5415",
    )
    go_repository(
        name = "com_github_xeipuuv_gojsonschema",
        build_file_proto_mode = "disable_global",
        importpath = "github.com/xeipuuv/gojsonschema",
        sum = "h1:LhYJRs+L4fBtjZUfuSZIKGeVu0QRy8e5Xi7D17UxZ74=",
        version = "v1.2.0",
    )
    go_repository(
        name = "com_github_xeonx_timeago",
        build_file_proto_mode = "disable_global",
        importpath = "github.com/xeonx/timeago",
        sum = "h1:9rRzv48GlJC0vm+iBpLcWAr8YbETyN9Vij+7h2ammz4=",
        version = "v1.0.0-rc4",
    )
    go_repository(
        name = "com_github_xi2_xz",
        build_file_proto_mode = "disable_global",
        importpath = "github.com/xi2/xz",
        sum = "h1:nIPpBwaJSVYIxUFsDv3M8ofmx9yWTog9BfvIu0q41lo=",
        version = "v0.0.0-20171230120015-48954b6210f8",
    )
    go_repository(
        name = "com_github_xiang90_probing",
        build_file_proto_mode = "disable_global",
        importpath = "github.com/xiang90/probing",
        sum = "h1:eY9dn8+vbi4tKz5Qo6v2eYzo7kUS51QINcR5jNpbZS8=",
        version = "v0.0.0-20190116061207-43a291ad63a2",
    )
    go_repository(
        name = "com_github_xlab_treeprint",
        build_file_proto_mode = "disable_global",
        importpath = "github.com/xlab/treeprint",
        sum = "h1:G/1DjNkPpfZCFt9CSh6b5/nY4VimlbHF3Rh4obvtzDk=",
        version = "v1.1.0",
    )

    go_repository(
        name = "com_github_xordataexchange_crypt",
        build_file_proto_mode = "disable_global",
        importpath = "github.com/xordataexchange/crypt",
        sum = "h1:ESFSdwYZvkeru3RtdrYueztKhOBCSAAzS4Gf+k0tEow=",
        version = "v0.0.3-0.20170626215501-b2862e3d0a77",
    )
    go_repository(
        name = "com_github_xrash_smetrics",
        build_file_proto_mode = "disable_global",
        importpath = "github.com/xrash/smetrics",
        sum = "h1:bAn7/zixMGCfxrRTfdpNzjtPYqr8smhKouy9mxVdGPU=",
        version = "v0.0.0-20201216005158-039620a65673",
    )
    go_repository(
        name = "com_github_xsam_otelsql",
        build_file_proto_mode = "disable_global",
        importpath = "github.com/XSAM/otelsql",
        sum = "h1:n9PcapiW6W801A4QgYG2ArfY2JwnWduXorRlZqucVhM=",
        version = "v0.18.0",
    )

    go_repository(
        name = "com_github_yalp_jsonpath",
        build_file_proto_mode = "disable_global",
        importpath = "github.com/yalp/jsonpath",
        sum = "h1:6fRhSjgLCkTD3JnJxvaJ4Sj+TYblw757bqYgZaOq5ZY=",
        version = "v0.0.0-20180802001716-5cc68e5049a0",
    )
    go_repository(
        name = "com_github_yohcop_openid_go",
        build_file_proto_mode = "disable_global",
        importpath = "github.com/yohcop/openid-go",
        sum = "h1:EciJ7ZLETHR3wOtxBvKXx9RV6eyHZpCaSZ1inbBaUXE=",
        version = "v1.0.0",
    )
    go_repository(
        name = "com_github_yosssi_ace",
        build_file_proto_mode = "disable_global",
        importpath = "github.com/yosssi/ace",
        sum = "h1:tUkIP/BLdKqrlrPwcmH0shwEEhTRHoGnc1wFIWmaBUA=",
        version = "v0.0.5",
    )
    go_repository(
        name = "com_github_youmark_pkcs8",
        build_file_proto_mode = "disable_global",
        importpath = "github.com/youmark/pkcs8",
        sum = "h1:splanxYIlg+5LfHAM6xpdFEAYOk8iySO56hMFq6uLyA=",
        version = "v0.0.0-20181117223130-1be2e3e5546d",
    )

    go_repository(
        name = "com_github_yudai_gojsondiff",
        build_file_proto_mode = "disable_global",
        importpath = "github.com/yudai/gojsondiff",
        sum = "h1:27cbfqXLVEJ1o8I6v3y9lg8Ydm53EKqHXAOMxEGlCOA=",
        version = "v1.0.0",
    )
    go_repository(
        name = "com_github_yudai_golcs",
        build_file_proto_mode = "disable_global",
        importpath = "github.com/yudai/golcs",
        sum = "h1:BHyfKlQyqbsFN5p3IfnEUduWvb9is428/nNb5L3U01M=",
        version = "v0.0.0-20170316035057-ecda9a501e82",
    )
    go_repository(
        name = "com_github_yudai_pp",
        build_file_proto_mode = "disable_global",
        importpath = "github.com/yudai/pp",
        sum = "h1:Q4//iY4pNF6yPLZIigmvcl7k/bPgrcTPIFIcmawg5bI=",
        version = "v2.0.1+incompatible",
    )
    go_repository(
        name = "com_github_yuin_goldmark",
        build_file_proto_mode = "disable_global",
        importpath = "github.com/yuin/goldmark",
        sum = "h1:ALmeCk/px5FSm1MAcFBAsVKZjDuMVj8Tm7FFIlMJnqU=",
        version = "v1.5.2",
    )
    go_repository(
        name = "com_github_yuin_goldmark_emoji",
        build_file_proto_mode = "disable_global",
        importpath = "github.com/yuin/goldmark-emoji",
        sum = "h1:ctuWEyzGBwiucEqxzwe0SOYDXPAucOrE9NQC18Wa1os=",
        version = "v1.0.1",
    )
    go_repository(
        name = "com_github_yuin_goldmark_highlighting_v2",
        build_file_proto_mode = "disable_global",
        importpath = "github.com/yuin/goldmark-highlighting/v2",
        sum = "h1:Py16JEzkSdKAtEFJjiaYLYBOWGXc1r/xHj/Q/5lA37k=",
        version = "v2.0.0-20220924101305-151362477c87",
    )
    go_repository(
        name = "com_github_yuin_goldmark_meta",
        build_file_proto_mode = "disable_global",
        importpath = "github.com/yuin/goldmark-meta",
        sum = "h1:pWw+JLHGZe8Rk0EGsMVssiNb/AaPMHfSRszZeUeiOUc=",
        version = "v1.1.0",
    )
    go_repository(
        name = "com_github_yuin_gopher_lua",
        build_file_proto_mode = "disable_global",
        importpath = "github.com/yuin/gopher-lua",
        sum = "h1:k/gmLsJDWwWqbLCur2yWnJzwQEKRcAHXo6seXGuSwWw=",
        version = "v0.0.0-20210529063254-f4c35e4016d9",
    )
    go_repository(
        name = "com_github_yusufpapurcu_wmi",
        build_file_proto_mode = "disable_global",
        importpath = "github.com/yusufpapurcu/wmi",
        sum = "h1:KBNDSne4vP5mbSWnJbO+51IMOXJB67QiYCSBrubbPRg=",
        version = "v1.2.2",
    )
    go_repository(
        name = "com_github_yvasiyarov_go_metrics",
        build_file_proto_mode = "disable_global",
        importpath = "github.com/yvasiyarov/go-metrics",
        sum = "h1:+lm10QQTNSBd8DVTNGHx7o/IKu9HYDvLMffDhbyLccI=",
        version = "v0.0.0-20140926110328-57bccd1ccd43",
    )
    go_repository(
        name = "com_github_yvasiyarov_gorelic",
        build_file_proto_mode = "disable_global",
        importpath = "github.com/yvasiyarov/gorelic",
        sum = "h1:hlE8//ciYMztlGpl/VA+Zm1AcTPHYkHJPbHqE6WJUXE=",
        version = "v0.0.0-20141212073537-a9bba5b9ab50",
    )
    go_repository(
        name = "com_github_yvasiyarov_newrelic_platform_go",
        build_file_proto_mode = "disable_global",
        importpath = "github.com/yvasiyarov/newrelic_platform_go",
        sum = "h1:ERexzlUfuTvpE74urLSbIQW0Z/6hF9t8U4NsJLaioAY=",
        version = "v0.0.0-20140908184405-b21fdbd4370f",
    )
    go_repository(
        name = "com_github_zenazn_goji",
        build_file_proto_mode = "disable_global",
        importpath = "github.com/zenazn/goji",
        sum = "h1:4lbD8Mx2h7IvloP7r2C0D6ltZP6Ufip8Hn0wmSK5LR8=",
        version = "v1.0.1",
    )

    go_repository(
        name = "com_google_cloud_go",
        build_directives = [
            # @go_googleapis is the modern version of @org_golang_google_genproto
            # use @go_googleapis to avoid dependency conflicts between the two
            "gazelle:resolve go google.golang.org/genproto/googleapis/api/metric @go_googleapis//google/api:metric_go_proto",  # keep
            "gazelle:resolve go google.golang.org/genproto/googleapis/api/annotations @go_googleapis//google/api:annotations_go_proto",  # keep
            "gazelle:resolve go google.golang.org/genproto/googleapis/api @go_googleapis//google/api:api_go_proto",  # keep
        ],
        build_file_proto_mode = "disable_global",
        importpath = "cloud.google.com/go",
        sum = "h1:38CZoKGlCnPZjGdyj0ZfpoGae0/wgNfy5F0byyxg0Gk=",
        version = "v0.109.0",
    )
    go_repository(
        name = "com_google_cloud_go_accessapproval",
        build_file_proto_mode = "disable_global",
        importpath = "cloud.google.com/go/accessapproval",
        sum = "h1:/nTivgnV/n1CaAeo+ekGexTYUsKEU9jUVkoY5359+3Q=",
        version = "v1.5.0",
    )
    go_repository(
        name = "com_google_cloud_go_accesscontextmanager",
        build_file_proto_mode = "disable_global",
        importpath = "cloud.google.com/go/accesscontextmanager",
        sum = "h1:CFhNhU7pcD11cuDkQdrE6PQJgv0EXNKNv06jIzbLlCU=",
        version = "v1.4.0",
    )
    go_repository(
        name = "com_google_cloud_go_aiplatform",
        build_file_proto_mode = "disable_global",
        importpath = "cloud.google.com/go/aiplatform",
        sum = "h1:DBi3Jk9XjCJ4pkkLM4NqKgj3ozUL1wq4l+d3/jTGXAI=",
        version = "v1.27.0",
    )
    go_repository(
        name = "com_google_cloud_go_analytics",
        build_file_proto_mode = "disable_global",
        importpath = "cloud.google.com/go/analytics",
        sum = "h1:NKw6PpQi6V1O+KsjuTd+bhip9d0REYu4NevC45vtGp8=",
        version = "v0.12.0",
    )
    go_repository(
        name = "com_google_cloud_go_apigateway",
        build_file_proto_mode = "disable_global",
        importpath = "cloud.google.com/go/apigateway",
        sum = "h1:IIoXKR7FKrEAQhMTz5hK2wiDz2WNFHS7eVr/L1lE/rM=",
        version = "v1.4.0",
    )
    go_repository(
        name = "com_google_cloud_go_apigeeconnect",
        build_file_proto_mode = "disable_global",
        importpath = "cloud.google.com/go/apigeeconnect",
        sum = "h1:AONoTYJviyv1vS4IkvWzq69gEVdvHx35wKXc+e6wjZQ=",
        version = "v1.4.0",
    )
    go_repository(
        name = "com_google_cloud_go_appengine",
        build_file_proto_mode = "disable_global",
        importpath = "cloud.google.com/go/appengine",
        sum = "h1:lmG+O5oaR9xNwaRBwE2XoMhwQHsHql5IoiGr1ptdDwU=",
        version = "v1.5.0",
    )
    go_repository(
        name = "com_google_cloud_go_area120",
        build_file_proto_mode = "disable_global",
        importpath = "cloud.google.com/go/area120",
        sum = "h1:TCMhwWEWhCn8d44/Zs7UCICTWje9j3HuV6nVGMjdpYw=",
        version = "v0.6.0",
    )
    go_repository(
        name = "com_google_cloud_go_artifactregistry",
        build_file_proto_mode = "disable_global",
        importpath = "cloud.google.com/go/artifactregistry",
        sum = "h1:3d0LRAU1K6vfqCahhl9fx2oGHcq+s5gftdix4v8Ibrc=",
        version = "v1.9.0",
    )
    go_repository(
        name = "com_google_cloud_go_asset",
        build_file_proto_mode = "disable_global",
        importpath = "cloud.google.com/go/asset",
        sum = "h1:aCrlaLGJWTODJX4G56ZYzJefITKEWNfbjjtHSzWpxW0=",
        version = "v1.10.0",
    )
    go_repository(
        name = "com_google_cloud_go_assuredworkloads",
        build_file_proto_mode = "disable_global",
        importpath = "cloud.google.com/go/assuredworkloads",
        sum = "h1:hhIdCOowsT1GG5eMCIA0OwK6USRuYTou/1ZeNxCSRtA=",
        version = "v1.9.0",
    )
    go_repository(
        name = "com_google_cloud_go_automl",
        build_file_proto_mode = "disable_global",
        importpath = "cloud.google.com/go/automl",
        sum = "h1:BMioyXSbg7d7xLibn47cs0elW6RT780IUWr42W8rp2Q=",
        version = "v1.8.0",
    )
    go_repository(
        name = "com_google_cloud_go_baremetalsolution",
        build_file_proto_mode = "disable_global",
        importpath = "cloud.google.com/go/baremetalsolution",
        sum = "h1:g9KO6SkakcYPcc/XjAzeuUrEOXlYPnMpuiaywYaGrmQ=",
        version = "v0.4.0",
    )
    go_repository(
        name = "com_google_cloud_go_batch",
        build_file_proto_mode = "disable_global",
        importpath = "cloud.google.com/go/batch",
        sum = "h1:1jvEBY55OH4Sd2FxEXQfxGExFWov1A/IaRe+Z5Z71Fw=",
        version = "v0.4.0",
    )
    go_repository(
        name = "com_google_cloud_go_beyondcorp",
        build_file_proto_mode = "disable_global",
        importpath = "cloud.google.com/go/beyondcorp",
        sum = "h1:w+4kThysgl0JiKshi2MKDCg2NZgOyqOI0wq2eBZyrzA=",
        version = "v0.3.0",
    )
    go_repository(
        name = "com_google_cloud_go_bigquery",
        build_file_proto_mode = "disable_global",
        importpath = "cloud.google.com/go/bigquery",
        sum = "h1:Wi4dITi+cf9VYp4VH2T9O41w0kCW0uQTELq2Z6tukN0=",
        version = "v1.44.0",
    )
    go_repository(
        name = "com_google_cloud_go_billing",
        build_file_proto_mode = "disable_global",
        importpath = "cloud.google.com/go/billing",
        sum = "h1:Xkii76HWELHwBtkQVZvqmSo9GTr0O+tIbRNnMcGdlg4=",
        version = "v1.7.0",
    )
    go_repository(
        name = "com_google_cloud_go_binaryauthorization",
        build_file_proto_mode = "disable_global",
        importpath = "cloud.google.com/go/binaryauthorization",
        sum = "h1:pL70vXWn9TitQYXBWTK2abHl2JHLwkFRjYw6VflRqEA=",
        version = "v1.4.0",
    )
    go_repository(
        name = "com_google_cloud_go_certificatemanager",
        build_file_proto_mode = "disable_global",
        importpath = "cloud.google.com/go/certificatemanager",
        sum = "h1:tzbR4UHBbgsewMWUD93JHi8EBi/gHBoSAcY1/sThFGk=",
        version = "v1.4.0",
    )
    go_repository(
        name = "com_google_cloud_go_channel",
        build_file_proto_mode = "disable_global",
        importpath = "cloud.google.com/go/channel",
        sum = "h1:pNuUlZx0Jb0Ts9P312bmNMuH5IiFWIR4RUtLb70Ke5s=",
        version = "v1.9.0",
    )
    go_repository(
        name = "com_google_cloud_go_cloudbuild",
        build_file_proto_mode = "disable_global",
        importpath = "cloud.google.com/go/cloudbuild",
        sum = "h1:TAAmCmAlOJ4uNBu6zwAjwhyl/7fLHHxIEazVhr3QBbQ=",
        version = "v1.4.0",
    )
    go_repository(
        name = "com_google_cloud_go_clouddms",
        build_file_proto_mode = "disable_global",
        importpath = "cloud.google.com/go/clouddms",
        sum = "h1:UhzHIlgFfMr6luVYVNydw/pl9/U5kgtjCMJHnSvoVws=",
        version = "v1.4.0",
    )
    go_repository(
        name = "com_google_cloud_go_cloudtasks",
        build_file_proto_mode = "disable_global",
        importpath = "cloud.google.com/go/cloudtasks",
        sum = "h1:faUiUgXjW8yVZ7XMnKHKm1WE4OldPBUWWfIRN/3z1dc=",
        version = "v1.8.0",
    )
    go_repository(
        name = "com_google_cloud_go_compute",
        build_file_proto_mode = "disable_global",
        importpath = "cloud.google.com/go/compute",
        sum = "h1:FEigFqoDbys2cvFkZ9Fjq4gnHBP55anJ0yQyau2f9oY=",
        version = "v1.18.0",
    )
    go_repository(
        name = "com_google_cloud_go_compute_metadata",
        build_file_proto_mode = "disable_global",
        importpath = "cloud.google.com/go/compute/metadata",
        sum = "h1:mg4jlk7mCAj6xXp9UJ4fjI9VUI5rubuGBW5aJ7UnBMY=",
        version = "v0.2.3",
    )
    go_repository(
        name = "com_google_cloud_go_contactcenterinsights",
        build_file_proto_mode = "disable_global",
        importpath = "cloud.google.com/go/contactcenterinsights",
        sum = "h1:tTQLI/ZvguUf9Hv+36BkG2+/PeC8Ol1q4pBW+tgCx0A=",
        version = "v1.4.0",
    )
    go_repository(
        name = "com_google_cloud_go_container",
        build_file_proto_mode = "disable_global",
        importpath = "cloud.google.com/go/container",
        sum = "h1:nbEK/59GyDRKKlo1SqpohY1TK8LmJ2XNcvS9Gyom2A0=",
        version = "v1.7.0",
    )
    go_repository(
        name = "com_google_cloud_go_containeranalysis",
        build_file_proto_mode = "disable_global",
        importpath = "cloud.google.com/go/containeranalysis",
        sum = "h1:2824iym832ljKdVpCBnpqm5K94YT/uHTVhNF+dRTXPI=",
        version = "v0.6.0",
    )
    go_repository(
        name = "com_google_cloud_go_datacatalog",
        build_file_proto_mode = "disable_global",
        importpath = "cloud.google.com/go/datacatalog",
        sum = "h1:6kZ4RIOW/uT7QWC5SfPfq/G8sYzr/v+UOmOAxy4Z1TE=",
        version = "v1.8.0",
    )
    go_repository(
        name = "com_google_cloud_go_dataflow",
        build_file_proto_mode = "disable_global",
        importpath = "cloud.google.com/go/dataflow",
        sum = "h1:CW3541Fm7KPTyZjJdnX6NtaGXYFn5XbFC5UcjgALKvU=",
        version = "v0.7.0",
    )
    go_repository(
        name = "com_google_cloud_go_dataform",
        build_file_proto_mode = "disable_global",
        importpath = "cloud.google.com/go/dataform",
        sum = "h1:vLwowLF2ZB5J5gqiZCzv076lDI/Rd7zYQQFu5XO1PSg=",
        version = "v0.5.0",
    )
    go_repository(
        name = "com_google_cloud_go_datafusion",
        build_file_proto_mode = "disable_global",
        importpath = "cloud.google.com/go/datafusion",
        sum = "h1:j5m2hjWovTZDTQak4MJeXAR9yN7O+zMfULnjGw/OOLg=",
        version = "v1.5.0",
    )
    go_repository(
        name = "com_google_cloud_go_datalabeling",
        build_file_proto_mode = "disable_global",
        importpath = "cloud.google.com/go/datalabeling",
        sum = "h1:dp8jOF21n/7jwgo/uuA0RN8hvLcKO4q6s/yvwevs2ZM=",
        version = "v0.6.0",
    )
    go_repository(
        name = "com_google_cloud_go_dataplex",
        build_file_proto_mode = "disable_global",
        importpath = "cloud.google.com/go/dataplex",
        sum = "h1:cNxeA2DiWliQGi21kPRqnVeQ5xFhNoEjPRt1400Pm8Y=",
        version = "v1.4.0",
    )
    go_repository(
        name = "com_google_cloud_go_dataproc",
        build_file_proto_mode = "disable_global",
        importpath = "cloud.google.com/go/dataproc",
        sum = "h1:gVOqNmElfa6n/ccG/QDlfurMWwrK3ezvy2b2eDoCmS0=",
        version = "v1.8.0",
    )
    go_repository(
        name = "com_google_cloud_go_dataqna",
        build_file_proto_mode = "disable_global",
        importpath = "cloud.google.com/go/dataqna",
        sum = "h1:gx9jr41ytcA3dXkbbd409euEaWtofCVXYBvJz3iYm18=",
        version = "v0.6.0",
    )
    go_repository(
        name = "com_google_cloud_go_datastore",
        build_file_proto_mode = "disable_global",
        importpath = "cloud.google.com/go/datastore",
        sum = "h1:4siQRf4zTiAVt/oeH4GureGkApgb2vtPQAtOmhpqQwE=",
        version = "v1.10.0",
    )
    go_repository(
        name = "com_google_cloud_go_datastream",
        build_file_proto_mode = "disable_global",
        importpath = "cloud.google.com/go/datastream",
        sum = "h1:PgIgbhedBtYBU6POGXFMn2uSl9vpqubc3ewTNdcU8Mk=",
        version = "v1.5.0",
    )
    go_repository(
        name = "com_google_cloud_go_deploy",
        build_file_proto_mode = "disable_global",
        importpath = "cloud.google.com/go/deploy",
        sum = "h1:kI6dxt8Ml0is/x7YZjLveTvR7YPzXAUD/8wQZ2nH5zA=",
        version = "v1.5.0",
    )
    go_repository(
        name = "com_google_cloud_go_dialogflow",
        build_file_proto_mode = "disable_global",
        importpath = "cloud.google.com/go/dialogflow",
        sum = "h1:HYHVOkoxQ9bSfNIelSZYNAtUi4CeSrCnROyOsbOqPq8=",
        version = "v1.19.0",
    )
    go_repository(
        name = "com_google_cloud_go_dlp",
        build_file_proto_mode = "disable_global",
        importpath = "cloud.google.com/go/dlp",
        sum = "h1:9I4BYeJSVKoSKgjr70fLdRDumqcUeVmHV4fd5f9LR6Y=",
        version = "v1.7.0",
    )
    go_repository(
        name = "com_google_cloud_go_documentai",
        build_file_proto_mode = "disable_global",
        importpath = "cloud.google.com/go/documentai",
        sum = "h1:jfq09Fdjtnpnmt/MLyf6A3DM3ynb8B2na0K+vSXvpFM=",
        version = "v1.10.0",
    )
    go_repository(
        name = "com_google_cloud_go_domains",
        build_file_proto_mode = "disable_global",
        importpath = "cloud.google.com/go/domains",
        sum = "h1:pu3JIgC1rswIqi5romW0JgNO6CTUydLYX8zyjiAvO1c=",
        version = "v0.7.0",
    )
    go_repository(
        name = "com_google_cloud_go_edgecontainer",
        build_file_proto_mode = "disable_global",
        importpath = "cloud.google.com/go/edgecontainer",
        sum = "h1:hd6J2n5dBBRuAqnNUEsKWrp6XNPKsaxwwIyzOPZTokk=",
        version = "v0.2.0",
    )
    go_repository(
        name = "com_google_cloud_go_errorreporting",
        build_file_proto_mode = "disable_global",
        importpath = "cloud.google.com/go/errorreporting",
        sum = "h1:kj1XEWMu8P0qlLhm3FwcaFsUvXChV/OraZwA70trRR0=",
        version = "v0.3.0",
    )

    go_repository(
        name = "com_google_cloud_go_essentialcontacts",
        build_file_proto_mode = "disable_global",
        importpath = "cloud.google.com/go/essentialcontacts",
        sum = "h1:b6csrQXCHKQmfo9h3dG/pHyoEh+fQG1Yg78a53LAviY=",
        version = "v1.4.0",
    )
    go_repository(
        name = "com_google_cloud_go_eventarc",
        build_file_proto_mode = "disable_global",
        importpath = "cloud.google.com/go/eventarc",
        sum = "h1:AgCqrmMMIcel5WWKkzz5EkCUKC3Rl5LNMMYsS+LvsI0=",
        version = "v1.8.0",
    )
    go_repository(
        name = "com_google_cloud_go_filestore",
        build_file_proto_mode = "disable_global",
        importpath = "cloud.google.com/go/filestore",
        sum = "h1:yjKOpzvqtDmL5AXbKttLc8j0hL20kuC1qPdy5HPcxp0=",
        version = "v1.4.0",
    )
    go_repository(
        name = "com_google_cloud_go_firestore",
        build_file_proto_mode = "disable_global",
        importpath = "cloud.google.com/go/firestore",
        sum = "h1:IBlRyxgGySXu5VuW0RgGFlTtLukSnNkpDiEOMkQkmpA=",
        version = "v1.9.0",
    )

    go_repository(
        name = "com_google_cloud_go_functions",
        build_file_proto_mode = "disable_global",
        importpath = "cloud.google.com/go/functions",
        sum = "h1:35tgv1fQOtvKqH/uxJMzX3w6usneJ0zXpsFr9KAVhNE=",
        version = "v1.9.0",
    )
    go_repository(
        name = "com_google_cloud_go_gaming",
        build_file_proto_mode = "disable_global",
        importpath = "cloud.google.com/go/gaming",
        sum = "h1:97OAEQtDazAJD7yh/kvQdSCQuTKdR0O+qWAJBZJ4xiA=",
        version = "v1.8.0",
    )
    go_repository(
        name = "com_google_cloud_go_gkebackup",
        build_file_proto_mode = "disable_global",
        importpath = "cloud.google.com/go/gkebackup",
        sum = "h1:4K+jiv4ocqt1niN8q5Imd8imRoXBHTrdnJVt/uFFxF4=",
        version = "v0.3.0",
    )
    go_repository(
        name = "com_google_cloud_go_gkeconnect",
        build_file_proto_mode = "disable_global",
        importpath = "cloud.google.com/go/gkeconnect",
        sum = "h1:zAcvDa04tTnGdu6TEZewaLN2tdMtUOJJ7fEceULjguA=",
        version = "v0.6.0",
    )
    go_repository(
        name = "com_google_cloud_go_gkehub",
        build_file_proto_mode = "disable_global",
        importpath = "cloud.google.com/go/gkehub",
        sum = "h1:JTcTaYQRGsVm+qkah7WzHb6e9sf1C0laYdRPn9aN+vg=",
        version = "v0.10.0",
    )
    go_repository(
        name = "com_google_cloud_go_gkemulticloud",
        build_file_proto_mode = "disable_global",
        importpath = "cloud.google.com/go/gkemulticloud",
        sum = "h1:8F1NhJj8ucNj7lK51UZMtAjSWTgP1zO18XF6vkfiPPU=",
        version = "v0.4.0",
    )

    go_repository(
        name = "com_google_cloud_go_gsuiteaddons",
        build_file_proto_mode = "disable_global",
        importpath = "cloud.google.com/go/gsuiteaddons",
        sum = "h1:TGT2oGmO5q3VH6SjcrlgPUWI0njhYv4kywLm6jag0to=",
        version = "v1.4.0",
    )
    go_repository(
        name = "com_google_cloud_go_iam",
        build_directives = [
            "gazelle:resolve go google.golang.org/genproto/googleapis/api/annotations @go_googleapis//google/api:annotations_go_proto",  # keep
        ],
        build_file_proto_mode = "disable_global",
        importpath = "cloud.google.com/go/iam",
        sum = "h1:E2osAkZzxI/+8pZcxVLcDtAQx/u+hZXVryUaYQ5O0Kk=",
        version = "v0.8.0",
    )
    go_repository(
        name = "com_google_cloud_go_iap",
        build_file_proto_mode = "disable_global",
        importpath = "cloud.google.com/go/iap",
        sum = "h1:BGEXovwejOCt1zDk8hXq0bOhhRu9haXKWXXXp2B4wBM=",
        version = "v1.5.0",
    )
    go_repository(
        name = "com_google_cloud_go_ids",
        build_file_proto_mode = "disable_global",
        importpath = "cloud.google.com/go/ids",
        sum = "h1:LncHK4HHucb5Du310X8XH9/ICtMwZ2PCfK0ScjWiJoY=",
        version = "v1.2.0",
    )
    go_repository(
        name = "com_google_cloud_go_iot",
        build_file_proto_mode = "disable_global",
        importpath = "cloud.google.com/go/iot",
        sum = "h1:Y9+oZT9jD4GUZzORXTU45XsnQrhxmDT+TFbPil6pRVQ=",
        version = "v1.4.0",
    )
    go_repository(
        name = "com_google_cloud_go_kms",
        build_directives = [
            "gazelle:resolve go google.golang.org/genproto/googleapis/api/annotations @go_googleapis//google/api:annotations_go_proto",  # keep
        ],
        build_file_proto_mode = "disable_global",
        importpath = "cloud.google.com/go/kms",
        sum = "h1:OWRZzrPmOZUzurjI2FBGtgY2mB1WaJkqhw6oIwSj0Yg=",
        version = "v1.6.0",
    )
    go_repository(
        name = "com_google_cloud_go_language",
        build_file_proto_mode = "disable_global",
        importpath = "cloud.google.com/go/language",
        sum = "h1:3Wa+IUMamL4JH3Zd3cDZUHpwyqplTACt6UZKRD2eCL4=",
        version = "v1.8.0",
    )
    go_repository(
        name = "com_google_cloud_go_lifesciences",
        build_file_proto_mode = "disable_global",
        importpath = "cloud.google.com/go/lifesciences",
        sum = "h1:tIqhivE2LMVYkX0BLgG7xL64oNpDaFFI7teunglt1tI=",
        version = "v0.6.0",
    )
    go_repository(
        name = "com_google_cloud_go_logging",
        build_file_proto_mode = "disable_global",
        importpath = "cloud.google.com/go/logging",
        sum = "h1:ZBsZK+JG+oCDT+vaxwqF2egKNRjz8soXiS6Xv79benI=",
        version = "v1.6.1",
    )

    go_repository(
        name = "com_google_cloud_go_longrunning",
        build_file_proto_mode = "disable_global",
        importpath = "cloud.google.com/go/longrunning",
        sum = "h1:NjljC+FYPV3uh5/OwWT6pVU+doBqMg2x/rZlE+CamDs=",
        version = "v0.3.0",
    )
    go_repository(
        name = "com_google_cloud_go_managedidentities",
        build_file_proto_mode = "disable_global",
        importpath = "cloud.google.com/go/managedidentities",
        sum = "h1:3Kdajn6X25yWQFhFCErmKSYTSvkEd3chJROny//F1A0=",
        version = "v1.4.0",
    )
    go_repository(
        name = "com_google_cloud_go_maps",
        build_file_proto_mode = "disable_global",
        importpath = "cloud.google.com/go/maps",
        sum = "h1:kLReRbclTgJefw2fcCbdLPLhPj0U6UUWN10ldG8sdOU=",
        version = "v0.1.0",
    )

    go_repository(
        name = "com_google_cloud_go_mediatranslation",
        build_file_proto_mode = "disable_global",
        importpath = "cloud.google.com/go/mediatranslation",
        sum = "h1:qAJzpxmEX+SeND10Y/4868L5wfZpo4Y3BIEnIieP4dk=",
        version = "v0.6.0",
    )
    go_repository(
        name = "com_google_cloud_go_memcache",
        build_file_proto_mode = "disable_global",
        importpath = "cloud.google.com/go/memcache",
        sum = "h1:yLxUzJkZVSH2kPaHut7k+7sbIBFpvSh1LW9qjM2JDjA=",
        version = "v1.7.0",
    )
    go_repository(
        name = "com_google_cloud_go_metastore",
        build_file_proto_mode = "disable_global",
        importpath = "cloud.google.com/go/metastore",
        sum = "h1:3KcShzqWdqxrDEXIBWpYJpOOrgpDj+HlBi07Grot49Y=",
        version = "v1.8.0",
    )
    go_repository(
        name = "com_google_cloud_go_monitoring",
        build_directives = [
            # @go_googleapis is the modern version of @org_golang_google_genproto
            # use @go_googleapis to avoid dependency conflicts between the two
            "gazelle:resolve go google.golang.org/genproto/googleapis/api/metric @go_googleapis//google/api:metric_go_proto",  # keep
            "gazelle:resolve go google.golang.org/genproto/googleapis/api @go_googleapis//google/api:api_go_proto",  # keep
            "gazelle:resolve go google.golang.org/genproto/googleapis/api/annotations @go_googleapis//google/api:annotations_go_proto",  # keep
            "gazelle:resolve go google.golang.org/genproto/googleapis/api/label @go_googleapis//google/api:label_go_proto",  # keep
            "gazelle:resolve go google.golang.org/genproto/googleapis/api/monitoredres @go_googleapis//google/api:monitoredres_go_proto",  # keep
        ],
        build_file_proto_mode = "disable_global",
        importpath = "cloud.google.com/go/monitoring",
        sum = "h1:+X79DyOP/Ny23XIqSIb37AvFWSxDN15w/ktklVvPLso=",
        version = "v1.12.0",
    )
    go_repository(
        name = "com_google_cloud_go_networkconnectivity",
        build_file_proto_mode = "disable_global",
        importpath = "cloud.google.com/go/networkconnectivity",
        sum = "h1:BVdIKaI68bihnXGdCVL89Jsg9kq2kg+II30fjVqo62E=",
        version = "v1.7.0",
    )
    go_repository(
        name = "com_google_cloud_go_networkmanagement",
        build_file_proto_mode = "disable_global",
        importpath = "cloud.google.com/go/networkmanagement",
        sum = "h1:mDHA3CDW00imTvC5RW6aMGsD1bH+FtKwZm/52BxaiMg=",
        version = "v1.5.0",
    )
    go_repository(
        name = "com_google_cloud_go_networksecurity",
        build_file_proto_mode = "disable_global",
        importpath = "cloud.google.com/go/networksecurity",
        sum = "h1:qDEX/3sipg9dS5JYsAY+YvgTjPR63cozzAWop8oZS94=",
        version = "v0.6.0",
    )
    go_repository(
        name = "com_google_cloud_go_notebooks",
        build_file_proto_mode = "disable_global",
        importpath = "cloud.google.com/go/notebooks",
        sum = "h1:AC8RPjNvel3ExgXjO1YOAz+teg9+j+89TNxa7pIZfww=",
        version = "v1.5.0",
    )
    go_repository(
        name = "com_google_cloud_go_optimization",
        build_file_proto_mode = "disable_global",
        importpath = "cloud.google.com/go/optimization",
        sum = "h1:7PxOq9VTT7TMib/6dMoWpMvWS2E4dJEvtYzjvBreaec=",
        version = "v1.2.0",
    )
    go_repository(
        name = "com_google_cloud_go_orchestration",
        build_file_proto_mode = "disable_global",
        importpath = "cloud.google.com/go/orchestration",
        sum = "h1:39d6tqvNjd/wsSub1Bn4cEmrYcet5Ur6xpaN+SxOxtY=",
        version = "v1.4.0",
    )
    go_repository(
        name = "com_google_cloud_go_orgpolicy",
        build_file_proto_mode = "disable_global",
        importpath = "cloud.google.com/go/orgpolicy",
        sum = "h1:erF5PHqDZb6FeFrUHiYj2JK2BMhsk8CyAg4V4amJ3rE=",
        version = "v1.5.0",
    )
    go_repository(
        name = "com_google_cloud_go_osconfig",
        build_file_proto_mode = "disable_global",
        importpath = "cloud.google.com/go/osconfig",
        sum = "h1:NO0RouqCOM7M2S85Eal6urMSSipWwHU8evzwS+siqUI=",
        version = "v1.10.0",
    )
    go_repository(
        name = "com_google_cloud_go_oslogin",
        build_file_proto_mode = "disable_global",
        importpath = "cloud.google.com/go/oslogin",
        sum = "h1:pKGDPfeZHDybtw48WsnVLjoIPMi9Kw62kUE5TXCLCN4=",
        version = "v1.7.0",
    )
    go_repository(
        name = "com_google_cloud_go_phishingprotection",
        build_file_proto_mode = "disable_global",
        importpath = "cloud.google.com/go/phishingprotection",
        sum = "h1:OrwHLSRSZyaiOt3tnY33dsKSedxbMzsXvqB21okItNQ=",
        version = "v0.6.0",
    )
    go_repository(
        name = "com_google_cloud_go_policytroubleshooter",
        build_file_proto_mode = "disable_global",
        importpath = "cloud.google.com/go/policytroubleshooter",
        sum = "h1:NQklJuOUoz1BPP+Epjw81COx7IISWslkZubz/1i0UN8=",
        version = "v1.4.0",
    )
    go_repository(
        name = "com_google_cloud_go_privatecatalog",
        build_file_proto_mode = "disable_global",
        importpath = "cloud.google.com/go/privatecatalog",
        sum = "h1:Vz86uiHCtNGm1DeC32HeG2VXmOq5JRYA3VRPf8ZEcSg=",
        version = "v0.6.0",
    )
    go_repository(
        name = "com_google_cloud_go_profiler",
        build_file_proto_mode = "disable_global",
        importpath = "cloud.google.com/go/profiler",
        sum = "h1:b5got9Be9Ia0HVvyt7PavWxXEht15B9lWnigdvHtxOc=",
        version = "v0.3.1",
    )

    go_repository(
        name = "com_google_cloud_go_pubsub",
        build_directives = [
            "gazelle:resolve go google.golang.org/genproto/googleapis/api/annotations @go_googleapis//google/api:annotations_go_proto",  # keep
        ],
        build_file_proto_mode = "disable_global",
        importpath = "cloud.google.com/go/pubsub",
        sum = "h1:q+J/Nfr6Qx4RQeu3rJcnN48SNC0qzlYzSeqkPq93VHs=",
        version = "v1.27.1",
    )
    go_repository(
        name = "com_google_cloud_go_pubsublite",
        build_file_proto_mode = "disable_global",
        importpath = "cloud.google.com/go/pubsublite",
        sum = "h1:iqrD8vp3giTb7hI1q4TQQGj77cj8zzgmMPsTZtLnprM=",
        version = "v1.5.0",
    )

    go_repository(
        name = "com_google_cloud_go_recaptchaenterprise_v2",
        build_file_proto_mode = "disable_global",
        importpath = "cloud.google.com/go/recaptchaenterprise/v2",
        sum = "h1:UqzFfb/WvhwXGDF1eQtdHLrmni+iByZXY4h3w9Kdyv8=",
        version = "v2.5.0",
    )
    go_repository(
        name = "com_google_cloud_go_recommendationengine",
        build_file_proto_mode = "disable_global",
        importpath = "cloud.google.com/go/recommendationengine",
        sum = "h1:6w+WxPf2LmUEqX0YyvfCoYb8aBYOcbIV25Vg6R0FLGw=",
        version = "v0.6.0",
    )
    go_repository(
        name = "com_google_cloud_go_recommender",
        build_file_proto_mode = "disable_global",
        importpath = "cloud.google.com/go/recommender",
        sum = "h1:9kMZQGeYfcOD/RtZfcNKGKtoex3DdoB4zRgYU/WaIwE=",
        version = "v1.8.0",
    )
    go_repository(
        name = "com_google_cloud_go_redis",
        build_file_proto_mode = "disable_global",
        importpath = "cloud.google.com/go/redis",
        sum = "h1:/zTwwBKIAD2DEWTrXZp8WD9yD/gntReF/HkPssVYd0U=",
        version = "v1.10.0",
    )
    go_repository(
        name = "com_google_cloud_go_resourcemanager",
        build_file_proto_mode = "disable_global",
        importpath = "cloud.google.com/go/resourcemanager",
        sum = "h1:NDao6CHMwEZIaNsdWy+tuvHaavNeGP06o1tgrR0kLvU=",
        version = "v1.4.0",
    )
    go_repository(
        name = "com_google_cloud_go_resourcesettings",
        build_file_proto_mode = "disable_global",
        importpath = "cloud.google.com/go/resourcesettings",
        sum = "h1:eTzOwB13WrfF0kuzG2ZXCfB3TLunSHBur4s+HFU6uSM=",
        version = "v1.4.0",
    )
    go_repository(
        name = "com_google_cloud_go_retail",
        build_file_proto_mode = "disable_global",
        importpath = "cloud.google.com/go/retail",
        sum = "h1:N9fa//ecFUOEPsW/6mJHfcapPV0wBSwIUwpVZB7MQ3o=",
        version = "v1.11.0",
    )
    go_repository(
        name = "com_google_cloud_go_run",
        build_file_proto_mode = "disable_global",
        importpath = "cloud.google.com/go/run",
        sum = "h1:AWPuzU7Xtaj3Jf+QarDWIs6AJ5hM1VFQ+F6Q+VZ6OT4=",
        version = "v0.3.0",
    )
    go_repository(
        name = "com_google_cloud_go_scheduler",
        build_file_proto_mode = "disable_global",
        importpath = "cloud.google.com/go/scheduler",
        sum = "h1:K/mxOewgHGeKuATUJNGylT75Mhtjmx1TOkKukATqMT8=",
        version = "v1.7.0",
    )
    go_repository(
        name = "com_google_cloud_go_secretmanager",
        build_directives = [
            "gazelle:resolve go google.golang.org/genproto/googleapis/api/annotations @go_googleapis//google/api:annotations_go_proto",  # keep
        ],
        build_file_proto_mode = "disable_global",
        importpath = "cloud.google.com/go/secretmanager",
        sum = "h1:xE6uXljAC1kCR8iadt9+/blg1fvSbmenlsDN4fT9gqw=",
        version = "v1.9.0",
    )
    go_repository(
        name = "com_google_cloud_go_security",
        build_file_proto_mode = "disable_global",
        importpath = "cloud.google.com/go/security",
        sum = "h1:KSKzzJMyUoMRQzcz7azIgqAUqxo7rmQ5rYvimMhikqg=",
        version = "v1.10.0",
    )
    go_repository(
        name = "com_google_cloud_go_securitycenter",
        build_file_proto_mode = "disable_global",
        importpath = "cloud.google.com/go/securitycenter",
        sum = "h1:QTVtk/Reqnx2bVIZtJKm1+mpfmwRwymmNvlaFez7fQY=",
        version = "v1.16.0",
    )
    go_repository(
        name = "com_google_cloud_go_servicecontrol",
        build_file_proto_mode = "disable_global",
        importpath = "cloud.google.com/go/servicecontrol",
        sum = "h1:ImIzbOu6y4jL6ob65I++QzvqgFaoAKgHOG+RU9/c4y8=",
        version = "v1.5.0",
    )
    go_repository(
        name = "com_google_cloud_go_servicedirectory",
        build_file_proto_mode = "disable_global",
        importpath = "cloud.google.com/go/servicedirectory",
        sum = "h1:f7M8IMcVzO3T425AqlZbP3yLzeipsBHtRza8vVFYMhQ=",
        version = "v1.7.0",
    )
    go_repository(
        name = "com_google_cloud_go_servicemanagement",
        build_file_proto_mode = "disable_global",
        importpath = "cloud.google.com/go/servicemanagement",
        sum = "h1:TpkCO5M7dhKSy1bKUD9o/sSEW/U1Gtx7opA1fsiMx0c=",
        version = "v1.5.0",
    )
    go_repository(
        name = "com_google_cloud_go_serviceusage",
        build_file_proto_mode = "disable_global",
        importpath = "cloud.google.com/go/serviceusage",
        sum = "h1:b0EwJxPJLpavSljMQh0RcdHsUrr5DQ+Nelt/3BAs5ro=",
        version = "v1.4.0",
    )
    go_repository(
        name = "com_google_cloud_go_shell",
        build_file_proto_mode = "disable_global",
        importpath = "cloud.google.com/go/shell",
        sum = "h1:b1LFhFBgKsG252inyhtmsUUZwchqSz3WTvAIf3JFo4g=",
        version = "v1.4.0",
    )
    go_repository(
        name = "com_google_cloud_go_spanner",
        build_file_proto_mode = "disable_global",
        importpath = "cloud.google.com/go/spanner",
        sum = "h1:NvdTpRwf7DTegbfFdPjAWyD7bOVu0VeMqcvR9aCQCAc=",
        version = "v1.41.0",
    )

    go_repository(
        name = "com_google_cloud_go_speech",
        build_file_proto_mode = "disable_global",
        importpath = "cloud.google.com/go/speech",
        sum = "h1:yK0ocnFH4Wsf0cMdUyndJQ/hPv02oTJOxzi6AgpBy4s=",
        version = "v1.9.0",
    )
    go_repository(
        name = "com_google_cloud_go_storage",
        build_directives = [
            "gazelle:resolve go google.golang.org/genproto/googleapis/api/annotations @go_googleapis//google/api:annotations_go_proto",  # keep
        ],
        build_file_proto_mode = "disable_global",
        importpath = "cloud.google.com/go/storage",
        sum = "h1:F5QDG5ChchaAVQhINh24U99OWHURqrW8OmQcGKXcbgI=",
        version = "v1.28.1",
    )
    go_repository(
        name = "com_google_cloud_go_storagetransfer",
        build_file_proto_mode = "disable_global",
        importpath = "cloud.google.com/go/storagetransfer",
        sum = "h1:fUe3OydbbvHcAYp07xY+2UpH4AermGbmnm7qdEj3tGE=",
        version = "v1.6.0",
    )
    go_repository(
        name = "com_google_cloud_go_talent",
        build_file_proto_mode = "disable_global",
        importpath = "cloud.google.com/go/talent",
        sum = "h1:MrekAGxLqAeAol4Sc0allOVqUGO8j+Iim8NMvpiD7tM=",
        version = "v1.4.0",
    )
    go_repository(
        name = "com_google_cloud_go_texttospeech",
        build_file_proto_mode = "disable_global",
        importpath = "cloud.google.com/go/texttospeech",
        sum = "h1:ccPiHgTewxgyAeCWgQWvZvrLmbfQSFABTMAfrSPLPyY=",
        version = "v1.5.0",
    )
    go_repository(
        name = "com_google_cloud_go_tpu",
        build_file_proto_mode = "disable_global",
        importpath = "cloud.google.com/go/tpu",
        sum = "h1:ztIdKoma1Xob2qm6QwNh4Xi9/e7N3IfvtwG5AcNsj1g=",
        version = "v1.4.0",
    )
    go_repository(
        name = "com_google_cloud_go_trace",
        build_file_proto_mode = "disable_global",
        importpath = "cloud.google.com/go/trace",
        sum = "h1:qO9eLn2esajC9sxpqp1YKX37nXC3L4BfGnPS0Cx9dYo=",
        version = "v1.4.0",
    )
    go_repository(
        name = "com_google_cloud_go_translate",
        build_file_proto_mode = "disable_global",
        importpath = "cloud.google.com/go/translate",
        sum = "h1:AOYOH3MspzJ/bH1YXzB+xTE8fMpn3mwhLjugwGXvMPI=",
        version = "v1.4.0",
    )
    go_repository(
        name = "com_google_cloud_go_video",
        build_file_proto_mode = "disable_global",
        importpath = "cloud.google.com/go/video",
        sum = "h1:ttlvO4J5c1VGq6FkHqWPD/aH6PfdxujHt+muTJlW1Zk=",
        version = "v1.9.0",
    )
    go_repository(
        name = "com_google_cloud_go_videointelligence",
        build_file_proto_mode = "disable_global",
        importpath = "cloud.google.com/go/videointelligence",
        sum = "h1:RPFgVVXbI2b5vnrciZjtsUgpNKVtHO/WIyXUhEfuMhA=",
        version = "v1.9.0",
    )

    go_repository(
        name = "com_google_cloud_go_vision_v2",
        build_file_proto_mode = "disable_global",
        importpath = "cloud.google.com/go/vision/v2",
        sum = "h1:TQHxRqvLMi19azwm3qYuDbEzZWmiKJNTpGbkNsfRCik=",
        version = "v2.5.0",
    )
    go_repository(
        name = "com_google_cloud_go_vmmigration",
        build_file_proto_mode = "disable_global",
        importpath = "cloud.google.com/go/vmmigration",
        sum = "h1:A2Tl2ZmwMRpvEmhV2ibISY85fmQR+Y5w9a0PlRz5P3s=",
        version = "v1.3.0",
    )
    go_repository(
        name = "com_google_cloud_go_vmwareengine",
        build_file_proto_mode = "disable_global",
        importpath = "cloud.google.com/go/vmwareengine",
        sum = "h1:JMPZaOT/gIUxVlTqSl/QQ32Y2k+r0stNeM1NSqhVP9o=",
        version = "v0.1.0",
    )

    go_repository(
        name = "com_google_cloud_go_vpcaccess",
        build_file_proto_mode = "disable_global",
        importpath = "cloud.google.com/go/vpcaccess",
        sum = "h1:woHXXtnW8b9gLFdWO9HLPalAddBQ9V4LT+1vjKwR3W8=",
        version = "v1.5.0",
    )
    go_repository(
        name = "com_google_cloud_go_webrisk",
        build_file_proto_mode = "disable_global",
        importpath = "cloud.google.com/go/webrisk",
        sum = "h1:ypSnpGlJnZSXbN9a13PDmAYvVekBLnGKxQ3Q9SMwnYY=",
        version = "v1.7.0",
    )
    go_repository(
        name = "com_google_cloud_go_websecurityscanner",
        build_file_proto_mode = "disable_global",
        importpath = "cloud.google.com/go/websecurityscanner",
        sum = "h1:y7yIFg/h/mO+5Y5aCOtVAnpGUOgqCH5rXQ2Oc8Oq2+g=",
        version = "v1.4.0",
    )
    go_repository(
        name = "com_google_cloud_go_workflows",
        build_file_proto_mode = "disable_global",
        importpath = "cloud.google.com/go/workflows",
        sum = "h1:7Chpin9p50NTU8Tb7qk+I11U/IwVXmDhEoSsdccvInE=",
        version = "v1.9.0",
    )
    go_repository(
        name = "com_jolheiser_go_hcaptcha",
        build_file_proto_mode = "disable_global",
        importpath = "go.jolheiser.com/hcaptcha",
        sum = "h1:RrDERcr/Tz/kWyJenjVtI+V09RtLinXxlAemiwN5F+I=",
        version = "v0.0.4",
    )
    go_repository(
        name = "com_jolheiser_go_pwn",
        build_file_proto_mode = "disable_global",
        importpath = "go.jolheiser.com/pwn",
        sum = "h1:MQowb3QvCL5r5NmHmCPxw93SdjfgJ0q6rAwYn4i1Hjg=",
        version = "v0.0.3",
    )
    go_repository(
        name = "com_layeh_gopher_luar",
        build_file_proto_mode = "disable_global",
        importpath = "layeh.com/gopher-luar",
        sum = "h1:55b0mpBhN9XSshEd2Nz6WsbYXctyBT35azk4POQNSXo=",
        version = "v1.0.10",
    )

    go_repository(
        name = "com_shuralyov_dmitri_gpu_mtl",
        build_file_proto_mode = "disable_global",
        importpath = "dmitri.shuralyov.com/gpu/mtl",
        sum = "h1:VpgP7xuJadIUuKccphEpTJnWhS2jkQyMt6Y7pJCD7fY=",
        version = "v0.0.0-20190408044501-666a987793e9",
    )

    go_repository(
        name = "dev_bobheadxi_go_gobenchdata",
        build_file_proto_mode = "disable_global",
        importpath = "go.bobheadxi.dev/gobenchdata",
        sum = "h1:3Pts2nPUZdgFSU63nWzvfs2xRbK8WVSNeJ2H9e/Ypew=",
        version = "v1.3.1",
    )
    go_repository(
        name = "dev_bobheadxi_go_streamline",
        build_file_proto_mode = "disable_global",
        importpath = "go.bobheadxi.dev/streamline",
        sum = "h1:Mv2NE8svJMB5K7nIT9WGwF014yuY/lPXtT8mvNr1OrU=",
        version = "v1.2.2",
    )

    go_repository(
        name = "ht_sr_git_mariusor_go_xsd_duration",
        build_file_proto_mode = "disable_global",
        importpath = "git.sr.ht/~mariusor/go-xsd-duration",
        sum = "h1:cliQ4HHsCo6xi2oWZYKWW4bly/Ory9FuTpFPRxj/mAg=",
        version = "v0.0.0-20220703122237-02e73435a078",
    )
    go_repository(
        name = "ht_sr_git_sbinet_gg",
        build_file_proto_mode = "disable_global",
        importpath = "git.sr.ht/~sbinet/gg",
        sum = "h1:LNhjNn8DerC8f9DHLz6lS0YYul/b602DUxDgGkd/Aik=",
        version = "v0.3.1",
    )
    go_repository(
        name = "in_gopkg_airbrake_gobrake_v2",
        build_file_proto_mode = "disable_global",
        importpath = "gopkg.in/airbrake/gobrake.v2",
        sum = "h1:7z2uVWwn7oVeeugY1DtlPAy5H+KYgB1KeKTnqjNatLo=",
        version = "v2.0.9",
    )

    go_repository(
        name = "in_gopkg_alecthomas_kingpin_v2",
        build_file_proto_mode = "disable_global",
        importpath = "gopkg.in/alecthomas/kingpin.v2",
        sum = "h1:jMFz6MfLP0/4fUyZle81rXUoxOBFi19VUFKVDOQfozc=",
        version = "v2.2.6",
    )
    go_repository(
        name = "in_gopkg_alexcesaro_quotedprintable_v3",
        build_file_proto_mode = "disable_global",
        importpath = "gopkg.in/alexcesaro/quotedprintable.v3",
        sum = "h1:2gGKlE2+asNV9m7xrywl36YYNnBG5ZQ0r/BOOxqPpmk=",
        version = "v3.0.0-20150716171945-2caba252f4dc",
    )
    go_repository(
        name = "in_gopkg_alexcesaro_statsd_v2",
        build_file_proto_mode = "disable_global",
        importpath = "gopkg.in/alexcesaro/statsd.v2",
        sum = "h1:FXkZSCZIH17vLCO5sO2UucTHsH9pc+17F6pl3JVCwMc=",
        version = "v2.0.0",
    )
    go_repository(
        name = "in_gopkg_asn1_ber_v1",
        build_file_proto_mode = "disable_global",
        importpath = "gopkg.in/asn1-ber.v1",
        sum = "h1:TxyelI5cVkbREznMhfzycHdkp5cLA7DpE+GKjSslYhM=",
        version = "v1.0.0-20181015200546-f715ec2f112d",
    )

    go_repository(
        name = "in_gopkg_check_v1",
        build_file_proto_mode = "disable_global",
        importpath = "gopkg.in/check.v1",
        sum = "h1:Hei/4ADfdWqJk1ZMxUNpqntNwaWcugrBjAiHlqqRiVk=",
        version = "v1.0.0-20201130134442-10cb98267c6c",
    )
    go_repository(
        name = "in_gopkg_cheggaaa_pb_v1",
        build_file_proto_mode = "disable_global",
        importpath = "gopkg.in/cheggaaa/pb.v1",
        sum = "h1:n1tBJnnK2r7g9OW2btFH91V92STTUevLXYFb8gy9EMk=",
        version = "v1.0.28",
    )

    go_repository(
        name = "in_gopkg_errgo_v2",
        build_file_proto_mode = "disable_global",
        importpath = "gopkg.in/errgo.v2",
        sum = "h1:0vLT13EuvQ0hNvakwLuFZ/jYrLp5F3kcWHXdRggjCE8=",
        version = "v2.1.0",
    )
    go_repository(
        name = "in_gopkg_fsnotify_v1",
        build_file_proto_mode = "disable_global",
        importpath = "gopkg.in/fsnotify.v1",
        sum = "h1:xOHLXZwVvI9hhs+cLKq5+I5onOuwQLhQwiu63xxlHs4=",
        version = "v1.4.7",
    )
    go_repository(
        name = "in_gopkg_gemnasium_logrus_airbrake_hook_v2",
        build_file_proto_mode = "disable_global",
        importpath = "gopkg.in/gemnasium/logrus-airbrake-hook.v2",
        sum = "h1:OAj3g0cR6Dx/R07QgQe8wkA9RNjB2u4i700xBkIT4e0=",
        version = "v2.1.2",
    )

    go_repository(
        name = "in_gopkg_go_playground_assert_v1",
        build_file_proto_mode = "disable_global",
        importpath = "gopkg.in/go-playground/assert.v1",
        sum = "h1:xoYuJVE7KT85PYWrN730RguIQO0ePzVRfFMXadIrXTM=",
        version = "v1.2.1",
    )
    go_repository(
        name = "in_gopkg_go_playground_validator_v8",
        build_file_proto_mode = "disable_global",
        importpath = "gopkg.in/go-playground/validator.v8",
        sum = "h1:lFB4DoMU6B626w8ny76MV7VX6W2VHct2GVOI3xgiMrQ=",
        version = "v8.18.2",
    )
    go_repository(
        name = "in_gopkg_go_playground_validator_v9",
        build_file_proto_mode = "disable_global",
        importpath = "gopkg.in/go-playground/validator.v9",
        sum = "h1:SvGtYmN60a5CVKTOzMSyfzWDeZRxRuGvRQyEAKbw1xc=",
        version = "v9.29.1",
    )
    go_repository(
        name = "in_gopkg_gomail_v2",
        build_file_proto_mode = "disable_global",
        importpath = "gopkg.in/gomail.v2",
        sum = "h1:n7WqCuqOuCbNr617RXOY0AWRXxgwEyPp2z+p0+hgMuE=",
        version = "v2.0.0-20160411212932-81ebce5c23df",
    )
    go_repository(
        name = "in_gopkg_inconshreveable_log15_v2",
        build_file_proto_mode = "disable_global",
        importpath = "gopkg.in/inconshreveable/log15.v2",
        sum = "h1:RlWgLqCMMIYYEVcAR5MDsuHlVkaIPDAF+5Dehzg8L5A=",
        version = "v2.0.0-20180818164646-67afb5ed74ec",
    )

    go_repository(
        name = "in_gopkg_inf_v0",
        build_file_proto_mode = "disable_global",
        importpath = "gopkg.in/inf.v0",
        sum = "h1:73M5CoZyi3ZLMOyDlQh031Cx6N9NDJ2Vvfl76EDAgDc=",
        version = "v0.9.1",
    )
    go_repository(
        name = "in_gopkg_ini_v1",
        build_file_proto_mode = "disable_global",
        importpath = "gopkg.in/ini.v1",
        sum = "h1:Dgnx+6+nfE+IfzjUEISNeydPJh9AXNNsWbGP9KzCsOA=",
        version = "v1.67.0",
    )
    go_repository(
        name = "in_gopkg_mgo_v2",
        build_file_proto_mode = "disable_global",
        importpath = "gopkg.in/mgo.v2",
        sum = "h1:xcEWjVhvbDy+nHP67nPDDpbYrY+ILlfndk4bRioVHaU=",
        version = "v2.0.0-20180705113604-9856a29383ce",
    )
    go_repository(
        name = "in_gopkg_natefinch_lumberjack_v2",
        build_file_proto_mode = "disable_global",
        importpath = "gopkg.in/natefinch/lumberjack.v2",
        sum = "h1:bBRl1b0OH9s/DuPhuXpNl+VtCaJXFZ5/uEFST95x9zc=",
        version = "v2.2.1",
    )
    go_repository(
        name = "in_gopkg_resty_v1",
        build_file_proto_mode = "disable_global",
        importpath = "gopkg.in/resty.v1",
        sum = "h1:CuXP0Pjfw9rOuY6EP+UvtNvt5DSqHpIxILZKT/quCZI=",
        version = "v1.12.0",
    )
    go_repository(
        name = "in_gopkg_square_go_jose_v2",
        build_file_proto_mode = "disable_global",
        importpath = "gopkg.in/square/go-jose.v2",
        sum = "h1:NGk74WTnPKBNUhNzQX7PYcTLUjoq7mzKk2OKbvwk2iI=",
        version = "v2.6.0",
    )

    go_repository(
        name = "in_gopkg_tomb_v1",
        build_file_proto_mode = "disable_global",
        importpath = "gopkg.in/tomb.v1",
        sum = "h1:uRGJdciOHaEIrze2W8Q3AKkepLTh2hOroT7a+7czfdQ=",
        version = "v1.0.0-20141024135613-dd632973f1e7",
    )
    go_repository(
        name = "in_gopkg_warnings_v0",
        build_file_proto_mode = "disable_global",
        importpath = "gopkg.in/warnings.v0",
        sum = "h1:wFXVbFY8DY5/xOe1ECiWdKCzZlxgshcYVNkBHstARME=",
        version = "v0.1.2",
    )

    go_repository(
        name = "in_gopkg_yaml_v2",
        build_file_proto_mode = "disable_global",
        importpath = "gopkg.in/yaml.v2",
        sum = "h1:D8xgwECY7CYvx+Y2n4sBz93Jn9JRvxdiyyo8CTfuKaY=",
        version = "v2.4.0",
    )
    go_repository(
        name = "in_gopkg_yaml_v3",
        build_file_proto_mode = "disable_global",
        importpath = "gopkg.in/yaml.v3",
        sum = "h1:fxVm/GzAzEWqLHuvctI91KS9hhNmmWOoWu0XTYJS7CA=",
        version = "v3.0.1",
    )
    go_repository(
        name = "io_etcd_go_bbolt",
        build_file_proto_mode = "disable_global",
        importpath = "go.etcd.io/bbolt",
        sum = "h1:/ecaJf0sk1l4l6V4awd65v2C3ILy7MSj+s/x1ADCIMU=",
        version = "v1.3.6",
    )
    go_repository(
        name = "io_etcd_go_etcd",
        build_file_proto_mode = "disable_global",
        importpath = "go.etcd.io/etcd",
        sum = "h1:1JFLBqwIgdyHN1ZtgjTBwO+blA6gVOmZurpiMEsETKo=",
        version = "v0.5.0-alpha.5.0.20200910180754-dd1b699fc489",
    )

    go_repository(
        name = "io_etcd_go_etcd_api_v3",
        build_file_proto_mode = "disable_global",
        importpath = "go.etcd.io/etcd/api/v3",
        sum = "h1:OHVyt3TopwtUQ2GKdd5wu3PmmipR4FTwCqoEjSyRdIc=",
        version = "v3.5.4",
    )
    go_repository(
        name = "io_etcd_go_etcd_client_pkg_v3",
        build_file_proto_mode = "disable_global",
        importpath = "go.etcd.io/etcd/client/pkg/v3",
        sum = "h1:lrneYvz923dvC14R54XcA7FXoZ3mlGZAgmwhfm7HqOg=",
        version = "v3.5.4",
    )
    go_repository(
        name = "io_etcd_go_etcd_client_v2",
        build_file_proto_mode = "disable_global",
        importpath = "go.etcd.io/etcd/client/v2",
        sum = "h1:Dcx3/MYyfKcPNLpR4VVQUP5KgYrBeJtktBwEKkw08Ao=",
        version = "v2.305.4",
    )
    go_repository(
        name = "io_etcd_go_etcd_client_v3",
        build_file_proto_mode = "disable_global",
        importpath = "go.etcd.io/etcd/client/v3",
        sum = "h1:p83BUL3tAYS0OT/r0qglgc3M1JjhM0diV8DSWAhVXv4=",
        version = "v3.5.4",
    )
    go_repository(
        name = "io_etcd_go_etcd_etcdctl_v3",
        build_file_proto_mode = "disable_global",
        importpath = "go.etcd.io/etcd/etcdctl/v3",
        sum = "h1:odMFuQQCg0UmPd7Cyw6TViRYv9ybGuXuki4CusDSzqA=",
        version = "v3.5.0-alpha.0",
    )
    go_repository(
        name = "io_etcd_go_etcd_pkg_v3",
        build_file_proto_mode = "disable_global",
        importpath = "go.etcd.io/etcd/pkg/v3",
        sum = "h1:ntrg6vvKRW26JRmHTE0iNlDgYK6JX3hg/4cD62X0ixk=",
        version = "v3.5.0",
    )
    go_repository(
        name = "io_etcd_go_etcd_raft_v3",
        build_file_proto_mode = "disable_global",
        importpath = "go.etcd.io/etcd/raft/v3",
        sum = "h1:kw2TmO3yFTgE+F0mdKkG7xMxkit2duBDa2Hu6D/HMlw=",
        version = "v3.5.0",
    )
    go_repository(
        name = "io_etcd_go_etcd_server_v3",
        build_file_proto_mode = "disable_global",
        importpath = "go.etcd.io/etcd/server/v3",
        sum = "h1:jk8D/lwGEDlQU9kZXUFMSANkE22Sg5+mW27ip8xcF9E=",
        version = "v3.5.0",
    )
    go_repository(
        name = "io_etcd_go_etcd_tests_v3",
        build_file_proto_mode = "disable_global",
        importpath = "go.etcd.io/etcd/tests/v3",
        sum = "h1:UcRoCA1FgXoc4CEM8J31fqEvI69uFIObY5ZDEFH7Znc=",
        version = "v3.5.0-alpha.0",
    )
    go_repository(
        name = "io_etcd_go_etcd_v3",
        build_file_proto_mode = "disable_global",
        importpath = "go.etcd.io/etcd/v3",
        sum = "h1:ZuqKJkD2HrzFUj8IB+GLkTMKZ3+7mWx172vx6F1TukM=",
        version = "v3.5.0-alpha.0",
    )
    go_repository(
        name = "io_gitea_code_gitea",
        build_file_proto_mode = "disable_global",
        importpath = "code.gitea.io/gitea",
        sum = "h1:qQXVeKHoFXywWVGGDmTOKxvzOK282EAPTw3qo2bgXAk=",
        version = "v1.18.0",
    )
    go_repository(
        name = "io_gitea_code_gitea_vet",
        build_file_proto_mode = "disable_global",
        importpath = "code.gitea.io/gitea-vet",
        sum = "h1:uv9a8eGSdQ8Dr4HyUcuHFfDsk/QuwO+wf+Y99RYdxY0=",
        version = "v0.2.2-0.20220122151748-48ebc902541b",
    )
    go_repository(
        name = "io_gitea_code_sdk_gitea",
        build_file_proto_mode = "disable_global",
        importpath = "code.gitea.io/sdk/gitea",
        sum = "h1:WJreC7YYuxbn0UDaPuWIe/mtiNKTvLN8MLkaw71yx/M=",
        version = "v0.15.1",
    )

    go_repository(
        name = "io_k8s_api",
        build_file_proto_mode = "disable_global",
        importpath = "k8s.io/api",
        sum = "h1:Q1v5UFfYe87vi5H7NU0p4RXC26PPMT8KOpr1TLQbCMQ=",
        version = "v0.25.3",
    )
    go_repository(
        name = "io_k8s_apimachinery",
        build_file_proto_mode = "disable_global",
        importpath = "k8s.io/apimachinery",
        sum = "h1:7o9ium4uyUOM76t6aunP0nZuex7gDf8VGwkR5RcJnQc=",
        version = "v0.25.3",
    )
    go_repository(
        name = "io_k8s_apiserver",
        build_file_proto_mode = "disable_global",
        importpath = "k8s.io/apiserver",
        sum = "h1:71krQxCUz218ecb+nPhfDsNB6QgP1/4EMvi1a2uYBlg=",
        version = "v0.22.5",
    )

    go_repository(
        name = "io_k8s_client_go",
        build_file_proto_mode = "disable_global",
        importpath = "k8s.io/client-go",
        sum = "h1:oB4Dyl8d6UbfDHD8Bv8evKylzs3BXzzufLiO27xuPs0=",
        version = "v0.25.3",
    )
    go_repository(
        name = "io_k8s_code_generator",
        build_file_proto_mode = "disable_global",
        importpath = "k8s.io/code-generator",
        sum = "h1:kM/68Y26Z/u//TFc1ggVVcg62te8A2yQh57jBfD0FWQ=",
        version = "v0.19.7",
    )
    go_repository(
        name = "io_k8s_component_base",
        build_file_proto_mode = "disable_global",
        importpath = "k8s.io/component-base",
        sum = "h1:U0eHqZm7mAFE42hFwYhY6ze/MmVaW00JpMrzVsQmzYE=",
        version = "v0.22.5",
    )
    go_repository(
        name = "io_k8s_cri_api",
        build_file_proto_mode = "disable_global",
        importpath = "k8s.io/cri-api",
        sum = "h1:INwdXsCDSA/0hGNdPxdE2dQD6ft/5K1EaKXZixvSQxg=",
        version = "v0.25.0",
    )

    go_repository(
        name = "io_k8s_gengo",
        build_file_proto_mode = "disable_global",
        importpath = "k8s.io/gengo",
        sum = "h1:GohjlNKauSai7gN4wsJkeZ3WAJx4Sh+oT/b5IYn5suA=",
        version = "v0.0.0-20210813121822-485abfe95c7c",
    )

    go_repository(
        name = "io_k8s_klog",
        build_file_proto_mode = "disable_global",
        importpath = "k8s.io/klog",
        sum = "h1:Pt+yjF5aB1xDSVbau4VsWe+dQNzA0qv1LlXdC2dF6Q8=",
        version = "v1.0.0",
    )
    go_repository(
        name = "io_k8s_klog_v2",
        build_file_proto_mode = "disable_global",
        importpath = "k8s.io/klog/v2",
        sum = "h1:lyJt0TWMPaGoODa8B8bUuxgHS3W/m/bNr2cca3brA/g=",
        version = "v2.80.0",
    )
    go_repository(
        name = "io_k8s_kube_openapi",
        build_file_proto_mode = "disable_global",
        importpath = "k8s.io/kube-openapi",
        sum = "h1:MQ8BAZPZlWk3S9K4a9NCkIFQtZShWqoha7snGixVgEA=",
        version = "v0.0.0-20220803162953-67bda5d908f1",
    )
    go_repository(
        name = "io_k8s_kubernetes",
        build_file_proto_mode = "disable_global",
        importpath = "k8s.io/kubernetes",
        sum = "h1:qTfB+u5M92k2fCCCVP2iuhgwwSOv1EkAkvQY1tQODD8=",
        version = "v1.13.0",
    )
    go_repository(
        name = "io_k8s_sigs_apiserver_network_proxy_konnectivity_client",
        build_file_proto_mode = "disable_global",
        importpath = "sigs.k8s.io/apiserver-network-proxy/konnectivity-client",
        sum = "h1:fmRfl9WJ4ApJn7LxNuED4m0t18qivVQOxP6aAYG9J6c=",
        version = "v0.0.22",
    )

    go_repository(
        name = "io_k8s_sigs_json",
        build_file_proto_mode = "disable_global",
        importpath = "sigs.k8s.io/json",
        sum = "h1:iXTIw73aPyC+oRdyqqvVJuloN1p0AC/kzH07hu3NE+k=",
        version = "v0.0.0-20220713155537-f223a00ba0e2",
    )
    go_repository(
        name = "io_k8s_sigs_kustomize_kyaml",
        build_file_proto_mode = "disable_global",
        importpath = "sigs.k8s.io/kustomize/kyaml",
        sum = "h1:tNNQIC+8cc+aXFTVg+RtQAOsjwUdYBZRAgYOVI3RBc4=",
        version = "v0.13.3",
    )

    go_repository(
        name = "io_k8s_sigs_structured_merge_diff_v4",
        build_file_proto_mode = "disable_global",
        importpath = "sigs.k8s.io/structured-merge-diff/v4",
        sum = "h1:PRbqxJClWWYMNV1dhaG4NsibJbArud9kFxnAMREiWFE=",
        version = "v4.2.3",
    )
    go_repository(
        name = "io_k8s_sigs_yaml",
        build_file_proto_mode = "disable_global",
        importpath = "sigs.k8s.io/yaml",
        sum = "h1:a2VclLzOGrwOHDiV8EfBGhvjHvP46CtW5j6POvhYGGo=",
        version = "v1.3.0",
    )
    go_repository(
        name = "io_k8s_utils",
        build_file_proto_mode = "disable_global",
        importpath = "k8s.io/utils",
        sum = "h1:jAne/RjBTyawwAy0utX5eqigAwz/lQhTmy+Hr/Cpue4=",
        version = "v0.0.0-20220728103510-ee6ede2d64ed",
    )
    go_repository(
        name = "io_kbt_strk_projects_go_libravatar",
        build_file_proto_mode = "disable_global",
        importpath = "strk.kbt.io/projects/go/libravatar",
        sum = "h1:mUcz5b3FJbP5Cvdq7Khzn6J9OCUQJaBwgBkCR+MOwSs=",
        version = "v0.0.0-20191008002943-06d1c002b251",
    )

    go_repository(
        name = "io_opencensus_go",
        build_file_proto_mode = "disable_global",
        importpath = "go.opencensus.io",
        sum = "h1:y73uSU6J157QMP2kn2r30vwW1A2W2WFwSCGnAVxeaD0=",
        version = "v0.24.0",
    )

    go_repository(
        name = "io_opencensus_go_contrib_exporter_prometheus",
        build_file_proto_mode = "disable_global",
        importpath = "contrib.go.opencensus.io/exporter/prometheus",
        sum = "h1:sqfsYl5GIY/L570iT+l93ehxaWJs2/OwXtiWwew3oAg=",
        version = "v0.4.2",
    )

    go_repository(
        name = "io_opentelemetry_go_collector",
        build_file_proto_mode = "disable_global",
        importpath = "go.opentelemetry.io/collector",
        sum = "h1:aJmh/6PfiZYb12Dp9nGRNpSMMVbQ21Oe5hr/ZlpoT44=",
        version = "v0.71.0",
    )
    go_repository(
        name = "io_opentelemetry_go_collector_component",
        build_file_proto_mode = "disable_global",
        importpath = "go.opentelemetry.io/collector/component",
        sum = "h1:pWOOCV7HezwwNBkS9K48eDAXGcYBVse6saZqQShqfEA=",
        version = "v0.71.0",
    )
    go_repository(
        name = "io_opentelemetry_go_collector_confmap",
        build_file_proto_mode = "disable_global",
        importpath = "go.opentelemetry.io/collector/confmap",
        sum = "h1:SCVgn67jH0bNAiScx4CFx7tKpH0UfP8XQAOuH7EMPZQ=",
        version = "v0.71.0",
    )
    go_repository(
        name = "io_opentelemetry_go_collector_consumer",
        build_file_proto_mode = "disable_global",
        importpath = "go.opentelemetry.io/collector/consumer",
        sum = "h1:qcLp1LmBZGdTYLmSpDzXCf3iZRTMiDv7cTVwTGjUdG8=",
        version = "v0.71.0",
    )
    go_repository(
        name = "io_opentelemetry_go_collector_exporter_otlpexporter",
        build_file_proto_mode = "disable_global",
        importpath = "go.opentelemetry.io/collector/exporter/otlpexporter",
        sum = "h1:/pusqLdnfxJxo1SjH1v8DaoUr0u4GzbeD4v0TOUevRs=",
        version = "v0.71.0",
    )
    go_repository(
        name = "io_opentelemetry_go_collector_exporter_otlphttpexporter",
        build_file_proto_mode = "disable_global",
        importpath = "go.opentelemetry.io/collector/exporter/otlphttpexporter",
        sum = "h1:fld/HG2PnFx5bVM1ZBgo8fJ3fEmOa0grIIy6KxvqNes=",
        version = "v0.71.0",
    )
    go_repository(
        name = "io_opentelemetry_go_collector_extension_zpagesextension",
        build_file_proto_mode = "disable_global",
        importpath = "go.opentelemetry.io/collector/extension/zpagesextension",
        sum = "h1:bX3k5iepbEivDWmb3XpXdEHy60fOq3n7Cv0cOZxTU38=",
        version = "v0.71.0",
    )
    go_repository(
        name = "io_opentelemetry_go_collector_featuregate",
        build_file_proto_mode = "disable_global",
        importpath = "go.opentelemetry.io/collector/featuregate",
        sum = "h1:X/OOapj8La0q/D4bBWIYYNBbkXOD71+RrdrYv+ipNuE=",
        version = "v0.71.0",
    )

    go_repository(
        name = "io_opentelemetry_go_collector_pdata",
        build_file_proto_mode = "disable_global",
        importpath = "go.opentelemetry.io/collector/pdata",
        sum = "h1:1tKD0TTY9WKRmSAwuUPuDKftCp878HdRVvpeIvRs4Os=",
        version = "v1.0.0-rc5",
    )
    go_repository(
        name = "io_opentelemetry_go_collector_receiver_otlpreceiver",
        build_file_proto_mode = "disable_global",
        importpath = "go.opentelemetry.io/collector/receiver/otlpreceiver",
        sum = "h1:/ppzhE5m3E+vwJDo1ao/zRA9HNWap08Kj/0ppROBzi8=",
        version = "v0.71.0",
    )

    go_repository(
        name = "io_opentelemetry_go_collector_semconv",
        build_file_proto_mode = "disable_global",
        importpath = "go.opentelemetry.io/collector/semconv",
        sum = "h1:g2bMdtciW2BmKximUxaF0L962U/EIlH9ms3iOGblCKE=",
        version = "v0.71.0",
    )
    go_repository(
        name = "io_opentelemetry_go_contrib",
        build_file_proto_mode = "disable_global",
        importpath = "go.opentelemetry.io/contrib",
        sum = "h1:ubFQUn0VCZ0gPwIoJfBJVpeBlyRMxu8Mm/huKWYd9p0=",
        version = "v0.20.0",
    )

    go_repository(
        name = "io_opentelemetry_go_contrib_instrumentation_google_golang_org_grpc_otelgrpc",
        build_file_proto_mode = "disable_global",
        importpath = "go.opentelemetry.io/contrib/instrumentation/google.golang.org/grpc/otelgrpc",
        sum = "h1:MUes2rbdXa1ce9mwKYzTyBG0CtqpLT0NgKTFAz8FIDs=",
        version = "v0.39.0",
    )

    # See https://github.com/open-telemetry/opentelemetry-go-contrib/issues/872
    go_repository(
        name = "io_opentelemetry_go_contrib_instrumentation_net_http_httptrace_otelhttptrace",
        build_directives = [
            "gazelle:resolve go go.opentelemetry.io/otel/exporters/otlp/internal @io_opentelemetry_go_otel//exporters/otlp/internal",
            "gazelle:resolve go go.opentelemetry.io/otel/exporters/otlp/internal/envconfig @io_opentelemetry_go_otel//exporters/otlp/internal/envconfig",
        ],
        build_file_proto_mode = "disable_global",
        importpath = "go.opentelemetry.io/contrib/instrumentation/net/http/httptrace/otelhttptrace",
        sum = "h1:Wjp9vsVSIEyvdiaECfqxY9xBqQ7JaSCGtvHgR4doXZk=",
        version = "v0.29.0",
    )

    # See https://github.com/open-telemetry/opentelemetry-go-contrib/issues/872
    go_repository(
        name = "io_opentelemetry_go_contrib_instrumentation_net_http_otelhttp",
        build_directives = [
            "gazelle:resolve go go.opentelemetry.io/otel/exporters/otlp/internal @io_opentelemetry_go_otel//exporters/otlp/internal",
        ],
        build_file_proto_mode = "disable_global",
        importpath = "go.opentelemetry.io/contrib/instrumentation/net/http/otelhttp",
        sum = "h1:vFEBG7SieZJzvnRWQ81jxpuEqe6J8Ex+hgc9CqOTzHc=",
        version = "v0.39.0",
    )
    go_repository(
        name = "io_opentelemetry_go_contrib_propagators_b3",
        build_file_proto_mode = "disable_global",
        importpath = "go.opentelemetry.io/contrib/propagators/b3",
        sum = "h1:0SBc35DESy/YXShxFtu3634OwcEWJoGzSA8Hx/NbOo8=",
        version = "v1.14.0",
    )

    go_repository(
        name = "io_opentelemetry_go_contrib_propagators_jaeger",
        build_file_proto_mode = "disable_global",
        importpath = "go.opentelemetry.io/contrib/propagators/jaeger",
        sum = "h1:j6Xah53xRDrR+K1c4Y1uVHA0ESo69xDOblw+3OrVoF4=",
        version = "v1.14.0",
    )
    go_repository(
        name = "io_opentelemetry_go_contrib_propagators_ot",
        build_file_proto_mode = "disable_global",
        importpath = "go.opentelemetry.io/contrib/propagators/ot",
        sum = "h1:jqxznjMkz/3l4NUsYq4OMbP+zs5twBbCZwSlSt82KXo=",
        version = "v1.14.0",
    )
    go_repository(
        name = "io_opentelemetry_go_contrib_zpages",
        build_file_proto_mode = "disable_global",
        importpath = "go.opentelemetry.io/contrib/zpages",
        sum = "h1:3m+JBadMmq8mWTjxbWSSdqz61HtO+7MxFcGdPyfrEfE=",
        version = "v0.39.0",
    )

    go_repository(
        name = "io_opentelemetry_go_otel",
        build_file_proto_mode = "disable_global",
        importpath = "go.opentelemetry.io/otel",
        sum = "h1:1ZAKnNQKwBBxFtww/GwxNUyTf0AxkZzrukO8MeXqe4Y=",
        version = "v1.13.0",
    )
    go_repository(
        name = "io_opentelemetry_go_otel_bridge_opentracing",
        build_file_proto_mode = "disable_global",
        importpath = "go.opentelemetry.io/otel/bridge/opentracing",
        sum = "h1:qTmCTJC4yNtmTSnPfUijzY1/QlwqU5vXibCn6Ug64JE=",
        version = "v1.13.0",
    )
    go_repository(
        name = "io_opentelemetry_go_otel_exporters_jaeger",
        build_file_proto_mode = "disable_global",
        importpath = "go.opentelemetry.io/otel/exporters/jaeger",
        sum = "h1:VAMoGujbVV8Q0JNM/cEbhzUIWWBxnEqH45HP9iBKN04=",
        version = "v1.13.0",
    )
    go_repository(
        name = "io_opentelemetry_go_otel_exporters_otlp",
        build_file_proto_mode = "disable_global",
        importpath = "go.opentelemetry.io/otel/exporters/otlp",
        sum = "h1:PTNgq9MRmQqqJY0REVbZFvwkYOA85vbdQU/nVfxDyqg=",
        version = "v0.20.0",
    )

    go_repository(
        name = "io_opentelemetry_go_otel_exporters_otlp_internal_retry",
        build_file_proto_mode = "disable_global",
        importpath = "go.opentelemetry.io/otel/exporters/otlp/internal/retry",
        sum = "h1:pa05sNT/P8OsIQ8mPZKTIyiBuzS/xDGLVx+DCt0y6Vs=",
        version = "v1.13.0",
    )

    # See https://github.com/open-telemetry/opentelemetry-go-contrib/issues/872
    go_repository(
        name = "io_opentelemetry_go_otel_exporters_otlp_otlptrace",
        build_directives = [
            "gazelle:resolve go go.opentelemetry.io/otel/exporters/otlp/internal @io_opentelemetry_go_otel//exporters/otlp/internal",
            "gazelle:resolve go go.opentelemetry.io/otel/exporters/otlp/internal/envconfig @io_opentelemetry_go_otel//exporters/otlp/internal/envconfig",
        ],
        build_file_proto_mode = "disable_global",
        importpath = "go.opentelemetry.io/otel/exporters/otlp/otlptrace",
        sum = "h1:Any/nVxaoMq1T2w0W85d6w5COlLuCCgOYKQhJJWEMwQ=",
        version = "v1.13.0",
    )

    # See https://github.com/open-telemetry/opentelemetry-go-contrib/issues/872
    go_repository(
        name = "io_opentelemetry_go_otel_exporters_otlp_otlptrace_otlptracegrpc",
        build_directives = [
            "gazelle:resolve go go.opentelemetry.io/otel/exporters/otlp/internal @io_opentelemetry_go_otel//exporters/otlp/internal",
            "gazelle:resolve go go.opentelemetry.io/otel/exporters/otlp/internal/envconfig @io_opentelemetry_go_otel//exporters/otlp/internal/envconfig",
        ],
        build_file_proto_mode = "disable_global",
        importpath = "go.opentelemetry.io/otel/exporters/otlp/otlptrace/otlptracegrpc",
        sum = "h1:Wz7UQn7/eIqZVDJbuNEM6PmqeA71cWXrWcXekP5HZgU=",
        version = "v1.13.0",
    )

    # See https://github.com/open-telemetry/opentelemetry-go-contrib/issues/872
    go_repository(
        name = "io_opentelemetry_go_otel_exporters_otlp_otlptrace_otlptracehttp",
        build_directives = [
            "gazelle:resolve go go.opentelemetry.io/otel/exporters/otlp/internal @io_opentelemetry_go_otel//exporters/otlp/internal",
            "gazelle:resolve go go.opentelemetry.io/otel/exporters/otlp/internal/envconfig @io_opentelemetry_go_otel//exporters/otlp/internal/envconfig",
        ],
        build_file_proto_mode = "disable_global",
        importpath = "go.opentelemetry.io/otel/exporters/otlp/otlptrace/otlptracehttp",
        sum = "h1:Ntu7izEOIRHEgQNjbGc7j3eNtYMAiZfElJJ4JiiRDH4=",
        version = "v1.13.0",
    )
    go_repository(
        name = "io_opentelemetry_go_otel_exporters_prometheus",
        build_file_proto_mode = "disable_global",
        importpath = "go.opentelemetry.io/otel/exporters/prometheus",
        sum = "h1:EbfJRxojnpb+ux8IO79oKHXu9jsbWjd00cT0XmbP5gU=",
        version = "v0.36.0",
    )
    go_repository(
        name = "io_opentelemetry_go_otel_internal_metric",
        build_file_proto_mode = "disable_global",
        importpath = "go.opentelemetry.io/otel/internal/metric",
        sum = "h1:9dAVGAfFiiEq5NVB9FUJ5et+btbDQAUIJehJ+ikyryk=",
        version = "v0.27.0",
    )

    go_repository(
        name = "io_opentelemetry_go_otel_metric",
        build_file_proto_mode = "disable_global",
        importpath = "go.opentelemetry.io/otel/metric",
        sum = "h1:t0lgGI+L68QWt3QtOIlqM9gXoxqxWLhZ3R/e5oOAY0Q=",
        version = "v0.36.0",
    )
    go_repository(
        name = "io_opentelemetry_go_otel_oteltest",
        build_file_proto_mode = "disable_global",
        importpath = "go.opentelemetry.io/otel/oteltest",
        sum = "h1:HiITxCawalo5vQzdHfKeZurV8x7ljcqAgiWzF6Vaeaw=",
        version = "v0.20.0",
    )

    go_repository(
        name = "io_opentelemetry_go_otel_sdk",
        build_file_proto_mode = "disable_global",
        importpath = "go.opentelemetry.io/otel/sdk",
        sum = "h1:BHib5g8MvdqS65yo2vV1s6Le42Hm6rrw08qU6yz5JaM=",
        version = "v1.13.0",
    )
    go_repository(
        name = "io_opentelemetry_go_otel_sdk_export_metric",
        build_file_proto_mode = "disable_global",
        importpath = "go.opentelemetry.io/otel/sdk/export/metric",
        sum = "h1:c5VRjxCXdQlx1HjzwGdQHzZaVI82b5EbBgOu2ljD92g=",
        version = "v0.20.0",
    )

    go_repository(
        name = "io_opentelemetry_go_otel_sdk_metric",
        build_file_proto_mode = "disable_global",
        importpath = "go.opentelemetry.io/otel/sdk/metric",
        sum = "h1:dEXpkkOAEcHiRiaZdvd63MouV+3bCtAB/bF3jlNKnr8=",
        version = "v0.36.0",
    )

    go_repository(
        name = "io_opentelemetry_go_otel_trace",
        build_file_proto_mode = "disable_global",
        importpath = "go.opentelemetry.io/otel/trace",
        sum = "h1:CBgRZ6ntv+Amuj1jDsMhZtlAPT6gbyIRdaIzFhfBSdY=",
        version = "v1.13.0",
    )
    go_repository(
        name = "io_opentelemetry_go_proto_otlp",
        build_file_proto_mode = "disable_global",
        importpath = "go.opentelemetry.io/proto/otlp",
        sum = "h1:IVN6GR+mhC4s5yfcTbmzHYODqvWAp3ZedA2SJPI1Nnw=",
        version = "v0.19.0",
    )
    go_repository(
        name = "io_rsc_binaryregexp",
        build_file_proto_mode = "disable_global",
        importpath = "rsc.io/binaryregexp",
        sum = "h1:HfqmD5MEmC0zvwBuF187nq9mdnXjXsSivRiXN7SmRkE=",
        version = "v0.2.0",
    )
    go_repository(
        name = "io_rsc_pdf",
        build_file_proto_mode = "disable_global",
        importpath = "rsc.io/pdf",
        sum = "h1:k1MczvYDUvJBe93bYd7wrZLLUEcLZAuF824/I4e5Xr4=",
        version = "v0.1.1",
    )

    go_repository(
        name = "io_rsc_quote_v3",
        build_file_proto_mode = "disable_global",
        importpath = "rsc.io/quote/v3",
        sum = "h1:9JKUTTIUgS6kzR9mK1YuGKv6Nl+DijDNIc0ghT58FaY=",
        version = "v3.1.0",
    )
    go_repository(
        name = "io_rsc_sampler",
        build_file_proto_mode = "disable_global",
        importpath = "rsc.io/sampler",
        sum = "h1:7uVkIFmeBqHfdjD+gZwtXXI+RODJ2Wc4O7MPEh/QiW4=",
        version = "v1.3.0",
    )
    go_repository(
        name = "io_xorm_builder",
        build_file_proto_mode = "disable_global",
        importpath = "xorm.io/builder",
        sum = "h1:naLkJitGyYW7ZZdncsh/JW+HF4HshmvTHTyUyPwJS00=",
        version = "v0.3.11",
    )
    go_repository(
        name = "io_xorm_xorm",
        build_file_proto_mode = "disable_global",
        importpath = "xorm.io/xorm",
        sum = "h1:3NvNsM4lnttTsHpk8ODHqrwN1MCEjsO3bD/rpd8A47k=",
        version = "v1.3.2-0.20220714055524-c3bce556200f",
    )
    go_repository(
        name = "net_starlark_go",
        build_file_proto_mode = "disable_global",
        importpath = "go.starlark.net",
        sum = "h1:+FNtrFTmVw0YZGpBGX56XDee331t6JAXeK2bcyhLOOc=",
        version = "v0.0.0-20200306205701-8dd3e2ee1dd5",
    )
    go_repository(
        name = "org_bazil_fuse",
        build_file_proto_mode = "disable_global",
        importpath = "bazil.org/fuse",
        sum = "h1:SRsZGA7aFnCZETmov57jwPrWuTmaZK6+4R4v5FUe1/c=",
        version = "v0.0.0-20200407214033-5883e5a4b512",
    )

    go_repository(
        name = "org_bitbucket_creachadair_shell",
        build_file_proto_mode = "disable_global",
        importpath = "bitbucket.org/creachadair/shell",
        sum = "h1:Z96pB6DkSb7F3Y3BBnJeOZH2gazyMTWlvecSD4vDqfk=",
        version = "v0.0.7",
    )

    go_repository(
        name = "org_codeberg_gusted_mcaptcha",
        build_file_proto_mode = "disable_global",
        importpath = "codeberg.org/gusted/mcaptcha",
        sum = "h1:TXbikPqa7YRtfU9vS6QJBg77pUvbEb6StRdZO8t1bEY=",
        version = "v0.0.0-20220723083913-4f3072e1d570",
    )
    go_repository(
        name = "org_cuelang_go",
        build_file_proto_mode = "disable_global",
        importpath = "cuelang.org/go",
        sum = "h1:W3oBBjDTm7+IZfCKZAmC8uDG0eYfJL4Pp/xbbCMKaVo=",
        version = "v0.4.3",
    )
    go_repository(
        name = "org_gioui",
        build_file_proto_mode = "disable_global",
        importpath = "gioui.org",
        sum = "h1:K72hopUosKG3ntOPNG4OzzbuhxGuVf06fa2la1/H/Ho=",
        version = "v0.0.0-20210308172011-57750fc8a0a6",
    )

    go_repository(
        name = "org_golang_google_api",
        build_file_proto_mode = "disable_global",
        importpath = "google.golang.org/api",
        sum = "h1:l+rh0KYUooe9JGbGVx71tbFo4SMbMTXK3I3ia2QSEeU=",
        version = "v0.110.0",
    )
    go_repository(
        name = "org_golang_google_appengine",
        build_file_proto_mode = "disable_global",
        importpath = "google.golang.org/appengine",
        sum = "h1:FZR1q0exgwxzPzp/aF+VccGrSfxfPpkBqjIIEq3ru6c=",
        version = "v1.6.7",
    )
    go_repository(
        name = "org_golang_google_cloud",
        build_file_proto_mode = "disable_global",
        importpath = "google.golang.org/cloud",
        sum = "h1:Cpp2P6TPjujNoC5M2KHY6g7wfyLYfIWRZaSdIKfDasA=",
        version = "v0.0.0-20151119220103-975617b05ea8",
    )

    go_repository(
        name = "org_golang_google_genproto",
        build_directives = [
            "gazelle:resolve go google.golang.org/genproto/googleapis/api @go_googleapis//google/api:api_go_proto",  # keep
            "gazelle:resolve go google.golang.org/genproto/googleapis/api/label @go_googleapis//google/api:label_go_proto",  # keep
            "gazelle:resolve go google.golang.org/genproto/googleapis/api/annotations @go_googleapis//google/api:annotations_go_proto",  # keep
            "gazelle:resolve go google.golang.org/genproto/googleapis/api/monitoredres @go_googleapis//google/api:monitoredres_go_proto",  # keep
        ],
        build_file_proto_mode = "disable_global",
        importpath = "google.golang.org/genproto",
        sum = "h1:ijGwO+0vL2hJt5gaygqP2j6PfflOBrRot0IczKbmtio=",
        version = "v0.0.0-20230209215440-0dfe4f8abfcc",
    )
    go_repository(
        name = "org_golang_google_grpc",
        build_file_proto_mode = "disable_global",
        importpath = "google.golang.org/grpc",
        sum = "h1:LAv2ds7cmFV/XTS3XG1NneeENYrXGmorPxsBbptIjNc=",
        version = "v1.53.0",
    )
    go_repository(
        name = "org_golang_google_grpc_cmd_protoc_gen_go_grpc",
        build_file_proto_mode = "disable_global",
        importpath = "google.golang.org/grpc/cmd/protoc-gen-go-grpc",
        sum = "h1:TLkBREm4nIsEcexnCjgQd5GQWaHcqMzwQV0TX9pq8S0=",
        version = "v1.2.0",
    )  # keep

    go_repository(
        name = "org_golang_google_grpc_examples",
        build_file_proto_mode = "disable_global",
        importpath = "google.golang.org/grpc/examples",
        sum = "h1:qvsHH4rznMyt8C0umnWLr/oTJPjYrtZ2OMnPZaYLIK8=",
        version = "v0.0.0-20210424002626-9572fd6faeae",
    )

    go_repository(
        name = "org_golang_google_protobuf",
        build_file_proto_mode = "disable_global",
        importpath = "google.golang.org/protobuf",
        sum = "h1:d0NfwRgPtno5B1Wa6L2DAG+KivqkdutMf1UhdNx175w=",
        version = "v1.28.1",
    )

    go_repository(
        name = "org_golang_x_crypto",
        build_file_proto_mode = "disable_global",
        importpath = "golang.org/x/crypto",
        sum = "h1:qfktjS5LUO+fFKeJXZ+ikTRijMmljikvG68fpMMruSc=",
        version = "v0.6.0",
    )
    go_repository(
        name = "org_golang_x_exp",
        build_file_proto_mode = "disable_global",
        importpath = "golang.org/x/exp",
        sum = "h1:4iLhBPcpqFmylhnkbY3W0ONLUYYkDAW9xMFLfxgsvCw=",
        version = "v0.0.0-20221208152030-732eee02a75a",
    )
    go_repository(
        name = "org_golang_x_image",
        build_file_proto_mode = "disable_global",
        importpath = "golang.org/x/image",
        sum = "h1:TcHcE0vrmgzNH1v3ppjcMGbhG5+9fMuvOmUYwNEF4q4=",
        version = "v0.0.0-20220302094943-723b81ca9867",
    )
    go_repository(
        name = "org_golang_x_lint",
        build_file_proto_mode = "disable_global",
        importpath = "golang.org/x/lint",
        sum = "h1:VLliZ0d+/avPrXXH+OakdXhpJuEoBZuwh1m2j7U6Iug=",
        version = "v0.0.0-20210508222113-6edffad5e616",
    )
    go_repository(
        name = "org_golang_x_mobile",
        build_file_proto_mode = "disable_global",
        importpath = "golang.org/x/mobile",
        sum = "h1:4+4C/Iv2U4fMZBiMCc98MG1In4gJY5YRhtpDNeDeHWs=",
        version = "v0.0.0-20190719004257-d2bd2a29d028",
    )
    go_repository(
        name = "org_golang_x_mod",
        build_file_proto_mode = "disable_global",
        importpath = "golang.org/x/mod",
        sum = "h1:LUYupSeNrTNCGzR/hVBk2NHZO4hXcVaW1k4Qx7rjPx8=",
        version = "v0.8.0",
    )
    go_repository(
        name = "org_golang_x_net",
        build_file_proto_mode = "disable_global",
        importpath = "golang.org/x/net",
        sum = "h1:rJrUqqhjsgNp7KqAIc25s9pZnjU7TUcSY7HcVZjdn1g=",
        version = "v0.7.0",
    )
    go_repository(
        name = "org_golang_x_oauth2",
        build_file_proto_mode = "disable_global",
        importpath = "golang.org/x/oauth2",
        replace = "github.com/sourcegraph/oauth2",
        sum = "h1:HGa4iJr6MGKnB5qbU7tI511NdGuHUHnNCqP67G6KmfE=",
        version = "v0.0.0-20210825125341-77c1d99ece3c",
    )

    go_repository(
        name = "org_golang_x_sync",
        build_file_proto_mode = "disable_global",
        importpath = "golang.org/x/sync",
        sum = "h1:wsuoTGHzEhffawBOhz5CYhcrV4IdKZbEyZjBMuTp12o=",
        version = "v0.1.0",
    )
    go_repository(
        name = "org_golang_x_sys",
        build_file_proto_mode = "disable_global",
        importpath = "golang.org/x/sys",
        sum = "h1:MVltZSvRTcU2ljQOhs94SXPftV6DCNnZViHeQps87pQ=",
        version = "v0.6.0",
    )
    go_repository(
        name = "org_golang_x_term",
        build_file_proto_mode = "disable_global",
        importpath = "golang.org/x/term",
        sum = "h1:n2a8QNdAb0sZNpU9R1ALUXBbY+w51fCQDN+7EdxNBsY=",
        version = "v0.5.0",
    )
    go_repository(
        name = "org_golang_x_text",
        build_file_proto_mode = "disable_global",
        importpath = "golang.org/x/text",
        sum = "h1:4BRB4x83lYWy72KwLD/qYDuTu7q9PjSagHvijDw7cLo=",
        version = "v0.7.0",
    )
    go_repository(
        name = "org_golang_x_time",
        build_file_proto_mode = "disable_global",
        importpath = "golang.org/x/time",
        sum = "h1:rg5rLMjNzMS1RkNLzCG38eapWhnYLFYXDXj2gOlr8j4=",
        version = "v0.3.0",
    )
    go_repository(
        name = "org_golang_x_tools",
        build_file_proto_mode = "disable_global",
        importpath = "golang.org/x/tools",
        sum = "h1:BOw41kyTf3PuCW1pVQf8+Cyg8pMlkYB1oo9iJ6D/lKM=",
        version = "v0.6.0",
    )
    go_repository(
        name = "org_golang_x_xerrors",
        build_file_proto_mode = "disable_global",
        importpath = "golang.org/x/xerrors",
        sum = "h1:H2TDz8ibqkAF6YGhCdN3jS9O0/s90v0rJh3X/OLHEUk=",
        version = "v0.0.0-20220907171357-04be3eba64a2",
    )
    go_repository(
        name = "org_gonum_v1_gonum",
        build_file_proto_mode = "disable_global",
        importpath = "gonum.org/v1/gonum",
        sum = "h1:xKuo6hzt+gMav00meVPUlXwSdoEJP46BR+wdxQEFK2o=",
        version = "v0.12.0",
    )
    go_repository(
        name = "org_gonum_v1_netlib",
        build_file_proto_mode = "disable_global",
        importpath = "gonum.org/v1/netlib",
        sum = "h1:OE9mWmgKkjJyEmDAAtGMPjXu+YNeGvK9VTSHY6+Qihc=",
        version = "v0.0.0-20190313105609-8cb42192e0e0",
    )

    go_repository(
        name = "org_gonum_v1_plot",
        build_file_proto_mode = "disable_global",
        importpath = "gonum.org/v1/plot",
        sum = "h1:dnifSs43YJuNMDzB7v8wV64O4ABBHReuAVAoBxqBqS4=",
        version = "v0.10.1",
    )

    go_repository(
        name = "org_mongodb_go_mongo_driver",
        build_file_proto_mode = "disable_global",
        importpath = "go.mongodb.org/mongo-driver",
        sum = "h1:Ql6K6qYHEzB6xvu4+AU0BoRoqf9vFPcc4o7MUIdPW8Y=",
        version = "v1.11.3",
    )
    go_repository(
        name = "org_mozilla_go_pkcs7",
        build_file_proto_mode = "disable_global",
        importpath = "go.mozilla.org/pkcs7",
        sum = "h1:A/5uWzF44DlIgdm/PQFwfMkW0JX+cIcQi/SwLAmZP5M=",
        version = "v0.0.0-20200128120323-432b2356ecb1",
    )

    go_repository(
        name = "org_uber_go_atomic",
        build_file_proto_mode = "disable_global",
        importpath = "go.uber.org/atomic",
        sum = "h1:9qC72Qh0+3MqyJbAn8YU5xVq1frD8bn3JtD2oXtafVQ=",
        version = "v1.10.0",
    )
    go_repository(
        name = "org_uber_go_automaxprocs",
        build_file_proto_mode = "disable_global",
        importpath = "go.uber.org/automaxprocs",
        sum = "h1:e1YG66Lrk73dn4qhg8WFSvhF0JuFQF0ERIp4rpuV8Qk=",
        version = "v1.5.1",
    )
    go_repository(
        name = "org_uber_go_goleak",
        build_file_proto_mode = "disable_global",
        importpath = "go.uber.org/goleak",
        sum = "h1:xqgm/S+aQvhWFTtR0XK3Jvg7z8kGV8P4X14IzwN3Eqk=",
        version = "v1.2.0",
    )
    go_repository(
        name = "org_uber_go_multierr",
        build_file_proto_mode = "disable_global",
        importpath = "go.uber.org/multierr",
        sum = "h1:7fIwc/ZtS0q++VgcfqFDxSBZVv/Xo49/SYnDFupUwlI=",
        version = "v1.9.0",
    )
    go_repository(
        name = "org_uber_go_ratelimit",
        build_file_proto_mode = "disable_global",
        importpath = "go.uber.org/ratelimit",
        sum = "h1:UQE2Bgi7p2B85uP5dC2bbRtig0C+OeNRnNEafLjsLPA=",
        version = "v0.2.0",
    )
    go_repository(
        name = "org_uber_go_tools",
        build_file_proto_mode = "disable_global",
        importpath = "go.uber.org/tools",
        sum = "h1:0mgffUl7nfd+FpvXMVz4IDEaUSmT1ysygQC7qYo7sG4=",
        version = "v0.0.0-20190618225709-2cfd321de3ee",
    )

    go_repository(
        name = "org_uber_go_zap",
        build_file_proto_mode = "disable_global",
        importpath = "go.uber.org/zap",
        sum = "h1:FiJd5l1UOLj0wCgbSE0rwwXHzEdAZS6hiiSnxJN/D60=",
        version = "v1.24.0",
    )
    go_repository(
        name = "tools_gotest",
        build_file_proto_mode = "disable_global",
        importpath = "gotest.tools",
        sum = "h1:VsBPFP1AI068pPrMxtb/S8Zkgf9xEmTLJjfM+P5UIEo=",
        version = "v2.2.0+incompatible",
    )
    go_repository(
        name = "tools_gotest_gotestsum",
        build_file_proto_mode = "disable_global",
        importpath = "gotest.tools/gotestsum",
        sum = "h1:Jbo/0k/sIOXIJu51IZxEAt27n77xspFEfL6SqKUR72A=",
        version = "v1.9.0",
    )

    go_repository(
        name = "tools_gotest_v3",
        build_file_proto_mode = "disable_global",
        importpath = "gotest.tools/v3",
        sum = "h1:MfDY1b1/0xN1CyMlQDac0ziEy9zJQd9CXBRRDHw2jJo=",
        version = "v3.3.0",
    )<|MERGE_RESOLUTION|>--- conflicted
+++ resolved
@@ -6258,15 +6258,6 @@
         name = "com_github_sourcegraph_zoekt",
         build_file_proto_mode = "disable_global",
         importpath = "github.com/sourcegraph/zoekt",
-<<<<<<< HEAD
-        patches = [
-            "//third_party/com_github_sourcegraph_zoekt:zoekt_archive_index.patch",
-            "//third_party/com_github_sourcegraph_zoekt:zoekt_git_index.patch",
-            "//third_party/com_github_sourcegraph_zoekt:zoekt_webserver.patch",
-            "//third_party/com_github_sourcegraph_zoekt:zoekt_indexserver.patch",
-        ],
-=======
->>>>>>> 27ae5b4d
         patch_args = ["-p1"],
         patches = [
             "//third_party/com_github_sourcegraph_zoekt:zoekt_archive_index.patch",
