--- conflicted
+++ resolved
@@ -6601,13 +6601,8 @@
         name = "com_github_sourcegraph_zoekt",
         build_file_proto_mode = "disable_global",
         importpath = "github.com/sourcegraph/zoekt",
-<<<<<<< HEAD
-        sum = "h1:8m3KmiPFserdWGG0D/VjKprze+AV+yOvjR4WBgNYAWg=",
-        version = "v0.0.0-20230222091349-b65e3e6bceef",
-=======
         sum = "h1:rGDjagbwOFFb40KX7qKLmUIrCZLURo0JANUC4b/7s+0=",
         version = "v0.0.0-20230227001314-5f25b3073480",
->>>>>>> 4dcd70ec
     )
 
     go_repository(
@@ -8919,7 +8914,6 @@
         importpath = "go.opentelemetry.io/collector/exporter/otlphttpexporter",
         sum = "h1:fld/HG2PnFx5bVM1ZBgo8fJ3fEmOa0grIIy6KxvqNes=",
         version = "v0.71.0",
-<<<<<<< HEAD
     )
     go_repository(
         name = "io_opentelemetry_go_collector_extension_zpagesextension",
@@ -8929,17 +8923,6 @@
         version = "v0.71.0",
     )
     go_repository(
-=======
-    )
-    go_repository(
-        name = "io_opentelemetry_go_collector_extension_zpagesextension",
-        build_file_proto_mode = "disable_global",
-        importpath = "go.opentelemetry.io/collector/extension/zpagesextension",
-        sum = "h1:bX3k5iepbEivDWmb3XpXdEHy60fOq3n7Cv0cOZxTU38=",
-        version = "v0.71.0",
-    )
-    go_repository(
->>>>>>> 4dcd70ec
         name = "io_opentelemetry_go_collector_featuregate",
         build_file_proto_mode = "disable_global",
         importpath = "go.opentelemetry.io/collector/featuregate",
@@ -8953,18 +8936,7 @@
         importpath = "go.opentelemetry.io/collector/pdata",
         sum = "h1:1tKD0TTY9WKRmSAwuUPuDKftCp878HdRVvpeIvRs4Os=",
         version = "v1.0.0-rc5",
-<<<<<<< HEAD
-    )
-    go_repository(
-        name = "io_opentelemetry_go_collector_receiver_otlpreceiver",
-        build_file_proto_mode = "disable_global",
-        importpath = "go.opentelemetry.io/collector/receiver/otlpreceiver",
-        sum = "h1:/ppzhE5m3E+vwJDo1ao/zRA9HNWap08Kj/0ppROBzi8=",
-        version = "v0.71.0",
-=======
->>>>>>> 4dcd70ec
-    )
-
+    )
     go_repository(
         name = "io_opentelemetry_go_collector_receiver_otlpreceiver",
         build_file_proto_mode = "disable_global",
