--- conflicted
+++ resolved
@@ -16,12 +16,8 @@
   ':(exclude)doc/admin/updates/docker_compose.md' \
   ':(exclude)docker-images/README.md' \
   ':(exclude)docker-images/alpine' \
-<<<<<<< HEAD
   ':(exclude)doc/batch_changes/' \
   ':(exclude)web/src/enterprise/batches/create/CreateBatchChangePage.tsx' \
-=======
-  ':(exclude)doc/campaigns/' \
->>>>>>> 108a15da
   ':(exclude)*vendor*' \
   ':(exclude)*testdata*')
 set -e
