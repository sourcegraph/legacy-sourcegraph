--- conflicted
+++ resolved
@@ -10,15 +10,6 @@
 # Fails and prints matches if any HTML template files contain inline
 # scripts or styles.
 main() {
-<<<<<<< HEAD
-    local template_dir=cmd/frontend/internal/app/templates
-    if [[ ! -d "${template_dir}" ]]; then
-        echo "Could not find directory ${template_dir}; did it move?"
-        exit 1
-    fi
-    local found;
-    found=$(grep -EHnr '(<script|<style|style=)' "${template_dir}" | grep -v '<script src=' | grep -v '<script ignore-csp' | grep -v '<div ignore-csp' | grep -v '<style ignore-csp' | 'grep -v <iframe ignore-csp' || echo -n)
-=======
   local template_dir=cmd/frontend/internal/app/templates
   if [[ ! -d "${template_dir}" ]]; then
     echo "Could not find directory ${template_dir}; did it move?"
@@ -26,7 +17,6 @@
   fi
   local found
   found=$(grep -EHnr '(<script|<style|style=)' "${template_dir}" | grep -v '<script src=' | grep -v '<script ignore-csp' | grep -v '<div ignore-csp' | grep -v '<style ignore-csp' || echo -n)
->>>>>>> e111a24d
 
   if [[ ! "$found" == "" ]]; then
     echo '!!!!!!!!!!!!!!!!!!!!!!!!!!!!!!!!!!!!!!!!!!!!!!!!!!!!!!!!!!!!'
