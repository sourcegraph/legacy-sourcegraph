[
  {
    "path": "internal/codeintel/dependencies/internal/store",
    "prefix": "TestListPackageRepoRefs",
    "reason": "References a column directly in the test that is being dropped post 4.5. No application code references the column"
  },
  {
    "path": "enterprise/internal/codeintel/codenav/internal/lsifstore",
    "prefix": "Test",
    "reason": "Removing LSIF tables that no longer contain data."
  },
  {
    "path": "enterprise/internal/codeintel/uploads/internal/lsifstore",
    "prefix": "Test",
    "reason": "Removing LSIF tables that no longer contain data."
  },
  {
    "path": "enterprise/internal/oobmigration/migrations/codeintel",
    "prefix": "Test",
    "reason": "Removing LSIF tables that no longer contain data."
  },
  {
    "path": "enterprise/internal/codeintel/ranking/internal/store",
<<<<<<< HEAD
    "prefix": "TestBulkSetAndMergeDocumentRanks",
    "reason": "Removing data was only used on DotCom, which has already been migrated away from it."
=======
    "prefix": "TestDocumentRanks",
    "reason": "Changed format of table in a feature that wasn't enabled."
  },
  {
    "path": "enterprise/internal/codeintel/ranking/internal/store",
    "prefix": "TestBulkSetAndMergeDocumentRanks",
    "reason": "Changed format of table in a feature that wasn't enabled."
  },
  {
    "path": "enterprise/internal/codeintel/ranking/internal/store",
    "prefix": "TestLastUpdatedAt",
    "reason": "Changed format of table in a feature that wasn't enabled."
  },
  {
    "path": "enterprise/internal/codeintel/ranking/internal/store",
    "prefix": "TestUpdatedAfter",
    "reason": "Changed format of table in a feature that wasn't enabled."
  },
  {
    "path": "internal/database",
    "prefix": "TestRepos_List_LastChanged",
    "reason": "Changed format of table in a feature that wasn't enabled."
>>>>>>> 451dba29
  }
]<|MERGE_RESOLUTION|>--- conflicted
+++ resolved
@@ -21,32 +21,27 @@
   },
   {
     "path": "enterprise/internal/codeintel/ranking/internal/store",
-<<<<<<< HEAD
-    "prefix": "TestBulkSetAndMergeDocumentRanks",
+    "prefix": "TestDocumentRanks",
     "reason": "Removing data was only used on DotCom, which has already been migrated away from it."
-=======
-    "prefix": "TestDocumentRanks",
-    "reason": "Changed format of table in a feature that wasn't enabled."
   },
   {
     "path": "enterprise/internal/codeintel/ranking/internal/store",
     "prefix": "TestBulkSetAndMergeDocumentRanks",
-    "reason": "Changed format of table in a feature that wasn't enabled."
+    "reason": "Changed format of data that was only used on DotCom, which are no longer referenced."
   },
   {
     "path": "enterprise/internal/codeintel/ranking/internal/store",
     "prefix": "TestLastUpdatedAt",
-    "reason": "Changed format of table in a feature that wasn't enabled."
+    "reason": "Changed format of data that was only used on DotCom, which are no longer referenced."
   },
   {
     "path": "enterprise/internal/codeintel/ranking/internal/store",
     "prefix": "TestUpdatedAfter",
-    "reason": "Changed format of table in a feature that wasn't enabled."
+    "reason": "Changed format of data that was only used on DotCom, which are no longer referenced."
   },
   {
     "path": "internal/database",
     "prefix": "TestRepos_List_LastChanged",
-    "reason": "Changed format of table in a feature that wasn't enabled."
->>>>>>> 451dba29
+    "reason": "Changed format of data that was only used on DotCom, which are no longer referenced."
   }
 ]