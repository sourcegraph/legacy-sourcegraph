--- conflicted
+++ resolved
@@ -352,16 +352,9 @@
 
 	ops.Append(
 		func(pipeline *bk.Pipeline) {
-<<<<<<< HEAD
 			pipeline.AddStep(":whale::hash: Lock Base Image Packages",
 				bk.Cmd("./dev/ci/scripts/wolfi/update-base-image-lockfiles.sh"),
-				bk.Agent("queue", "bazel"),
-=======
-			pipeline.AddStep(":whale::hash: Update Base Image Hashes",
-				bk.Cmd("./dev/ci/scripts/wolfi/update-base-image-hashes.sh"),
 				bk.Agent("queue", AspectWorkflows.QueueSmall),
-				bk.DependsOn("buildAllBaseImages"),
->>>>>>> 8a6b0e25
 				bk.Key("updateBaseImageHashes"),
 			)
 		},
