--- conflicted
+++ resolved
@@ -299,14 +299,12 @@
 
 	ops.Append(
 		func(pipeline *bk.Pipeline) {
-<<<<<<< HEAD
 			pipeline.AddStep(":whale::hash: Update Base Image Packages",
-=======
-			pipeline.AddStep(":whale::hash: Updating Base Image Packages",
->>>>>>> b22c0540
 				bk.Cmd("./dev/ci/scripts/wolfi/update-base-image-lockfiles.sh"),
 				bk.Agent("queue", AspectWorkflows.QueueDefault),
+				bk.Agent("queue", AspectWorkflows.QueueDefault),
 				bk.Key("updateBaseImageHashes"),
+				bk.DependsOn("bazel-prechecks"),
 				bk.DependsOn("bazel-prechecks"),
 			)
 		},
