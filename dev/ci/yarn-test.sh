--- conflicted
+++ resolved
@@ -9,11 +9,7 @@
 echo "--- generate"
 yarn gulp generate
 
-<<<<<<< HEAD
-=======
 root_dir=$(pwd)
-cd "$1"
->>>>>>> a51def98
 echo "--- test"
 
 JEST_JUNIT_OUTPUT_NAME="yarn-test-junit.xml"
@@ -22,64 +18,7 @@
 export JEST_JUNIT_OUTPUT_DIR
 mkdir -p "$JEST_JUNIT_OUTPUT_DIR"
 
-<<<<<<< HEAD
-  set +eo pipefail # so we still get the result if the test failed
-  local test_exit_code
-
-  # Limit the number of workers to prevent the default of 1 worker per core from
-  # causing OOM on the buildkite nodes that have 96 CPUs. 4 matches the CPU limits
-  # in infrastructure/kubernetes/ci/buildkite/buildkite-agent/buildkite-agent.Deployment.yaml
-  yarn -s run test --maxWorkers 4 --verbose --testResultsProcessor jest-junit "$@"
-
-  # Save the test exit code so we can return it after submitting the test run to the analytics.
-  test_exit_code="$?"
-
-  set -eo pipefail # resume being strict about errors
-
-  # escape xml output properly for JSON
-  local quoted_xml
-  quoted_xml="$(jq -R -s '.' "$JEST_JUNIT_OUTPUT_DIR/$JEST_JUNIT_OUTPUT_NAME")"
-
-  local data
-  data=$(
-    cat <<EOF
-{
-  "format": "junit",
-  "run_env": {
-    "CI": "buildkite",
-    "key": "$BUILDKITE_BUILD_ID",
-    "number": "$BUILDKITE_BUILD_NUMBER",
-    "job_id": "$BUILDKITE_JOB_ID",
-    "branch": "$BUILDKITE_BRANCH",
-    "commit_sha": "$BUILDKITE_COMMIT",
-    "message": "$BUILDKITE_MESSAGE",
-    "url": "$BUILDKITE_BUILD_URL"
-  },
-  "data": $quoted_xml
-}
-EOF
-  )
-
-  echo "$data" | curl \
-    --request POST \
-    --url https://analytics-api.buildkite.com/v1/uploads \
-    --header "Authorization: Token token=\"$BUILDKITE_ANALYTICS_FRONTEND_UNIT_TEST_SUITE_API_KEY\";" \
-    --header 'Content-Type: application/json' \
-    --data-binary @-
-
-  echo -e "\n--- :information_source: Succesfully uploaded test results to Buildkite analytics"
-
-  unset JEST_JUNIT_OUTPUT_DIR
-  unset JEST_JUNIT_OUTPUT_NAME
-  return "$test_exit_code"
-}
-
-BUILDKITE_ANALYTICS_FRONTEND_UNIT_TEST_SUITE_API_KEY=$(gcloud secrets versions access latest --secret="BUILDKITE_ANALYTICS_FRONTEND_UNIT_TEST_SUITE_API_KEY" --project="sourcegraph-ci" --quiet)
-
-yarn_test "$@"
-=======
 # Limit the number of workers to prevent the default of 1 worker per core from
 # causing OOM on the buildkite nodes that have 96 CPUs. 4 matches the CPU limits
 # in infrastructure/kubernetes/ci/buildkite/buildkite-agent/buildkite-agent.Deployment.yaml
-yarn -s run test --maxWorkers 4 --verbose --testResultsProcessor jest-junit
->>>>>>> a51def98
+yarn -s run test --maxWorkers 4 --verbose --testResultsProcessor jest-junit "$@"