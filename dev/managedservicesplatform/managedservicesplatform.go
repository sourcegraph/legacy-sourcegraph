--- conflicted
+++ resolved
@@ -133,18 +133,8 @@
 		EnvironmentID:       env.ID,
 		Alerting:            pointers.DerefZero(env.Alerting),
 
-<<<<<<< HEAD
-		Monitoring: *svc.Monitoring,
-		MaxInstanceCount: func() *int {
-			if env.Instances.Scaling != nil {
-				return env.Instances.Scaling.MaxCount
-			}
-			return nil
-		}(),
-=======
-		Monitoring:            monitoringSpec,
+		Monitoring:            *svc.Monitoring,
 		MaxInstanceCount:      env.Instances.Scaling.GetMaxCount(), // returns nil if not relevant
->>>>>>> 71c62ead
 		ExternalDomain:        pointers.DerefZero(env.EnvironmentServiceSpec).Domain,
 		ServiceAuthentication: pointers.DerefZero(env.EnvironmentServiceSpec).Authentication,
 		DiagnosticsSecret:     cloudrunOutput.DiagnosticsSecret,
