load("@npm//:mocha/package_json.bzl", "bin")
load("@aspect_rules_esbuild//esbuild:defs.bzl", "esbuild")

NON_BUNDLED = [
    # Dependencies loaded by mocha itself before the tests.
    # Should be outside the test bundle to ensure a single copy is used
    # mocha (launched by bazel) and the test bundle.
    "mocha",
    "puppeteer",

    # Dependencies used by mocha setup scripts.
    "abort-controller",
    "node-fetch",
    "console",

    # UMD modules
    "jsonc-parser",

    # Dependencies with bundling issues
    "@sourcegraph/build-config",
]

# ... some of which are needed at runtime
NON_BUNDLED_DEPS = [
    "//:node_modules/jsonc-parser",
    "//:node_modules/puppeteer",
    "//:node_modules/axe-core",
    "//client/web:node_modules/@sourcegraph/build-config",
]

def mocha_test(name, tests, deps = [], args = [], data = [], env = {}, use_xvfb = False, **kwargs):
    bundle_name = "%s_bundle" % name

    # Bundle the tests to remove the use of esm modules in tests
    esbuild(
        name = bundle_name,
        testonly = True,
        entry_points = tests,
        platform = "node",
        target = "esnext",
        output_dir = True,
        external = NON_BUNDLED,
        sourcemap = "linked",
        deps = deps,
        config = {
            "loader": {
                # Packages such as fsevents require native .node binaries.
                ".node": "copy",
            },
        },
    )

    args = [
        "--config",
        "$(location //:mocha_config)",
        "$(location :%s)/**/*.test.js" % bundle_name,
    ] + args

    args_data = [
        "//:mocha_config",
        ":%s" % bundle_name,
    ]

    env = dict(env, **{
        "HEADLESS": "$$E2E_HEADLESS",
        # Add environment variable so that mocha writes its test xml
        # to the location Bazel expects.
        "MOCHA_FILE": "$$XML_OUTPUT_FILE",

        # TODO(bazel): e2e test environment
        "TEST_USER_EMAIL": "test@sourcegraph.com",
        "TEST_USER_PASSWORD": "supersecurepassword",
        "SOURCEGRAPH_BASE_URL": "$$E2E_SOURCEGRAPH_BASE_URL",
        "GH_TOKEN": "$$GH_TOKEN",
        "SOURCEGRAPH_SUDO_TOKEN": "fake-sg-token",
        "NO_CLEANUP": "false",
        "KEEP_BROWSER": "false",
        "DEVTOOLS": "false",
        "BROWSER": "chrome",
        "WINDOW_WIDTH": "1280",
        "WINDOW_HEIGHT": "1024",
        "LOG_BROWSER_CONSOLE": "false",

        # Enable findDom on CodeMirror
        "INTEGRATION_TESTS": "true",

        # Puppeteer config
        "DISPLAY": ":99",
    })

    mocha_name = "%s_mocha" % name if use_xvfb else name

    bin.mocha_test(
<<<<<<< HEAD
        name = mocha_name,
        args = args,
        data = data + args_data + NON_BUNDLED_DEPS,
        env = env,
=======
        name = name,
        args = [
            "--config",
            "$(location //:mocha_config)",
            "--parallel",
            "--jobs 16",
            "--retries 4",
            "$(location :%s)/**/*.test.js" % bundle_name,
        ] + args,
        data = data + [
            ":%s" % bundle_name,
            "//:mocha_config",
        ] + NON_BUNDLED_DEPS,
        env = dict(env, **{
            # Add environment variable so that mocha writes its test xml
            # to the location Bazel expects.
            "MOCHA_FILE": "$$XML_OUTPUT_FILE",

            # TODO(bazel): e2e test environment
            "TEST_USER_EMAIL": "test@sourcegraph.com",
            "TEST_USER_PASSWORD": "supersecurepassword",
            "SOURCEGRAPH_BASE_URL": "https://sourcegraph.test:3443",
            "GH_TOKEN": "fake-gh-token",
            "SOURCEGRAPH_SUDO_TOKEN": "fake-sg-token",
            "NO_CLEANUP": "false",
            "KEEP_BROWSER": "false",
            "DEVTOOLS": "false",
            "BROWSER": "chrome",
            "WINDOW_WIDTH": "1280",
            "WINDOW_HEIGHT": "1024",
            "LOG_BROWSER_CONSOLE": "false",
            # Enable findDom on CodeMirror
            "INTEGRATION_TESTS": "true",

            # Puppeteer config
            "DISPLAY": ":99",
        }),
>>>>>>> d663aa9c
        **kwargs
    )

    if use_xvfb:
        native.sh_test(
            name = name,
            srcs = ["//dev:mocha-xvfb.sh"],
            args = ["$(location :%s)" % mocha_name] + args,
            data = args_data + [":%s" % mocha_name],
            env = env,
        )<|MERGE_RESOLUTION|>--- conflicted
+++ resolved
@@ -54,6 +54,7 @@
         "--config",
         "$(location //:mocha_config)",
         "$(location :%s)/**/*.test.js" % bundle_name,
+        "--retries 4",
     ] + args
 
     args_data = [
@@ -91,50 +92,10 @@
     mocha_name = "%s_mocha" % name if use_xvfb else name
 
     bin.mocha_test(
-<<<<<<< HEAD
         name = mocha_name,
         args = args,
         data = data + args_data + NON_BUNDLED_DEPS,
         env = env,
-=======
-        name = name,
-        args = [
-            "--config",
-            "$(location //:mocha_config)",
-            "--parallel",
-            "--jobs 16",
-            "--retries 4",
-            "$(location :%s)/**/*.test.js" % bundle_name,
-        ] + args,
-        data = data + [
-            ":%s" % bundle_name,
-            "//:mocha_config",
-        ] + NON_BUNDLED_DEPS,
-        env = dict(env, **{
-            # Add environment variable so that mocha writes its test xml
-            # to the location Bazel expects.
-            "MOCHA_FILE": "$$XML_OUTPUT_FILE",
-
-            # TODO(bazel): e2e test environment
-            "TEST_USER_EMAIL": "test@sourcegraph.com",
-            "TEST_USER_PASSWORD": "supersecurepassword",
-            "SOURCEGRAPH_BASE_URL": "https://sourcegraph.test:3443",
-            "GH_TOKEN": "fake-gh-token",
-            "SOURCEGRAPH_SUDO_TOKEN": "fake-sg-token",
-            "NO_CLEANUP": "false",
-            "KEEP_BROWSER": "false",
-            "DEVTOOLS": "false",
-            "BROWSER": "chrome",
-            "WINDOW_WIDTH": "1280",
-            "WINDOW_HEIGHT": "1024",
-            "LOG_BROWSER_CONSOLE": "false",
-            # Enable findDom on CodeMirror
-            "INTEGRATION_TESTS": "true",
-
-            # Puppeteer config
-            "DISPLAY": ":99",
-        }),
->>>>>>> d663aa9c
         **kwargs
     )
 
