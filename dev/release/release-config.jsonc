{
  "metadata": {
    "teamEmail": "team@sourcegraph.com",
    "slackAnnounceChannel": "announce-engineering"
  },
  "scheduledReleases": {
    "5.1.0": {
      "codeFreezeDate": "2023-06-14T10:00:00.000-07:00",
      "securityApprovalDate": "2023-06-21T10:00:00.000-07:00",
      "releaseDate": "2023-06-28T10:00:00.000-07:00",
      "patches": [
        "2023-07-12T10:00:00.000-07:00",
        "2023-07-26T10:00:00.000-07:00",
        "2023-08-09T10:00:00.000-07:00",
        "2023-08-23T10:00:00.000-07:00",
        "2023-09-06T10:00:00.000-07:00",
        "2023-09-20T10:00:00.000-07:00"
      ],
      "current": "5.1.0",
      "captainGitHubUsername": "coury-clark",
      "captainSlackUsername": "coury"
    },
    "5.0.3": {
      "codeFreezeDate": "2023-04-26T10:00:00.000-07:00",
      "securityApprovalDate": "2023-04-26T10:00:00.000-07:00",
      "releaseDate": "2023-05-03T10:00:00.000-07:00",
      "current": "5.0.3",
      "captainGitHubUsername": "unknwon",
      "captainSlackUsername": "joe"
    }
  },
  "dryRun": {
    "tags": false,
    "changesets": false,
    "trackingIssues": false,
    "calendar": false,
    "slack": false
  },
  "in_progress": {
<<<<<<< HEAD
    "captainGitHubUsername": "BolajiOlajide",
    "captainSlackUsername": "bolaji",
    "releases": [
      {
        "version": "5.0.2",
        "previous": "5.0.1"
=======
    "captainGitHubUsername": "unknwon",
    "captainSlackUsername": "joe",
    "releases": [
      {
        "version": "5.0.3",
        "previous": "5.0.2"
>>>>>>> df945de4
      }
    ]
  }
}<|MERGE_RESOLUTION|>--- conflicted
+++ resolved
@@ -37,21 +37,12 @@
     "slack": false
   },
   "in_progress": {
-<<<<<<< HEAD
-    "captainGitHubUsername": "BolajiOlajide",
-    "captainSlackUsername": "bolaji",
-    "releases": [
-      {
-        "version": "5.0.2",
-        "previous": "5.0.1"
-=======
     "captainGitHubUsername": "unknwon",
     "captainSlackUsername": "joe",
     "releases": [
       {
         "version": "5.0.3",
         "previous": "5.0.2"
->>>>>>> df945de4
       }
     ]
   }
