{
  "teamEmail": "team@sourcegraph.com",

  "captainSlackUsername": "Gonza",
  "captainGitHubUsername": "pecigonzalo",

<<<<<<< HEAD
  "previousRelease": "3.21.2",
  "upcomingRelease": "3.22.0",

  "releaseDateTime": "20 October 2020 10:00 PST",
  "oneWorkingDayBeforeRelease": "19 October 2020 10:00 PST",
  "fourWorkingDaysBeforeRelease": "14 October 2020 10:00 PST",
  "fiveWorkingDaysBeforeRelease": "13 October 2020 10:00 PST",
=======
  "majorVersion": "3",
  "minorVersion": "22",
  "releaseDateTime": "20 November 2020 10:00 PST",
  "oneWorkingDayBeforeRelease": "19 November 2020 10:00 PST",
  "fourWorkingDaysBeforeRelease": "16 November 2020 10:00 PST",
  "fiveWorkingDaysBeforeRelease": "13 November 2020 10:00 PST",
>>>>>>> 2f587368

  "slackAnnounceChannel": "dev-announce",

  "dryRun": {
    "changesets": false,
    "trackingIssues": false
  }
}<|MERGE_RESOLUTION|>--- conflicted
+++ resolved
@@ -4,22 +4,13 @@
   "captainSlackUsername": "Gonza",
   "captainGitHubUsername": "pecigonzalo",
 
-<<<<<<< HEAD
   "previousRelease": "3.21.2",
   "upcomingRelease": "3.22.0",
 
-  "releaseDateTime": "20 October 2020 10:00 PST",
-  "oneWorkingDayBeforeRelease": "19 October 2020 10:00 PST",
-  "fourWorkingDaysBeforeRelease": "14 October 2020 10:00 PST",
-  "fiveWorkingDaysBeforeRelease": "13 October 2020 10:00 PST",
-=======
-  "majorVersion": "3",
-  "minorVersion": "22",
   "releaseDateTime": "20 November 2020 10:00 PST",
   "oneWorkingDayBeforeRelease": "19 November 2020 10:00 PST",
   "fourWorkingDaysBeforeRelease": "16 November 2020 10:00 PST",
   "fiveWorkingDaysBeforeRelease": "13 November 2020 10:00 PST",
->>>>>>> 2f587368
 
   "slackAnnounceChannel": "dev-announce",
 
