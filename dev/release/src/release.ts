import { ensureEvent, getClient, EventOptions } from './google-calendar'
import { postMessage } from './slack'
import {
    ensureTrackingIssue,
    getAuthenticatedGitHubClient,
    listIssues,
    getIssueByTitle,
    trackingIssueTitle,
    ensurePatchReleaseIssue,
    createChangesets,
    CreatedChangeset,
} from './github'
import * as changelog from './changelog'
import * as campaigns from './campaigns'
import { formatDate, timezoneLink, readLine, getWeekNumber } from './util'
import * as persistedConfig from './config.json'
import { addMinutes, isWeekend, eachDayOfInterval, addDays, subDays } from 'date-fns'
import * as semver from 'semver'
import execa from 'execa'
import { readFileSync, writeFileSync } from 'fs'
import * as path from 'path'
import commandExists from 'command-exists'

const sed = process.platform === 'linux' ? 'sed' : 'gsed'
interface Config {
    teamEmail: string

    captainSlackUsername: string
    captainGitHubUsername: string

    previousRelease: string
    upcomingRelease: string

    releaseDateTime: string
    oneWorkingDayBeforeRelease: string
    fourWorkingDaysBeforeRelease: string
    fiveWorkingDaysBeforeRelease: string

    slackAnnounceChannel: string

    dryRun: {
        changesets?: boolean
        trackingIssues?: boolean
    }
}

/**
 * Convenience function for getting relevant configured releases as semver.SemVer
 *
 * It prompts for a confirmation of the `upcomingRelease` that is cached for a week.
 */
async function releaseVersions(
    config: Config
): Promise<{
    previous: semver.SemVer
    upcoming: semver.SemVer
}> {
    const parseOptions: semver.Options = { loose: false }
    const parsedPrevious = semver.parse(config.previousRelease, parseOptions)
    if (!parsedPrevious) {
        throw new Error(`config.previousRelease '${config.previousRelease}' is not valid semver`)
    }
    const parsedUpcoming = semver.parse(config.upcomingRelease, parseOptions)
    if (!parsedUpcoming) {
        throw new Error(`config.upcomingRelease '${config.upcomingRelease}' is not valid semver`)
    }

    // Verify the configured upcoming release. The response is cached and expires in a
    // week, after which the captain is required to confirm again.
    const now = new Date()
    const cachedVersion = `.secrets/current_release_${now.getUTCFullYear()}_${getWeekNumber(now)}.txt`
    const confirmVersion = await readLine(
        `Please confirm the upcoming release version (configured: '${config.upcomingRelease}'): `,
        cachedVersion
    )
    const parsedConfirmed = semver.parse(confirmVersion, parseOptions)
    if (!parsedConfirmed) {
        throw new Error(`Provided version '${confirmVersion}' is not valid semver (in ${cachedVersion})`)
    }
    if (semver.neq(parsedConfirmed, parsedUpcoming)) {
        throw new Error(
            `Provided version '${confirmVersion}' and config.upcomingRelease '${config.upcomingRelease}' to not match - please update the release configuration`
        )
    }

    const versions = {
        previous: parsedPrevious,
        upcoming: parsedUpcoming,
    }
    console.log(`Using versions: { upcoming: ${versions.upcoming.format()}, previous: ${versions.previous.format()} }`)
    return versions
}

type StepID =
    | 'help'
    // release tracking
    | 'tracking:release-timeline'
    | 'tracking:release-issue'
    | 'tracking:patch-issue'
    // branch cut
    | 'changelog:cut'
    // release
    | 'release:status'
    | 'release:create-candidate'
    | 'release:stage'
    | 'release:add-to-campaign'
    | 'release:close'
    // testing
    | '_test:google-calendar'
    | '_test:slack'
    | '_test:campaign-create-from-changes'

interface Step {
    id: StepID
    run?: ((config: Config, ...args: string[]) => Promise<void>) | ((config: Config, ...args: string[]) => void)
    argNames?: string[]
}

const steps: Step[] = [
    {
        id: 'help',
        run: () => {
            console.error('Steps are:')
            console.error(
                steps
                    .filter(({ id }) => !id.startsWith('_'))
                    .map(
                        ({ id, argNames }) =>
                            '\t' +
                            id +
                            (argNames && argNames.length > 0
                                ? ' ' + argNames.map(argumentName => `<${argumentName}>`).join(' ')
                                : '')
                    )
                    .join('\n')
            )
        },
    },
    {
        id: 'tracking:release-timeline',
        run: async config => {
            const googleCalendar = await getClient()
            const { upcoming: release } = await releaseVersions(config)
            const events: EventOptions[] = [
                {
                    title: 'Release captain: prepare for branch cut (5 working days until release)',
                    description: 'See the release tracking issue for TODOs',
                    startDateTime: new Date(config.fiveWorkingDaysBeforeRelease).toISOString(),
                    endDateTime: addMinutes(new Date(config.fiveWorkingDaysBeforeRelease), 1).toISOString(),
                },
                {
                    title: 'Release captain: branch cut (4 working days until release)',
                    description: 'See the release tracking issue for TODOs',
                    startDateTime: new Date(config.fourWorkingDaysBeforeRelease).toISOString(),
                    endDateTime: addMinutes(new Date(config.fourWorkingDaysBeforeRelease), 1).toISOString(),
                },
                ...eachDayOfInterval({
                    start: addDays(new Date(config.fourWorkingDaysBeforeRelease), 1),
                    end: subDays(new Date(config.oneWorkingDayBeforeRelease), 1),
                })
                    .filter(date => !isWeekend(date))
                    .map(date => ({
                        title: 'Release captain: cut new release candidate',
                        description: 'See release tracking issue for TODOs',
                        startDateTime: date.toISOString(),
                        endDateTime: addMinutes(date, 1).toISOString(),
                    })),
                {
                    title: 'Release captain: tag final release (1 working day before release)',
                    description: 'See the release tracking issue for TODOs',
                    startDateTime: new Date(config.oneWorkingDayBeforeRelease).toISOString(),
                    endDateTime: addMinutes(new Date(config.oneWorkingDayBeforeRelease), 1).toISOString(),
                },
                {
                    title: `Cut release branch ${release.major}.${release.minor}`,
                    description: '(This is not an actual event to attend, just a calendar marker.)',
                    anyoneCanAddSelf: true,
                    attendees: [config.teamEmail],
                    startDateTime: new Date(config.fourWorkingDaysBeforeRelease).toISOString(),
                    endDateTime: addMinutes(new Date(config.fourWorkingDaysBeforeRelease), 1).toISOString(),
                },
                {
                    title: `Release Sourcegraph ${release.major}.${release.minor}`,
                    description: '(This is not an actual event to attend, just a calendar marker.)',
                    anyoneCanAddSelf: true,
                    attendees: [config.teamEmail],
                    startDateTime: new Date(config.releaseDateTime).toISOString(),
                    endDateTime: addMinutes(new Date(config.releaseDateTime), 1).toISOString(),
                },
            ]

            for (const event of events) {
                console.log(`Create calendar event: ${event.title}: ${event.startDateTime || 'undefined'}`)
                await ensureEvent(event, googleCalendar)
            }
        },
    },
    {
        id: 'tracking:release-issue',
        run: async (config: Config) => {
            const {
                releaseDateTime,
                captainGitHubUsername,
                oneWorkingDayBeforeRelease,
                fourWorkingDaysBeforeRelease,
                fiveWorkingDaysBeforeRelease,

                captainSlackUsername,
                slackAnnounceChannel,
                dryRun,
            } = config
            const { upcoming: release } = await releaseVersions(config)

            // Create issue
            const { url, created } = await ensureTrackingIssue({
                version: release,
                assignees: [captainGitHubUsername],
                releaseDateTime: new Date(releaseDateTime),
                oneWorkingDayBeforeRelease: new Date(oneWorkingDayBeforeRelease),
                fourWorkingDaysBeforeRelease: new Date(fourWorkingDaysBeforeRelease),
                fiveWorkingDaysBeforeRelease: new Date(fiveWorkingDaysBeforeRelease),
                dryRun: dryRun.trackingIssues || false,
            })
            if (url) {
                console.log(created ? `Created tracking issue ${url}` : `Tracking issue already exists: ${url}`)
            }

            // Announce issue if issue does not already exist
            if (created) {
                // Slack markdown links
                const majorMinor = `${release.major}.${release.minor}`
                const branchCutDate = new Date(fourWorkingDaysBeforeRelease)
                const branchCutDateString = `<${timezoneLink(branchCutDate, `${majorMinor} branch cut`)}|${formatDate(
                    branchCutDate
                )}>`
                const releaseDate = new Date(releaseDateTime)
                const releaseDateString = `<${timezoneLink(releaseDate, `${majorMinor} release`)}|${formatDate(
                    releaseDate
                )}>`
                await postMessage(
                    `:mega: *${majorMinor} Release*

:captain: Release captain: @${captainSlackUsername}
:pencil: Tracking issue: ${url}
:spiral_calendar_pad: Key dates:
* Branch cut: ${branchCutDateString}
* Release: ${releaseDateString}`,
                    slackAnnounceChannel
                )
                console.log(`Posted to Slack channel ${slackAnnounceChannel}`)
            }
        },
    },
    {
        id: 'tracking:patch-issue',
        run: async config => {
            const { captainGitHubUsername, captainSlackUsername, slackAnnounceChannel, dryRun } = config
            const { upcoming: release } = await releaseVersions(config)

            // Create issue
            const { url, created } = await ensurePatchReleaseIssue({
                version: release,
                assignees: [captainGitHubUsername],
                dryRun: dryRun.trackingIssues || false,
            })
            if (url) {
                console.log(created ? `Created tracking issue ${url}` : `Tracking issue already exists: ${url}`)
            }

            // Announce issue if issue does not already exist
            if (created) {
                await postMessage(
                    `:mega: *${release.version} Patch Release*

:captain: Release captain: @${captainSlackUsername}
:pencil: Tracking issue: ${url}

If you have changes that should go into this patch release, *please add the relevant commits to the checklist in the tracking issue, or it will not be included*.`,
                    slackAnnounceChannel
                )
                console.log(`Posted to Slack channel ${slackAnnounceChannel}`)
            }
        },
    },
    {
        id: 'changelog:cut',
        argNames: ['changelogFile'],
        run: async (config, changelogFile = 'CHANGELOG.md') => {
            const { upcoming: release } = await releaseVersions(config)

            await createChangesets({
                requiredCommands: [],
                changes: [
                    {
                        owner: 'sourcegraph',
                        repo: 'sourcegraph',
                        base: 'main',
                        head: `publish-${release.version}`,
                        commitMessage: `release: sourcegraph@${release.version}`,
                        edits: [
                            (directory: string) => {
                                console.log(`Updating '${changelogFile} for ${release.format()}'`)
                                const changelogPath = path.join(directory, changelogFile)
                                let changelogContents = readFileSync(changelogPath).toString()

                                // Convert 'unreleased' to a release
                                const releaseHeader = `## ${release.format()}`
                                const unreleasedHeader = '## Unreleased'
                                changelogContents = changelogContents.replace(unreleasedHeader, releaseHeader)

                                // Add a blank changelog template for the next release
                                changelogContents = changelogContents.replace(
                                    changelog.divider,
                                    changelog.releaseTemplate
                                )

                                // Update changelog
                                writeFileSync(changelogPath, changelogContents)
                            },
                        ], // Changes already done
                        title: `changelog: cut sourcegraph@${release.version}`,
                    },
                ],
                dryRun: config.dryRun.changesets,
            })
        },
    },
    {
        id: 'release:status',
        run: async config => {
            const githubClient = await getAuthenticatedGitHubClient()
            const { upcoming: release } = await releaseVersions(config)

            const trackingIssueURL = await getIssueByTitle(
                githubClient,
                trackingIssueTitle(release.major, release.minor)
            )
            if (!trackingIssueURL) {
                throw new Error(`Tracking issue for version ${release.version} not found - has it been created yet?`)
            }

            const blockingQuery = 'is:open org:sourcegraph label:release-blocker'
            const blockingIssues = await listIssues(githubClient, blockingQuery)
            const blockingIssuesURL = `https://github.com/issues?q=${encodeURIComponent(blockingQuery)}`

            const releaseMilestone = `${release.major}.${release.minor}${
                release.patch !== 0 ? `.${release.patch}` : ''
            }`
            const openQuery = `is:open org:sourcegraph is:issue milestone:${releaseMilestone}`
            const openIssues = await listIssues(githubClient, openQuery)
            const openIssuesURL = `https://github.com/issues?q=${encodeURIComponent(openQuery)}`

            const issueCategories = [
                { name: 'release-blocking', issues: blockingIssues, issuesURL: blockingIssuesURL },
                { name: 'open', issues: openIssues, issuesURL: openIssuesURL },
            ]

            const message = `:mega: *${release.version} Release Status Update*

* Tracking issue: ${trackingIssueURL}
${issueCategories
    .map(
        category =>
            '* ' +
            (category.issues.length === 1
                ? `There is 1 ${category.name} issue: ${category.issuesURL}`
                : `There are ${category.issues.length} ${category.name} issues: ${category.issuesURL}`)
    )
    .join('\n')}`
            await postMessage(message, config.slackAnnounceChannel)
        },
    },
    {
        id: 'release:create-candidate',
        argNames: ['candidate'],
        run: async (config, candidate) => {
            if (!candidate) {
                throw new Error('Candidate information is required (either "final" or a number)')
            }
            const { upcoming: release } = await releaseVersions(config)

            const tag = JSON.stringify(`v${release.version}${candidate === 'final' ? '' : `-rc.${candidate}`}`)
            const branch = JSON.stringify(`${release.major}.${release.minor}`)

            console.log(`Creating and pushing tag ${tag} on ${branch}`)
            await execa(
                'bash',
                [
                    '-c',
                    `git diff --quiet && git checkout ${branch} && git pull --rebase && git tag -a ${tag} -m ${tag} && git push origin ${tag}`,
                ],
                { stdio: 'inherit' }
            )
        },
    },
    {
        id: 'release:stage',
        run: async config => {
            const { slackAnnounceChannel, dryRun } = config
            const { upcoming: release, previous } = await releaseVersions(config)

            // set up src-cli
            await commandExists('src')
            const sourcegraphAuth = await campaigns.sourcegraphAuth()

            // default values
            const isPatchRelease = release.patch === 0
            const campaignURL = campaigns.campaignURL(
                campaigns.releaseTrackingCampaign(release.version, await campaigns.sourcegraphAuth())
            )
            const defaultPRMessage = `release: sourcegraph@${release.version}`
<<<<<<< HEAD
            const prBody = (actionItems: string[]): string => {
                const defaultText = `Follow the ${release.version} Sourcegraph release in the [release campaign](${campaignURL}).`
                if (!actionItems || actionItems.length === 0) {
                    return defaultText
                }
                return `${defaultText}

### :warning: Additional changes required

${actionItems.map(item => `- [ ] ${item}`).join('\n')}

cc @${config.captainGitHubUsername}
`
            }
=======
            const defaultPRBody =
                'Follow this Sourcegraph release in the [release campaign](https://k8s.sgdev.org/organizations/sourcegraph/campaigns).'
            const additionalChangesHeader = '### :warning: Additional changes required'
            const versionRegex = '[0-9]+\\.[0-9]+\\.[0-9]+'
>>>>>>> ee8a000a

            // Render changes
            const createdChanges = await createChangesets({
                requiredCommands: ['comby', sed, 'find', 'go'],
                changes: [
                    {
                        owner: 'sourcegraph',
                        repo: 'sourcegraph',
                        base: 'main',
                        head: `publish-${release.version}`,
                        commitMessage: isPatchRelease
                            ? `draft sourcegraph@${release.version} release`
                            : defaultPRMessage,
                        title: defaultPRMessage,
<<<<<<< HEAD
=======
                        body: isPatchRelease
                            ? defaultPRBody
                            : `${defaultPRBody}

${additionalChangesHeader}

* [ ] Update the upgrade guides in \`doc/admin/updates/*\`: cc @${config.captainGitHubUsername}
* [ ] Ensure all other pull requests in the campaign has been merged before merging this pull request`,
>>>>>>> ee8a000a
                        draft: true, // This PR requires further action
                        body: prBody(
                            ((): string[] => {
                                const items: string[] = []
                                if (isPatchRelease) {
                                    items.push('Update the upgrade guides in `doc/admin/updates`')
                                } else {
                                    items.push(
                                        'Update the [CHANGELOG](https://github.com/sourcegraph/sourcegraph/blob/main/CHANGELOG.md) to include all the changes included in this patch',
                                        'If any specific upgrade steps are required, update `doc/admin/updates`'
                                    )
                                }
                                return items
                            })()
                        ),
                        edits: [
                            // Update references to Sourcegraph versions in docs
                            `find . -type f -name '*.md' ! -name 'CHANGELOG.md' -exec ${sed} -i -E 's/sourcegraph\\/server:${versionRegex}/sourcegraph\\/server:${release.version}/g' {} +`,
                            `${sed} -i -E 's/version \`${versionRegex}\`/version \`${release.version}\`/g' doc/index.md`,
                            `${sed} -i -E 's/SOURCEGRAPH_VERSION="v${versionRegex}"/SOURCEGRAPH_VERSION="v${release.version}"/g' doc/admin/install/docker-compose/index.md`,
                            isPatchRelease
                                ? `comby -in-place '{{$previousReleaseRevspec := ":[1]"}} {{$previousReleaseVersion := ":[2]"}} {{$currentReleaseRevspec := ":[3]"}} {{$currentReleaseVersion := ":[4]"}}' '{{$previousReleaseRevspec := ":[3]"}} {{$previousReleaseVersion := ":[4]"}} {{$currentReleaseRevspec := "v${release.version}"}} {{$currentReleaseVersion := "${release.major}.${release.minor}"}}' doc/_resources/templates/document.html`
                                : `comby -in-place 'currentReleaseRevspec := ":[1]"' 'currentReleaseRevspec := "v${release.version}"' doc/_resources/templates/document.html`,

                            // Update references to Sourcegraph deployment versions
                            `comby -in-place 'latestReleaseKubernetesBuild = newBuild(":[1]")' "latestReleaseKubernetesBuild = newBuild(\\"${release.version}\\")" cmd/frontend/internal/app/updatecheck/handler.go`,
                            `comby -in-place 'latestReleaseDockerServerImageBuild = newBuild(":[1]")' "latestReleaseDockerServerImageBuild = newBuild(\\"${release.version}\\")" cmd/frontend/internal/app/updatecheck/handler.go`,
                            `comby -in-place 'latestReleaseDockerComposeOrPureDocker = newBuild(":[1]")' "latestReleaseDockerComposeOrPureDocker = newBuild(\\"${release.version}\\")" cmd/frontend/internal/app/updatecheck/handler.go`,

                            // Add a stub to add upgrade guide entries
                            isPatchRelease
                                ? `${sed} -i -E '/GENERATE UPGRADE GUIDE ON RELEASE/a \\\n\\n## ${previous.major}.${previous.minor} -> ${release.major}.${release.minor}\\n\\nTODO' doc/admin/updates/*.md`
                                : 'echo "Skipping upgrade guide entries"',
                        ],
                    },
                    {
                        owner: 'sourcegraph',
                        repo: 'deploy-sourcegraph',
                        base: `${release.major}.${release.minor}`,
                        head: `publish-${release.version}`,
                        commitMessage: defaultPRMessage,
                        title: defaultPRMessage,
                        body: prBody([]),
                        edits: [`tools/update-docker-tags.sh ${release.version}`],
                    },
                    {
                        owner: 'sourcegraph',
                        repo: 'deploy-sourcegraph-docker',
                        base: `${release.major}.${release.minor}`,
                        head: `publish-${release.version}`,
                        commitMessage: defaultPRMessage,
                        title: defaultPRMessage,
                        body: prBody([
                            'Follow the [release guide](https://github.com/sourcegraph/deploy-sourcegraph-docker/blob/master/RELEASING.md) to complete this PR (`pure-docker` release is optional for patch releases)',
                        ]),
                        draft: true, // This PR requires further action
                        edits: [`tools/update-docker-tags.sh ${release.version}`],
                    },
                    {
                        owner: 'sourcegraph',
                        repo: 'deploy-sourcegraph-aws',
                        base: 'master',
                        head: `publish-${release.version}`,
                        commitMessage: defaultPRMessage,
                        title: defaultPRMessage,
                        body: prBody([]),
                        edits: [
                            `${sed} -i -E 's/export SOURCEGRAPH_VERSION=${versionRegex}/export SOURCEGRAPH_VERSION=${release.version}/g' resources/amazon-linux2.sh`,
                        ],
                    },
                    {
                        owner: 'sourcegraph',
                        repo: 'deploy-sourcegraph-digitalocean',
                        base: 'master',
                        head: `publish-${release.version}`,
                        commitMessage: defaultPRMessage,
                        title: defaultPRMessage,
                        body: prBody([]),
                        edits: [
                            `${sed} -i -E 's/export SOURCEGRAPH_VERSION=${versionRegex}/export SOURCEGRAPH_VERSION=${release.version}/g' resources/user-data.sh`,
                        ],
                    },
                ],
                dryRun: dryRun.changesets,
            })

            // if changesets were actually published, set up a campaign and post in Slack
            if (!dryRun.changesets) {
                // Create campaign to track changes
                try {
                    console.log(`Creating campaign in ${sourcegraphAuth.SRC_ENDPOINT}`)
                    await campaigns.createCampaign(
                        createdChanges,
                        campaigns.releaseTrackingCampaign(release.version, sourcegraphAuth)
                    )
                } catch (error) {
                    console.error(error)
                    console.error('Failed to create campaign for this release, continuing with announcement')
                }

                // Announce release update in Slack
                await postMessage(
                    `:captain: *Sourcegraph ${release.version} release has been staged*

Campaign: ${campaignURL}`,
                    slackAnnounceChannel
                )
            }
        },
    },
    {
        id: 'release:add-to-campaign',
        // Example: yarn run release release:add-to-campaign sourcegraph/about 1797
        argNames: ['changeRepo', 'changeID'],
        run: async (config, changeRepo, changeID) => {
            const { upcoming: release } = await releaseVersions(config)
            if (!changeRepo || !changeID) {
                throw new Error('Missing parameters (required: version, repo, change ID)')
            }

            // set up src-cli
            await commandExists('src')
            const sourcegraphAuth = await campaigns.sourcegraphAuth()

            const campaignURL = await campaigns.addToCampaign(
                [
                    {
                        repository: changeRepo,
                        pullRequestNumber: parseInt(changeID, 10),
                    },
                ],
                campaigns.releaseTrackingCampaign(release.version, sourcegraphAuth)
            )
            console.log(`Added ${changeRepo}#${changeID} to campaign ${campaignURL}`)
        },
    },
    {
        id: 'release:close',
        run: async config => {
            const { slackAnnounceChannel } = config
            const { upcoming: release } = await releaseVersions(config)

            const versionAnchor = release.version.replace('.', '-')
            const campaignURL = campaigns.campaignURL(
                campaigns.releaseTrackingCampaign(release.version, await campaigns.sourcegraphAuth())
            )
            await postMessage(
                `:captain: *${release.version} has been published*

* Changelog: https://sourcegraph.com/github.com/sourcegraph/sourcegraph/-/blob/CHANGELOG.md#${versionAnchor}
* Release campaign: ${campaignURL}`,
                slackAnnounceChannel
            )
            console.log(`Posted to Slack channel ${slackAnnounceChannel}`)
        },
    },
    {
        id: '_test:google-calendar',
        run: async config => {
            const googleCalendar = await getClient()
            await ensureEvent(
                {
                    title: 'TEST EVENT',
                    startDateTime: new Date(config.releaseDateTime).toISOString(),
                    endDateTime: addMinutes(new Date(config.releaseDateTime), 1).toISOString(),
                },
                googleCalendar
            )
        },
    },
    {
        id: '_test:slack',
        run: async (_config, message) => {
            await postMessage(message, '_test-channel')
        },
    },
    {
        // Example: yarn run release _test:campaign-create-from-changes "$(cat ./.secrets/import.json)"
        id: '_test:campaign-create-from-changes',
        run: async (_config, campaignConfigJSON) => {
            const campaignConfig = JSON.parse(campaignConfigJSON) as {
                changes: CreatedChangeset[]
                name: string
                description: string
            }

            // set up src-cli
            await commandExists('src')
            const sourcegraphAuth = await campaigns.sourcegraphAuth()

            const campaignURL = await campaigns.createCampaign(campaignConfig.changes, {
                name: campaignConfig.name,
                description: campaignConfig.description,
                namespace: 'sourcegraph',
                auth: sourcegraphAuth,
            })
            console.log(`Created campaign ${campaignURL}`)
        },
    },
]

async function run(config: Config, stepIDToRun: StepID, ...stepArguments: string[]): Promise<void> {
    await Promise.all(
        steps
            .filter(({ id }) => id === stepIDToRun)
            .map(async step => {
                if (step.run) {
                    await step.run(config, ...stepArguments)
                }
            })
    )
}

/**
 * Release captain automation
 */
async function main(): Promise<void> {
    const config = persistedConfig
    const args = process.argv.slice(2)
    if (args.length === 0) {
        console.error('This command expects at least 1 argument')
        await run(config, 'help')
        return
    }
    const step = args[0]
    if (!steps.map(({ id }) => id as string).includes(step)) {
        console.error('Unrecognized step', JSON.stringify(step))
        return
    }
    const stepArguments = args.slice(1)
    await run(config, step as StepID, ...stepArguments)
}

main().catch(error => console.error(error))<|MERGE_RESOLUTION|>--- conflicted
+++ resolved
@@ -405,11 +405,11 @@
 
             // default values
             const isPatchRelease = release.patch === 0
+            const versionRegex = '[0-9]+\\.[0-9]+\\.[0-9]+'
             const campaignURL = campaigns.campaignURL(
                 campaigns.releaseTrackingCampaign(release.version, await campaigns.sourcegraphAuth())
             )
             const defaultPRMessage = `release: sourcegraph@${release.version}`
-<<<<<<< HEAD
             const prBody = (actionItems: string[]): string => {
                 const defaultText = `Follow the ${release.version} Sourcegraph release in the [release campaign](${campaignURL}).`
                 if (!actionItems || actionItems.length === 0) {
@@ -424,12 +424,6 @@
 cc @${config.captainGitHubUsername}
 `
             }
-=======
-            const defaultPRBody =
-                'Follow this Sourcegraph release in the [release campaign](https://k8s.sgdev.org/organizations/sourcegraph/campaigns).'
-            const additionalChangesHeader = '### :warning: Additional changes required'
-            const versionRegex = '[0-9]+\\.[0-9]+\\.[0-9]+'
->>>>>>> ee8a000a
 
             // Render changes
             const createdChanges = await createChangesets({
@@ -444,17 +438,6 @@
                             ? `draft sourcegraph@${release.version} release`
                             : defaultPRMessage,
                         title: defaultPRMessage,
-<<<<<<< HEAD
-=======
-                        body: isPatchRelease
-                            ? defaultPRBody
-                            : `${defaultPRBody}
-
-${additionalChangesHeader}
-
-* [ ] Update the upgrade guides in \`doc/admin/updates/*\`: cc @${config.captainGitHubUsername}
-* [ ] Ensure all other pull requests in the campaign has been merged before merging this pull request`,
->>>>>>> ee8a000a
                         draft: true, // This PR requires further action
                         body: prBody(
                             ((): string[] => {
@@ -467,6 +450,9 @@
                                         'If any specific upgrade steps are required, update `doc/admin/updates`'
                                     )
                                 }
+                                items.push(
+                                    'Ensure all other pull requests in the campaign has been merged before merging this pull request'
+                                )
                                 return items
                             })()
                         ),
