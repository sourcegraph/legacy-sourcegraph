--- conflicted
+++ resolved
@@ -22,7 +22,7 @@
 	c      *bitbucket.Client
 }
 
-func NewBitbucketCodeHost(logger log.Logger, def *CodeHostDefinition) (*BitbucketCodeHost, error) {
+func NewBitbucketCodeHost(ctx context.Context, logger log.Logger, def *CodeHostDefinition) (*BitbucketCodeHost, error) {
 	u, err := url.Parse(def.URL)
 	if err != nil {
 		return nil, err
@@ -85,7 +85,6 @@
 		}
 
 		// to be able to push this repo we need to project key, incase we need to create the project before pushing
-		cloneUrl.User = url.UserPassword(bt.def.Username, bt.def.Password)
 		results = append(results, &store.Repo{
 			Name:   fmt.Sprintf("%s%s%s", r.Project.Key, separator, r.Name),
 			GitURL: cloneUrl.String(),
@@ -110,6 +109,7 @@
 	var apiErr *bitbucket.APIError
 	_, err := bt.c.GetProjectByKey(ctx, key)
 	if err != nil {
+		var apiErr *bitbucket.APIError
 		// if the error is an api error, log it and continue
 		// otherwise something severe is wrong and we must quit
 		// early
@@ -141,7 +141,6 @@
 			return nil, err
 		}
 	}
-<<<<<<< HEAD
 	bt.logger.Info("created repo", log.String("project", repo.Project.Key), log.String("repo", repo.Name))
 	gitURL, err := getCloneUrl(repo)
 	if err != nil {
@@ -150,8 +149,4 @@
 	// for bitbucket, you can't use the account password to git push - you actually need to use the Token ...
 	gitURL.User = url.UserPassword(bt.def.Username, bt.def.Token)
 	return gitURL, err
-=======
-	bt.logger.Debug("created repo", log.String("project", repo.Project.Key), log.String("repo", repo.Name))
-	return getCloneUrl(repo)
->>>>>>> 86fc79aa
 }