package main

import (
	"context"
	"net/url"
	"os"
	"time"

	"cuelang.org/go/cue/errors"

	"github.com/sourcegraph/log"

	"github.com/urfave/cli/v2"
)

type CodeHostSource interface {
	ListRepos(ctx context.Context) ([]*Repo, error)
}

type CodeHostDestination interface {
	CreateRepo(ctx context.Context, name string) (*url.URL, error)
}

type Repo struct {
	FromGitURL string
	ToGitURL   string
	Name       string
	Failed     string
	Created    bool
	Pushed     bool
}

<<<<<<< HEAD
func doBitbucket(ctx context.Context, cfg *Config) {
	bt := NewBitbucketCodeHost(ctx, &cfg.From)
	_, err := bt.ListRepos(ctx)
	if err != nil {
		log.Fatal(err)
	}

	repo, err := bt.CreateRepo(ctx, "willdor::test")
	if err != nil {
		log.Fatal(err)
	}
	log.Printf("%+v", repo.String())
}

func main() {
	ctx := context.Background()
	cfg, err := loadConfig("dev/scaletesting/codehostcopy/config.cue")
=======
var app = &cli.App{
	Usage:       "Copy organizations across code hosts",
	Description: "https://handbook.sourcegraph.com/departments/engineering/dev/tools/scaletesting/",
	Compiled:    time.Now(),
	Flags: []cli.Flag{
		&cli.StringFlag{
			Name:  "state",
			Usage: "Path to the file storing state, to resume work from",
			Value: "codehostcopy.db",
		},
		&cli.StringFlag{
			Name:  "config",
			Usage: "Path to the config file defining what to copy",
		},
	},
	Action: func(cmd *cli.Context) error {
		return doRun(cmd.Context, log.Scoped("runner", ""), cmd.String("state"), cmd.String("config"))
	},
	Commands: []*cli.Command{
		{
			Name:        "new",
			Description: "Create a new config file to start from",
			Action: func(ctx *cli.Context) error {
				return nil
			},
		},
	},
}

func doRun(ctx context.Context, logger log.Logger, state string, config string) error {
	cfg, err := loadConfig(config)
>>>>>>> 8acbae06
	if err != nil {
		var cueErr errors.Error
		if errors.As(err, &cueErr) {
			logger.Info(errors.Details(err, nil))
		}
		logger.Fatal("failed to load config", log.Error(err))
	}

	s, err := newState(state)
	if err != nil {
		logger.Fatal("failed to init state", log.Error(err))
	}
	gh, err := NewGithubCodeHost(ctx, &cfg.From)
	if err != nil {
		logger.Fatal("failed to init GitHub code host", log.Error(err))
	}
	gl, err := NewGitLabCodeHost(ctx, &cfg.Destination)
	if err != nil {
		logger.Fatal("failed to init GitLab code host", log.Error(err))
	}
<<<<<<< HEAD
	//
	runner := NewRunner(gh, gl)
	if err := runner.Run(ctx); err != nil {
		log.Fatal(err)
=======

	runner := NewRunner(logger, s, gh, gl)
	return runner.Run(ctx, 20)
}

func main() {
	cb := log.Init(log.Resource{
		Name: "codehostcopy",
	})
	defer cb.Sync()
	logger := log.Scoped("main", "")

	if err := app.RunContext(context.Background(), os.Args); err != nil {
		logger.Fatal("failed to run", log.Error(err))
>>>>>>> 8acbae06
	}

}<|MERGE_RESOLUTION|>--- conflicted
+++ resolved
@@ -30,25 +30,6 @@
 	Pushed     bool
 }
 
-<<<<<<< HEAD
-func doBitbucket(ctx context.Context, cfg *Config) {
-	bt := NewBitbucketCodeHost(ctx, &cfg.From)
-	_, err := bt.ListRepos(ctx)
-	if err != nil {
-		log.Fatal(err)
-	}
-
-	repo, err := bt.CreateRepo(ctx, "willdor::test")
-	if err != nil {
-		log.Fatal(err)
-	}
-	log.Printf("%+v", repo.String())
-}
-
-func main() {
-	ctx := context.Background()
-	cfg, err := loadConfig("dev/scaletesting/codehostcopy/config.cue")
-=======
 var app = &cli.App{
 	Usage:       "Copy organizations across code hosts",
 	Description: "https://handbook.sourcegraph.com/departments/engineering/dev/tools/scaletesting/",
@@ -80,7 +61,6 @@
 
 func doRun(ctx context.Context, logger log.Logger, state string, config string) error {
 	cfg, err := loadConfig(config)
->>>>>>> 8acbae06
 	if err != nil {
 		var cueErr errors.Error
 		if errors.As(err, &cueErr) {
@@ -101,12 +81,6 @@
 	if err != nil {
 		logger.Fatal("failed to init GitLab code host", log.Error(err))
 	}
-<<<<<<< HEAD
-	//
-	runner := NewRunner(gh, gl)
-	if err := runner.Run(ctx); err != nil {
-		log.Fatal(err)
-=======
 
 	runner := NewRunner(logger, s, gh, gl)
 	return runner.Run(ctx, 20)
@@ -121,7 +95,5 @@
 
 	if err := app.RunContext(context.Background(), os.Args); err != nil {
 		logger.Fatal("failed to run", log.Error(err))
->>>>>>> 8acbae06
 	}
-
 }