load("//dev:go_defs.bzl", "go_test")
load("@io_bazel_rules_go//go:def.bzl", "go_binary", "go_library")

go_library(
    name = "sg_lib",
    srcs = [
        "analytics.go",
        "checks.go",
        "generates.go",
        "live.go",
        "main.go",
        "os.go",
<<<<<<< HEAD
        "release.go",
        "release_create.go",
=======
>>>>>>> 09faca69
        "sg_analytics.go",
        "sg_audit.go",
        "sg_cloud.go",
        "sg_db.go",
        "sg_deploy.go",
        "sg_doctor.go",
        "sg_embeddings_qa.go",
        "sg_generate.go",
        "sg_help.go",
        "sg_insights.go",
        "sg_install.go",
        "sg_lint.go",
        "sg_live.go",
        "sg_logo.go",
        "sg_migration.go",
        "sg_monitoring.go",
        "sg_ops.go",
        "sg_page.go",
        "sg_release.go",
        "sg_rfc.go",
        "sg_run.go",
        "sg_secret.go",
        "sg_setup.go",
        "sg_src.go",
        "sg_start.go",
        "sg_teammate.go",
        "sg_telemetry.go",
        "sg_tests.go",
        "sg_update.go",
        "sg_version.go",
        "sg_wolfi.go",
    ],
    importpath = "github.com/sourcegraph/sourcegraph/dev/sg",
    visibility = ["//visibility:private"],
    deps = [
        "//cmd/embeddings/qa",
        "//dev/sg/buf",
        "//dev/sg/ci",
        "//dev/sg/dependencies",
        "//dev/sg/internal/analytics",
        "//dev/sg/internal/background",
        "//dev/sg/internal/category",
        "//dev/sg/internal/check",
        "//dev/sg/internal/db",
        "//dev/sg/internal/generate",
        "//dev/sg/internal/generate/golang",
        "//dev/sg/internal/generate/proto",
        "//dev/sg/internal/images",
        "//dev/sg/internal/migration",
        "//dev/sg/internal/open",
        "//dev/sg/internal/release",
        "//dev/sg/internal/repo",
        "//dev/sg/internal/rfc",
        "//dev/sg/internal/run",
        "//dev/sg/internal/secrets",
        "//dev/sg/internal/sgconf",
        "//dev/sg/internal/slack",
        "//dev/sg/internal/std",
        "//dev/sg/internal/usershell",
        "//dev/sg/internal/wolfi",
        "//dev/sg/interrupt",
        "//dev/sg/linters",
        "//dev/sg/msp",
        "//dev/sg/root",
        "//dev/team",
        "//internal/database",
        "//internal/database/basestore",
        "//internal/database/connections/live",
        "//internal/database/dbconn",
        "//internal/database/dbtest",
        "//internal/database/migration/cliutil",
        "//internal/database/migration/runner",
        "//internal/database/migration/schemas",
        "//internal/database/migration/store",
        "//internal/database/postgresdsn",
        "//internal/download",
        "//internal/encryption",
        "//internal/extsvc",
        "//internal/lazyregexp",
        "//internal/observation",
        "//internal/types",
        "//lib/cliutil/completions",
        "//lib/cliutil/docgen",
        "//lib/cliutil/exit",
        "//lib/errors",
        "//lib/output",
        "//monitoring/command",
        "//monitoring/definitions",
        "//monitoring/monitoring",
        "@com_github_gomodule_redigo//redis",
        "@com_github_google_go_github_v55//github",
        "@com_github_grafana_regexp//:regexp",
        "@com_github_jackc_pgx_v4//:pgx",
        "@com_github_keegancsmith_sqlf//:sqlf",
        "@com_github_masterminds_semver//:semver",
        "@com_github_opsgenie_opsgenie_go_sdk_v2//alert",
        "@com_github_opsgenie_opsgenie_go_sdk_v2//client",
        "@com_github_slack_go_slack//:slack",
        "@com_github_sourcegraph_conc//pool",
        "@com_github_sourcegraph_log//:log",
        "@com_github_sourcegraph_run//:run",
        "@com_github_urfave_cli_v2//:cli",
        "@in_gopkg_yaml_v3//:yaml_v3",
        "@io_opentelemetry_go_otel//attribute",
        "@io_opentelemetry_go_otel_trace//:trace",
        "@org_golang_x_mod//semver",
        "@org_golang_x_oauth2//:oauth2",
        "@org_golang_x_text//cases",
        "@org_golang_x_text//language",
    ],
)

go_binary(
    name = "sg",
    embed = [":sg_lib"],
    # keep
    gotags = select({
        "//:sg_msp_flag": ["msp"],
        "//conditions:default": [],
    }),
    visibility = ["//visibility:public"],
    x_defs = {
        "github.com/sourcegraph/sourcegraph/internal/version.version": "{STABLE_VERSION}",
        "github.com/sourcegraph/sourcegraph/internal/version.timestamp": "{VERSION_TIMESTAMP}",
    },
)

go_test(
    name = "sg_test",
    timeout = "short",
    srcs = [
        "main_test.go",
        "sg_start_test.go",
    ],
    # Required by func findRoot() to check if sg is running in sourcegraph/sourcegraph
    data = ["//:go.mod"],
    embed = [":sg_lib"],
    # HOME is required to be set to start sg
    env = {"HOME": "/tmp"},
    deps = [
        "//dev/sg/internal/run",
        "//dev/sg/internal/sgconf",
        "//dev/sg/internal/std",
        "//lib/output/outputtest",
        "@com_github_google_go_cmp//cmp",
        "@com_github_stretchr_testify//assert",
        "@com_github_urfave_cli_v2//:cli",
    ],
)<|MERGE_RESOLUTION|>--- conflicted
+++ resolved
@@ -10,11 +10,7 @@
         "live.go",
         "main.go",
         "os.go",
-<<<<<<< HEAD
-        "release.go",
         "release_create.go",
-=======
->>>>>>> 09faca69
         "sg_analytics.go",
         "sg_audit.go",
         "sg_cloud.go",
