package repo

import (
	"context"
	"strings"

	"github.com/sourcegraph/go-diff/diff"
	"github.com/sourcegraph/run"

	sgrun "github.com/sourcegraph/sourcegraph/dev/sg/internal/run"
	"github.com/sourcegraph/sourcegraph/dev/sg/root"
	"github.com/sourcegraph/sourcegraph/lib/errors"
)

// State represents the state of the repository.
type State struct {
	// Dirty indicates if the current working directory has uncommitted changes.
	Dirty bool
	// Ref is the currently checked out ref.
	Ref string
	// MergeBase is the common ancestor between Ref and main.
	MergeBase string

	// mockDiff can be injected for testing with NewMockState()
	mockDiff Diff
}

// GetState parses the git state of the root repository.
func GetState(ctx context.Context) (*State, error) {
	dirty, err := root.Run(run.Cmd(ctx, "git diff --name-only")).Lines()
	if err != nil {
		return nil, err
	}
	mergeBase, err := sgrun.TrimResult(sgrun.GitCmd("merge-base", "main", "HEAD"))
	if err != nil {
		return nil, err
	}
	ref, err := sgrun.TrimResult(sgrun.GitCmd("rev-parse", "HEAD"))
	if err != nil {
		return nil, err
	}

	return &State{Dirty: len(dirty) > 0, Ref: ref, MergeBase: mergeBase}, nil
}

// NewMockState returns a state that returns the given mocks.
func NewMockState(mockDiff Diff) *State {
	return &State{mockDiff: mockDiff}
}

type Diff map[string][]DiffHunk

// IterateHunks calls cb over each hunk in this diff, collects all errors encountered, and
// wraps each error with the file name and the position of each hunk.
func (d Diff) IterateHunks(cb func(file string, hunk DiffHunk) error) error {
	var mErr error
	for file, hunks := range d {
		for _, hunk := range hunks {
			if err := cb(file, hunk); err != nil {
				mErr = errors.Append(mErr, errors.Wrapf(err, "%s:%d", file, hunk.StartLine))
			}
		}
	}
	return mErr
}

type DiffHunk struct {
	// StartLine is new start line
	StartLine int
	// AddedLines are lines that got added
	AddedLines []string
}

// GetDiff retrieves a parsed diff from the workspace, filtered by the given path glob.
func (s *State) GetDiff(glob string) (Diff, error) {
<<<<<<< HEAD
	if s.mockDiff != nil {
		return s.mockDiff, nil
	}

	// Compare from common ancestor by default
=======
	// Compare with common ancestor by default
>>>>>>> b2eb68e0
	target := s.MergeBase
	if !s.Dirty && s.Ref == s.MergeBase {
		// Compare previous commit, if we are already at merge base and in a clean workdir
		target = "@^"
	}

	diffOutput, err := sgrun.TrimResult(sgrun.GitCmd("diff", target, "--", glob))
	if err != nil {
		return nil, err
	}
	return parseDiff(diffOutput)
}

func parseDiff(diffOutput string) (map[string][]DiffHunk, error) {
	fullDiffs, err := diff.ParseMultiFileDiff([]byte(diffOutput))
	if err != nil {
		return nil, err
	}

	diffs := make(map[string][]DiffHunk)
	for _, d := range fullDiffs {
		if d.NewName == "" {
			continue
		}

		// b/dev/sg/lints.go -> dev/sg/lints.go
		fileName := strings.SplitN(d.NewName, "/", 2)[1]

		// Summarize hunks
		for _, h := range d.Hunks {
			lines := strings.Split(string(h.Body), "\n")

			var addedLines []string
			for _, l := range lines {
				// +$LINE -> $LINE
				if strings.HasPrefix(l, "+") {
					addedLines = append(addedLines, strings.TrimPrefix(l, "+"))
				}
			}

			diffs[fileName] = append(diffs[fileName], DiffHunk{
				StartLine:  int(h.NewStartLine),
				AddedLines: addedLines,
			})
		}
	}
	return diffs, nil
}<|MERGE_RESOLUTION|>--- conflicted
+++ resolved
@@ -73,15 +73,11 @@
 
 // GetDiff retrieves a parsed diff from the workspace, filtered by the given path glob.
 func (s *State) GetDiff(glob string) (Diff, error) {
-<<<<<<< HEAD
 	if s.mockDiff != nil {
 		return s.mockDiff, nil
 	}
 
-	// Compare from common ancestor by default
-=======
 	// Compare with common ancestor by default
->>>>>>> b2eb68e0
 	target := s.MergeBase
 	if !s.Dirty && s.Ref == s.MergeBase {
 		// Compare previous commit, if we are already at merge base and in a clean workdir
