package msp

import (
	"encoding/json"
	"fmt"
	"os"
	"path/filepath"
	"slices"
	"strings"
	"sync"

	"github.com/urfave/cli/v2"
	"golang.org/x/exp/maps"

	"github.com/sourcegraph/sourcegraph/dev/managedservicesplatform"
	"github.com/sourcegraph/sourcegraph/dev/managedservicesplatform/clouddeploy"
	"github.com/sourcegraph/sourcegraph/dev/managedservicesplatform/operationdocs/terraform"
	"github.com/sourcegraph/sourcegraph/dev/managedservicesplatform/spec"
	"github.com/sourcegraph/sourcegraph/dev/managedservicesplatform/stacks/cloudrun"
	"github.com/sourcegraph/sourcegraph/dev/managedservicesplatform/terraformcloud"
	"github.com/sourcegraph/sourcegraph/dev/sg/internal/std"
	msprepo "github.com/sourcegraph/sourcegraph/dev/sg/msp/repo"
	"github.com/sourcegraph/sourcegraph/lib/errors"
	"github.com/sourcegraph/sourcegraph/lib/output"
	"github.com/sourcegraph/sourcegraph/lib/pointers"
)

// useServiceArgument retrieves the service spec corresponding to the first
// argument.
//
// 'exact' indicates that no additional arguments are expected.
func useServiceArgument(c *cli.Context, exact bool) (*spec.Spec, error) {
	// If we can successfully load the list of services, provide the
	// list as feedback for the user
	allServices, _ := msprepo.ListServices()

	serviceID := c.Args().First()
	if serviceID == "" {
		if len(allServices) > 0 {
			return nil, errors.Newf("argument service is required, available services: [%s]",
				strings.Join(allServices, ", "))
		}
		return nil, errors.New("argument service is required")
	}
	serviceSpecPath := msprepo.ServiceYAMLPath(serviceID)

	s, err := spec.Open(serviceSpecPath)
	if err != nil {
		if errors.Is(err, spec.ErrServiceDoesNotExist) {
			if len(allServices) > 0 {
				return nil, errors.Newf("service %q does not exist, available services: [%s]",
					serviceID, strings.Join(allServices, ", "))
			}
			return nil, errors.Newf("service %q does not exist", serviceID)
		}
		return nil, errors.Wrapf(err, "load service %q", serviceID)
	}

	// Arg 0 is service, arg 1 is environment - any additional arguments are
	// unexpected if we are getting exact arguments.
	if exact && c.Args().Get(1) != "" {
		return s, errors.Newf("got unexpected additional arguments %q - note that flags must be placed BEFORE arguments, i.e. '<flags> <arguments>'",
			strings.Join(c.Args().Slice()[1:], " "))
	}

	return s, nil
}

// useServiceAndEnvironmentArguments retrieves the service and environment specs
// corresponding to the first and second arguments respectively. It should only
// be used if both arguments are required.
func useServiceAndEnvironmentArguments(c *cli.Context, exact bool) (*spec.Spec, *spec.EnvironmentSpec, error) {
	svc, err := useServiceArgument(c, false)
	if err != nil {
		return nil, nil, err
	}

	environmentID := c.Args().Get(1)
	if environmentID == "" {
		return svc, nil, errors.Newf("second argument <environment ID> is required, available environments for service %q: [%s]",
			svc.Service.ID, strings.Join(svc.ListEnvironmentIDs(), ", "))
	}

	env := svc.GetEnvironment(environmentID)
	if env == nil {
		return svc, nil, errors.Newf("environment %q not found in the %q service spec, available environments: [%s]",
			environmentID, svc.Service.ID, strings.Join(svc.ListEnvironmentIDs(), ", "))
	}

	// Arg 0 is service, arg 1 is environment - any additional arguments are
	// unexpected if we are getting exact arguments.
	if exact && c.Args().Get(2) != "" {
		return svc, env, errors.Newf("got unexpected additional arguments %q - note that flags must be placed BEFORE arguments, i.e. '<flags> <arguments>'",
			strings.Join(c.Args().Slice()[2:], " "))
	}

	return svc, env, nil
}

func syncEnvironmentWorkspaces(c *cli.Context, tfc *terraformcloud.Client, service spec.ServiceSpec, env spec.EnvironmentSpec) error {
	if c.Bool("delete") {
		if !pointers.DerefZero(env.AllowDestroys) {
			return errors.Newf("environments[%s].allowDestroys must be 'true' to delete workspaces", env.ID)
		}

		std.Out.Promptf("[%s] Deleting workspaces for environment %q - are you sure? (y/N) ",
			service.ID, env.ID)
		var input string
		if _, err := fmt.Scan(&input); err != nil {
			return err
		}
		if input != "y" {
			return errors.New("aborting")
		}

		pending := std.Out.Pending(output.Styledf(output.StylePending,
			"[%s] Deleting Terraform Cloud workspaces for environment %q", service.ID, env.ID))

		// Destroy stacks in reverse order
		stacks := managedservicesplatform.StackNames()
		slices.Reverse(stacks)
		if errs := tfc.DeleteWorkspaces(c.Context, service, env, stacks); len(errs) > 0 {
			for _, err := range errs {
				std.Out.WriteWarningf(err.Error())
			}
			return errors.New("some errors occurred when deleting workspaces")
		}
		pending.Complete(output.Styledf(output.StyleSuccess,
			"[%s] Deleting Terraform Cloud workspaces for environment %q", service.ID, env.ID))

		return nil // exit early for deletion, we are done
	}

	pending := std.Out.Pending(output.Styledf(output.StylePending,
		"[%s] Synchronizing Terraform Cloud workspaces for environment %q", service.ID, env.ID))
	workspaces, err := tfc.SyncWorkspaces(c.Context, service, env, managedservicesplatform.StackNames())
	if err != nil {
		return errors.Wrap(err, "sync Terraform Cloud workspace")
	}
	pending.Complete(output.Styledf(output.StyleSuccess,
		"[%s] Synchronized Terraform Cloud workspaces for environment %q", service.ID, env.ID))

	var summary strings.Builder
	for _, ws := range workspaces {
		summary.WriteString(fmt.Sprintf("- %s: %s", ws.Name, ws.URL()))
		if ws.Created {
			summary.WriteString(" (created)")
		} else {
			summary.WriteString(" (updated)")
		}
		summary.WriteString("\n")
	}
	return std.Out.WriteMarkdown(summary.String())
}

type toolingLockfileChecker struct {
	version    string
	categories map[spec.EnvironmentCategory]*sync.Once
}

// checkCategoryVersion performs warning checks for the given environment category's
// tooling version.
//
// Requires UseManagedServicesRepo.
func (c *toolingLockfileChecker) checkCategoryVersion(out *std.Output, category spec.EnvironmentCategory) {
	var categoryOnce *sync.Once
	if o, ok := c.categories[category]; ok {
		categoryOnce = o
	} else {
		categoryOnce = &sync.Once{}
		c.categories[category] = categoryOnce
	}

	categoryOnce.Do(func() {
		lockedSgVersion, err := msprepo.ToolingLockfileVersion(category)
		if err != nil {
			out.WriteWarningf("Unable to determine locked 'sg' version for category %q: %s",
				category, err.Error())
		} else if lockedSgVersion != c.version {
			out.WriteWarningf("Lockfile for category %q declares 'sg' version %q, you are using %q - generated outputs may differ from what is expected.",
				category, lockedSgVersion, c.version)
		}
	})
}

type generateTerraformOptions struct {
	// tooling is used to validate the current tooling version matches what
	// is expected, and warn the user if there is a mismatch.
	tooling *toolingLockfileChecker
	// targetEnv generates the specified env only, otherwise generates all
	targetEnv string
	// targetCategory generates the specified category only
	targetCategory spec.EnvironmentCategory
	// stableGenerate disables updating of any values that are evaluated at
	// generation time
	stableGenerate bool
}

func generateTerraform(service *spec.Spec, opts generateTerraformOptions) error {
	serviceID := service.Service.ID
	serviceSpecPath := msprepo.ServiceYAMLPath(serviceID)

	var envs []spec.EnvironmentSpec
	if opts.targetEnv != "" {
		deployEnv := service.GetEnvironment(opts.targetEnv)
		if deployEnv == nil {
			return errors.Newf("environment %q not found in service spec", opts.targetEnv)
		}
		envs = append(envs, *deployEnv)
	} else {
		envs = service.Environments
	}

	for _, env := range envs {
		env := env

<<<<<<< HEAD
		opts.tooling.checkCategoryVersion(std.Out, env.Category)

		pending := std.Out.Pending(output.Styledf(output.StylePending,
			"[%s] Preparing Terraform for environment %q", serviceID, env.ID))
=======
		if opts.targetCategory != "" && env.Category != opts.targetCategory {
			// Quietly skip environments that don't match specified category
			std.Out.WriteLine(output.StyleSuggestion.Linef(
				"[%s] Skipping non-%q environment %q (category %q)",
				serviceID, opts.targetCategory, env.ID, env.Category))
			continue
		}

		pending := std.Out.Pending(output.StylePending.Linef(
			"[%s] Preparing Terraform for %q environment %q", serviceID, env.Category, env.ID))
>>>>>>> b6d4a0d4
		renderer := managedservicesplatform.Renderer{
			OutputDir:      filepath.Join(filepath.Dir(serviceSpecPath), "terraform", env.ID),
			StableGenerate: opts.stableGenerate,
		}

		// CDKTF needs the output dir to exist ahead of time, even for
		// rendering. If it doesn't exist yet, create it
		if f, err := os.Lstat(renderer.OutputDir); err != nil {
			if !os.IsNotExist(err) {
				return errors.Wrap(err, "check output directory")
			}
			if err := os.MkdirAll(renderer.OutputDir, 0755); err != nil {
				return errors.Wrap(err, "prepare output directory")
			}
		} else if !f.IsDir() {
			return errors.Newf("output directory %q is not a directory", renderer.OutputDir)
		}

		// Render environment
		cdktf, err := renderer.RenderEnvironment(*service, env)
		if err != nil {
			return err
		}

		pending.Updatef("[%s] Generating Terraform assets in %q for %q environment %q...",
			serviceID, renderer.OutputDir, env.Category, env.ID)
		if err := cdktf.Synthesize(); err != nil {
			return err
		}

		if rollout := service.BuildRolloutPipelineConfiguration(env); rollout != nil {
			pending.Updatef("[%s] Building rollout pipeline configurations for environment %q...", serviceID, env.ID)

			// First, we generate the Cloud Deploy configuration file with
			// additional configuration for the rollout pipeline that we can't
			// yet provide with Terraform. In the future, we can hopefully
			// replace this with a pure-Terraform version.
			region := cloudrun.GCPRegion // region is currently fixed
			deploySpec, err := clouddeploy.RenderSpec(
				service.Service,
				service.Build,
				*rollout,
				region)
			if err != nil {
				return errors.Wrap(err, "render Cloud Deploy configuration file")
			}
			deploySpecFilename := fmt.Sprintf("rollout-%s.clouddeploy.yaml", region)
			comment := generateCloudDeployDocstring(env.ProjectID, serviceID, region, deploySpecFilename)
			if err := os.WriteFile(
				filepath.Join(filepath.Dir(serviceSpecPath), deploySpecFilename),
				append([]byte(comment), deploySpec.Bytes()...),
				0644,
			); err != nil {
				return errors.Wrap(err, "write Cloud Deploy configuration file")
			}

			// Next, we generate skaffold.yaml archive for upload to GCS. See
			// cloudrun.ScaffoldSourceFile docstring for more on why we need
			// to generate this separately. This step will likely always be
			// rquired.
			skaffoldObject, err := clouddeploy.NewCloudRunCustomTargetSkaffoldAssetsArchive()
			if err != nil {
				return errors.Wrap(err, "create Cloud Deploy custom target skaffold YAML archive")
			}
			skaffoldObjectPath := filepath.Join(renderer.OutputDir, "stacks/cloudrun", cloudrun.ScaffoldSourceFile)
			if err := os.WriteFile(skaffoldObjectPath, skaffoldObject.Bytes(), 0644); err != nil {
				return errors.Wrap(err, "write Cloud Run custom target skaffold YAML archive")
			}

		}

		pending.Complete(output.Styledf(output.StyleSuccess,
			"[%s] Category %q environment %q infrastructure assets generated!",
			serviceID, env.Category, env.ID))
	}

	return nil
}

func isHandbookRepo(relPath string) error {
	path, err := filepath.Abs(relPath)
	if err != nil {
		return errors.Wrapf(err, "unable to infer absolute path of %q", relPath)
	}

	// https://sourcegraph.com/github.com/sourcegraph/handbook/-/blob/package.json?L2=
	const handbookPackageName = "@sourcegraph/handbook.sourcegraph.com"

	packageJSONData, err := os.ReadFile(filepath.Join(path, "package.json"))
	if err != nil {
		return errors.Wrap(err, "expected package.json")
	}

	var packageJSON struct {
		Name string `json:"name"`
	}
	if err := json.Unmarshal(packageJSONData, &packageJSON); err != nil {
		return errors.Wrap(err, "parse package.json")
	}
	if packageJSON.Name == handbookPackageName {
		return nil
	}
	return errors.Newf("unexpected package %q", packageJSON.Name)
}

func generateCloudDeployDocstring(projectID, serviceID, gcpRegion, cloudDeployFilename string) string {
	return fmt.Sprintf(`# DO NOT EDIT; generated by 'sg msp generate'
#
# This file defines additional Cloud Deploy configuration that is not yet available in Terraform.
# Apply this using the following command:
#
#   gcloud deploy apply --project=%[1]s --region=%[3]s --file=%[4]s
#
# Releases can be created using the following command, which can be added to CI pipelines:
#
#   gcloud deploy releases create $RELEASE_NAME --labels="commit=$COMMIT,author=$AUTHOR" --deploy-parameters="customTarget/tag=$TAG" --project=%[1]s --region=%[3]s --delivery-pipeline=%[2]s-%[3]s-rollout --source='gs://%[1]s-cloudrun-skaffold/source.tar.gz'
#
# The secret 'cloud_deploy_releaser_service_account_id' provides the ID of a service account
# that can be used to provision workload auth, for example https://sourcegraph.sourcegraph.com/github.com/sourcegraph/infrastructure/-/blob/managed-services/continuous-deployment-pipeline/main.tf?L5-20
`, // TODO improve the releases DX
		projectID, serviceID, gcpRegion, cloudDeployFilename)
}

func CollectAlertPolicies(svc *spec.Spec) (map[string]terraform.AlertPolicy, error) {
	// Deduplicate alerts across environments into a single map
	collectedAlerts := make(map[string]terraform.AlertPolicy)
	for _, env := range svc.ListEnvironmentIDs() {
		// Parse the generated alert policies to create alerting docs
		monitoringPath := msprepo.ServiceStackCDKTFPath(svc.Service.ID, env, "monitoring")
		monitoring, err := terraform.ParseMonitoringCDKTF(monitoringPath)
		if err != nil {
			return nil, err
		}
		maps.Copy(collectedAlerts, monitoring.ResourceType.GoogleMonitoringAlertPolicy)
	}
	return collectedAlerts, nil
}<|MERGE_RESOLUTION|>--- conflicted
+++ resolved
@@ -214,12 +214,6 @@
 	for _, env := range envs {
 		env := env
 
-<<<<<<< HEAD
-		opts.tooling.checkCategoryVersion(std.Out, env.Category)
-
-		pending := std.Out.Pending(output.Styledf(output.StylePending,
-			"[%s] Preparing Terraform for environment %q", serviceID, env.ID))
-=======
 		if opts.targetCategory != "" && env.Category != opts.targetCategory {
 			// Quietly skip environments that don't match specified category
 			std.Out.WriteLine(output.StyleSuggestion.Linef(
@@ -228,9 +222,12 @@
 			continue
 		}
 
+		// Check tooling version and emit warnings
+		opts.tooling.checkCategoryVersion(std.Out, env.Category)
+
+		// Then, start our actual work
 		pending := std.Out.Pending(output.StylePending.Linef(
 			"[%s] Preparing Terraform for %q environment %q", serviceID, env.Category, env.ID))
->>>>>>> b6d4a0d4
 		renderer := managedservicesplatform.Renderer{
 			OutputDir:      filepath.Join(filepath.Dir(serviceSpecPath), "terraform", env.ID),
 			StableGenerate: opts.stableGenerate,
