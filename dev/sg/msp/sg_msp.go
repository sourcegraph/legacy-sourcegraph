--- conflicted
+++ resolved
@@ -506,7 +506,6 @@
 							if err != nil {
 								return errors.Wrapf(err, "load service %q", s)
 							}
-<<<<<<< HEAD
 							if svc.Service.NotionPageID == nil {
 								std.Out.WriteSkippedf("[%s]\tNo 'notionPageID' set, skipping", s)
 								continue
@@ -516,7 +515,6 @@
 							std.Out.Writef("[%s]\tGenerating operations handbook page", s)
 
 							collectedAlerts, err := CollectAlertPolicies(svc)
-=======
 
 							// Generate architecture diagrams
 							for _, e := range svc.ListEnvironmentIDs() {
@@ -529,20 +527,17 @@
 								if err != nil {
 									return errors.Wrap(err, s)
 								}
-								svg, err := diagram.Render()
+								_, err := diagram.Render()
 								if err != nil {
 									return errors.Wrap(err, s)
 								}
-								diagramPath := filepath.Join(handbookPath,
-									operationdocs.EnvironmentHandbookPathDiagram(s, e))
-								if err := os.WriteFile(diagramPath, []byte(svg), 0o644); err != nil {
-									return errors.Wrap(err, s)
-								}
-							}
-
-							serviceSpecs = append(serviceSpecs, svc)
+								// diagramPath := filepath.Join(handbookPath, "TODO")
+								// if err := os.WriteFile(diagramPath, []byte(svg), 0o644); err != nil {
+								// 	return errors.Wrap(err, s)
+								// }
+							}
+
 							collectedAlerts, err := collectAlertPolicies(svc)
->>>>>>> 676f7c2a
 							opts.AlertPolicies = collectedAlerts
 							if err != nil {
 								return errors.Wrapf(err, "%s: CollectAlertPolicies", s)
