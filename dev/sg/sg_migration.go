package main

import (
	"context"
	"database/sql"
	"encoding/json"
	"fmt"
	"os"
	"strings"

	"github.com/Masterminds/semver"
	"github.com/sourcegraph/run"
	"github.com/urfave/cli/v2"

	"github.com/sourcegraph/log"

	"github.com/sourcegraph/sourcegraph/dev/sg/internal/db"
	"github.com/sourcegraph/sourcegraph/dev/sg/internal/migration"
	"github.com/sourcegraph/sourcegraph/dev/sg/internal/std"
	"github.com/sourcegraph/sourcegraph/dev/sg/root"
	connections "github.com/sourcegraph/sourcegraph/internal/database/connections/live"
	"github.com/sourcegraph/sourcegraph/internal/database/migration/cliutil"
	"github.com/sourcegraph/sourcegraph/internal/database/migration/schemas"
	"github.com/sourcegraph/sourcegraph/internal/database/migration/store"
	"github.com/sourcegraph/sourcegraph/internal/database/postgresdsn"
	"github.com/sourcegraph/sourcegraph/internal/observation"
	"github.com/sourcegraph/sourcegraph/lib/errors"
	"github.com/sourcegraph/sourcegraph/lib/output"
)

var (
	migrateTargetDatabase     string
	migrateTargetDatabaseFlag = &cli.StringFlag{
		Name:        "db",
		Usage:       "The target database `schema` to modify",
		Value:       db.DefaultDatabase.Name,
		Destination: &migrateTargetDatabase,
	}

	squashInContainer     bool
	squashInContainerFlag = &cli.BoolFlag{
		Name:        "in-container",
		Usage:       "Launch Postgres in a Docker container for squashing; do not use the host",
		Value:       false,
		Destination: &squashInContainer,
	}

	squashInTimescaleDBContainer     bool
	squashInTimescaleDBContainerFlag = &cli.BoolFlag{
		Name:        "in-timescaledb-container",
		Usage:       "Launch TimescaleDB in a Docker container for squashing; do not use the host",
		Value:       false,
		Destination: &squashInTimescaleDBContainer,
	}

	skipTeardown     bool
	skipTeardownFlag = &cli.BoolFlag{
		Name:        "skip-teardown",
		Usage:       "Skip tearing down the database created to run all registered migrations",
		Value:       false,
		Destination: &skipTeardown,
	}

	skipSquashData     bool
	skipSquashDataFlag = &cli.BoolFlag{
		Name:        "skip-data",
		Usage:       "Skip writing data rows into the squashed migration",
		Value:       false,
		Destination: &skipSquashData,
	}

	outputFilepath     string
	outputFilepathFlag = &cli.StringFlag{
		Name:        "f",
		Usage:       "The output filepath",
		Required:    true,
		Destination: &outputFilepath,
	}

	targetRevision     string
	targetRevisionFlag = &cli.StringFlag{
		Name:        "rev",
		Usage:       "The target revision",
		Required:    true,
		Destination: &targetRevision,
	}

	logger = log.Scoped("sg migration", "")
)

var (
	addCommand = &cli.Command{
		Name:        "add",
		ArgsUsage:   "<name>",
		Usage:       "Add a new migration file",
		Description: cliutil.ConstructLongHelp(),
		Flags:       []cli.Flag{migrateTargetDatabaseFlag},
		Action:      addExec,
	}

	revertCommand = &cli.Command{
		Name:        "revert",
		ArgsUsage:   "<commit>",
		Usage:       "Revert the migrations defined on the given commit",
		Description: cliutil.ConstructLongHelp(),
		Action:      revertExec,
	}

	// outputFactory lazily retrieves the global output that might not yet be instantiated
	// at compile-time in sg.
	outputFactory = func() *output.Output { return std.Out.Output }

	upCommand       = cliutil.Up("sg migration", makeRunner, outputFactory, true)
	upToCommand     = cliutil.UpTo("sg migration", makeRunner, outputFactory, true)
	undoCommand     = cliutil.Undo("sg migration", makeRunner, outputFactory, true)
	downToCommand   = cliutil.DownTo("sg migration", makeRunner, outputFactory, true)
	validateCommand = cliutil.Validate("sg migration", makeRunner, outputFactory)
	describeCommand = cliutil.Describe("sg migration", makeRunner, outputFactory)
	driftCommand    = cliutil.Drift("sg migration", makeRunner, outputFactory, cliutil.GCSExpectedSchemaFactory, localGitExpectedSchemaFactory)
	addLogCommand   = cliutil.AddLog(logger, "sg migration", makeRunner, outputFactory)
	upgradeCommand  = cliutil.Upgrade(logger, "sg migration", makeRunnerWithSchemas, outputFactory)

	leavesCommand = &cli.Command{
		Name:        "leaves",
		ArgsUsage:   "<commit>",
		Usage:       "Identiy the migration leaves for the given commit",
		Description: cliutil.ConstructLongHelp(),
		Action:      leavesExec,
	}

	squashCommand = &cli.Command{
		Name:        "squash",
		ArgsUsage:   "<current-release>",
		Usage:       "Collapse migration files from historic releases together",
		Description: cliutil.ConstructLongHelp(),
<<<<<<< HEAD
		Flags:       []cli.Flag{migrateTargetDatabaseFlag, squashInContainerFlag, squashInTimescaleDBContainerFlag, skipTeardownFlag},
=======
		Flags:       []cli.Flag{migrateTargetDatabaseFlag, squashInContainerFlag, skipTeardownFlag, skipSquashDataFlag},
>>>>>>> 180f096a
		Action:      squashExec,
	}

	squashAllCommand = &cli.Command{
		Name:        "squash-all",
		ArgsUsage:   "",
		Usage:       "Collapse schema definitions into a single SQL file",
		Description: cliutil.ConstructLongHelp(),
<<<<<<< HEAD
		Flags:       []cli.Flag{migrateTargetDatabaseFlag, squashInContainerFlag, squashInTimescaleDBContainerFlag, skipTeardownFlag, outputFilepathFlag},
=======
		Flags:       []cli.Flag{migrateTargetDatabaseFlag, squashInContainerFlag, skipTeardownFlag, skipSquashDataFlag, outputFilepathFlag},
>>>>>>> 180f096a
		Action:      squashAllExec,
	}

	visualizeCommand = &cli.Command{
		Name:        "visualize",
		ArgsUsage:   "",
		Usage:       "Output a DOT visualization of the migration graph",
		Description: cliutil.ConstructLongHelp(),
		Flags:       []cli.Flag{migrateTargetDatabaseFlag, outputFilepathFlag},
		Action:      visualizeExec,
	}

	rewriteCommand = &cli.Command{
		Name:        "rewrite",
		ArgsUsage:   "",
		Usage:       "Rewrite schemas definitions as they were at a particular version",
		Description: cliutil.ConstructLongHelp(),
		Flags:       []cli.Flag{migrateTargetDatabaseFlag, targetRevisionFlag},
		Action:      rewriteExec,
	}

	migrationCommand = &cli.Command{
		Name:  "migration",
		Usage: "Modifies and runs database migrations",
		UsageText: `
# Migrate local default database up all the way
sg migration up

# Migrate specific database down one migration
sg migration down --db codeintel

# Add new migration for specific database
sg migration add --db codeintel 'add missing index'

# Squash migrations for default database
sg migration squash
`,
		Category: CategoryDev,
		Subcommands: []*cli.Command{
			addCommand,
			revertCommand,
			upCommand,
			upToCommand,
			undoCommand,
			downToCommand,
			validateCommand,
			describeCommand,
			driftCommand,
			addLogCommand,
			upgradeCommand,
			leavesCommand,
			squashCommand,
			squashAllCommand,
			visualizeCommand,
			rewriteCommand,
		},
	}
)

func makeRunner(ctx context.Context, schemaNames []string) (cliutil.Runner, error) {
	filesystemSchemas, err := getFilesystemSchemas()
	if err != nil {
		return nil, err
	}

	return makeRunnerWithSchemas(ctx, schemaNames, filesystemSchemas)
}

func makeRunnerWithSchemas(ctx context.Context, schemaNames []string, schemas []*schemas.Schema) (cliutil.Runner, error) {
	// Try to read the `sg` configuration so we can read ENV vars from the
	// configuration and use process env as fallback.
	var getEnv func(string) string
	config, _ := getConfig()
	logger := log.Scoped("migrations.runner", "migration runner")
	if config != nil {
		getEnv = config.GetEnv
	} else {
		getEnv = os.Getenv
	}

	storeFactory := func(db *sql.DB, migrationsTable string) connections.Store {
		return connections.NewStoreShim(store.NewWithDB(db, migrationsTable, store.NewOperations(&observation.TestContext)))
	}
	r, err := connections.RunnerFromDSNsWithSchemas(logger, postgresdsn.RawDSNsBySchema(schemaNames, getEnv), "sg", storeFactory, schemas)
	if err != nil {
		return nil, err
	}

	return cliutil.NewShim(r), nil
}

// localGitExpectedSchemaFactory returns the description of the given schema at the given version via the
// (assumed) local git clone. If the version is not resolvable as a git rev-like, or if the file does not
// exist at that revision, then a false valued-flag is returned. All other failures are reported as errors.
func localGitExpectedSchemaFactory(filename, version string) (schemaDescription schemas.SchemaDescription, _ bool, _ error) {
	ctx := context.Background()
	output := root.Run(run.Cmd(ctx, "git", "show", fmt.Sprintf("%s:%s", version, filename)))

	if err := output.Wait(); err != nil {
		// See if there is an error indicating a missing object, but no other problems
		return schemas.SchemaDescription{}, false, filterLocalGitErrors(filename, version, err)
	}

	if err := json.NewDecoder(output).Decode(&schemaDescription); err != nil {
		return schemas.SchemaDescription{}, false, err
	}

	return schemaDescription, true, nil
}

func filterLocalGitErrors(filename, version string, err error) error {
	if err == nil {
		return nil
	}

	missingMessages := []string{
		// unknown revision
		fmt.Sprintf("fatal: invalid object name '%s'", version),

		// path unknown to the revision (regardless of repo state)
		fmt.Sprintf("fatal: path '%s' does not exist in '%s'", filename, version),
		fmt.Sprintf("fatal: path '%s' exists on disk, but not in '%s'", filename, version),
	}
	for _, missingMessage := range missingMessages {
		if strings.Contains(err.Error(), missingMessage) {
			return nil
		}
	}

	return err
}

func getFilesystemSchemas() (schemas []*schemas.Schema, errs error) {
	for _, name := range []string{"frontend", "codeintel", "codeinsights"} {
		schema, err := resolveSchema(name)
		if err != nil {
			errs = errors.Append(errs, errors.Newf("%s: %w", name, err))
		} else {
			schemas = append(schemas, schema)
		}
	}
	return
}

func resolveSchema(name string) (*schemas.Schema, error) {
	fs, err := db.GetFSForPath(name)()
	if err != nil {
		return nil, err
	}

	schema, err := schemas.ResolveSchema(fs, name)
	if err != nil {
		return nil, errors.Newf("malformed migration definitions: %w", err)
	}

	return schema, nil
}

func addExec(ctx *cli.Context) error {
	args := ctx.Args().Slice()
	if len(args) == 0 {
		return cli.NewExitError("no migration name specified", 1)
	}
	if len(args) != 1 {
		return cli.NewExitError("too many arguments", 1)
	}

	var (
		databaseName = migrateTargetDatabase
		database, ok = db.DatabaseByName(databaseName)
	)
	if !ok {
		return cli.NewExitError(fmt.Sprintf("database %q not found :(", databaseName), 1)
	}

	return migration.Add(database, args[0])
}

func revertExec(ctx *cli.Context) error {
	args := ctx.Args().Slice()
	if len(args) == 0 {
		return cli.NewExitError("no commit specified", 1)
	}
	if len(args) != 1 {
		return cli.NewExitError("too many arguments", 1)
	}

	return migration.Revert(db.Databases(), args[0])
}

func squashExec(ctx *cli.Context) (err error) {
	args := ctx.Args().Slice()
	if len(args) == 0 {
		return cli.NewExitError("no current-version specified", 1)
	}
	if len(args) != 1 {
		return cli.NewExitError("too many arguments", 1)
	}

	var (
		databaseName = migrateTargetDatabase
		database, ok = db.DatabaseByName(databaseName)
	)
	if !ok {
		return cli.NewExitError(fmt.Sprintf("database %q not found :(", databaseName), 1)
	}

	// Get the last migration that existed in the version _before_ `minimumMigrationSquashDistance` releases ago
	commit, err := findTargetSquashCommit(args[0])
	if err != nil {
		return err
	}
	std.Out.Writef("Squashing migration files defined up through %s", commit)

<<<<<<< HEAD
	return migration.Squash(database, commit, squashInContainer || squashInTimescaleDBContainer, squashInTimescaleDBContainer, skipTeardown)
=======
	return migration.Squash(database, commit, squashInContainer, skipTeardown, skipSquashData)
>>>>>>> 180f096a
}

func visualizeExec(ctx *cli.Context) (err error) {
	args := ctx.Args().Slice()
	if len(args) != 0 {
		return cli.NewExitError("too many arguments", 1)
	}

	if outputFilepath == "" {
		return cli.NewExitError("Supply an output file with -f", 1)
	}

	var (
		databaseName = migrateTargetDatabase
		database, ok = db.DatabaseByName(databaseName)
	)

	if !ok {
		return cli.NewExitError(fmt.Sprintf("database %q not found :(", databaseName), 1)
	}

	return migration.Visualize(database, outputFilepath)
}

func rewriteExec(ctx *cli.Context) (err error) {
	args := ctx.Args().Slice()
	if len(args) != 0 {
		return cli.NewExitError("too many arguments", 1)
	}

	if targetRevision == "" {
		return cli.NewExitError("Supply a target revision with -rev", 1)
	}

	var (
		databaseName = migrateTargetDatabase
		database, ok = db.DatabaseByName(databaseName)
	)

	if !ok {
		return cli.NewExitError(fmt.Sprintf("database %q not found :(", databaseName), 1)
	}

	return migration.Rewrite(database, targetRevision)
}

func squashAllExec(ctx *cli.Context) (err error) {
	args := ctx.Args().Slice()
	if len(args) != 0 {
		return cli.NewExitError("too many arguments", 1)
	}

	if outputFilepath == "" {
		return cli.NewExitError("Supply an output file with -f", 1)
	}

	var (
		databaseName = migrateTargetDatabase
		database, ok = db.DatabaseByName(databaseName)
	)

	if !ok {
		return cli.NewExitError(fmt.Sprintf("database %q not found :(", databaseName), 1)
	}

<<<<<<< HEAD
	return migration.SquashAll(database, squashInContainer || squashInTimescaleDBContainer, squashInTimescaleDBContainer, skipTeardown, outputFilepath)
=======
	return migration.SquashAll(database, squashInContainer, skipTeardown, skipSquashData, outputFilepath)
>>>>>>> 180f096a
}

func leavesExec(ctx *cli.Context) (err error) {
	args := ctx.Args().Slice()
	if len(args) == 0 {
		return cli.NewExitError("no commit specified", 1)
	}
	if len(args) != 1 {
		return cli.NewExitError("too many arguments", 1)
	}

	return migration.LeavesForCommit(db.Databases(), args[0])
}

// minimumMigrationSquashDistance is the minimum number of releases a migration is guaranteed to exist
// as a non-squashed file.
//
// A squash distance of 1 will allow one minor downgrade.
// A squash distance of 2 will allow two minor downgrades.
// etc
const minimumMigrationSquashDistance = 2

// findTargetSquashCommit constructs the git version tag that is `minimumMIgrationSquashDistance` minor
// releases ago.
func findTargetSquashCommit(migrationName string) (string, error) {
	currentVersion, err := semver.NewVersion(migrationName)
	if err != nil {
		return "", err
	}

	return fmt.Sprintf("v%d.%d.0", currentVersion.Major(), currentVersion.Minor()-minimumMigrationSquashDistance-1), nil
}<|MERGE_RESOLUTION|>--- conflicted
+++ resolved
@@ -133,11 +133,7 @@
 		ArgsUsage:   "<current-release>",
 		Usage:       "Collapse migration files from historic releases together",
 		Description: cliutil.ConstructLongHelp(),
-<<<<<<< HEAD
-		Flags:       []cli.Flag{migrateTargetDatabaseFlag, squashInContainerFlag, squashInTimescaleDBContainerFlag, skipTeardownFlag},
-=======
-		Flags:       []cli.Flag{migrateTargetDatabaseFlag, squashInContainerFlag, skipTeardownFlag, skipSquashDataFlag},
->>>>>>> 180f096a
+		Flags:       []cli.Flag{migrateTargetDatabaseFlag, squashInContainerFlag, squashInTimescaleDBContainerFlag, skipTeardownFlag, skipSquashDataFlag},
 		Action:      squashExec,
 	}
 
@@ -146,11 +142,7 @@
 		ArgsUsage:   "",
 		Usage:       "Collapse schema definitions into a single SQL file",
 		Description: cliutil.ConstructLongHelp(),
-<<<<<<< HEAD
-		Flags:       []cli.Flag{migrateTargetDatabaseFlag, squashInContainerFlag, squashInTimescaleDBContainerFlag, skipTeardownFlag, outputFilepathFlag},
-=======
-		Flags:       []cli.Flag{migrateTargetDatabaseFlag, squashInContainerFlag, skipTeardownFlag, skipSquashDataFlag, outputFilepathFlag},
->>>>>>> 180f096a
+		Flags:       []cli.Flag{migrateTargetDatabaseFlag, squashInContainerFlag, squashInTimescaleDBContainerFlag, skipTeardownFlag, skipSquashDataFlag, outputFilepathFlag},
 		Action:      squashAllExec,
 	}
 
@@ -365,11 +357,7 @@
 	}
 	std.Out.Writef("Squashing migration files defined up through %s", commit)
 
-<<<<<<< HEAD
-	return migration.Squash(database, commit, squashInContainer || squashInTimescaleDBContainer, squashInTimescaleDBContainer, skipTeardown)
-=======
-	return migration.Squash(database, commit, squashInContainer, skipTeardown, skipSquashData)
->>>>>>> 180f096a
+	return migration.Squash(database, commit, squashInContainer || squashInTimescaleDBContainer, squashInTimescaleDBContainer, skipTeardown, skipSquashData)
 }
 
 func visualizeExec(ctx *cli.Context) (err error) {
@@ -435,11 +423,7 @@
 		return cli.NewExitError(fmt.Sprintf("database %q not found :(", databaseName), 1)
 	}
 
-<<<<<<< HEAD
-	return migration.SquashAll(database, squashInContainer || squashInTimescaleDBContainer, squashInTimescaleDBContainer, skipTeardown, outputFilepath)
-=======
-	return migration.SquashAll(database, squashInContainer, skipTeardown, skipSquashData, outputFilepath)
->>>>>>> 180f096a
+	return migration.SquashAll(database, squashInContainer || squashInTimescaleDBContainer, squashInTimescaleDBContainer, skipTeardown, skipSquashData, outputFilepath)
 }
 
 func leavesExec(ctx *cli.Context) (err error) {
