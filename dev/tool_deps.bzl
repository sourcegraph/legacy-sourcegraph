"Third party dev tooling dependencies"

load("@bazel_tools//tools/build_defs/repo:http.bzl", "http_archive", "http_file")

DOCSITE_VERSION = "1.9.4"
SRC_CLI_VERSION = "5.2.1"
CTAGS_VERSION = "6.0.0.2783f009"
<<<<<<< HEAD
PACKER_VERSION = "1.8.3"
=======
P4_FUSION_VERSION = "v1.13.2-sg.04a293a"
>>>>>>> 792afc7c

SRC_CLI_BUILDFILE = """
filegroup(
    name = "src-cli-{}",
    srcs = ["src"],
    visibility = ["//visibility:public"],
)
"""

GCLOUD_VERSION = "456.0.0"
GCLOUD_BUILDFILE = """package(default_visibility = ["//visibility:public"])\nexports_files(["gcloud", "gsutil", "bq", "git-credential-gcloud"])"""
GCLOUD_PATCH_CMDS = [
    "ln -s google-cloud-sdk/bin/gcloud gcloud",
    "ln -s google-cloud-sdk/bin/gsutil gsutil",
    "ln -s google-cloud-sdk/bin/bq bq",
    "ln -s google-cloud-sdk/bin/git-credential-gcloud.sh git-credential-gcloud",
]

PACKER_BUILDFILE = """
filegroup(
    name = "packer-{}",
    srcs = ["packer"],
    visibility = ["//visibility:public"],
)
"""

def tool_deps():
    "Repository rules to fetch third party tooling used for dev purposes"

    # Docsite #
    http_file(
        name = "docsite_darwin_amd64",
        urls = ["https://github.com/sourcegraph/docsite/releases/download/v{0}/docsite_v{0}_darwin_amd64".format(DOCSITE_VERSION)],
        sha256 = "f3ad94e1398cc30e45518c82bd6fa9f7c386a8c395811ba49def24113215a2d9",
        executable = True,
    )

    http_file(
        name = "docsite_darwin_arm64",
        urls = ["https://github.com/sourcegraph/docsite/releases/download/v{0}/docsite_v{0}_darwin_arm64".format(DOCSITE_VERSION)],
        sha256 = "b817d794537f38720d5c07eb323e729391b2d4ff85d1dac691e3cfe7a3cb6d13",
        executable = True,
    )

    http_file(
        name = "docsite_linux_amd64",
        urls = ["https://github.com/sourcegraph/docsite/releases/download/v{0}/docsite_v{0}_linux_amd64".format(DOCSITE_VERSION)],
        sha256 = "7d60a55eb5017ebeb3a523143bd3007f74297db685491fad84499b2c60b3a872",
        executable = True,
    )

    # src-cli #
    http_archive(
        name = "src-cli-linux-amd64",
        build_file_content = SRC_CLI_BUILDFILE.format("linux-amd64"),
        sha256 = "19671ea6ee8a518fedaa45e6f6fb44767e7057c1c37dad34e36d829d5001a2f6",
        url = "https://github.com/sourcegraph/src-cli/releases/download/{0}/src-cli_{0}_linux_amd64.tar.gz".format(SRC_CLI_VERSION),
    )

    http_archive(
        name = "src-cli-darwin-amd64",
        build_file_content = SRC_CLI_BUILDFILE.format("darwin-amd64"),
        sha256 = "a05d95a05c4266e766a7ebb85078dc16c8dd1971bddf7d966cb334638ed55375",
        url = "https://github.com/sourcegraph/src-cli/releases/download/{0}/src-cli_{0}_darwin_amd64.tar.gz".format(SRC_CLI_VERSION),
    )

    http_archive(
        name = "src-cli-darwin-arm64",
        build_file_content = SRC_CLI_BUILDFILE.format("darwin-arm64"),
        sha256 = "af34afa269d29cb24b40c17bb2045e353ac6fa1c1aa1164187c8582b1538fee4",
        url = "https://github.com/sourcegraph/src-cli/releases/download/{0}/src-cli_{0}_darwin_arm64.tar.gz".format(SRC_CLI_VERSION),
    )

    # universal-ctags
    #
    # Two step process to update these. First land a commit in main updating
    # the version in dev/nix/ctags.nix. Then copy the hashes from
    # https://github.com/sourcegraph/sourcegraph/actions/workflows/universal-ctags.yml
    http_file(
        name = "universal-ctags-darwin-amd64",
        sha256 = "7aead221c07d8092a0cbfad6e69ae526292e405bbe2f06d38d346969e23a6f68",
        url = "https://storage.googleapis.com/universal_ctags/x86_64-darwin/dist/universal-ctags-{0}".format(CTAGS_VERSION),
        executable = True,
    )

    http_file(
        name = "universal-ctags-darwin-arm64",
        sha256 = "ac4a73b69042c60e68f80f8819d5c6b05e233386042ba867205a252046d6471e",
        url = "https://storage.googleapis.com/universal_ctags/aarch64-darwin/dist/universal-ctags-{0}".format(CTAGS_VERSION),
        executable = True,
    )

    http_file(
        name = "universal-ctags-linux-amd64",
        sha256 = "e99b942754ce9d55c9445513236c010753d26decbb38ed932780bec098ac0809",
        url = "https://storage.googleapis.com/universal_ctags/x86_64-linux/dist/universal-ctags-{0}".format(CTAGS_VERSION),
        executable = True,
    )

    http_archive(
        name = "gcloud-darwin-arm64",
        build_file_content = GCLOUD_BUILDFILE,
        patch_cmds = GCLOUD_PATCH_CMDS,
        sha256 = "80c31937d3a3dce98d730844ff028715a46cd9fd5d5d44096b16e85fa54e6df1",
        url = "https://dl.google.com/dl/cloudsdk/channels/rapid/downloads/google-cloud-sdk-{}-darwin-arm.tar.gz".format(GCLOUD_VERSION),
    )

    http_archive(
        name = "gcloud-darwin-amd64",
        build_file_content = GCLOUD_BUILDFILE,
        patch_cmds = GCLOUD_PATCH_CMDS,
        sha256 = "2961471b9d81092443456de15509f46fea685dfaf401f1b6c444eab63b45ccb7",
        url = "https://dl.google.com/dl/cloudsdk/channels/rapid/downloads/google-cloud-sdk-{}-darwin-x86_64.tar.gz".format(GCLOUD_VERSION),
    )

    http_archive(
        name = "gcloud-linux-amd64",
        build_file_content = GCLOUD_BUILDFILE,
        patch_cmds = GCLOUD_PATCH_CMDS,
        sha256 = "03d87f71e15f2143e5f2b64b3594464ac51e791658848fc33d748f545ef97889",
        url = "https://dl.google.com/dl/cloudsdk/channels/rapid/downloads/google-cloud-sdk-{}-linux-x86_64.tar.gz".format(GCLOUD_VERSION),
    )

<<<<<<< HEAD
    http_archive(
        name = "packer-linux-amd64",
        build_file_content = PACKER_BUILDFILE.format("linux-amd64"),
        sha256 = "0587f7815ed79589cd9c2b754c82115731c8d0b8fd3b746fe40055d969facba5",
        url = "https://releases.hashicorp.com/packer/{0}/packer_{0}_linux_amd64.zip".format(PACKER_VERSION),
    )

    http_archive(
        name = "packer-darwin-arm64",
        build_file_content = PACKER_BUILDFILE.format("darwin-arm64"),
        sha256 = "5cc53abbc345fc5f714c8ebe46fd79d5f503f29375981bee6c77f89e5ced92d3",
        url = "https://releases.hashicorp.com/packer/{0}/packer_{0}_darwin_arm64.zip".format(PACKER_VERSION),
    )

    http_archive(
        name = "packer-darwin-amd64",
        build_file_content = PACKER_BUILDFILE.format("darwin-amd64"),
        sha256 = "ef1ceaaafcdada65bdbb45793ad6eedbc7c368d415864776b9d3fa26fb30b896",
        url = "https://releases.hashicorp.com/packer/{0}/packer_{0}_darwin_amd64.zip".format(PACKER_VERSION),
=======
    http_file(
        name = "p4-fusion-linux-amd64",
        sha256 = "4c32aa00fa220733faea27a1c6ec4acd0998c1a7f870e08de9947685621f0d06",
        url = "https://storage.googleapis.com/p4-fusion/x86_64-linux/dist/p4-fusion-{0}".format(P4_FUSION_VERSION),
        executable = True,
    )

    http_file(
        name = "p4-fusion-darwin-amd64",
        sha256 = "bfa525a8a38d2c2ea205865b1a6d5be0b680e3160a64ba9505953be3294d1b9c",
        url = "https://storage.googleapis.com/p4-fusion/x86_64-darwin/dist/p4-fusion-{0}".format(P4_FUSION_VERSION),
        executable = True,
    )

    http_file(
        name = "p4-fusion-darwin-arm64",
        sha256 = "f97942e145902e682a5c1bc2608071a24d17bf943f35faaf18f359cbbaacddcd",
        url = "https://storage.googleapis.com/p4-fusion/aarch64-darwin/dist/p4-fusion-{0}".format(P4_FUSION_VERSION),
        executable = True,
>>>>>>> 792afc7c
    )<|MERGE_RESOLUTION|>--- conflicted
+++ resolved
@@ -5,11 +5,8 @@
 DOCSITE_VERSION = "1.9.4"
 SRC_CLI_VERSION = "5.2.1"
 CTAGS_VERSION = "6.0.0.2783f009"
-<<<<<<< HEAD
 PACKER_VERSION = "1.8.3"
-=======
 P4_FUSION_VERSION = "v1.13.2-sg.04a293a"
->>>>>>> 792afc7c
 
 SRC_CLI_BUILDFILE = """
 filegroup(
@@ -133,7 +130,6 @@
         url = "https://dl.google.com/dl/cloudsdk/channels/rapid/downloads/google-cloud-sdk-{}-linux-x86_64.tar.gz".format(GCLOUD_VERSION),
     )
 
-<<<<<<< HEAD
     http_archive(
         name = "packer-linux-amd64",
         build_file_content = PACKER_BUILDFILE.format("linux-amd64"),
@@ -153,7 +149,8 @@
         build_file_content = PACKER_BUILDFILE.format("darwin-amd64"),
         sha256 = "ef1ceaaafcdada65bdbb45793ad6eedbc7c368d415864776b9d3fa26fb30b896",
         url = "https://releases.hashicorp.com/packer/{0}/packer_{0}_darwin_amd64.zip".format(PACKER_VERSION),
-=======
+    )
+
     http_file(
         name = "p4-fusion-linux-amd64",
         sha256 = "4c32aa00fa220733faea27a1c6ec4acd0998c1a7f870e08de9947685621f0d06",
@@ -173,5 +170,4 @@
         sha256 = "f97942e145902e682a5c1bc2608071a24d17bf943f35faaf18f359cbbaacddcd",
         url = "https://storage.googleapis.com/p4-fusion/aarch64-darwin/dist/p4-fusion-{0}".format(P4_FUSION_VERSION),
         executable = True,
->>>>>>> 792afc7c
     )