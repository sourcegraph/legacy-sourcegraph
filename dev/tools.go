--- conflicted
+++ resolved
@@ -28,12 +28,4 @@
 
 	// used in many places
 	_ "golang.org/x/tools/cmd/stringer"
-
-<<<<<<< HEAD
-	// txeh is used to manage entries in /etc/hosts for dev scripts
-	_ "github.com/txn2/txeh"
-=======
-	// Caddy 2 is used to provide a HTTPS reverse proxy
-	_ "github.com/caddyserver/caddy/v2"
->>>>>>> 95cb2507
 )