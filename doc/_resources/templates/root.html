{{define "root"}}
<!--
     TODO(sqs): broken: http://localhost:5080/user/search/language
-->

	<!DOCTYPE html>
	<html lang="en">

		<head>
			<title>{{block "title" .}}Home{{end}} - Sourcegraph docs</title>
            <link rel="icon" type="image/png" href="https://sourcegraph.com/sourcegraph-mark.png" />
            {{if .ContentVersion}}
                <link rel="stylesheet" type="text/css" href="{{assetsFromVersion .ContentVersion "docsite.css" }}" />
                <script src="{{assetsFromVersion .ContentVersion "docsite.js" }}"></script>
                <script src="{{assetsFromVersion .ContentVersion "railroad.js" }}"></script>
            {{else}}
                <link rel="stylesheet" type="text/css" href="{{asset "docsite.css" }}" />
                <script src="{{asset "docsite.js" }}"></script>
                <script src="{{asset "railroad.js" }}"></script>
            {{end}}
            <link rel="preconnect" href="https://fonts.googleapis.com" />
            <link rel="preconnect" href="https://fonts.gstatic.com" crossOrigin="anonymous" />
            <link
                href="https://fonts.googleapis.com/css2?family=Source+Sans+Pro:wght@300;400;600;700&display=swap"
                rel="stylesheet"
            />
           <meta name="viewport" content="width=device-width, initial-scale=1" />
			{{block "seo" . }}{{end}}
			{{block "head" .}}{{end}}

            <!-- Plausible -->
            <script src="https://plausible.io/js/plausible.js" defer data-domain="docs.sourcegraph.com"></script>
            <!-- End Plausible -->

            <!-- Google Tag Manager -->
            <script>
                (function(w,d,s,l,i){w[l]=w[l]||[];w[l].push({'gtm.start':
                new Date().getTime(),event:'gtm.js'});var f=d.getElementsByTagName(s)[0],
                j=d.createElement(s),dl=l!='dataLayer'?'&l='+l:'';j.async=true;j.src=
                'https://www.googletagmanager.com/gtm.js?id='+i+dl;f.parentNode.insertBefore(j,f);
                })(window,document,'script','dataLayer','GTM-TB4NLS7');
            </script>
            <!-- End Google Tag Manager -->
            <!-- Google tag (gtag.js) -->
            <script async src="https://www.googletagmanager.com/gtag/js?id=G-K7F82VH69T"></script>
            <script>
            window.dataLayer = window.dataLayer || [];
            function gtag(){dataLayer.push(arguments);}
            gtag('js', new Date());
            gtag('config', 'G-K7F82VH69T');
            </script>
		</head>

        <!-- Default to light theme if no JavaScript -->
		<body class="theme-light">
            <script>
                // If dark theme is requested, set it immediately to avoid flashing.
                // The rest of theme handling happens in docsite.js.
                const pref = localStorage.getItem('theme-preference') || 'auto'
                if (pref === 'dark' || (pref === 'auto' && window.matchMedia('(prefers-color-scheme: dark)').matches)) {
                    document.body.classList.remove('theme-light')
                    document.body.classList.add('theme-dark')
                }
            </script>

            <link rel="stylesheet" href="https://esm.sh/@markprompt/css@0.12.0?css" />

            <script>
            </script>
            <script type="module">
                import { markprompt, openMarkprompt } from 'https://esm.sh/@markprompt/web@0.15.0';

                function showMarkprompt() {
                    openMarkprompt()
                }
                window.showMarkprompt = showMarkprompt;

                const showInstantSearch = localStorage.getItem('markprompt-instant-search') === 'true'

                const oldSearchForm = document.getElementById("search-form");
                const oldMarkpromptButton = document.getElementById("markprompt-button");
                const newMarkprompt = document.getElementById("markprompt");

                oldSearchForm.style.display = showInstantSearch ? 'none' : 'block';
                oldMarkpromptButton.style.display = showInstantSearch ? 'none' : 'block';
                newMarkprompt.style.display = showInstantSearch ? 'block' : 'none';

                const markpromptEl = newMarkprompt

                const sluggify = (text) => {
                    return text
                        .toLowerCase()
                        .replace(/[^\w\s-]/g, '')
                        .replace(/\s+/g, '-');
                }

                const pathToHref = (path) => {
                    const lastDotIndex = path.lastIndexOf('.');
                    let cleanPath = path;
                    if (lastDotIndex >= 0) {
                        cleanPath = path.substring(0, lastDotIndex);
                    }
                    if (cleanPath.endsWith('/index')) {
                        cleanPath = cleanPath.replace(/\/index/gi, '');
                    }
                    return cleanPath.replace(/^\/*doc\//, "/")?.replace(/\.[^.]+$/, "");
                };

                const getHref = (result) => {
                    const path = pathToHref(result.file.path);
                    if (result.meta?.leadHeading?.id) {
                        return `${path}#${result.meta.leadHeading.id}`;
                    } else if (result.meta?.leadHeading?.value) {
                        return `${path}#${result.meta.leadHeading.slug}`;
                    }
                    return path;
                };

                const removeFileExtension = (fileName) => {
                    const lastDotIndex = fileName.lastIndexOf('.');
                    if (lastDotIndex === -1) {
                        return fileName;
                    }
                    return fileName.substring(0, lastDotIndex);
                };

                const getLabel = (result) => {
                    let label = (
                        result.meta?.leadHeading?.value ||
                        result.file?.title ||
                        removeFileExtension(result.file.path.split('/').slice(-1)[0])
                    );
                    if (label === "index") {
                        label = "Home"
                    }
                    label = label.replace(/[_-]+/gi, " ")
                    label = label.charAt(0).toUpperCase() + label.slice(1);
                    return label
                };

                const promptTemplate = `You are a very enthusiastic company representative from Sourcegraph who loves to help people! Below is a list of context sections separated by three dashes ('---'). They consist of a section id, which corresponds to the file from which the section is in, followed by the actual section content, in Markdown format.

In the content, you may find relative links in Markdown format. Some examples are [Step 1](#step1), [Writing an indexer](explanations/writing_an_indexer.md), [Home](/docs/index.md). If you encounter such a link, you need to reconstruct the full path. Here is how you should do it:
- First, transform the section id to an absolute URL path, and remove the "/doc" prefix. For instance, "/doc/code_navigation/step-1.md" should be turned into "/code_navigation/step-1". Note that filenames like "index.md" corresponding to a root path, so for instance, "/doc/code_navigation/index.md" becomes "/doc/code_navigation".
- Given this absolute base path, prepend it to the relative link. For instance, if the link "[Step 1](#step1)" comes from a section whose id is "/doc/code_navigation/getting-started.md", then this link should be turned into "[Step 1](/code_navigation/getting-started#step1)". Similarly, if the link [Writing an indexer](explanations/writing_an_indexer.md), comes from a section whose id is "/doc/code_navigation/index.md", then this link should be turned into "[Writing an indexer](/code_navigation/explanations/writing_an_indexer)".
- In insist: if a link starts with "/doc/", replace the "/doc/" prefix by "/".

Finally, you should always offer answers with high conviction, based on the provided context. If you are unsure and the answer is not explicitly written in the documentation, say "I don't know".

Here are the context sections:
---
\{\{CONTEXT\}\}

Question: "\{\{PROMPT\}\}"

Answer (including related code snippets if available):`

                markprompt('dzvb1USv2SLXKiQMnH56ua3dW54mSChj',
                    markpromptEl, {
                        debug: false,
                        prompt: {
                            model: "gpt-4",
                            promptTemplate,
                            placeholder: "Search or ask a question…",
                            cta: "Ask Docs AI"
                        },
                        feedback: { enabled: true },
                        search: {
                            enabled: showInstantSearch,
                            getHref
                        },
                        trigger: {
                            label: 'Search or ask Docs AI',
                            placeholder: showInstantSearch ? 'Search or ask Docs AI' : "Ask AI",
                            floating: false,
                            customElement: !showInstantSearch,
                        },
                        showBranding: false,
                        references: { getHref, getLabel },
                    }
                );
            </script>

            <!-- Google Tag Manager (noscript) -->
            <noscript>
                <iframe src="https://www.googletagmanager.com/ns.html?id=GTM-TB4NLS7"
                height="0" width="0" style="display:none;visibility:hidden"></iframe>
            </noscript>
            <!-- End Google Tag Manager (noscript) -->
			<aside id="sidebar">
                <header>
				    <h1 id="logo"><a href="/">
                    {{if .ContentVersion}}
                        <img src="{{assetsFromVersion .ContentVersion "logo-theme-light.svg" }}" class="theme-light" alt="Sourcegraph docs"/>
                        <img src="{{assetsFromVersion .ContentVersion "logo-theme-dark.svg" }}" class="theme-dark" alt="Sourcegraph docs"/>
                    {{else}}
                        <img src="{{asset "logo-theme-light.svg" }}" class="theme-light" alt="Sourcegraph docs"/>
                        <img src="{{asset "logo-theme-dark.svg" }}" class="theme-dark" alt="Sourcegraph docs"/>
                    {{end}}
                        <span class="sr-only">Sourcegraph Docs</span>
                    </a></h1>
                    <div class="markprompt-search-container">
                        <form id="search-form" method="get" action="/search">
                            {{/*  <svg class="search-icon" xmlns="http://www.w3.org/2000/svg" width="18" height="18" viewBox="0 0 24 24"><path fill="currentColor" d="M21.172 24l-7.387-7.387c-1.388.874-3.024 1.387-4.785 1.387-4.971 0-9-4.029-9-9s4.029-9 9-9 9 4.029 9 9c0 1.761-.514 3.398-1.387 4.785l7.387 7.387-2.828 2.828zm-12.172-8c3.859 0 7-3.14 7-7s-3.141-7-7-7-7 3.14-7 7 3.141 7 7 7z"/></svg>  */}}
                            {{/*  <svg width="24" height="24" fill="none" aria-hidden="true" class="search-icon"><path d="m19 19-3.5-3.5" stroke="currentColor" stroke-width="2" stroke-linecap="round" stroke-linejoin="round"></path><circle cx="11" cy="11" r="6" stroke="currentColor" stroke-width="2" stroke-linecap="round" stroke-linejoin="round"></circle></svg>  */}}
                            <input type="text" id="search" name="q" value="{{block "query" .}}{{end}}" placeholder="Search docs..." spellcheck="false" aria-label="Query" />
                            <input type="hidden" name="v" value="{{block "version" .}}{{end}}">
                            <button id="search-button" type="submit" aria-label="Search" class="sr-only">Search</button>
                        </form>
                        <button id="markprompt-button" aria-label="Open prompt" onclick="showMarkprompt()">
                            <svg id="markprompt-icon" xmlns="http://www.w3.org/2000/svg" width="20" height="20" viewBox="0 0 24 24" fill="none" stroke="currentColor" stroke-width="3" stroke-linecap="round" stroke-linejoin="round" class="lucide lucide-message-square"><path d="M21 15a2 2 0 0 1-2 2H7l-4 4V5a2 2 0 0 1 2-2h14a2 2 0 0 1 2 2z"></path></svg>
                        </button>
                        <div id="markprompt" style="display: none" />
                    </div>
                </header>
                <nav id="sections" class="links sidebar">
                    <div class="nav-section tree">
                        <h2 class="sr-only">Sections</h2>
                        <ul>
                            <li>
                                <a href="/getting-started">
                                    <svg xmlns="http://www.w3.org/2000/svg" width="24" height="24" viewBox="0 0 24 24" fill="none"
                                        stroke="currentColor" stroke-width="3" stroke-linecap="round" stroke-linejoin="round"
                                        class="lucide lucide-book-open">
                                        <path d="M2 3h6a4 4 0 0 1 4 4v14a3 3 0 0 0-3-3H2z" />
                                        <path d="M22 3h-6a4 4 0 0 0-4 4v14a3 3 0 0 1 3-3h7z" />
                                    </svg>
                                    Getting Started
                                </a>
                            </li>
                            <li>
                                <a href="/tutorials">
                                    <svg xmlns="http://www.w3.org/2000/svg" width="24" height="24" viewBox="0 0 24 24" fill="none"
                                        stroke="currentColor" stroke-width="3" stroke-linecap="round" stroke-linejoin="round"
                                        class="lucide lucide-shapes">
                                        <path d="M8.3 10a.7.7 0 0 1-.626-1.079L11.4 3a.7.7 0 0 1 1.198-.043L16.3 8.9a.7.7 0 0 1-.572 1.1Z" />
                                        <rect x="3" y="14" width="7" height="7" rx="1" />
                                        <circle cx="17.5" cy="17.5" r="3.5" />
                                    </svg>
                                    Tutorials
                                </a>
                            </li>
                        </ul>
                        {{if (contentFileExists .ContentVersion "sidebar.md")}}
                            {{renderMarkdownContentFile .ContentVersion "sidebar.md"}}
                        {{else}}
                            {{block "fallbackSidebar" .}}{{end}}
                        {{end}}
                    </div>
                    <div class="nav-section">
                        <h2 class="sr-only">External</h2>
                        <ul>
<<<<<<< HEAD
                            <li class="external"><a href="https://sourcegraph.com">About Sourcegraph</a></li>
=======
>>>>>>> 52669a7c
                            <li class="external"><a href="https://sourcegraph.com">Sourcegraph.com</a></li>
                        </ul>
                    </div>
                </nav>
                <div id="theme">
                    <svg width="24" height="24" viewBox="0 0 24 24" fill="currentColor" xmlns="http://www.w3.org/2000/svg" title="Theme">
                        <title>Theme</title>
                        <path fill-rule="evenodd" clip-rule="evenodd"
                            d="M12 21C16.9706 21 21 16.9706 21 12C21 7.02944 16.9706 3 12 3C7.02944 3 3 7.02944 3 12C3 16.9706 7.02944 21 12 21ZM12 24C18.6274 24 24 18.6274 24 12C24 5.37258 18.6274 0 12 0C5.37258 0 0 5.37258 0 12C0 18.6274 5.37258 24 12 24Z" />
                        <path d="M12 12V24C5.37258 24 0 18.6274 0 12C0 5.37258 5.37258 0 12 0V12Z" />
                    </svg>
                    <button type="button" data-theme-preference="auto">Auto</button>
                    <button type="button" data-theme-preference="light">Light</button>
                    <button type="button" data-theme-preference="dark">Dark</button>
                </div>
			</aside>

            <div id="page" class="container">
			    <main>
					{{block "content" .}}{{end}}
			    </main>
                <footer>
                    <nav class="links external">
                        <ul>
<<<<<<< HEAD
                            <li><a href="https://sourcegraph.com">About Sourcegraph</a></li>
=======
>>>>>>> 52669a7c
                            <li><a href="https://sourcegraph.com">Sourcegraph.com</a></li>
                            <li><a href="https://github.com/sourcegraph/sourcegraph">Code (GitHub)</a></li>
                            <li><a href="https://sourcegraph.com/terms">Terms</a></li>
                            <li><a href="https://sourcegraph.com/security">Security</a></li>
                            <li><a href="https://sourcegraph.com/privacy">Privacy</a></li>
                        </ul>
                    </nav>
                </footer>
            </div>
		</body>
	</html>
{{end}}

{{define "fallbackSidebar"}}
    {{/* The fallback sidebar for revisions before the sidebar.md file existed. */}}
    <ul>
        <li class="expand"><a href="/getting-started">Getting started</a>
            <ul>
                <li><a href="/getting-started/tour">Product tour</a></li>
                <li><a href="/getting-started/personalization">Personalization</a></li>
            </ul>
        </li>
        <li class="expand"><a href="/code_search">Code search</a>
            <ul>
                <li><a href="code_search/tutorials">Tutorials</a></li>
                <li><a href="code_search/how-to">How-to guides</a></li>
                <li><a href="code_search/explanations">Explanations</a></li>
                <li><a href="code_search/reference">Reference</a></li>
            </ul>
        </li>
        <li><a href="/code_navigation">Code navigation</a>
            <ul>
                <li><a href="code_navigation/tutorials">Tutorials</a></li>
                <li><a href="code_navigation/how-to">How-to guides</a></li>
                <li><a href="code_navigation/explanations">Explanations</a></li>
                <li><a href="code_navigation/reference">Reference</a></li>
            </ul>
        </li>
        <li><a href="/batch_changes">Batch changes</a>
            <ul>
                <li><a href="batch_changes/tutorials">Tutorials</a></li>
                <li><a href="batch_changes/how-to">How-to guides</a></li>
                <li><a href="batch_changes/explanations">Explanations</a></li>
                <li><a href="batch_changes/reference">Reference</a></li>
            </ul>
        </li>
        <li><a href="/integration">Integrations</a></li>
        <li><a href="/extensions">Extensions</a></li>
        <li><a href="/adopt">Adopting</a></li>
        <li><a href="/admin">Administration</a>
            <ul>
                <li><a href="/admin/install">Install</a></li>
                <li><a href="/admin/updates">Upgrade</a></li>
                <li><a href="/admin/config">Configuration</a></li>
                <li><a href="/admin/external_service">Code hosts</a></li>
                <li><a href="/admin/auth">User authentication</a></li>
                <li><a href="/admin/observability">Observability</a></li>
                <li><a href="/admin/faq">FAQ</a></li>
                <li><a href="/admin/troubleshooting">Troubleshooting</a></li>
            </ul></li>
        <li><a href="/dev">Development</a></li>
            <ul>
                <li><a href="dev/getting-started">Getting started</a></li>
                <li><a href="dev/how-to">How-to guides</a></li>
                <li><a href="dev/background-information">Background information</a></li>
            </ul>
        <li><br></li>
        <li><a href="/#getting-started">★ Quick install</a></li>
        <li><a href="/code_search/reference/queries">★ Search query syntax</a></li>
        <li><a href="/api/graphql">★ GraphQL API</a></li>
    </ul>
{{end}}<|MERGE_RESOLUTION|>--- conflicted
+++ resolved
@@ -250,10 +250,6 @@
                     <div class="nav-section">
                         <h2 class="sr-only">External</h2>
                         <ul>
-<<<<<<< HEAD
-                            <li class="external"><a href="https://sourcegraph.com">About Sourcegraph</a></li>
-=======
->>>>>>> 52669a7c
                             <li class="external"><a href="https://sourcegraph.com">Sourcegraph.com</a></li>
                         </ul>
                     </div>
@@ -278,10 +274,6 @@
                 <footer>
                     <nav class="links external">
                         <ul>
-<<<<<<< HEAD
-                            <li><a href="https://sourcegraph.com">About Sourcegraph</a></li>
-=======
->>>>>>> 52669a7c
                             <li><a href="https://sourcegraph.com">Sourcegraph.com</a></li>
                             <li><a href="https://github.com/sourcegraph/sourcegraph">Code (GitHub)</a></li>
                             <li><a href="https://sourcegraph.com/terms">Terms</a></li>
