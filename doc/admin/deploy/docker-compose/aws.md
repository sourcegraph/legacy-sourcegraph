# Install Sourcegraph on Amazon Web Services (AWS)

> ⚠️ We recommend new users use our [AWS AMI](../machine-images/aws-oneclick) or [script-install](../single-node/script.md) instructions, which are easier and offer more flexibility when configuring Sourcegraph. Existing customers can reach out to our Customer Engineering team support@sourcegraph.com if they wish to migrate to these deployment models.

---

This guide will take you through how to deploy Sourcegraph with [Docker Compose](https://docs.docker.com/compose/) to a single EC2 instance on Amazon Web Services (AWS).

<span class="badge badge-note">RECOMMENDED</span> Deploy a Sourcegraph instance with an [AWS AMI](../machine-images/aws-ami.md) or [AWS One-Click](../machine-images/aws-oneclick.md).

---

## Configure

Click **Launch Instance** from the [EC2 dashboard](https://console.aws.amazon.com/ec2/v2/home), then fill in the following values for each section:

#### Name and tags

1. Name your instance

#### Application and OS Images

1. Select **Amazon Linux** in the *Quick Start* tab

2. Select **Amazon Linux 2 AMI (HVM), SSD Volume Type** under *Amazon Machine Image (AMI)*

#### Instance type

1. Select an appropriate instance type using our [resource estimator](../resource_estimator.md) as reference

#### Key pair (login)

1. Create a new key pair for your instance, or choose an existing key pair from the drop down list

#### Network settings

1. Click `Edit` in the header to enable **Auto-assign Public IP** 

2. Under **Firewall (security group)** , create or select existing security group with the following settings:

  * Allow SSH traffic from Anywhere
  * Allow HTTPs traffic from the internet
  * Allow HTTP traffic from the internet

> NOTE: If possible, replace the IP address ranges specified with the IPs from which you actually want to allow access.

#### Configure storage

1. Click **Add New Volume** to add an *additional* EBS volume for storing data

2. Click **Advanced** in the header to update the following settings for the new Custom Volume:
  * `Storage Type`: EBS
  * `Device name`: `/dev/sdb`
  * `Volume Type`: `gp3` (General Purpose SSD)
  * `Size (GiB)`: `250GB minimum`
      * Sourcegraph needs at least as much space as all your repositories combined take up
      * Allocating as much disk space as you can upfront minimize the need for [resizing your volume](https://aws.amazon.com/premiumsupport/knowledge-center/expand-root-ebs-linux/) in the future
  * `Delete on Termination`: `No`

#### Advanced details > User Data

Copy and paste the *startup script* below into the **User Data** textbox:

```bash
#!/usr/bin/env bash
set -euxo pipefail
###############################################################################
# ACTION REQUIRED: REPLACE THE URL AND REVISION WITH YOUR DEPLOYMENT REPO INFO
###############################################################################
# Please read the notes below the script if you are cloning a private repository
DEPLOY_SOURCEGRAPH_DOCKER_FORK_CLONE_URL='https://github.com/sourcegraph/deploy-sourcegraph-docker.git'
<<<<<<< HEAD
DEPLOY_SOURCEGRAPH_DOCKER_FORK_REVISION='v4.4.0'
=======
DEPLOY_SOURCEGRAPH_DOCKER_FORK_REVISION='v4.4.2'
>>>>>>> 13e9c002
##################### NO CHANGES REQUIRED BELOW THIS LINE #####################
DEPLOY_SOURCEGRAPH_DOCKER_CHECKOUT='/home/ec2-user/deploy-sourcegraph-docker'
DOCKER_COMPOSE_VERSION='1.29.2'
DOCKER_DAEMON_CONFIG_FILE='/etc/docker/daemon.json'
DOCKER_DATA_ROOT='/mnt/docker-data'
EBS_VOLUME_DEVICE_NAME='/dev/sdb'
EBS_VOLUME_LABEL='sourcegraph'
# Install git
yum update -y
yum install git -y
# Clone the deployment repository
git clone "${DEPLOY_SOURCEGRAPH_DOCKER_FORK_CLONE_URL}" "${DEPLOY_SOURCEGRAPH_DOCKER_CHECKOUT}"
cd "${DEPLOY_SOURCEGRAPH_DOCKER_CHECKOUT}"
git checkout "${DEPLOY_SOURCEGRAPH_DOCKER_FORK_REVISION}"
# Format (if unformatted) and then mount the attached volume
device_fs=$(lsblk "${EBS_VOLUME_DEVICE_NAME}" --noheadings --output fsType)
if [ "${device_fs}" == "" ]
then
  mkfs -t xfs "${EBS_VOLUME_DEVICE_NAME}"
fi
xfs_admin -L "${EBS_VOLUME_LABEL}" "${EBS_VOLUME_DEVICE_NAME}"
mkdir -p "${DOCKER_DATA_ROOT}"
mount -L "${EBS_VOLUME_LABEL}" "${DOCKER_DATA_ROOT}"
# Mount file system by label on reboot
echo "LABEL=${EBS_VOLUME_LABEL}  ${DOCKER_DATA_ROOT}  xfs  defaults,nofail  0  2" >> '/etc/fstab'
umount "${DOCKER_DATA_ROOT}"
mount -a
# Install, configure, and enable Docker
yum update -y
amazon-linux-extras install docker
systemctl enable --now docker
sed -i -e 's/1024/262144/g' /etc/sysconfig/docker
sed -i -e 's/4096/262144/g' /etc/sysconfig/docker
usermod -a -G docker ec2-user
# Install jq for scripting
yum install -y jq
## Initialize the config file with empty json if it doesn't exist
if [ ! -f "${DOCKER_DAEMON_CONFIG_FILE}" ]
then
  mkdir -p $(dirname "${DOCKER_DAEMON_CONFIG_FILE}")
  echo '{}' > "${DOCKER_DAEMON_CONFIG_FILE}"
fi
## Point Docker storage to mounted volume
tmp_config=$(mktemp)
trap "rm -f ${tmp_config}" EXIT
cat "${DOCKER_DAEMON_CONFIG_FILE}" | jq --arg DATA_ROOT "${DOCKER_DATA_ROOT}" '.["data-root"]=$DATA_ROOT' > "${tmp_config}"
cat "${tmp_config}" > "${DOCKER_DAEMON_CONFIG_FILE}"
# Restart Docker daemon to pick up new changes
systemctl restart --now docker
# Install Docker Compose
curl -L "https://github.com/docker/compose/releases/download/${DOCKER_COMPOSE_VERSION}/docker-compose-$(uname -s)-$(uname -m)" -o /usr/local/bin/docker-compose
chmod +x /usr/local/bin/docker-compose
curl -L "https://raw.githubusercontent.com/docker/compose/${DOCKER_COMPOSE_VERSION}/contrib/completion/bash/docker-compose" -o /etc/bash_completion.d/docker-compose
# Start Sourcegraph with Docker Compose
cd "${DEPLOY_SOURCEGRAPH_DOCKER_CHECKOUT}"/docker-compose
docker-compose up -d --remove-orphans
```

> NOTE: If you're deploying a production instance, we recommend [forking the deployment configuration repository](./index.md#step-1-fork-the-deployment-repository) to track any customizations you make to the deployment config. If you do so, you'll want to update the *startup script* you pasted from above to refer to the clone URL and revision of your fork:
> 
> - `DEPLOY_SOURCEGRAPH_DOCKER_FORK_CLONE_URL`: The Git clone URL of your deployment repository. If it is a private repository, please check with your code host on how to generate a URL for cloning private repository
> - `DEPLOY_SOURCEGRAPH_DOCKER_FORK_REVISION`: The revision (branch) in your fork containing the customizations, typically "release"

---

## Deploy

1. Click **Launch Instance** in the *Summary Section* on the right to launch the EC2 node running Sourcegraph.

2. In your web browser, navigate to the public IP address assigned to the EC2 node. (Look for the **IPv4 Public IP** value in your EC2 instance page under the *Description* panel.) It may take a few minutes for the instance to finish initializing before Sourcegraph becomes accessible. 

You can monitor the setup process by SSHing into the instance to run the following diagnostic commands:

```bash
# Follow the status of the startup script
tail -f /var/log/cloud-init-output.log
# Once installation is completed, check the health of the "sourcegraph-frontend" container
docker ps --filter="name=sourcegraph-frontend-0"
```

> NOTE: If you have configured a DNS entry for the IP, please ensure to update `externalURL` in your Sourcegraph instance's Site Configuration to reflect that

---

## Upgrade

See the [Docker Compose upgrade docs](upgrade.md).

---

## Storage and Backups

Data is persisted within a [Docker volume](https://docs.docker.com/storage/volumes/) as defined in the [deployment repository](https://github.com/sourcegraph/deploy-sourcegraph-docker/blob/master/docker-compose/docker-compose.yaml). The startup script configures Docker using a [daemon configuration file](https://docs.docker.com/engine/reference/commandline/dockerd/#daemon-configuration-file) to store all the data on the attached data volume, which is mounted at `/mnt/docker-data`, where volumes are stored within `/mnt/docker-data/volumes`.

There are two, non-mutually-exclusive ways to back up data:

* [Snapshot the entire `/mnt/docker-data` EBS volume](https://docs.aws.amazon.com/AWSEC2/latest/UserGuide/ebs-creating-snapshot.html) on an [automatic, scheduled basis](https://docs.aws.amazon.com/AWSEC2/latest/UserGuide/snapshot-lifecycle.html).

* <span class="badge badge-note">RECOMMENDED</span> Use [AWS RDS for PostgreSQL](https://aws.amazon.com/rds/) instead of the Dockerized PostgreSQL instance included by default. All data from Sourcegraph is derivable from the data stored in this database. Note, however, that it may take awhile to reclone repositories and rebuild indices afresh. If you require a faster restoration process, we recommend also snapshotting the EBS volume.

---

## Other resources

[HTTP and HTTPS/SSL configuration](../../../admin/http_https_configuration.md#sourcegraph-via-docker-compose-caddy-2)
[Site Administration Quickstart](../../../admin/how-to/site-admin-quickstart.md)<|MERGE_RESOLUTION|>--- conflicted
+++ resolved
@@ -34,7 +34,7 @@
 
 #### Network settings
 
-1. Click `Edit` in the header to enable **Auto-assign Public IP** 
+1. Click `Edit` in the header to enable **Auto-assign Public IP**
 
 2. Under **Firewall (security group)** , create or select existing security group with the following settings:
 
@@ -69,11 +69,7 @@
 ###############################################################################
 # Please read the notes below the script if you are cloning a private repository
 DEPLOY_SOURCEGRAPH_DOCKER_FORK_CLONE_URL='https://github.com/sourcegraph/deploy-sourcegraph-docker.git'
-<<<<<<< HEAD
-DEPLOY_SOURCEGRAPH_DOCKER_FORK_REVISION='v4.4.0'
-=======
 DEPLOY_SOURCEGRAPH_DOCKER_FORK_REVISION='v4.4.2'
->>>>>>> 13e9c002
 ##################### NO CHANGES REQUIRED BELOW THIS LINE #####################
 DEPLOY_SOURCEGRAPH_DOCKER_CHECKOUT='/home/ec2-user/deploy-sourcegraph-docker'
 DOCKER_COMPOSE_VERSION='1.29.2'
@@ -133,7 +129,7 @@
 ```
 
 > NOTE: If you're deploying a production instance, we recommend [forking the deployment configuration repository](./index.md#step-1-fork-the-deployment-repository) to track any customizations you make to the deployment config. If you do so, you'll want to update the *startup script* you pasted from above to refer to the clone URL and revision of your fork:
-> 
+>
 > - `DEPLOY_SOURCEGRAPH_DOCKER_FORK_CLONE_URL`: The Git clone URL of your deployment repository. If it is a private repository, please check with your code host on how to generate a URL for cloning private repository
 > - `DEPLOY_SOURCEGRAPH_DOCKER_FORK_REVISION`: The revision (branch) in your fork containing the customizations, typically "release"
 
@@ -143,7 +139,7 @@
 
 1. Click **Launch Instance** in the *Summary Section* on the right to launch the EC2 node running Sourcegraph.
 
-2. In your web browser, navigate to the public IP address assigned to the EC2 node. (Look for the **IPv4 Public IP** value in your EC2 instance page under the *Description* panel.) It may take a few minutes for the instance to finish initializing before Sourcegraph becomes accessible. 
+2. In your web browser, navigate to the public IP address assigned to the EC2 node. (Look for the **IPv4 Public IP** value in your EC2 instance page under the *Description* panel.) It may take a few minutes for the instance to finish initializing before Sourcegraph becomes accessible.
 
 You can monitor the setup process by SSHing into the instance to run the following diagnostic commands:
 
