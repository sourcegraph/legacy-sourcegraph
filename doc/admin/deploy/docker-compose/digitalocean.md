--- conflicted
+++ resolved
@@ -60,11 +60,7 @@
 ###############################################################################
 # Please read the notes below the script if you are cloning a private repository
 DEPLOY_SOURCEGRAPH_DOCKER_FORK_CLONE_URL='https://github.com/sourcegraph/deploy-sourcegraph-docker.git'
-<<<<<<< HEAD
-DEPLOY_SOURCEGRAPH_DOCKER_FORK_REVISION='v4.4.0'
-=======
 DEPLOY_SOURCEGRAPH_DOCKER_FORK_REVISION='v4.4.2'
->>>>>>> 13e9c002
 ##################### NO CHANGES REQUIRED BELOW THIS LINE #####################
 DEPLOY_SOURCEGRAPH_DOCKER_CHECKOUT='/root/deploy-sourcegraph-docker'
 DOCKER_DATA_ROOT='/mnt/docker-data'
@@ -125,7 +121,7 @@
 ```
 
 > NOTE: If you're deploying a production instance, we recommend [forking the deployment configuration repository](./index.md#step-1-fork-the-deployment-repository) to track any customizations you make to the deployment config. If you do so, you'll want to update the *startup script* you pasted from above to refer to the clone URL and revision of your fork:
-> 
+>
 > - `DEPLOY_SOURCEGRAPH_DOCKER_FORK_CLONE_URL`: The Git clone URL of your deployment repository. If it is a private repository, please check with your code host on how to generate a URL for cloning private repository
 > - `DEPLOY_SOURCEGRAPH_DOCKER_FORK_REVISION`: The revision (branch) in your fork containing the customizations, typically "release"
 
@@ -134,11 +130,11 @@
 ## Deploy
 
 1. Click **Create Droplet** to create your droplet with Sourcegraph installed
-   - Please ensure the configurations align with the instructions above before creating the instance 
+   - Please ensure the configurations align with the instructions above before creating the instance
 
 2. Navigate to the droplet's IP address to complete initializing Sourcegraph
 
->NOTE: It may take a few minutes for the instance to finish initializing before Sourcegraph becomes accessible. 
+>NOTE: It may take a few minutes for the instance to finish initializing before Sourcegraph becomes accessible.
 
 You can monitor the setup process by SSHing into the instance to run the following diagnostic commands:
 
