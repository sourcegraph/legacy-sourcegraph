# Install Sourcegraph on Google Cloud

> ⚠️ We recommend new users use our [GCE machine image](../machine-images/gce.md) or [script-install](../single-node/script.md) instructions, which are easier and offer more flexibility when configuring Sourcegraph. Existing customers can reach out to our Customer Engineering team support@sourcegraph.com if they wish to migrate to these deployment models.

---

This guide will take you through how to deploy Sourcegraph with [Docker Compose](https://docs.docker.com/compose/) to a single node running on Google Cloud.

## Configure

Click **Create Instance** in your [Google Cloud Compute Engine Console](https://console.cloud.google.com/compute/instances) to create a new VM instance, then configure the instance following the instructions below for each section:

#### Machine configuration
1. Select an appropriate machine type using our [resource estimator](../resource_estimator.md) as reference
  
#### Boot disk
1. Click **CHANGE** to update the boot disk:
   * `Operating System`: Ubuntu
   * `Version`: Ubuntu 18.04 LTS (x86/64, amd64 bionic image)
   * `Boot disk type`: SSD persistent disk
   * `Size (GB)`: Use default

#### Firewall
1. Check box to **Allow HTTP traffic**
1. Check box to **Allow HTTPS traffic**

#### Advanced options > Disks

1. Expand the **Advanced options** section and the **Disks** section within to add an additional disk to store data from the Sourcegraph Docker instance.

1. Click **+ ADD NEW DISK** to setup the new disk with the following settings:
  * `Name`: "sourcegraph-docker-disk" (or something similarly descriptive)
  * `Description`: "Disk for storing Docker data for Sourcegraph" (or something similarly descriptive)
  * `Disk source type`: Blank disk
  * `Disk type`: SSD persistent disk
  * `Size`: `250GB` minimum
      * Sourcegraph needs at least as much space as all your repositories combined take up
      * Allocating as much disk space as you can upfront minimize the need for [resizing this disk](https://cloud.google.com/compute/docs/disks/add-persistent-disk#resize_pd) later on
  * `(optional, recommended) Snapshot schedule`: The most straightfoward way of automatically backing Sourcegraph's data is to set up a [snapshot schedule](https://cloud.google.com/compute/docs/disks/scheduled-snapshots) for this disk. We strongly recommend that you take the time to do so here.
  * `Attachment settings - Mode`: Read/write
  * `Attachment settings - Deletion rule`: Keep disk

#### Advanced options > Management

1. Expand the **Advanced options** section and the **Management** section within

2. Copy and paste the *Startup script* below into the **Automation** field

##### Startup script

```bash
#!/usr/bin/env bash
set -euxo pipefail
###############################################################################
# ACTION REQUIRED: REPLACE THE URL AND REVISION WITH YOUR DEPLOYMENT REPO INFO
###############################################################################
# Please read the notes below the script if you are cloning a private repository
DEPLOY_SOURCEGRAPH_DOCKER_FORK_CLONE_URL='https://github.com/sourcegraph/deploy-sourcegraph-docker.git'
<<<<<<< HEAD
DEPLOY_SOURCEGRAPH_DOCKER_FORK_REVISION='v4.4.0'
=======
DEPLOY_SOURCEGRAPH_DOCKER_FORK_REVISION='v4.4.2'
>>>>>>> 13e9c002
##################### NO CHANGES REQUIRED BELOW THIS LINE #####################
# IMPORTANT: DO NOT MAKE ANY CHANGES FROM THIS POINT ONWARD
DEPLOY_SOURCEGRAPH_DOCKER_CHECKOUT='/root/deploy-sourcegraph-docker'
DOCKER_COMPOSE_VERSION='1.29.2'
DOCKER_DAEMON_CONFIG_FILE='/etc/docker/daemon.json'
DOCKER_DATA_ROOT='/mnt/docker-data'
PERSISTENT_DISK_DEVICE_NAME='/dev/sdb'
PERSISTENT_DISK_LABEL='sourcegraph'
# Install git
sudo apt-get update -y
sudo apt-get install -y git
# Clone the deployment repository
git clone "${DEPLOY_SOURCEGRAPH_DOCKER_FORK_CLONE_URL}" "${DEPLOY_SOURCEGRAPH_DOCKER_CHECKOUT}"
cd "${DEPLOY_SOURCEGRAPH_DOCKER_CHECKOUT}"
git checkout "${DEPLOY_SOURCEGRAPH_DOCKER_FORK_REVISION}"
# Format (if unformatted) and then mount the attached volume
device_fs=$(sudo lsblk "${PERSISTENT_DISK_DEVICE_NAME}" --noheadings --output fsType)
if [ "${device_fs}" == "" ] ## only format the volume if it isn't already formatted
then
    sudo mkfs.ext4 -m 0 -E lazy_itable_init=0,lazy_journal_init=0,discard "${PERSISTENT_DISK_DEVICE_NAME}"
fi
sudo e2label "${PERSISTENT_DISK_DEVICE_NAME}" "${PERSISTENT_DISK_LABEL}"
sudo mkdir -p "${DOCKER_DATA_ROOT}"
sudo mount -o discard,defaults "${PERSISTENT_DISK_DEVICE_NAME}" "${DOCKER_DATA_ROOT}"
# Mount file system by label on reboot
sudo echo "LABEL=${PERSISTENT_DISK_LABEL}  ${DOCKER_DATA_ROOT}  ext4  discard,defaults,nofail  0  2" | sudo tee -a /etc/fstab
sudo umount "${DOCKER_DATA_ROOT}"
sudo mount -a
# Install, configure, and enable Docker
curl -fsSL https://download.docker.com/linux/ubuntu/gpg | sudo apt-key add -
sudo apt-get update -y
sudo apt-get install -y software-properties-common
sudo add-apt-repository "deb [arch=amd64] https://download.docker.com/linux/ubuntu $(lsb_release -cs) stable"
sudo apt-get update -y
apt-cache policy docker-ce
apt-get install -y docker-ce docker-ce-cli containerd.io
## Enable Docker at startup
sudo systemctl enable --now docker
## Install jq for scripting
sudo apt-get update -y
sudo apt-get install -y jq
## Initialize the config file with empty json if it doesn't exist
if [ ! -f "${DOCKER_DAEMON_CONFIG_FILE}" ]
then
    mkdir -p $(dirname "${DOCKER_DAEMON_CONFIG_FILE}")
    echo '{}' >"${DOCKER_DAEMON_CONFIG_FILE}"
fi
## Point Docker storage to mounted volume
tmp_config=$(mktemp)
trap "rm -f ${tmp_config}" EXIT
sudo cat "${DOCKER_DAEMON_CONFIG_FILE}" | sudo jq --arg DATA_ROOT "${DOCKER_DATA_ROOT}" '.["data-root"]=$DATA_ROOT' > "${tmp_config}"
sudo cat "${tmp_config}" > "${DOCKER_DAEMON_CONFIG_FILE}"
## Restart Docker daemon to pick up new changes
sudo systemctl restart --now docker
# Install Docker Compose
curl -L "https://github.com/docker/compose/releases/download/${DOCKER_COMPOSE_VERSION}/docker-compose-$(uname -s)-$(uname -m)" -o /usr/local/bin/docker-compose
chmod +x /usr/local/bin/docker-compose
curl -L "https://raw.githubusercontent.com/docker/compose/${DOCKER_COMPOSE_VERSION}/contrib/completion/bash/docker-compose" -o /etc/bash_completion.d/docker-compose
# Start Sourcegraph with Docker Compose
cd "${DEPLOY_SOURCEGRAPH_DOCKER_CHECKOUT}"/docker-compose
docker-compose up -d --remove-orphans
```

> NOTE: If you're deploying a production instance, we recommend [forking the deployment configuration repository](./index.md#step-1-fork-the-deployment-repository) to track any customizations you make to the deployment config. If you do so, you'll want to update the *startup script* you pasted from above to refer to the clone URL and revision of your fork:
> 
> - `DEPLOY_SOURCEGRAPH_DOCKER_FORK_CLONE_URL`: The Git clone URL of your deployment repository. If it is a private repository, please check with your code host on how to generate a URL for cloning private repository
> - `DEPLOY_SOURCEGRAPH_DOCKER_FORK_REVISION`: The revision (branch) in your fork containing the customizations, typically "release"

---

## Deploy

1. Click **CREATE** to create your VM with Sourcegraph installed
2. Navigate to the public IP address assigned to your instance to visit your newly created Sourcegraph instance

It may take a few minutes for the instance to finish initializing before Sourcegraph becomes accessible. 

You can monitor the setup process by SSHing into the instance to run the following diagnostic commands:

```bash
# Follow the status of the startup script
tail -c +0 -f /var/log/syslog | grep startup-script
# Once installation is completed, check the health of the "sourcegraph-frontend" container
docker ps --filter="name=sourcegraph-frontend-0"
```

> NOTE: If you have configured a DNS entry for the IP, please ensure to update `externalURL` in your Sourcegraph instance's Site Configuration to reflect that

---

## Upgrade

Please refer to the [Docker Compose upgrade docs](upgrade.md) for detailed instructions on updating your Sourcegraph instance.

---

## Storage and Backups

Data is persisted within a [Docker volume](https://docs.docker.com/storage/volumes/) as defined in the [deployment repository](https://github.com/sourcegraph/deploy-sourcegraph-docker/blob/master/docker-compose/docker-compose.yaml). The startup script configures Docker using a [daemon configuration file](https://docs.docker.com/engine/reference/commandline/dockerd/#daemon-configuration-file) to store all the data on the attached data volume, which is mounted at `/mnt/docker-data`, where volumes are stored within `/mnt/docker-data/volumes`.

The most straightforward method to backup the data is to [snapshot the entire `/mnt/docker-data` volume](https://cloud.google.com/compute/docs/disks/create-snapshots) automatically using a [snapshot schedule](https://cloud.google.com/compute/docs/disks/scheduled-snapshots). You can also [set up a snapshot snapshot schedule](https://cloud.google.com/compute/docs/disks/scheduled-snapshots) after your instance has been created.

<span class="badge badge-note">RECOMMENDED</span> Using an external Postgres service such as [AWS RDS for PostgreSQL](https://aws.amazon.com/rds/) takes care of backing up all the user data for you. If the Sourcegraph instance ever dies or gets destroyed, creating a fresh new instance connected to the old external Postgres service will get Sourcegraph back to its previous state.

---

## Other resources

[HTTP and HTTPS/SSL configuration](../../../admin/http_https_configuration.md#sourcegraph-via-docker-compose-caddy-2)
[Site Administration Quickstart](../../../admin/how-to/site-admin-quickstart.md)<|MERGE_RESOLUTION|>--- conflicted
+++ resolved
@@ -12,7 +12,7 @@
 
 #### Machine configuration
 1. Select an appropriate machine type using our [resource estimator](../resource_estimator.md) as reference
-  
+
 #### Boot disk
 1. Click **CHANGE** to update the boot disk:
    * `Operating System`: Ubuntu
@@ -56,11 +56,7 @@
 ###############################################################################
 # Please read the notes below the script if you are cloning a private repository
 DEPLOY_SOURCEGRAPH_DOCKER_FORK_CLONE_URL='https://github.com/sourcegraph/deploy-sourcegraph-docker.git'
-<<<<<<< HEAD
-DEPLOY_SOURCEGRAPH_DOCKER_FORK_REVISION='v4.4.0'
-=======
 DEPLOY_SOURCEGRAPH_DOCKER_FORK_REVISION='v4.4.2'
->>>>>>> 13e9c002
 ##################### NO CHANGES REQUIRED BELOW THIS LINE #####################
 # IMPORTANT: DO NOT MAKE ANY CHANGES FROM THIS POINT ONWARD
 DEPLOY_SOURCEGRAPH_DOCKER_CHECKOUT='/root/deploy-sourcegraph-docker'
@@ -125,7 +121,7 @@
 ```
 
 > NOTE: If you're deploying a production instance, we recommend [forking the deployment configuration repository](./index.md#step-1-fork-the-deployment-repository) to track any customizations you make to the deployment config. If you do so, you'll want to update the *startup script* you pasted from above to refer to the clone URL and revision of your fork:
-> 
+>
 > - `DEPLOY_SOURCEGRAPH_DOCKER_FORK_CLONE_URL`: The Git clone URL of your deployment repository. If it is a private repository, please check with your code host on how to generate a URL for cloning private repository
 > - `DEPLOY_SOURCEGRAPH_DOCKER_FORK_REVISION`: The revision (branch) in your fork containing the customizations, typically "release"
 
@@ -136,7 +132,7 @@
 1. Click **CREATE** to create your VM with Sourcegraph installed
 2. Navigate to the public IP address assigned to your instance to visit your newly created Sourcegraph instance
 
-It may take a few minutes for the instance to finish initializing before Sourcegraph becomes accessible. 
+It may take a few minutes for the instance to finish initializing before Sourcegraph becomes accessible.
 
 You can monitor the setup process by SSHing into the instance to run the following diagnostic commands:
 
