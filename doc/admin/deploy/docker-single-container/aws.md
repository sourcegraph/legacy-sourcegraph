--- conflicted
+++ resolved
@@ -33,11 +33,7 @@
    - usermod -a -G docker ec2-user
 
    # Install and run Sourcegraph. Restart the container upon subsequent reboots
-<<<<<<< HEAD
-   - [ sh, -c, 'docker run -d --publish 80:7080 --publish 443:7080 --publish 127.0.0.1:3370:3370 --restart unless-stopped --volume /home/ec2-user/.sourcegraph/config:/etc/sourcegraph --volume /home/ec2-user/.sourcegraph/data:/var/opt/sourcegraph sourcegraph/server:4.4.0' ]
-=======
    - [ sh, -c, 'docker run -d --publish 80:7080 --publish 443:7080 --publish 127.0.0.1:3370:3370 --restart unless-stopped --volume /home/ec2-user/.sourcegraph/config:/etc/sourcegraph --volume /home/ec2-user/.sourcegraph/data:/var/opt/sourcegraph sourcegraph/server:4.4.2' ]
->>>>>>> 13e9c002
    ```
 
 - Select **Next: ...** until you get to the **Configure Security Group** page. Then add the following rules:
