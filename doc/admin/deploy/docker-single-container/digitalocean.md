--- conflicted
+++ resolved
@@ -17,11 +17,7 @@
 1. Run the Sourcegraph Docker image as a daemon:
 
    ```
-<<<<<<< HEAD
-   docker run -d --publish 80:7080 --publish 443:7443 --restart unless-stopped --volume /root/.sourcegraph/config:/etc/sourcegraph --volume /root/.sourcegraph/data:/var/opt/sourcegraph sourcegraph/server:4.4.0
-=======
    docker run -d --publish 80:7080 --publish 443:7443 --restart unless-stopped --volume /root/.sourcegraph/config:/etc/sourcegraph --volume /root/.sourcegraph/data:/var/opt/sourcegraph sourcegraph/server:4.4.2
->>>>>>> 13e9c002
    ```
 1. Navigate to the droplet's IP address to finish initializing Sourcegraph. If you have configured a
    DNS entry for the IP, configure `externalURL` to reflect that.
