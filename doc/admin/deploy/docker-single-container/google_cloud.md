--- conflicted
+++ resolved
@@ -23,11 +23,7 @@
   sudo apt-get install -y docker-ce
   mkdir -p /root/.sourcegraph/config
   mkdir -p /root/.sourcegraph/data
-<<<<<<< HEAD
-  docker run -d --publish 80:7080 --publish 443:7443 --restart unless-stopped --volume /root/.sourcegraph/config:/etc/sourcegraph --volume /root/.sourcegraph/data:/var/opt/sourcegraph sourcegraph/server:4.4.0
-=======
   docker run -d --publish 80:7080 --publish 443:7443 --restart unless-stopped --volume /root/.sourcegraph/config:/etc/sourcegraph --volume /root/.sourcegraph/data:/var/opt/sourcegraph sourcegraph/server:4.4.2
->>>>>>> 13e9c002
   ```
 
 - Create your VM, then navigate to its public IP address.
