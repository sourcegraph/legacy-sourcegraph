--- conflicted
+++ resolved
@@ -2,7 +2,7 @@
 
 The Docker Single Container deployment type is a way to very quickly get an instance of Sourcegraph set up locally to experiment with many of its features. However, it is **not recommended** for a production instance, and **has limitations** depending on the OS you are deploying to, as well as the associated resources. See the [troubleshooting section](#troubleshooting) for additional information.
 
-[Code Insights](../../../code_insights/index.md) is not supported in Single Container deployments. To try Code Insights you must deploy using [Docker Compose](../docker-compose/index.md) or [Kubernetes](../kubernetes/index.md). [Tracing](../../observability/tracing.md) is disabled by default, and if you intend to enable it, you will have to deploy and configure the [OpenTelemetry Collector](../../observability/opentelemetry.md). The Single Container deployment does not ship with this service included. It is strongly recommended to use one of the aforementioned deployment methods if tracing support is a requirement. 
+[Code Insights](../../../code_insights/index.md) is not supported in Single Container deployments. To try Code Insights you must deploy using [Docker Compose](../docker-compose/index.md) or [Kubernetes](../kubernetes/index.md). [Tracing](../../observability/tracing.md) is disabled by default, and if you intend to enable it, you will have to deploy and configure the [OpenTelemetry Collector](../../observability/opentelemetry.md). The Single Container deployment does not ship with this service included. It is strongly recommended to use one of the aforementioned deployment methods if tracing support is a requirement.
 
 ## Installation
 
@@ -14,11 +14,7 @@
   This uses line breaks that are rendered but not copy-pasted to the clipboard.
 -->
 
-<<<<<<< HEAD
-<pre class="pre-wrap start-sourcegraph-command"><code>docker run<span class="virtual-br"></span> --publish 7080:7080 --publish 127.0.0.1:3370:3370 --rm<span class="virtual-br"></span> --volume ~/.sourcegraph/config:/etc/sourcegraph<span class="virtual-br"></span> --volume ~/.sourcegraph/data:/var/opt/sourcegraph<span class="virtual-br"></span> sourcegraph/server:4.4.0</code></pre>
-=======
 <pre class="pre-wrap start-sourcegraph-command"><code>docker run<span class="virtual-br"></span> --publish 7080:7080 --publish 127.0.0.1:3370:3370 --rm<span class="virtual-br"></span> --volume ~/.sourcegraph/config:/etc/sourcegraph<span class="virtual-br"></span> --volume ~/.sourcegraph/data:/var/opt/sourcegraph<span class="virtual-br"></span> sourcegraph/server:4.4.2</code></pre>
->>>>>>> 13e9c002
 
 Once the server is ready (logo is displayed in the terminal), navigate to the hostname or IP address on port `7080`.  Create the admin account, then you'll be guided through setting up Sourcegraph for code searching and navigation.
 
@@ -50,11 +46,7 @@
 Alternatively you can create a new Docker image which inherits from Sourcegraph and then mutates the environment:
 
 ```dockerfile
-<<<<<<< HEAD
-FROM sourcegraph/server:4.4.0
-=======
 FROM sourcegraph/server:4.4.2
->>>>>>> 13e9c002
 
 COPY gitconfig /etc/gitconfig
 COPY ssh /root/.ssh
@@ -95,11 +87,7 @@
 The docker run command for single-container Sourcegraph needs an additional publish flag to expose the debug port:
 
 ```bash script
-<<<<<<< HEAD
-docker run --publish 7080:7080 --publish 127.0.0.1:3370:3370 --publish 127.0.0.1:6060:6060 --rm --volume ~/.sourcegraph/config:/etc/sourcegraph --volume ~/.sourcegraph/data:/var/opt/sourcegraph sourcegraph/server:4.4.0
-=======
 docker run --publish 7080:7080 --publish 127.0.0.1:3370:3370 --publish 127.0.0.1:6060:6060 --rm --volume ~/.sourcegraph/config:/etc/sourcegraph --volume ~/.sourcegraph/data:/var/opt/sourcegraph sourcegraph/server:4.4.2
->>>>>>> 13e9c002
 ```
 
 If Sourcegraph is deployed to a remote server, then access via an SSH tunnel using a tool
@@ -117,11 +105,7 @@
 ```
 docker run [...]
 -e (YOUR CODE)
-<<<<<<< HEAD
-sourcegraph/server:4.4.0
-=======
 sourcegraph/server:4.4.2
->>>>>>> 13e9c002
 ```
 
 ## Operation
@@ -249,7 +233,7 @@
 
 ### Mac Computers with Apple silicon
 
-On Mac computers with Apple silicon, you’ll need to add an extra `--platform linux/amd64` argument to your Docker command for correctly running and installing Sourcegraph. 
+On Mac computers with Apple silicon, you’ll need to add an extra `--platform linux/amd64` argument to your Docker command for correctly running and installing Sourcegraph.
 
 ### File system performance on Docker for Mac
 
@@ -270,11 +254,7 @@
 1. [Install Docker for Windows](https://docs.docker.com/docker-for-windows/install/)
 2. Using a command prompt, follow the same [installation steps provided above](#install-sourcegraph-with-docker) but remove the `--volume` arguments. For example by pasting this:
 
-<<<<<<< HEAD
-<pre class="pre-wrap"><code>docker run<span class="virtual-br"></span> --publish 7080:7080 --publish 127.0.0.1:3370:3370 --rm<span class="virtual-br"></span> sourcegraph/server:4.4.0</code></pre>
-=======
 <pre class="pre-wrap"><code>docker run<span class="virtual-br"></span> --publish 7080:7080 --publish 127.0.0.1:3370:3370 --rm<span class="virtual-br"></span> sourcegraph/server:4.4.2</code></pre>
->>>>>>> 13e9c002
 
 ### Low resource environments
 
