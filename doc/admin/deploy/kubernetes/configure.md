--- conflicted
+++ resolved
@@ -87,11 +87,7 @@
 - Create a `release` branch to track all of your customizations to Sourcegraph. This branch will be used to [upgrade Sourcegraph](update.md) and [install your Sourcegraph instance](./index.md#installation).
 
 ```bash
-<<<<<<< HEAD
-  export SOURCEGRAPH_VERSION="v4.4.0"
-=======
   export SOURCEGRAPH_VERSION="v4.4.2"
->>>>>>> 13e9c002
   git checkout $SOURCEGRAPH_VERSION -b release
 ```
 
