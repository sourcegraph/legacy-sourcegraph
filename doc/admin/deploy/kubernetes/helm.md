--- conflicted
+++ resolved
@@ -49,11 +49,7 @@
 Install the Sourcegraph chart using default values:
 
 ```sh
-<<<<<<< HEAD
-helm install --version 4.4.0 sourcegraph sourcegraph/sourcegraph
-=======
 helm install --version 4.4.2 sourcegraph sourcegraph/sourcegraph
->>>>>>> 13e9c002
 ```
 
 Sourcegraph should now be available via the address set. Browsing to the url should now provide access to the Sourcegraph UI to create the initial administrator account.
@@ -80,11 +76,7 @@
 
 Providing the override file to Helm is done with the inclusion of the values flag and the name of the file:
 ```sh
-<<<<<<< HEAD
-helm upgrade --install --values ./override.yaml --version 4.4.0 sourcegraph sourcegraph/sourcegraph
-=======
 helm upgrade --install --values ./override.yaml --version 4.4.2 sourcegraph sourcegraph/sourcegraph
->>>>>>> 13e9c002
 ```
 When making configuration changes, it's recommended to review the changes that will be applied—see [Reviewing Changes](#reviewing-changes).
 
@@ -521,11 +513,7 @@
 **2** – Install the chart
 
 ```sh
-<<<<<<< HEAD
-helm upgrade --install --values ./override.yaml --version 4.4.0 sourcegraph sourcegraph/sourcegraph
-=======
 helm upgrade --install --values ./override.yaml --version 4.4.2 sourcegraph sourcegraph/sourcegraph
->>>>>>> 13e9c002
 ```
 
 It will take around 10 minutes for the load balancer to be fully ready, you may check on the status and obtain the load balancer IP using the following command:
@@ -641,11 +629,7 @@
 **2** – Install the chart
 
 ```sh
-<<<<<<< HEAD
-helm upgrade --install --values ./override.yaml --version 4.4.0 sourcegraph sourcegraph/sourcegraph
-=======
 helm upgrade --install --values ./override.yaml --version 4.4.2 sourcegraph sourcegraph/sourcegraph
->>>>>>> 13e9c002
 ```
 
 It will take some time for the load balancer to be fully ready, use the following to check on the status and obtain the load balancer address (once available):
@@ -730,11 +714,7 @@
 **2** – Install the chart
 
 ```sh
-<<<<<<< HEAD
-helm upgrade --install --values ./override.yaml --version 4.4.0 sourcegraph sourcegraph/sourcegraph
-=======
 helm upgrade --install --values ./override.yaml --version 4.4.2 sourcegraph sourcegraph/sourcegraph
->>>>>>> 13e9c002
 ```
 
 It will take some time for the load balancer to be fully ready, you can check on the status and obtain the load balancer address (when ready) using:
@@ -820,11 +800,7 @@
 **2** – Install the chart
 
 ```sh
-<<<<<<< HEAD
-helm upgrade --install --values ./override.yaml --version 4.4.0 sourcegraph sourcegraph/sourcegraph
-=======
 helm upgrade --install --values ./override.yaml --version 4.4.2 sourcegraph sourcegraph/sourcegraph
->>>>>>> 13e9c002
 ```
 
 It may take some time before your ingress is up and ready to proceed. Depending on how your Ingress Controller works, you may be able to check on its status and obtain the public address of your Ingress using:
@@ -927,11 +903,7 @@
 1.  Install the new version:
 
 ```bash
-<<<<<<< HEAD
-helm upgrade --install -f override.yaml --version 4.4.0 sourcegraph sourcegraph/sourcegraph
-=======
 helm upgrade --install -f override.yaml --version 4.4.2 sourcegraph sourcegraph/sourcegraph
->>>>>>> 13e9c002
 ```
 
 1.  Verify the installation has started:
