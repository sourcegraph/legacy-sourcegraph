# Updating Sourcegraph with Kubernetes

A new version of Sourcegraph is released every month (with patch releases in between, released as needed). See the [Sourcegraph Blog](https://about.sourcegraph.com/blog) for release announcements.

> WARNING: This guide applies exclusively to Kubernetes deployments **without** Helm. Please refer to the [Updating Sourcegraph in the Helm guide](helm.md#upgrading-sourcegraph) when using Helm.

**This guide assumes you have created a `release` branch following the [reference repositories docs](repositories.md)**.

## Standard upgrades

A [standard upgrade](../../updates/index.md#standard-upgrades) occurs between two minor versions of Sourcegraph. If you are looking to jump forward several versions, you must perform a [multi-version upgrade](#multi-version-upgrades) instead.

### Prerequisites

- Read our [update policy](../../updates/index.md#update-policy) to learn about Sourcegraph updates.
- Find the relevant entry for your update version in the [update notes for Sourcegraph with Kubernetes](../../updates/kubernetes.md).
- [Backup](migrate-backup) (snapshot) your databases before performing upgrades.
  - This up-to-date backup can be used for recovery in the event that a database upgrade fails or causes issues.

### Upgrade with Kubernetes

**For Sourcegraph version prior to 4.5.0**

For instances deployed using the old [deploy-sourcegraph](https://github.com/sourcegraph/deploy-sourcegraph) repository:

**Step 1**: Merge the new version of Sourcegraph into your release branch.

  ```bash
  cd $DEPLOY_SOURCEGRAPH_FORK
  # get updates
  git fetch upstream
  # to merge the upstream release tag into your release branch.
  git checkout release
  # Choose which version you want to deploy from https://github.com/sourcegraph/deploy-sourcegraph/tags
  git merge $NEW_VERSION
  ```

**Step 2**: Update your install script `kubectl-apply-all.sh`

By default, the install script `kubectl-apply-all.sh` applies our base manifests using [`kubectl apply` command](https://kubernetes.io/docs/reference/generated/kubectl/kubectl-commands#apply) with a variety of arguments specific to the layout of the [deploy-sourcegraph reference repository]([./index.md#reference-repository](https://github.com/sourcegraph/deploy-sourcegraph)).

If you have specific commands that should be run whenever you apply your manifests, you should modify this script accordingly. 

For example, if you use [overlays to make changes to the manifests](https://github.com/sourcegraph/deploy-sourcegraph/tree/master/overlays), you should modify this script to apply the manifests from the `generated cluster` directory instead.

**Step 3**: Apply the updates to your cluster.

  ```bash
  $ ./kubectl-apply-all.sh
  ```

**Step 4**: Monitor the status of the deployment to determine its success.

  ```bash
  $ kubectl get pods -o wide --watch
  ```

### Upgrade with Kustomize

**For Sourcegraph version 4.5.0 and above**

For instances deployed using the [deploy-sourcegraph-k8s](https://github.com/sourcegraph/deploy-sourcegraph-k8s) repository:

**Step 1**: Create a backup copy of the deployment configuration file

Make a duplicate of the current `cluster.yaml` deployment configuration file that was used to deploy the current Sourcegraph instance.

If the Sourcegraph upgrade fails, you can redeploy using the current `cluster.yaml` file to roll back and restore the instance to its previous state before the failed upgrade.

**Step 2**: Merge the new version of Sourcegraph into your release branch.

  ```bash
  cd $DEPLOY_SOURCEGRAPH_FORK
  # get updates
  git fetch upstream
  # to merge the upstream release tag into your release branch.
  git checkout release
  # Choose which version you want to deploy from https://github.com/sourcegraph/deploy-sourcegraph-k8s/tags
  git merge $NEW_VERSION
  ```

**Step 3**: Build new manifests with Kustomize

Generate a new set of manifests locally using your current overlay `instances/$INSTANCE_NAME` (e.g. INSTANCE_NAME=my-sourcegraph) without applying to the cluster.

  ```bash
  $ kubectl kustomize instances/my-sourcegraph -o cluster.yaml
  ```

Review the generated manifests to ensure they match your intended configuration and have the images for the `$NEW_VERSION` version.

  ```bash
  $ less cluster.yaml
  ```

**Step 4**: Deploy the generated manifests

Apply the new manifests from the ouput file `cluster.yaml` to your cluster:

  ```bash
  $ kubectl apply --prune -l deploy=sourcegraph -f cluster.yaml
  ```

**Step 5**: Monitor the status of the deployment to determine its success.

  ```bash
  $ kubectl get pods -o wide --watch
  ```

---

## Multi-version upgrades

A [multi-version upgrade](../../updates/index.md#multi-version-upgrades) is a downtime-incurring upgrade from version 3.20 or later to any future version. Multi-version upgrades will run both schema and data migrations to ensure the data available from the instance remains available post-upgrade.

> NOTE: It is highly recommended to **take an up-to-date snapshot of your databases** prior to starting a multi-version upgrade. The upgrade process aggressively mutates the shape and contents of your database, and undiscovered errors in the migration process or unexpected environmental differences may cause an unusable instance or data loss.
>
> We recommend performing the entire upgrade procedure on an idle clone of the production instance and switch traffic over on success, if possible. This may be low-effort for installations with a canary environment or a blue/green deployment strategy.
>
> **If you do not feel confident running this process solo**, contact customer support team to help guide you thorough the process.

**Before performing a multi-version upgrade**:

- Read our [update policy](../../updates/index.md#update-policy) to learn about Sourcegraph updates.
- Find the entries that apply to the version range you're passing through in the [update notes for Sourcegraph with Kubernetes](../../updates/kubernetes.md#multi-version-upgrade-procedure).
- [Backup](migrate-backup) (snapshot) your databases before performing upgrades.
  - This up-to-date backup can be used for recovery in the event that a database upgrade fails or causes issues.

### MVU with Kustomize

Due to limitations with the Kustomize deployment method introduced in Sourcegraph 4.5.0, multi-version upgrades (e.g. 4.2.0 -> 4.5.0) cannot be performed using the Kustomize deployment.

To upgrade your Sourcegraph instance from a version older than 4.5.0 to 4.5.0 or above:

1. Upgrade to 4.5.0 using the Kubernetes deployment method from the old [deploy-sourcegraph](https://github.com/sourcegraph/deploy-sourcegraph)
   1. This is required as an intermediate step before the Kustomize deployment method can be used
2. Verify that the 4.5.0 upgrade completed successfully using [deploy-sourcegraph](https://github.com/sourcegraph/deploy-sourcegraph)
3. Migrate to the new Kustomize deployment method following the [Migration Docs for Kustomize](kustomize/migrate.md)

### MVU without Kustomize

To perform a multi-version upgrade on a Sourcegraph instance running on Kubernetes:

1. Spin down any pods that access the database. This must be done for the following deployments and stateful sets listed below. This can be performed directly via a series of `kubectl` commands (given below), or by setting `replicas: 0` in each deployment/stateful set's definitions and re-applying the configuration.
   - Deployments (e.g., `kubectl scale deployment <name> --replicas=0`)
      - precise-code-intel-worker
      - repo-updater
      - searcher
      - sourcegraph-frontend
      - sourcegraph-frontend-internal
      - symbols
      - worker
   - Stateful sets (e.g., `kubectl scale sts <name> --replicas=0`):
      - gitserver
      - indexed-search
1. **If upgrading from 3.26 or before to 3.27 or later**, the `pgsql` and `codeintel-db` databases must be upgraded from Postgres 11 to Postgres 12. If this step is not performed, then the following upgrade procedure will fail fast (and leave all existing data untouched).
   - If using an external database, follow the [upgrading external PostgreSQL instances](../../postgres.md#upgrading-external-postgresql-instances) guide.
   - Otherwise, perform the following steps from the [upgrading internal Postgres instances](../../postgres.md#upgrading-internal-postgresql-instances) guide:
      1. It's assumed that your fork of `deploy-sourcegraph` is up to date with your instance's current version. Pull the upstream changes for `v3.27.0` and resolve any git merge conflicts. We need to temporarily boot the containers defined at this specific version to rewrite existing data to the new Postgres 12 format.
      2. Run `kubectl apply -l deploy=sourcegraph -f base/pgsql` to launch a new Postgres 12 container and rewrite the old Postgres 11 data. This may take a while, but streaming container logs should show progress. **NOTE**: The Postgres migration requires enough capacity in its attached volume to accommodate an additional copy of the data currently on disk. Resize the volume now if necessary—the container will fail to start if there is not enough free disk space.
      3. Wait until the database container is accepting connections. Once ready, run the command `kubectl exec pgsql -- psql -U sg -c 'REINDEX database sg;'` issue a reindex command to Postgres to repair indexes that were silently invalidated by the previous data rewrite step. **If you skip this step**, then some data may become inaccessible under normal operation, the following steps are not guaranteed to work, and **data loss will occur**.
      4. Follow the same steps for the `codeintel-db`:
          - Run `kubectl apply -l deploy=sourcegraph -f base/codeintel-db` to launch Postgres 12.
          - Run `kubectl exec codeintel-db -- psql -U sg -c 'REINDEX database sg;'` to issue a reindex command to Postgres.
      5. Leave these versions of the databases running while the subsequent migration steps are performed. If `codeinsights-db` is a container new to your instance, now is a good time to start it as well.
1. Pull the upstream changes for the target instance version and resolve any git merge conflicts. The [standard upgrade procedure](#standard-upgrades) describes this step in more detail.
2. Follow the instructions on [how to run the migrator job in Kubernetes](../../how-to/manual_database_migrations.md#kubernetes) to perform the upgrade migration. For specific documentation on the `upgrade` command, see the [command documentation](../../how-to/manual_database_migrations.md#upgrade). The following specific steps are an easy way to run the upgrade command:
  1. Edit the file `configure/migrator/migrator.Job.yaml` and set the value of the `args` key to `["upgrade", "--from=<old version>", "--to=<new version>"]`. It is recommended to also add the `--dry-run` flag on a trial invocation to detect if there are any issues with database connection, schema drift, or mismatched versions that need to be addressed. If your instance has in-use code intelligence data it's recommended to also temporarily increase the CPU and memory resources allocated to this job. A symptom of underprovisioning this job will result in an `OOMKilled`-status container.
<<<<<<< HEAD
  2. Run `kubectl delete -f configure/migrator/migrator.Job.yaml` to ensure no previous job invocations will conflict with our current invocation.
  3. Start the migrator job via `kubectl apply -f configure/migrator/migrator.Job.yaml`.
  4. Run `kubectl wait -f configure/migrator/migrator.Job.yaml --for=condition=complete --timeout=-1s` to wait for the job to complete. Run `kubectl logs job.batch/migrator -f` stream the migrator's stdout logs for progress.
3. The remaining infrastructure can now be updated. The [standard upgrade procedure](#standard-upgrades) describes this step in more detail.
  - Ensure that the replica counts adjusted in the previous steps are turned back up.
  - Run `./kubectl-apply-all.sh` to deploy the new pods to the Kubernetes cluster.
  - Monitor the status of the deployment via `kubectl get pods -o wide --watch`.
=======
  1. Run `kubectl delete -f configure/migrator/migrator.Job.yaml` to ensure no previous job invocations will conflict with our current invocation.
  1. Start the migrator job via `kubectl apply -f configure/migrator/migrator.Job.yaml`.
  1. Run `kubectl wait -f configure/migrator/migrator.Job.yaml --for=condition=complete --timeout=-1s` to wait for the job to complete. Run `kubectl logs job.batch/migrator -f` stream the migrator's stdout logs for progress.
1. The remaining infrastructure can now be updated. The [standard upgrade procedure](#standard-upgrades) describes this step in more detail.
   - Ensure that the replica counts adjusted in the previous steps are turned back up.
   - Run `./kubectl-apply-all.sh` to deploy the new pods to the Kubernetes cluster.
   - Monitor the status of the deployment via `kubectl get pods -o wide --watch`.
>>>>>>> 1fdef894

---

## Rollback

You can rollback by resetting your `release` branch to the old state before redeploying the instance.

If you are rolling back more than a single version, then you must also [rollback your database](../../how-to/rollback_database.md), as database migrations (which may have run at some point during the upgrade) are guaranteed to be compatible with one previous minor version.

### Rollback with Kustomize

**For Sourcegraph version 4.5.0 and above**

For instances deployed using the [deploy-sourcegraph-k8s](https://github.com/sourcegraph/deploy-sourcegraph-k8s) repository:

  ```bash
  # Re-generate manifests
  $ kubectl kustomize instances/$YOUR_INSTANCE -o cluster-rollback.yaml
  # Review manifests
  $ less cluster-rollback.yaml
  # Re-deploy
  $ kubectl apply --prune -l deploy=sourcegraph -f cluster-rollback.yaml
  ```

### Rollback without Kustomize

**For Sourcegraph version prior to 4.5.0**

For instances deployed using the old [deploy-sourcegraph](https://github.com/sourcegraph/deploy-sourcegraph) repository:

  ```bash
  $ ./kubectl-apply-all.sh
  ```

---

## Improving update reliability and latency with node selectors

Some of the services that comprise Sourcegraph require more resources than others, especially if the
default CPU or memory allocations have been overridden. During an update when many services restart,
you may observe that the more resource-hungry pods (e.g., `gitserver`, `indexed-search`) fail to
restart, because no single node has enough available CPU or memory to accommodate them. This may be
especially true if the cluster is heterogeneous (i.e., not all nodes have the same amount of
CPU/memory).

If this happens, do the following:

- Use `kubectl drain $NODE` to drain a node of existing pods, so it has enough allocation for the larger
  service.
- Run `watch kubectl get pods -o wide` and wait until the node has been drained. Run `kubectl get pods` to check that all pods except for the resource-hungry one(s) have been assigned to a node.
- Run `kubectl uncordon $NODE` to enable the larger pod(s) to be scheduled on the drained node.

Note that the need to run the above steps can be prevented altogether with [node
selectors](https://kubernetes.io/docs/concepts/configuration/assign-pod-node/#nodeselector), which
tell Kubernetes to assign certain pods to specific nodes.

---

## High-availability updates

Sourcegraph is designed to be a high-availability (HA) service, but upgrades by default require a 10m downtime
window. If you need zero-downtime upgrades, please contact us. Services employ health checks to test the health
of newly updated components before switching live traffic over to them by default. HA-enabling features include
the following:

- Replication: nearly all of the critical services within Sourcegraph are replicated. If a single instance of a
  service fails, that instance is restarted and removed from operation until it comes online again.
- Updates are applied in a rolling fashion to each service such that a subset of instances are updated first while
  traffic continues to flow to the old instances. Once the health check determines the set of new instances is
  healthy, traffic is directed to the new set and the old set is terminated. By default, some database operations
  may fail during this time as migrations occur so a scheduled 10m downtime window is required.
- Each service includes a health check that detects whether the service is in a healthy state. This check is specific to
  the service. These are used to check the health of new instances after an update and during regular operation to
  determine if an instance goes down.
- Database migrations are handled automatically on update when they are necessary.

---

## Database migrations

By default, database migrations will be performed during application startup by a `migrator` init container running prior to the `frontend` deployment. These migrations **must** succeed before Sourcegraph will become available. If the databases are large, these migrations may take a long time.

In some situations, administrators may wish to migrate their databases before upgrading the rest of the system to reduce downtime. Sourcegraph guarantees database backward compatibility to the most recent minor point release so the database can safely be upgraded before the application code.

To execute the database migrations independently, follow the [Kubernetes instructions on how to manually run database migrations](../../how-to/manual_database_migrations.md#kubernetes). Running the `up` (default) command on the `migrator` of the *version you are upgrading to* will apply all migrations required by the next version of Sourcegraph.

### Failing migrations

Migrations may fail due to transient or application errors. When this happens, the database will be marked by the migrator as _dirty_. A dirty database requires manual intervention to ensure the schema is in the expected state before continuing with migrations or application startup.

In order to retrieve the error message printed by the migrator on startup, you'll need to use the `kubectl logs <frontend pod> -c migrator` to specify the init container, not the main application container. Using a bare `kubectl logs` command will result in the following error:

```
Error from server (BadRequest): container "frontend" in pod "sourcegraph-frontend-69f4b68d75-w98lx" is waiting to start: PodInitializing
```

Once a failing migration error message can be found, follow the guide on [how to troubleshoot a dirty database](../../how-to/dirty_database.md).

## Troubleshooting

See the [troubleshooting page](troubleshoot.md).<|MERGE_RESOLUTION|>--- conflicted
+++ resolved
@@ -134,8 +134,8 @@
 
 1. Upgrade to 4.5.0 using the Kubernetes deployment method from the old [deploy-sourcegraph](https://github.com/sourcegraph/deploy-sourcegraph)
    1. This is required as an intermediate step before the Kustomize deployment method can be used
-2. Verify that the 4.5.0 upgrade completed successfully using [deploy-sourcegraph](https://github.com/sourcegraph/deploy-sourcegraph)
-3. Migrate to the new Kustomize deployment method following the [Migration Docs for Kustomize](kustomize/migrate.md)
+1. Verify that the 4.5.0 upgrade completed successfully using [deploy-sourcegraph](https://github.com/sourcegraph/deploy-sourcegraph)
+1. Migrate to the new Kustomize deployment method following the [Migration Docs for Kustomize](kustomize/migrate.md)
 
 ### MVU without Kustomize
 
@@ -164,25 +164,15 @@
           - Run `kubectl exec codeintel-db -- psql -U sg -c 'REINDEX database sg;'` to issue a reindex command to Postgres.
       5. Leave these versions of the databases running while the subsequent migration steps are performed. If `codeinsights-db` is a container new to your instance, now is a good time to start it as well.
 1. Pull the upstream changes for the target instance version and resolve any git merge conflicts. The [standard upgrade procedure](#standard-upgrades) describes this step in more detail.
-2. Follow the instructions on [how to run the migrator job in Kubernetes](../../how-to/manual_database_migrations.md#kubernetes) to perform the upgrade migration. For specific documentation on the `upgrade` command, see the [command documentation](../../how-to/manual_database_migrations.md#upgrade). The following specific steps are an easy way to run the upgrade command:
+1. Follow the instructions on [how to run the migrator job in Kubernetes](../../how-to/manual_database_migrations.md#kubernetes) to perform the upgrade migration. For specific documentation on the `upgrade` command, see the [command documentation](../../how-to/manual_database_migrations.md#upgrade). The following specific steps are an easy way to run the upgrade command:
   1. Edit the file `configure/migrator/migrator.Job.yaml` and set the value of the `args` key to `["upgrade", "--from=<old version>", "--to=<new version>"]`. It is recommended to also add the `--dry-run` flag on a trial invocation to detect if there are any issues with database connection, schema drift, or mismatched versions that need to be addressed. If your instance has in-use code intelligence data it's recommended to also temporarily increase the CPU and memory resources allocated to this job. A symptom of underprovisioning this job will result in an `OOMKilled`-status container.
-<<<<<<< HEAD
-  2. Run `kubectl delete -f configure/migrator/migrator.Job.yaml` to ensure no previous job invocations will conflict with our current invocation.
-  3. Start the migrator job via `kubectl apply -f configure/migrator/migrator.Job.yaml`.
-  4. Run `kubectl wait -f configure/migrator/migrator.Job.yaml --for=condition=complete --timeout=-1s` to wait for the job to complete. Run `kubectl logs job.batch/migrator -f` stream the migrator's stdout logs for progress.
-3. The remaining infrastructure can now be updated. The [standard upgrade procedure](#standard-upgrades) describes this step in more detail.
-  - Ensure that the replica counts adjusted in the previous steps are turned back up.
-  - Run `./kubectl-apply-all.sh` to deploy the new pods to the Kubernetes cluster.
-  - Monitor the status of the deployment via `kubectl get pods -o wide --watch`.
-=======
   1. Run `kubectl delete -f configure/migrator/migrator.Job.yaml` to ensure no previous job invocations will conflict with our current invocation.
   1. Start the migrator job via `kubectl apply -f configure/migrator/migrator.Job.yaml`.
   1. Run `kubectl wait -f configure/migrator/migrator.Job.yaml --for=condition=complete --timeout=-1s` to wait for the job to complete. Run `kubectl logs job.batch/migrator -f` stream the migrator's stdout logs for progress.
 1. The remaining infrastructure can now be updated. The [standard upgrade procedure](#standard-upgrades) describes this step in more detail.
-   - Ensure that the replica counts adjusted in the previous steps are turned back up.
-   - Run `./kubectl-apply-all.sh` to deploy the new pods to the Kubernetes cluster.
-   - Monitor the status of the deployment via `kubectl get pods -o wide --watch`.
->>>>>>> 1fdef894
+  - Ensure that the replica counts adjusted in the previous steps are turned back up.
+  - Run `./kubectl-apply-all.sh` to deploy the new pods to the Kubernetes cluster.
+  - Monitor the status of the deployment via `kubectl get pods -o wide --watch`.
 
 ---
 
