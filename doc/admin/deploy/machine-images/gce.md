--- conflicted
+++ resolved
@@ -45,7 +45,7 @@
 2. Navigate to [Google Cloud Storage](https://console.cloud.google.com/storage) and select a project where you will store the image and deploy the instance in
 3. **Upload** the `tar.gz` file to a bucket (create one if needed)
 4. Copy the **URL**
-   
+
 #### Step 2: Create a new custom image
 
 <img class="screenshot" src="./assets/gcp-custom-image.png"/>
@@ -123,11 +123,7 @@
 
 ```bash
 # Please update the version number according to the upgrade notes
-<<<<<<< HEAD
-helm upgrade -i -f /home/sourcegraph/deploy/install/override.yaml --version 4.4.0 sourcegraph sourcegraph/sourcegraph
-=======
 helm upgrade -i -f /home/sourcegraph/deploy/install/override.yaml --version 4.4.2 sourcegraph sourcegraph/sourcegraph
->>>>>>> 13e9c002
 # Note: /home/sourcegraph/deploy/install/override.yaml is the override file for your instance size
 ```
 
