--- conflicted
+++ resolved
@@ -30,6 +30,16 @@
 
 Unique AMI IDs can be found in our [release page](https://github.com/sourcegraph/deploy/releases).
 
+### What is a Sourcegraph AMI Instance?
+
+- Self-hosted
+- Single node
+- Preconfigured according to your business size
+- Deployed with our [Helm Charts](https://sourcegraph.com/github.com/sourcegraph/deploy-sourcegraph-helm) to a K3s, a highly available lightweight Kubernetes distribution cluster, using the containerd run time with built-in ingress, load balancer provider, and local storage provisioner ([Click here for the full K3s dependency list](https://sourcegraph.com/github.com/k3s-io/k3s#what-is-this))
+- Easy to maintain and configure
+- Supports all Sourcegraph features
+- Ability to perform upgrades easily with or without SSH access
+
 #### Creation procress
 
 Our AWS AMIs are all based on the HVM method, which provides us with the ability to create a Sourcegraph instance directly on the virtual machine using the verified Amazon Linux 2 Kernel 5.10 x86_64 HVM as the base image. The following steps are performed during the AMI creation process through our [install script](https://sourcegraph.com/github.com/sourcegraph/deploy@v4.0.1/-/blob/install/install.sh):
@@ -44,11 +54,7 @@
 1. Link the persistent volume pod storage to our data disk
 1. Link the K3s's embedded database to our data disk
 1. Install K3s on root volume
-<<<<<<< HEAD
-1. Correct permission of the K3s kube config file located in /etc/rancher/k3s/k3s.yaml
-=======
 1. Correct permission of the K3s kube config file located in `/etc/rancher/k3s/k3s.yaml`
->>>>>>> 8f5414ad
 1. Install Helm on root volume
 1. Download Sourcegraph Helm Charts on root volume
 1. Deploy Sourcegraph using the local Helm Charts
@@ -64,19 +70,11 @@
 - The root volume contains all the files inside the sourcegraph/deploy repository that are used to build that image and deploy the Sourcegraph instance that lives inside that specific image
   - File path to the deployment repo sourcegraph/deploy: `/home/ec2-user/deploy/`
   - A local copy of the helm charts that were used to create the AMI: `/home/ec2-user/deploy/install/sourcegraph-charts.tar`
-<<<<<<< HEAD
-  - Version number of the AMI Instance: /mnt/data/.sourcegraph-version
-  - Create a copy of the kube config file from /etc/rancher/k3s/k3s.yaml allows you to manage the k3s cluster from outside the cluster
-- The data volume is where all your Sourcegraph data will be stored after the instance has been launched. The K3s embedded SQLite database is also mounted onto that volume to make back-up, upgrade, and recovery of the volumes easier.
-  - Data of your cluster are stored in the mounted path: /mnt/data
-  - Version number of the deployment on disk: /mnt/data/.sourcegraph-version
-=======
   - Version number of the AMI Instance: `/mnt/data/.sourcegraph-version`
   - Create a copy of the kube config file from `/etc/rancher/k3s/k3s.yaml` allows you to manage the k3s cluster from outside the cluster
 - The data volume is where all your Sourcegraph data will be stored after the instance has been launched. The K3s embedded SQLite database is also mounted onto that volume to make back-up, upgrade, and recovery of the volumes easier.
   - Data of your cluster are stored in the mounted path: `/mnt/data`
   - Version number of the deployment on disk: `/mnt/data/.sourcegraph-version`
->>>>>>> 8f5414ad
 
 Sourcegraph does not have access to your cluster and data.
 
@@ -86,11 +84,7 @@
 
 - K3s exposes the kubelet API to the Kubernetes control plane node through a websocket tunnel in order to eliminate the need to expose extra ports on the worker nodes.
 - No ingress requirements which allow cluster owners to restrict inbound traffic to only traffic within their network
-<<<<<<< HEAD
-- Built-in certificate rotation with the expiration date of 12 months (docs)[https://docs.k3s.io/advanced]
-=======
 - Built-in certificate rotation with the expiration date of 12 months [docs](https://docs.k3s.io/advanced)
->>>>>>> 8f5414ad
 - Enable custom certificates through [etcdctl](https://docs.k3s.io/advanced#using-etcdctl) as recommended by K3s.
 - Ability to launch an AMI instance on EC2 with custom encryption [docs](https://docs.aws.amazon.com/AWSEC2/latest/UserGuide/AMIEncryption.html#AMI-encryption-launch).
 
