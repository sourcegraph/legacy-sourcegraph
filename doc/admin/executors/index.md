--- conflicted
+++ resolved
@@ -6,27 +6,13 @@
 
 To deploy executors to target your Sourcegraph instance, [follow our deployment guide](deploy_executors.md).
 
-<<<<<<< HEAD
 The supported deployment options are,
 
-- <span class="badge badge-beta">Beta</span> [Binary](./deploy_executors_binary.md).
-- <span class="badge badge-beta">Beta</span> [Terraform on AWS or GCP](./deploy_executors.md).
+- [Binary](./deploy_executors_binary.md).
+- [Terraform on AWS or GCP](./deploy_executors.md).
 - <span class="badge badge-beta">Beta</span> [Native Kubernetes](./deploy_executors_kubernetes.md).
 - <span class="badge badge-beta">Beta</span> [Docker-in-Docker on Kubernetes](./deploy_executors_dind.md).
 - <span class="badge badge-beta">Beta</span> [Docker-Compose](./deploy_executors_docker.md).
-=======
-There are two supported installation paths:
-
-- Deploy with Terraform on AWS or GCP. Sourcegraph provides Terraform modules and AMIs for [supported regions](./deploy_executors.md).
-- Deploy [binaries](./deploy_executors_binary.md).
-
-There are two supported installation methods (Experimental):
-
-- <span class="badge badge-experimental">Experimental</span> Deploy on [Kubernetes via Helm or manifests](./deploy_executors_kubernetes.md).
-- <span class="badge badge-experimental">Experimental</span> Deploy via [Docker-Compose](./deploy_executors_docker.md).
-
-> NOTE: Note to all Technical Success team members: please reach out to the product and engineering teams in #wg-shipping-executors for any discussion about deployment modes other than the two documented paths above. We expect large customers (Large Enterprise and Strategic) to have complex and heterogenous requirements not addressed by the deployment models currently in Beta out of the box. Reach out in #wg-shipping-executors early in the process to collect requirements and discuss present and future implementation options.
->>>>>>> a11bc881
 
 ## Why use executors?
 
