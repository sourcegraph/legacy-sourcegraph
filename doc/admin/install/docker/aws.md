# Install Sourcegraph with Docker on AWS

This tutorial shows you how to deploy Sourcegraph to a single EC2 instance on AWS.

* If you're just starting out, we recommend [running Sourcegraph locally](index.md). It takes only a few minutes and lets you try out all of the features.
* If you need scalability and high-availability beyond what a single-server deployment can offer, use the [Kubernetes cluster deployment option](https://github.com/sourcegraph/deploy-sourcegraph), instead.

---

## Deploy to EC2

- Click **Launch Instance** from your [EC2 dashboard](https://console.aws.amazon.com/ec2/v2/home).
- Select the Amazon Linux 2 AMI (HVM), SSD Volume Type.
- Select an appropriate instance size (we recommend `t2.medium` or `t2.large`, depending on team size and number of repositories/languages enabled), then **Next: Configure Instance Details**
- Ensure the **Auto-assign Public IP** option is "Enable". This ensures your instance is accessible to the Internet.
- Add the following user data (as text) in the **Advanced Details** section:

   ```yaml
   #cloud-config
   repo_update: true
   repo_upgrade: all

   runcmd:
   # Create the directory structure for Sourcegraph data
   - mkdir -p /home/ec2-user/.sourcegraph/config
   - mkdir -p /home/ec2-user/.sourcegraph/data

   # Install, configure, and enable Docker
   - yum update -y
   - amazon-linux-extras install docker
   - systemctl enable --now --no-block docker
   - sed -i -e 's/1024/10240/g' /etc/sysconfig/docker
   - sed -i -e 's/4096/40960/g' /etc/sysconfig/docker
   - usermod -a -G docker ec2-user

   # Install and run Sourcegraph. Restart the container upon subsequent reboots
   - [ sh, -c, 'docker run -d --publish 80:7080 --publish 443:7080 --publish 2633:2633 --publish 127.0.0.1:3370:3370 --restart unless-stopped --volume /home/ec2-user/.sourcegraph/config:/etc/sourcegraph --volume /home/ec2-user/.sourcegraph/data:/var/opt/sourcegraph sourcegraph/server:3.10.4' ]
   ```

- Select **Next: ...** until you get to the **Configure Security Group** page. Then add the following rules:
  - Default **HTTP** rule: port range `80`, source `0.0.0.0/0, ::/0`
  - Default **HTTPS** rule: port range `443`, source `0.0.0.0/0, ::/0`<br>(NOTE: additional work will be required later on to [configure NGINX to support SSL](../../../admin/nginx.md#nginx-ssl-https-configuration))
- Launch your instance, then navigate to its public IP in your browser. (This can be found by navigating to the instance page on EC2 and looking in the "Description" panel for the "IPv4 Public IP" value.) You may have to wait a minute or two for the instance to finish initializing before Sourcegraph becomes accessible. You can monitor the status by SSHing into the EC2 instance and viewing the logs:

     ```
     docker logs $(docker ps | grep sourcegraph/server | awk '{ print $1 }')
     ```
- If you have configured a domain name to point to the IP, configure `externalURL` to reflect that.


<<<<<<< HEAD
Substitute the path to your `cloud-init.txt` file, the name of your key pair, and an appropriate security group. To start you probably want a security group which exposes port 80, 443, and 22 (for SSH) to the public internet.
=======
  <!-- - mention you might have to wait a bit for the Docker container to fully spin up (include instructions for checking logs for health) -->
>>>>>>> 477cb560

---

## Update your Sourcegraph version

To update to the most recent version of Sourcegraph (X.Y.Z), SSH into your instance and run the following:

```bash
docker ps # get the $CONTAINER_ID of the running sourcegraph/server container
docker rm -f $CONTAINER_ID
docker run docker run -d --publish 80:7080 --publish 443:7080 --publish 2633:2633 --restart unless-stopped --volume /home/ec2-user/.sourcegraph/config:/etc/sourcegraph --volume /home/ec2-user/.sourcegraph/data:/var/opt/sourcegraph sourcegraph/server:X.Y.Z
```

---

## Using an external database for persistence

The Docker container has its own internal PostgreSQL and Redis databases. To preserve this data when you kill and recreate the container, you can [use external databases](../../external_database.md) for persistence, such as [AWS RDS for PostgreSQL](https://aws.amazon.com/rds/) and [Amazon ElastiCache](https://aws.amazon.com/elasticache/redis/).

> NOTE: Use of external databases requires [Sourcegraph Enterprise](https://about.sourcegraph.com/pricing).<|MERGE_RESOLUTION|>--- conflicted
+++ resolved
@@ -34,7 +34,7 @@
    - usermod -a -G docker ec2-user
 
    # Install and run Sourcegraph. Restart the container upon subsequent reboots
-   - [ sh, -c, 'docker run -d --publish 80:7080 --publish 443:7080 --publish 2633:2633 --publish 127.0.0.1:3370:3370 --restart unless-stopped --volume /home/ec2-user/.sourcegraph/config:/etc/sourcegraph --volume /home/ec2-user/.sourcegraph/data:/var/opt/sourcegraph sourcegraph/server:3.10.4' ]
+   - [ sh, -c, 'docker run -d --publish 80:7080 --publish 443:7080 --publish 127.0.0.1:3370:3370 --restart unless-stopped --volume /home/ec2-user/.sourcegraph/config:/etc/sourcegraph --volume /home/ec2-user/.sourcegraph/data:/var/opt/sourcegraph sourcegraph/server:3.10.4' ]
    ```
 
 - Select **Next: ...** until you get to the **Configure Security Group** page. Then add the following rules:
@@ -48,11 +48,7 @@
 - If you have configured a domain name to point to the IP, configure `externalURL` to reflect that.
 
 
-<<<<<<< HEAD
-Substitute the path to your `cloud-init.txt` file, the name of your key pair, and an appropriate security group. To start you probably want a security group which exposes port 80, 443, and 22 (for SSH) to the public internet.
-=======
   <!-- - mention you might have to wait a bit for the Docker container to fully spin up (include instructions for checking logs for health) -->
->>>>>>> 477cb560
 
 ---
 
@@ -63,7 +59,7 @@
 ```bash
 docker ps # get the $CONTAINER_ID of the running sourcegraph/server container
 docker rm -f $CONTAINER_ID
-docker run docker run -d --publish 80:7080 --publish 443:7080 --publish 2633:2633 --restart unless-stopped --volume /home/ec2-user/.sourcegraph/config:/etc/sourcegraph --volume /home/ec2-user/.sourcegraph/data:/var/opt/sourcegraph sourcegraph/server:X.Y.Z
+docker run docker run -d --publish 80:7080 --publish 443:7080 --restart unless-stopped --volume /home/ec2-user/.sourcegraph/config:/etc/sourcegraph --volume /home/ec2-user/.sourcegraph/data:/var/opt/sourcegraph sourcegraph/server:X.Y.Z
 ```
 
 ---
