--- conflicted
+++ resolved
@@ -780,13 +780,10 @@
 
 - Once you have a license key, add it to your [site configuration](https://docs.sourcegraph.com/admin/config/site_config).
 
-<<<<<<< HEAD
-=======
 ## Environment variables
 
 Update the environment variables in the sourcegraph-frontend deployment YAML file
 
->>>>>>> b6628750
 ## Troubleshooting
 
 See the [Troubleshooting docs](troubleshoot.md).