--- conflicted
+++ resolved
@@ -45,9 +45,8 @@
 
 1. Install the Sourcegraph chart using default values:
 
-<<<<<<< HEAD
     ```
-    helm install --version 3.39.0 sourcegraph sourcegraph/sourcegraph
+    helm install --version 3.39.1 sourcegraph sourcegraph/sourcegraph
     ```
 
     > NOTE: The default values assume a deployment to GKE running an nginx Ingress controller. The [Cloud Provider Guides](#cloud-providers-guides) demonstrate how to configure Sourcegraph for other environment configurations.
@@ -63,11 +62,6 @@
     ```
       kubectl port-forward svc/sourcegraph-frontend 3080:30080
     ```
-=======
-```sh
-helm install --version 3.39.1 sourcegraph sourcegraph/sourcegraph
-```
->>>>>>> 6b810e89
 
 1. Open [http://localhost:3080](http://localhost:3080) in your browser and you will see a setup page which can be used to create the initial admin account. Congratulations, you have Sourcegraph up and running! 🎉
 
