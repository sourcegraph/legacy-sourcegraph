# Install Sourcegraph with Kubernetes

Deploying Sourcegraph into a Kubernetes cluster is for organizations that need highly scalable and
available code search and code intelligence.

The Kubernetes manifests for a Sourcegraph on Kubernetes installation are in the repository
 [deploy-sourcegraph](https://github.com/sourcegraph/deploy-sourcegraph).

## Requirements

- [Sourcegraph Enterprise license](configure.md#add-license-key). _You can run through these instructions without one, but you must obtain a license for instances of more than 10 users._
- [Kubernetes](https://kubernetes.io/) v1.15
  - Verify that you have enough capacity by following our [resource allocation guidelines](scale.md)
  - Sourcegraph requires an SSD backed storage class
  - [Cluster role administrator access](https://kubernetes.io/docs/reference/access-authn-authz/rbac/)
- [kubectl](https://kubernetes.io/docs/tasks/tools/install-kubectl/) v1.15 or later (run `kubectl version` for version info)
  - [Configure cluster access](https://kubernetes.io/docs/tasks/access-application-cluster/access-cluster/) for `kubectl`

> WARNING: You need to create a [fork of our deployment reference.](configure.md#fork-this-repository)

## Steps

1. After meeting all the requirements, make sure you can [access your cluster](https://kubernetes.io/docs/tasks/access-application-cluster/configure-access-multiple-clusters/) with `kubectl`.

   - Google Cloud Platform (GCP) users are required to give their user the ability to create roles in Kubernetes [(see GCP's documentation)](https://cloud.google.com/kubernetes-engine/docs/how-to/role-based-access-control#prerequisites_for_using_role-based_access_control):

       ```bash
       kubectl create clusterrolebinding cluster-admin-binding --clusterrole cluster-admin --user $(gcloud config get-value account)
       ```
2. Clone the [deploy-sourcegraph](https://github.com/sourcegraph/deploy-sourcegraph) repository and check out the version tag you wish to deploy:

   ```bash
   # 🚨 The master branch tracks development. 
   # Use the branch of this repository corresponding to the version of Sourcegraph you wish to deploy, e.g. git checkout 3.24

   git clone https://github.com/sourcegraph/deploy-sourcegraph
   cd deploy-sourcegraph
<<<<<<< HEAD
   SOURCEGRAPH_VERSION="v3.26.1"
=======
   SOURCEGRAPH_VERSION="v3.26.3"
>>>>>>> e78574e6
   git checkout $SOURCEGRAPH_VERSION
   ```

3. Configure the `sourcegraph` storage class for the cluster by following ["Configure a storage class"](./configure.md#configure-a-storage-class).

4. (OPTIONAL) By default `sourcegraph` will be deployed in the `default` kubernetes namespace. If you wish to deploy `sourcegraph` in a non-default namespace, it is highly recommended you use the provided overlays to ensure updates are made in all manifests correctly. Read through ["Use non-default namespace"](./configure.md#use-non-default-namespace) for full instructions on how to configure this.

5. (OPTIONAL) If you want to add a large number of repositories to your instance, you should [configure the number of gitserver replicas](configure.md#configure-gitserver-replica-count) and [the number of indexed-search replicas](configure.md#configure-indexed-search-replica-count) _before_ you continue with the next step. (See ["Tuning replica counts for horizontal scalability"](scale.md#tuning-replica-counts-for-horizontal-scalability) for guidelines.)

6. Deploy the desired version of Sourcegraph to your cluster:

   ```bash
   ./kubectl-apply-all.sh
   ```

7. Monitor the status of the deployment:

   ```bash
   kubectl get pods -o wide -w
   ```

8. After deployement is completed, verify Sourcegraph is running by temporarily making the frontend port accessible:

   ```
   kubectl port-forward svc/sourcegraph-frontend 3080:30080
   ```

9. Open http://localhost:3080 in your browser and you will see a setup page. 

10. 🎉 Congrats, you have Sourcegraph up and running! Now [configure your deployment](configure.md).

### Configuration

See the [Configuration docs](configure.md).

### Troubleshooting

See the [Troubleshooting docs](troubleshoot.md).

### Updating

See the [Updating Sourcegraph docs](update.md) on how to upgrade.<br/>
See the [Updating a Kubernetes Sourcegraph instance docs](../../updates/kubernetes.md) for details on changes in each version to determine if manual migration steps are necessary.

### Restarting

Some updates, such as changing the `externalURL` for an instance, will require restarting the instance using `kubectl`. To restart, run `kubectl get pods` and then `kubectl rollout restart deployment/sourcegraph-frontend-0`, replacing `deployment/sourcegraph-frontend-0` with the pod name from the previous command. If updating the `externalURL` for the instance, only the frontend pods will need to be restarted.

### Cluster-admin privileges

> Note: Not all organizations have this split in admin privileges. If your organization does not then you don't need to
> change anything and can ignore this section.

The default installation has a few manifests that require cluster-admin privileges to apply. We have labelled all resources
with a label indicating if they require cluster-admin privileges or not. This allows cluster admins to install the
manifests that cannot be installed otherwise.

- Manifests deployed by cluster-admin

   ```bash
   ./kubectl-apply-all.sh -l sourcegraph-resource-requires=cluster-admin
   ```

- Manifests deployed by non-cluster-admin

   ```bash
   ./kubectl-apply-all.sh -l sourcegraph-resource-requires=no-cluster-admin
   ```

We also provide an [overlay](configure.md#non-privileged-overlay) that generates a version of the manifests that does not
require cluster-admin privileges.

## Cloud installation guides

>**Security note:** If you intend to set this up as a production instance, we recommend you create the cluster in a VPC
>or other secure network that restricts unauthenticated access from the public Internet. You can later expose the
>necessary ports via an
>[Internet Gateway](http://docs.aws.amazon.com/AmazonVPC/latest/UserGuide/VPC_Internet_Gateway.html) or equivalent
>mechanism. Take care to secure your cluster in a manner that meets your organization's security requirements.


Follow the instructions linked in the table below to provision a Kubernetes cluster for the
infrastructure provider of your choice, using the recommended node and list types in the
table.

> Note: Sourcegraph can run on any Kubernetes cluster, so if your infrastructure provider is not
> listed, see the "Other" row. Pull requests to add rows for more infrastructure providers are
> welcome!

|Provider|Node type|Boot/ephemeral disk size|
|--- |--- |--- |
|Compute nodes| | |
|[Amazon EKS (better than plain EC2)](eks.md)|m5.4xlarge|N/A|
|[AWS EC2](https://kubernetes.io/docs/getting-started-guides/aws/)|m5.4xlarge|N/A|
|[Google Kubernetes Engine (GKE)](https://cloud.google.com/kubernetes-engine/docs/quickstart)|e2-standard-16|100 GB (default)|
|[Azure](azure.md)|D16 v3|100 GB (SSD preferred)|
|[Other](https://kubernetes.io/docs/setup/pick-right-solution/)|16 vCPU, 60 GiB memory per node|100 GB (SSD preferred)|<|MERGE_RESOLUTION|>--- conflicted
+++ resolved
@@ -35,11 +35,7 @@
 
    git clone https://github.com/sourcegraph/deploy-sourcegraph
    cd deploy-sourcegraph
-<<<<<<< HEAD
-   SOURCEGRAPH_VERSION="v3.26.1"
-=======
    SOURCEGRAPH_VERSION="v3.26.3"
->>>>>>> e78574e6
    git checkout $SOURCEGRAPH_VERSION
    ```
 
