--- conflicted
+++ resolved
@@ -5223,11 +5223,7 @@
 
 **Descriptions:**
 
-<<<<<<< HEAD
-- <span class="badge badge-warning">warning</span> prometheus: 0.01+ failed alertmanager notifications over 1m
-=======
 - <span class="badge badge-warning">warning</span> prometheus: 0+ failed alertmanager notifications over 1m
->>>>>>> 7a0ca11f
 
 **Possible solutions:**
 
