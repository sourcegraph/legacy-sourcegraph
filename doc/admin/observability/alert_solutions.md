# Alert solutions

This document contains possible solutions for when you find alerts are firing in Sourcegraph's monitoring.
If your alert isn't mentioned here, or if the solution doesn't help, [contact us](mailto:support@sourcegraph.com)
for assistance.

<!-- DO NOT EDIT: generated via: go generate ./monitoring -->

# frontend: 99th_percentile_search_request_duration

**Descriptions:**

- _frontend: 20s+ 99th percentile successful search request duration over 5m_ (`warning_frontend_99th_percentile_search_request_duration`)

**Possible solutions:**

- **Get details on the exact queries that are slow** by configuring `"observability.logSlowSearches": 20,` in the site configuration and looking for `frontend` warning logs prefixed with `slow search request` for additional details.
- **Check that most repositories are indexed** by visiting https://sourcegraph.example.com/site-admin/repositories?filter=needs-index (it should show few or no results.)
- **Kubernetes:** Check CPU usage of zoekt-webserver in the indexed-search pod, consider increasing CPU limits in the `indexed-search.Deployment.yaml` if regularly hitting max CPU utilization.
- **Docker Compose:** Check CPU usage on the Zoekt Web Server dashboard, consider increasing `cpus:` of the zoekt-webserver container in `docker-compose.yml` if regularly hitting max CPU utilization.

# frontend: 90th_percentile_search_request_duration

**Descriptions:**

- _frontend: 15s+ 90th percentile successful search request duration over 5m_ (`warning_frontend_90th_percentile_search_request_duration`)

**Possible solutions:**

- **Get details on the exact queries that are slow** by configuring `"observability.logSlowSearches": 15,` in the site configuration and looking for `frontend` warning logs prefixed with `slow search request` for additional details.
- **Check that most repositories are indexed** by visiting https://sourcegraph.example.com/site-admin/repositories?filter=needs-index (it should show few or no results.)
- **Kubernetes:** Check CPU usage of zoekt-webserver in the indexed-search pod, consider increasing CPU limits in the `indexed-search.Deployment.yaml` if regularly hitting max CPU utilization.
- **Docker Compose:** Check CPU usage on the Zoekt Web Server dashboard, consider increasing `cpus:` of the zoekt-webserver container in `docker-compose.yml` if regularly hitting max CPU utilization.

# frontend: search_alert_user_suggestions

**Descriptions:**

- _frontend: 50+ search alert user suggestions shown every 5m_ (`warning_frontend_search_alert_user_suggestions`)

**Possible solutions:**

- This indicates your user`s are making syntax errors or similar user errors.

# frontend: 99th_percentile_search_codeintel_request_duration

**Descriptions:**

- _frontend: 20s+ 99th percentile code-intel successful search request duration over 5m_ (`warning_frontend_99th_percentile_search_codeintel_request_duration`)

**Possible solutions:**

- **Get details on the exact queries that are slow** by configuring `"observability.logSlowSearches": 20,` in the site configuration and looking for `frontend` warning logs prefixed with `slow search request` for additional details.
- **Check that most repositories are indexed** by visiting https://sourcegraph.example.com/site-admin/repositories?filter=needs-index (it should show few or no results.)
- **Kubernetes:** Check CPU usage of zoekt-webserver in the indexed-search pod, consider increasing CPU limits in the `indexed-search.Deployment.yaml` if regularly hitting max CPU utilization.
- **Docker Compose:** Check CPU usage on the Zoekt Web Server dashboard, consider increasing `cpus:` of the zoekt-webserver container in `docker-compose.yml` if regularly hitting max CPU utilization.

# frontend: 90th_percentile_search_codeintel_request_duration

**Descriptions:**

- _frontend: 15s+ 90th percentile code-intel successful search request duration over 5m_ (`warning_frontend_90th_percentile_search_codeintel_request_duration`)

**Possible solutions:**

- **Get details on the exact queries that are slow** by configuring `"observability.logSlowSearches": 15,` in the site configuration and looking for `frontend` warning logs prefixed with `slow search request` for additional details.
- **Check that most repositories are indexed** by visiting https://sourcegraph.example.com/site-admin/repositories?filter=needs-index (it should show few or no results.)
- **Kubernetes:** Check CPU usage of zoekt-webserver in the indexed-search pod, consider increasing CPU limits in the `indexed-search.Deployment.yaml` if regularly hitting max CPU utilization.
- **Docker Compose:** Check CPU usage on the Zoekt Web Server dashboard, consider increasing `cpus:` of the zoekt-webserver container in `docker-compose.yml` if regularly hitting max CPU utilization.

# frontend: search_codeintel_alert_user_suggestions

**Descriptions:**

- _frontend: 50+ search code-intel alert user suggestions shown every 5m_ (`warning_frontend_search_codeintel_alert_user_suggestions`)

**Possible solutions:**

- This indicates a bug in Sourcegraph, please [open an issue](https://github.com/sourcegraph/sourcegraph/issues/new/choose).

# frontend: 99th_percentile_search_api_request_duration

**Descriptions:**

- _frontend: 50s+ 99th percentile successful search API request duration over 5m_ (`warning_frontend_99th_percentile_search_api_request_duration`)

**Possible solutions:**

- **Get details on the exact queries that are slow** by configuring `"observability.logSlowSearches": 20,` in the site configuration and looking for `frontend` warning logs prefixed with `slow search request` for additional details.
- **If your users are requesting many results** with a large `count:` parameter, consider using our [search pagination API](../../api/graphql/search.md).
- **Check that most repositories are indexed** by visiting https://sourcegraph.example.com/site-admin/repositories?filter=needs-index (it should show few or no results.)
- **Kubernetes:** Check CPU usage of zoekt-webserver in the indexed-search pod, consider increasing CPU limits in the `indexed-search.Deployment.yaml` if regularly hitting max CPU utilization.
- **Docker Compose:** Check CPU usage on the Zoekt Web Server dashboard, consider increasing `cpus:` of the zoekt-webserver container in `docker-compose.yml` if regularly hitting max CPU utilization.

# frontend: 90th_percentile_search_api_request_duration

**Descriptions:**

- _frontend: 40s+ 90th percentile successful search API request duration over 5m_ (`warning_frontend_90th_percentile_search_api_request_duration`)

**Possible solutions:**

- **Get details on the exact queries that are slow** by configuring `"observability.logSlowSearches": 15,` in the site configuration and looking for `frontend` warning logs prefixed with `slow search request` for additional details.
- **If your users are requesting many results** with a large `count:` parameter, consider using our [search pagination API](../../api/graphql/search.md).
- **Check that most repositories are indexed** by visiting https://sourcegraph.example.com/site-admin/repositories?filter=needs-index (it should show few or no results.)
- **Kubernetes:** Check CPU usage of zoekt-webserver in the indexed-search pod, consider increasing CPU limits in the `indexed-search.Deployment.yaml` if regularly hitting max CPU utilization.
- **Docker Compose:** Check CPU usage on the Zoekt Web Server dashboard, consider increasing `cpus:` of the zoekt-webserver container in `docker-compose.yml` if regularly hitting max CPU utilization.

# frontend: search_api_alert_user_suggestions

**Descriptions:**

- _frontend: 50+ search API alert user suggestions shown every 5m_ (`warning_frontend_search_api_alert_user_suggestions`)

**Possible solutions:**

- This indicates your user`s search API requests have syntax errors or a similar user error. Check the responses the API sends back for an explanation.

# frontend: internal_indexed_search_error_responses

**Descriptions:**

- _frontend: 5+ internal indexed search error responses every 5m_ (`warning_frontend_internal_indexed_search_error_responses`)

**Possible solutions:**

- Check the Zoekt Web Server dashboard for indications it might be unhealthy.

# frontend: internal_unindexed_search_error_responses

**Descriptions:**

- _frontend: 5+ internal unindexed search error responses every 5m_ (`warning_frontend_internal_unindexed_search_error_responses`)

**Possible solutions:**

- Check the Searcher dashboard for indications it might be unhealthy.

# frontend: internal_api_error_responses

**Descriptions:**

- _frontend: 25+ internal API error responses every 5m by route_ (`warning_frontend_internal_api_error_responses`)

**Possible solutions:**

- May not be a substantial issue, check the `frontend` logs for potential causes.

# frontend: container_restarts

**Descriptions:**

- _frontend: 1+ container restarts every 5m by instance_ (`warning_frontend_container_restarts`)

**Possible solutions:**

- **Kubernetes:**
	- Determine if the pod was OOM killed using `kubectl describe pod frontend` (look for `OOMKilled: true`) and, if so, consider increasing the memory limit in the relevant `Deployment.yaml`.
	- Check the logs before the container restarted to see if there are `panic:` messages or similar using `kubectl logs -p frontend`.
- **Docker Compose:**
	- Determine if the pod was OOM killed using `docker inspect -f '{{json .State}}' frontend` (look for `"OOMKilled":true`) and, if so, consider increasing the memory limit of the frontend container in `docker-compose.yml`.
	- Check the logs before the container restarted to see if there are `panic:` messages or similar using `docker logs frontend` (note this will include logs from the previous and currently running container).

# frontend: container_memory_usage

**Descriptions:**

- _frontend: 99%+ container memory usage by instance_ (`warning_frontend_container_memory_usage`)

**Possible solutions:**

- **Kubernetes:** Consider increasing memory limit in relevant `Deployment.yaml`.
- **Docker Compose:** Consider increasing `memory:` of frontend container in `docker-compose.yml`.

# frontend: container_cpu_usage

**Descriptions:**

- _frontend: 99%+ container cpu usage total (1m average) across all cores by instance_ (`warning_frontend_container_cpu_usage`)

**Possible solutions:**

- **Kubernetes:** Consider increasing CPU limits in the the relevant `Deployment.yaml`.
- **Docker Compose:** Consider increasing `cpus:` of the frontend container in `docker-compose.yml`.

# frontend: provisioning_container_cpu_usage_7d

**Descriptions:**

<<<<<<< HEAD
- _frontend: 80%+ or less than 30% container cpu usage total (1d average) across all cores by instance_ (`warning_frontend_provisioning_container_cpu_usage_1d`)
=======
- _frontend: 80%+ or less than 30% container cpu usage total (7d average) across all cores by instance_
>>>>>>> daecb954

**Possible solutions:**

- If usage is high:
	- **Kubernetes:** Consider decreasing CPU limits in the the relevant `Deployment.yaml`.
	- **Docker Compose:** Consider descreasing `cpus:` of the frontend container in `docker-compose.yml`.
- If usage is low, consider decreasing the above values.

# frontend: provisioning_container_memory_usage_7d

**Descriptions:**

<<<<<<< HEAD
- _frontend: 80%+ or less than 30% container memory usage (1d average) by instance_ (`warning_frontend_provisioning_container_memory_usage_1d`)
=======
- _frontend: 80%+ or less than 30% container memory usage (7d average) by instance_
>>>>>>> daecb954

**Possible solutions:**

- If usage is high:
	- **Kubernetes:** Consider decreasing memory limit in relevant `Deployment.yaml`.
	- **Docker Compose:** Consider decreasing `memory:` of frontend container in `docker-compose.yml`.
- If usage is low, consider decreasing the above values.

# frontend: provisioning_container_cpu_usage_5m

**Descriptions:**

- _frontend: 90%+ container cpu usage total (5m average) across all cores by instance_ (`warning_frontend_provisioning_container_cpu_usage_5m`)

**Possible solutions:**

- **Kubernetes:** Consider increasing CPU limits in the the relevant `Deployment.yaml`.
- **Docker Compose:** Consider increasing `cpus:` of the frontend container in `docker-compose.yml`.

# frontend: provisioning_container_memory_usage_5m

**Descriptions:**

- _frontend: 90%+ container memory usage (5m average) by instance_ (`warning_frontend_provisioning_container_memory_usage_5m`)

**Possible solutions:**

- **Kubernetes:** Consider increasing memory limit in relevant `Deployment.yaml`.
- **Docker Compose:** Consider increasing `memory:` of frontend container in `docker-compose.yml`.

# gitserver: disk_space_remaining

**Descriptions:**

- _gitserver: less than 25% disk space remaining by instance_ (`warning_gitserver_disk_space_remaining`)


- _gitserver: less than 15% disk space remaining by instance_ (`critical_gitserver_disk_space_remaining`)

**Possible solutions:**

- **Provision more disk space:** Sourcegraph will begin deleting least-used repository clones at 10% disk space remaining which may result in decreased performance, users having to wait for repositories to clone, etc.

# gitserver: running_git_commands

**Descriptions:**

- _gitserver: 50+ running git commands (signals load)_ (`warning_gitserver_running_git_commands`)


- _gitserver: 100+ running git commands (signals load)_ (`critical_gitserver_running_git_commands`)

**Possible solutions:**

- **Check if the problem may be an intermittent and temporary peak** using the "Container monitoring" section at the bottom of the Git Server dashboard.
- **Single container deployments:** Consider upgrading to a [Docker Compose deployment](../install/docker-compose/migrate.md) which offers better scalability and resource isolation.
- **Kubernetes and Docker Compose:** Check that you are running a similar number of git server replicas and that their CPU/memory limits are allocated according to what is shown in the [Sourcegraph resource estimator](../install/resource_estimator.md).

# gitserver: repository_clone_queue_size

**Descriptions:**

- _gitserver: 25+ repository clone queue size_ (`warning_gitserver_repository_clone_queue_size`)

**Possible solutions:**

- **If you just added several repositories**, the warning may be expected.
- **Check which repositories need cloning**, by visiting e.g. https://sourcegraph.example.com/site-admin/repositories?filter=not-cloned

# gitserver: repository_existence_check_queue_size

**Descriptions:**

- _gitserver: 25+ repository existence check queue size_ (`warning_gitserver_repository_existence_check_queue_size`)

**Possible solutions:**

- **Check the code host status indicator for errors:** on the Sourcegraph app homepage, when signed in as an admin click the cloud icon in the top right corner of the page.
- **Check if the issue continues to happen after 30 minutes**, it may be temporary.
- **Check the gitserver logs for more information.**

# gitserver: echo_command_duration_test

**Descriptions:**

- _gitserver: 2s+ echo command duration test_ (`critical_gitserver_echo_command_duration_test`)


- _gitserver: 1s+ echo command duration test_ (`warning_gitserver_echo_command_duration_test`)

**Possible solutions:**

- **Check if the problem may be an intermittent and temporary peak** using the "Container monitoring" section at the bottom of the Git Server dashboard.
- **Single container deployments:** Consider upgrading to a [Docker Compose deployment](../install/docker-compose/migrate.md) which offers better scalability and resource isolation.
- **Kubernetes and Docker Compose:** Check that you are running a similar number of git server replicas and that their CPU/memory limits are allocated according to what is shown in the [Sourcegraph resource estimator](../install/resource_estimator.md).

# gitserver: frontend_internal_api_error_responses

**Descriptions:**

- _gitserver: 5+ frontend-internal API error responses every 5m by route_ (`warning_gitserver_frontend_internal_api_error_responses`)

**Possible solutions:**

- **Single-container deployments:** Check `docker logs $CONTAINER_ID` for logs starting with `repo-updater` that indicate requests to the frontend service are failing.
- **Kubernetes:**
	- Confirm that `kubectl get pods` shows the `frontend` pods are healthy.
	- Check `kubectl logs gitserver` for logs indicate request failures to `frontend` or `frontend-internal`.
- **Docker Compose:**
	- Confirm that `docker ps` shows the `frontend-internal` container is healthy.
	- Check `docker logs gitserver` for logs indicating request failures to `frontend` or `frontend-internal`.

# gitserver: container_restarts

**Descriptions:**

- _gitserver: 1+ container restarts every 5m by instance_ (`warning_gitserver_container_restarts`)

**Possible solutions:**

- **Kubernetes:**
	- Determine if the pod was OOM killed using `kubectl describe pod gitserver` (look for `OOMKilled: true`) and, if so, consider increasing the memory limit in the relevant `Deployment.yaml`.
	- Check the logs before the container restarted to see if there are `panic:` messages or similar using `kubectl logs -p gitserver`.
- **Docker Compose:**
	- Determine if the pod was OOM killed using `docker inspect -f '{{json .State}}' gitserver` (look for `"OOMKilled":true`) and, if so, consider increasing the memory limit of the gitserver container in `docker-compose.yml`.
	- Check the logs before the container restarted to see if there are `panic:` messages or similar using `docker logs gitserver` (note this will include logs from the previous and currently running container).

# gitserver: container_memory_usage

**Descriptions:**

- _gitserver: 99%+ container memory usage by instance_ (`warning_gitserver_container_memory_usage`)

**Possible solutions:**

- **Kubernetes:** Consider increasing memory limit in relevant `Deployment.yaml`.
- **Docker Compose:** Consider increasing `memory:` of gitserver container in `docker-compose.yml`.

# gitserver: container_cpu_usage

**Descriptions:**

- _gitserver: 99%+ container cpu usage total (1m average) across all cores by instance_ (`warning_gitserver_container_cpu_usage`)

**Possible solutions:**

- **Kubernetes:** Consider increasing CPU limits in the the relevant `Deployment.yaml`.
- **Docker Compose:** Consider increasing `cpus:` of the gitserver container in `docker-compose.yml`.

# gitserver: provisioning_container_cpu_usage_7d

**Descriptions:**

<<<<<<< HEAD
- _gitserver: 80%+ or less than 30% container cpu usage total (1d average) across all cores by instance_ (`warning_gitserver_provisioning_container_cpu_usage_1d`)
=======
- _gitserver: 80%+ or less than 30% container cpu usage total (7d average) across all cores by instance_
>>>>>>> daecb954

**Possible solutions:**

- If usage is high:
	- **Kubernetes:** Consider decreasing CPU limits in the the relevant `Deployment.yaml`.
	- **Docker Compose:** Consider descreasing `cpus:` of the gitserver container in `docker-compose.yml`.
- If usage is low, consider decreasing the above values.

# gitserver: provisioning_container_memory_usage_7d

**Descriptions:**

<<<<<<< HEAD
- _gitserver: 80%+ or less than 30% container memory usage (1d average) by instance_ (`warning_gitserver_provisioning_container_memory_usage_1d`)
=======
- _gitserver: 80%+ or less than 30% container memory usage (7d average) by instance_
>>>>>>> daecb954

**Possible solutions:**

- If usage is high:
	- **Kubernetes:** Consider decreasing memory limit in relevant `Deployment.yaml`.
	- **Docker Compose:** Consider decreasing `memory:` of gitserver container in `docker-compose.yml`.
- If usage is low, consider decreasing the above values.

# gitserver: provisioning_container_cpu_usage_5m

**Descriptions:**

- _gitserver: 90%+ container cpu usage total (5m average) across all cores by instance_ (`warning_gitserver_provisioning_container_cpu_usage_5m`)

**Possible solutions:**

- **Kubernetes:** Consider increasing CPU limits in the the relevant `Deployment.yaml`.
- **Docker Compose:** Consider increasing `cpus:` of the gitserver container in `docker-compose.yml`.

# gitserver: provisioning_container_memory_usage_5m

**Descriptions:**

- _gitserver: 90%+ container memory usage (5m average) by instance_ (`warning_gitserver_provisioning_container_memory_usage_5m`)

**Possible solutions:**

- **Kubernetes:** Consider increasing memory limit in relevant `Deployment.yaml`.
- **Docker Compose:** Consider increasing `memory:` of gitserver container in `docker-compose.yml`.

# github-proxy: container_restarts

**Descriptions:**

- _github-proxy: 1+ container restarts every 5m by instance_ (`warning_github-proxy_container_restarts`)

**Possible solutions:**

- **Kubernetes:**
	- Determine if the pod was OOM killed using `kubectl describe pod github-proxy` (look for `OOMKilled: true`) and, if so, consider increasing the memory limit in the relevant `Deployment.yaml`.
	- Check the logs before the container restarted to see if there are `panic:` messages or similar using `kubectl logs -p github-proxy`.
- **Docker Compose:**
	- Determine if the pod was OOM killed using `docker inspect -f '{{json .State}}' github-proxy` (look for `"OOMKilled":true`) and, if so, consider increasing the memory limit of the github-proxy container in `docker-compose.yml`.
	- Check the logs before the container restarted to see if there are `panic:` messages or similar using `docker logs github-proxy` (note this will include logs from the previous and currently running container).

# github-proxy: container_memory_usage

**Descriptions:**

- _github-proxy: 99%+ container memory usage by instance_ (`warning_github-proxy_container_memory_usage`)

**Possible solutions:**

- **Kubernetes:** Consider increasing memory limit in relevant `Deployment.yaml`.
- **Docker Compose:** Consider increasing `memory:` of github-proxy container in `docker-compose.yml`.

# github-proxy: container_cpu_usage

**Descriptions:**

- _github-proxy: 99%+ container cpu usage total (1m average) across all cores by instance_ (`warning_github-proxy_container_cpu_usage`)

**Possible solutions:**

- **Kubernetes:** Consider increasing CPU limits in the the relevant `Deployment.yaml`.
- **Docker Compose:** Consider increasing `cpus:` of the github-proxy container in `docker-compose.yml`.

# github-proxy: provisioning_container_cpu_usage_7d

**Descriptions:**

<<<<<<< HEAD
- _github-proxy: 80%+ or less than 30% container cpu usage total (1d average) across all cores by instance_ (`warning_github-proxy_provisioning_container_cpu_usage_1d`)
=======
- _github-proxy: 80%+ or less than 30% container cpu usage total (7d average) across all cores by instance_
>>>>>>> daecb954

**Possible solutions:**

- If usage is high:
	- **Kubernetes:** Consider decreasing CPU limits in the the relevant `Deployment.yaml`.
	- **Docker Compose:** Consider descreasing `cpus:` of the github-proxy container in `docker-compose.yml`.
- If usage is low, consider decreasing the above values.

# github-proxy: provisioning_container_memory_usage_7d

**Descriptions:**

<<<<<<< HEAD
- _github-proxy: 80%+ or less than 30% container memory usage (1d average) by instance_ (`warning_github-proxy_provisioning_container_memory_usage_1d`)
=======
- _github-proxy: 80%+ or less than 30% container memory usage (7d average) by instance_
>>>>>>> daecb954

**Possible solutions:**

- If usage is high:
	- **Kubernetes:** Consider decreasing memory limit in relevant `Deployment.yaml`.
	- **Docker Compose:** Consider decreasing `memory:` of github-proxy container in `docker-compose.yml`.
- If usage is low, consider decreasing the above values.

# github-proxy: provisioning_container_cpu_usage_5m

**Descriptions:**

- _github-proxy: 90%+ container cpu usage total (5m average) across all cores by instance_ (`warning_github-proxy_provisioning_container_cpu_usage_5m`)

**Possible solutions:**

- **Kubernetes:** Consider increasing CPU limits in the the relevant `Deployment.yaml`.
- **Docker Compose:** Consider increasing `cpus:` of the github-proxy container in `docker-compose.yml`.

# github-proxy: provisioning_container_memory_usage_5m

**Descriptions:**

- _github-proxy: 90%+ container memory usage (5m average) by instance_ (`warning_github-proxy_provisioning_container_memory_usage_5m`)

**Possible solutions:**

- **Kubernetes:** Consider increasing memory limit in relevant `Deployment.yaml`.
- **Docker Compose:** Consider increasing `memory:` of github-proxy container in `docker-compose.yml`.

# precise-code-intel-bundle-manager: disk_space_remaining

**Descriptions:**

- _precise-code-intel-bundle-manager: less than 25% disk space remaining by instance_ (`warning_precise-code-intel-bundle-manager_disk_space_remaining`)


- _precise-code-intel-bundle-manager: less than 15% disk space remaining by instance_ (`critical_precise-code-intel-bundle-manager_disk_space_remaining`)

**Possible solutions:**

- **Provision more disk space:** Sourcegraph will begin deleting the oldest uploaded bundle files at 10% disk space remaining.

# precise-code-intel-bundle-manager: frontend_internal_api_error_responses

**Descriptions:**

- _precise-code-intel-bundle-manager: 5+ frontend-internal API error responses every 5m by route_ (`warning_precise-code-intel-bundle-manager_frontend_internal_api_error_responses`)

**Possible solutions:**

- **Single-container deployments:** Check `docker logs $CONTAINER_ID` for logs starting with `repo-updater` that indicate requests to the frontend service are failing.
- **Kubernetes:**
	- Confirm that `kubectl get pods` shows the `frontend` pods are healthy.
	- Check `kubectl logs precise-code-intel-bundle-manager` for logs indicate request failures to `frontend` or `frontend-internal`.
- **Docker Compose:**
	- Confirm that `docker ps` shows the `frontend-internal` container is healthy.
	- Check `docker logs precise-code-intel-bundle-manager` for logs indicating request failures to `frontend` or `frontend-internal`.

# precise-code-intel-bundle-manager: container_restarts

**Descriptions:**

- _precise-code-intel-bundle-manager: 1+ container restarts every 5m by instance_ (`warning_precise-code-intel-bundle-manager_container_restarts`)

**Possible solutions:**

- **Kubernetes:**
	- Determine if the pod was OOM killed using `kubectl describe pod precise-code-intel-bundle-manager` (look for `OOMKilled: true`) and, if so, consider increasing the memory limit in the relevant `Deployment.yaml`.
	- Check the logs before the container restarted to see if there are `panic:` messages or similar using `kubectl logs -p precise-code-intel-bundle-manager`.
- **Docker Compose:**
	- Determine if the pod was OOM killed using `docker inspect -f '{{json .State}}' precise-code-intel-bundle-manager` (look for `"OOMKilled":true`) and, if so, consider increasing the memory limit of the precise-code-intel-bundle-manager container in `docker-compose.yml`.
	- Check the logs before the container restarted to see if there are `panic:` messages or similar using `docker logs precise-code-intel-bundle-manager` (note this will include logs from the previous and currently running container).

# precise-code-intel-bundle-manager: container_memory_usage

**Descriptions:**

- _precise-code-intel-bundle-manager: 99%+ container memory usage by instance_ (`warning_precise-code-intel-bundle-manager_container_memory_usage`)

**Possible solutions:**

- **Kubernetes:** Consider increasing memory limit in relevant `Deployment.yaml`.
- **Docker Compose:** Consider increasing `memory:` of precise-code-intel-bundle-manager container in `docker-compose.yml`.

# precise-code-intel-bundle-manager: container_cpu_usage

**Descriptions:**

- _precise-code-intel-bundle-manager: 99%+ container cpu usage total (1m average) across all cores by instance_ (`warning_precise-code-intel-bundle-manager_container_cpu_usage`)

**Possible solutions:**

- **Kubernetes:** Consider increasing CPU limits in the the relevant `Deployment.yaml`.
- **Docker Compose:** Consider increasing `cpus:` of the precise-code-intel-bundle-manager container in `docker-compose.yml`.

# precise-code-intel-bundle-manager: provisioning_container_cpu_usage_7d

**Descriptions:**

<<<<<<< HEAD
- _precise-code-intel-bundle-manager: 80%+ or less than 30% container cpu usage total (1d average) across all cores by instance_ (`warning_precise-code-intel-bundle-manager_provisioning_container_cpu_usage_1d`)
=======
- _precise-code-intel-bundle-manager: 80%+ or less than 30% container cpu usage total (7d average) across all cores by instance_
>>>>>>> daecb954

**Possible solutions:**

- If usage is high:
	- **Kubernetes:** Consider decreasing CPU limits in the the relevant `Deployment.yaml`.
	- **Docker Compose:** Consider descreasing `cpus:` of the precise-code-intel-bundle-manager container in `docker-compose.yml`.
- If usage is low, consider decreasing the above values.

# precise-code-intel-bundle-manager: provisioning_container_memory_usage_7d

**Descriptions:**

<<<<<<< HEAD
- _precise-code-intel-bundle-manager: 80%+ or less than 30% container memory usage (1d average) by instance_ (`warning_precise-code-intel-bundle-manager_provisioning_container_memory_usage_1d`)
=======
- _precise-code-intel-bundle-manager: 80%+ or less than 30% container memory usage (7d average) by instance_
>>>>>>> daecb954

**Possible solutions:**

- If usage is high:
	- **Kubernetes:** Consider decreasing memory limit in relevant `Deployment.yaml`.
	- **Docker Compose:** Consider decreasing `memory:` of precise-code-intel-bundle-manager container in `docker-compose.yml`.
- If usage is low, consider decreasing the above values.

# precise-code-intel-bundle-manager: provisioning_container_cpu_usage_5m

**Descriptions:**

- _precise-code-intel-bundle-manager: 90%+ container cpu usage total (5m average) across all cores by instance_ (`warning_precise-code-intel-bundle-manager_provisioning_container_cpu_usage_5m`)

**Possible solutions:**

- **Kubernetes:** Consider increasing CPU limits in the the relevant `Deployment.yaml`.
- **Docker Compose:** Consider increasing `cpus:` of the precise-code-intel-bundle-manager container in `docker-compose.yml`.

# precise-code-intel-bundle-manager: provisioning_container_memory_usage_5m

**Descriptions:**

- _precise-code-intel-bundle-manager: 90%+ container memory usage (5m average) by instance_ (`warning_precise-code-intel-bundle-manager_provisioning_container_memory_usage_5m`)

**Possible solutions:**

- **Kubernetes:** Consider increasing memory limit in relevant `Deployment.yaml`.
- **Docker Compose:** Consider increasing `memory:` of precise-code-intel-bundle-manager container in `docker-compose.yml`.

# precise-code-intel-worker: frontend_internal_api_error_responses

**Descriptions:**

- _precise-code-intel-worker: 5+ frontend-internal API error responses every 5m by route_ (`warning_precise-code-intel-worker_frontend_internal_api_error_responses`)

**Possible solutions:**

- **Single-container deployments:** Check `docker logs $CONTAINER_ID` for logs starting with `repo-updater` that indicate requests to the frontend service are failing.
- **Kubernetes:**
	- Confirm that `kubectl get pods` shows the `frontend` pods are healthy.
	- Check `kubectl logs precise-code-intel-worker` for logs indicate request failures to `frontend` or `frontend-internal`.
- **Docker Compose:**
	- Confirm that `docker ps` shows the `frontend-internal` container is healthy.
	- Check `docker logs precise-code-intel-worker` for logs indicating request failures to `frontend` or `frontend-internal`.

# precise-code-intel-worker: container_restarts

**Descriptions:**

- _precise-code-intel-worker: 1+ container restarts every 5m by instance_ (`warning_precise-code-intel-worker_container_restarts`)

**Possible solutions:**

- **Kubernetes:**
	- Determine if the pod was OOM killed using `kubectl describe pod precise-code-intel-worker` (look for `OOMKilled: true`) and, if so, consider increasing the memory limit in the relevant `Deployment.yaml`.
	- Check the logs before the container restarted to see if there are `panic:` messages or similar using `kubectl logs -p precise-code-intel-worker`.
- **Docker Compose:**
	- Determine if the pod was OOM killed using `docker inspect -f '{{json .State}}' precise-code-intel-worker` (look for `"OOMKilled":true`) and, if so, consider increasing the memory limit of the precise-code-intel-worker container in `docker-compose.yml`.
	- Check the logs before the container restarted to see if there are `panic:` messages or similar using `docker logs precise-code-intel-worker` (note this will include logs from the previous and currently running container).

# precise-code-intel-worker: container_memory_usage

**Descriptions:**

- _precise-code-intel-worker: 99%+ container memory usage by instance_ (`warning_precise-code-intel-worker_container_memory_usage`)

**Possible solutions:**

- **Kubernetes:** Consider increasing memory limit in relevant `Deployment.yaml`.
- **Docker Compose:** Consider increasing `memory:` of precise-code-intel-worker container in `docker-compose.yml`.

# precise-code-intel-worker: container_cpu_usage

**Descriptions:**

- _precise-code-intel-worker: 99%+ container cpu usage total (1m average) across all cores by instance_ (`warning_precise-code-intel-worker_container_cpu_usage`)

**Possible solutions:**

- **Kubernetes:** Consider increasing CPU limits in the the relevant `Deployment.yaml`.
- **Docker Compose:** Consider increasing `cpus:` of the precise-code-intel-worker container in `docker-compose.yml`.

# precise-code-intel-worker: provisioning_container_cpu_usage_7d

**Descriptions:**

<<<<<<< HEAD
- _precise-code-intel-worker: 80%+ or less than 30% container cpu usage total (1d average) across all cores by instance_ (`warning_precise-code-intel-worker_provisioning_container_cpu_usage_1d`)
=======
- _precise-code-intel-worker: 80%+ or less than 30% container cpu usage total (7d average) across all cores by instance_
>>>>>>> daecb954

**Possible solutions:**

- If usage is high:
	- **Kubernetes:** Consider decreasing CPU limits in the the relevant `Deployment.yaml`.
	- **Docker Compose:** Consider descreasing `cpus:` of the precise-code-intel-worker container in `docker-compose.yml`.
- If usage is low, consider decreasing the above values.

# precise-code-intel-worker: provisioning_container_memory_usage_7d

**Descriptions:**

<<<<<<< HEAD
- _precise-code-intel-worker: 80%+ or less than 30% container memory usage (1d average) by instance_ (`warning_precise-code-intel-worker_provisioning_container_memory_usage_1d`)
=======
- _precise-code-intel-worker: 80%+ or less than 30% container memory usage (7d average) by instance_
>>>>>>> daecb954

**Possible solutions:**

- If usage is high:
	- **Kubernetes:** Consider decreasing memory limit in relevant `Deployment.yaml`.
	- **Docker Compose:** Consider decreasing `memory:` of precise-code-intel-worker container in `docker-compose.yml`.
- If usage is low, consider decreasing the above values.

# precise-code-intel-worker: provisioning_container_cpu_usage_5m

**Descriptions:**

- _precise-code-intel-worker: 90%+ container cpu usage total (5m average) across all cores by instance_ (`warning_precise-code-intel-worker_provisioning_container_cpu_usage_5m`)

**Possible solutions:**

- **Kubernetes:** Consider increasing CPU limits in the the relevant `Deployment.yaml`.
- **Docker Compose:** Consider increasing `cpus:` of the precise-code-intel-worker container in `docker-compose.yml`.

# precise-code-intel-worker: provisioning_container_memory_usage_5m

**Descriptions:**

- _precise-code-intel-worker: 90%+ container memory usage (5m average) by instance_ (`warning_precise-code-intel-worker_provisioning_container_memory_usage_5m`)

**Possible solutions:**

- **Kubernetes:** Consider increasing memory limit in relevant `Deployment.yaml`.
- **Docker Compose:** Consider increasing `memory:` of precise-code-intel-worker container in `docker-compose.yml`.

# precise-code-intel-indexer: frontend_internal_api_error_responses

**Descriptions:**

- _precise-code-intel-indexer: 5+ frontend-internal API error responses every 5m by route_ (`warning_precise-code-intel-indexer_frontend_internal_api_error_responses`)

**Possible solutions:**

- **Single-container deployments:** Check `docker logs $CONTAINER_ID` for logs starting with `repo-updater` that indicate requests to the frontend service are failing.
- **Kubernetes:**
	- Confirm that `kubectl get pods` shows the `frontend` pods are healthy.
	- Check `kubectl logs precise-code-intel-indexer` for logs indicate request failures to `frontend` or `frontend-internal`.
- **Docker Compose:**
	- Confirm that `docker ps` shows the `frontend-internal` container is healthy.
	- Check `docker logs precise-code-intel-indexer` for logs indicating request failures to `frontend` or `frontend-internal`.

# precise-code-intel-indexer: container_restarts

**Descriptions:**

- _precise-code-intel-indexer: 1+ container restarts every 5m by instance_ (`warning_precise-code-intel-indexer_container_restarts`)

**Possible solutions:**

- **Kubernetes:**
	- Determine if the pod was OOM killed using `kubectl describe pod precise-code-intel-indexer` (look for `OOMKilled: true`) and, if so, consider increasing the memory limit in the relevant `Deployment.yaml`.
	- Check the logs before the container restarted to see if there are `panic:` messages or similar using `kubectl logs -p precise-code-intel-indexer`.
- **Docker Compose:**
	- Determine if the pod was OOM killed using `docker inspect -f '{{json .State}}' precise-code-intel-indexer` (look for `"OOMKilled":true`) and, if so, consider increasing the memory limit of the precise-code-intel-indexer container in `docker-compose.yml`.
	- Check the logs before the container restarted to see if there are `panic:` messages or similar using `docker logs precise-code-intel-indexer` (note this will include logs from the previous and currently running container).

# precise-code-intel-indexer: container_memory_usage

**Descriptions:**

- _precise-code-intel-indexer: 99%+ container memory usage by instance_ (`warning_precise-code-intel-indexer_container_memory_usage`)

**Possible solutions:**

- **Kubernetes:** Consider increasing memory limit in relevant `Deployment.yaml`.
- **Docker Compose:** Consider increasing `memory:` of precise-code-intel-indexer container in `docker-compose.yml`.

# precise-code-intel-indexer: container_cpu_usage

**Descriptions:**

- _precise-code-intel-indexer: 99%+ container cpu usage total (1m average) across all cores by instance_ (`warning_precise-code-intel-indexer_container_cpu_usage`)

**Possible solutions:**

- **Kubernetes:** Consider increasing CPU limits in the the relevant `Deployment.yaml`.
- **Docker Compose:** Consider increasing `cpus:` of the precise-code-intel-indexer container in `docker-compose.yml`.

# precise-code-intel-indexer: provisioning_container_cpu_usage_7d

**Descriptions:**

<<<<<<< HEAD
- _precise-code-intel-indexer: 80%+ or less than 30% container cpu usage total (1d average) across all cores by instance_ (`warning_precise-code-intel-indexer_provisioning_container_cpu_usage_1d`)
=======
- _precise-code-intel-indexer: 80%+ or less than 30% container cpu usage total (7d average) across all cores by instance_
>>>>>>> daecb954

**Possible solutions:**

- If usage is high:
	- **Kubernetes:** Consider decreasing CPU limits in the the relevant `Deployment.yaml`.
	- **Docker Compose:** Consider descreasing `cpus:` of the precise-code-intel-indexer container in `docker-compose.yml`.
- If usage is low, consider decreasing the above values.

# precise-code-intel-indexer: provisioning_container_memory_usage_7d

**Descriptions:**

<<<<<<< HEAD
- _precise-code-intel-indexer: 80%+ or less than 30% container memory usage (1d average) by instance_ (`warning_precise-code-intel-indexer_provisioning_container_memory_usage_1d`)
=======
- _precise-code-intel-indexer: 80%+ or less than 30% container memory usage (7d average) by instance_
>>>>>>> daecb954

**Possible solutions:**

- If usage is high:
	- **Kubernetes:** Consider decreasing memory limit in relevant `Deployment.yaml`.
	- **Docker Compose:** Consider decreasing `memory:` of precise-code-intel-indexer container in `docker-compose.yml`.
- If usage is low, consider decreasing the above values.

# precise-code-intel-indexer: provisioning_container_cpu_usage_5m

**Descriptions:**

- _precise-code-intel-indexer: 90%+ container cpu usage total (5m average) across all cores by instance_ (`warning_precise-code-intel-indexer_provisioning_container_cpu_usage_5m`)

**Possible solutions:**

- **Kubernetes:** Consider increasing CPU limits in the the relevant `Deployment.yaml`.
- **Docker Compose:** Consider increasing `cpus:` of the precise-code-intel-indexer container in `docker-compose.yml`.

# precise-code-intel-indexer: provisioning_container_memory_usage_5m

**Descriptions:**

- _precise-code-intel-indexer: 90%+ container memory usage (5m average) by instance_ (`warning_precise-code-intel-indexer_provisioning_container_memory_usage_5m`)

**Possible solutions:**

- **Kubernetes:** Consider increasing memory limit in relevant `Deployment.yaml`.
- **Docker Compose:** Consider increasing `memory:` of precise-code-intel-indexer container in `docker-compose.yml`.

# query-runner: frontend_internal_api_error_responses

**Descriptions:**

- _query-runner: 5+ frontend-internal API error responses every 5m by route_ (`warning_query-runner_frontend_internal_api_error_responses`)

**Possible solutions:**

- **Single-container deployments:** Check `docker logs $CONTAINER_ID` for logs starting with `repo-updater` that indicate requests to the frontend service are failing.
- **Kubernetes:**
	- Confirm that `kubectl get pods` shows the `frontend` pods are healthy.
	- Check `kubectl logs query-runner` for logs indicate request failures to `frontend` or `frontend-internal`.
- **Docker Compose:**
	- Confirm that `docker ps` shows the `frontend-internal` container is healthy.
	- Check `docker logs query-runner` for logs indicating request failures to `frontend` or `frontend-internal`.

# query-runner: container_restarts

**Descriptions:**

- _query-runner: 1+ container restarts every 5m by instance_ (`warning_query-runner_container_restarts`)

**Possible solutions:**

- **Kubernetes:**
	- Determine if the pod was OOM killed using `kubectl describe pod query-runner` (look for `OOMKilled: true`) and, if so, consider increasing the memory limit in the relevant `Deployment.yaml`.
	- Check the logs before the container restarted to see if there are `panic:` messages or similar using `kubectl logs -p query-runner`.
- **Docker Compose:**
	- Determine if the pod was OOM killed using `docker inspect -f '{{json .State}}' query-runner` (look for `"OOMKilled":true`) and, if so, consider increasing the memory limit of the query-runner container in `docker-compose.yml`.
	- Check the logs before the container restarted to see if there are `panic:` messages or similar using `docker logs query-runner` (note this will include logs from the previous and currently running container).

# query-runner: container_memory_usage

**Descriptions:**

- _query-runner: 99%+ container memory usage by instance_ (`warning_query-runner_container_memory_usage`)

**Possible solutions:**

- **Kubernetes:** Consider increasing memory limit in relevant `Deployment.yaml`.
- **Docker Compose:** Consider increasing `memory:` of query-runner container in `docker-compose.yml`.

# query-runner: container_cpu_usage

**Descriptions:**

- _query-runner: 99%+ container cpu usage total (1m average) across all cores by instance_ (`warning_query-runner_container_cpu_usage`)

**Possible solutions:**

- **Kubernetes:** Consider increasing CPU limits in the the relevant `Deployment.yaml`.
- **Docker Compose:** Consider increasing `cpus:` of the query-runner container in `docker-compose.yml`.

# query-runner: provisioning_container_cpu_usage_7d

**Descriptions:**

<<<<<<< HEAD
- _query-runner: 80%+ or less than 30% container cpu usage total (1d average) across all cores by instance_ (`warning_query-runner_provisioning_container_cpu_usage_1d`)
=======
- _query-runner: 80%+ or less than 30% container cpu usage total (7d average) across all cores by instance_
>>>>>>> daecb954

**Possible solutions:**

- If usage is high:
	- **Kubernetes:** Consider decreasing CPU limits in the the relevant `Deployment.yaml`.
	- **Docker Compose:** Consider descreasing `cpus:` of the query-runner container in `docker-compose.yml`.
- If usage is low, consider decreasing the above values.

# query-runner: provisioning_container_memory_usage_7d

**Descriptions:**

<<<<<<< HEAD
- _query-runner: 80%+ or less than 30% container memory usage (1d average) by instance_ (`warning_query-runner_provisioning_container_memory_usage_1d`)
=======
- _query-runner: 80%+ or less than 30% container memory usage (7d average) by instance_
>>>>>>> daecb954

**Possible solutions:**

- If usage is high:
	- **Kubernetes:** Consider decreasing memory limit in relevant `Deployment.yaml`.
	- **Docker Compose:** Consider decreasing `memory:` of query-runner container in `docker-compose.yml`.
- If usage is low, consider decreasing the above values.

# query-runner: provisioning_container_cpu_usage_5m

**Descriptions:**

- _query-runner: 90%+ container cpu usage total (5m average) across all cores by instance_ (`warning_query-runner_provisioning_container_cpu_usage_5m`)

**Possible solutions:**

- **Kubernetes:** Consider increasing CPU limits in the the relevant `Deployment.yaml`.
- **Docker Compose:** Consider increasing `cpus:` of the query-runner container in `docker-compose.yml`.

# query-runner: provisioning_container_memory_usage_5m

**Descriptions:**

- _query-runner: 90%+ container memory usage (5m average) by instance_ (`warning_query-runner_provisioning_container_memory_usage_5m`)

**Possible solutions:**

- **Kubernetes:** Consider increasing memory limit in relevant `Deployment.yaml`.
- **Docker Compose:** Consider increasing `memory:` of query-runner container in `docker-compose.yml`.

# replacer: frontend_internal_api_error_responses

**Descriptions:**

- _replacer: 5+ frontend-internal API error responses every 5m by route_ (`warning_replacer_frontend_internal_api_error_responses`)

**Possible solutions:**

- **Single-container deployments:** Check `docker logs $CONTAINER_ID` for logs starting with `repo-updater` that indicate requests to the frontend service are failing.
- **Kubernetes:**
	- Confirm that `kubectl get pods` shows the `frontend` pods are healthy.
	- Check `kubectl logs replacer` for logs indicate request failures to `frontend` or `frontend-internal`.
- **Docker Compose:**
	- Confirm that `docker ps` shows the `frontend-internal` container is healthy.
	- Check `docker logs replacer` for logs indicating request failures to `frontend` or `frontend-internal`.

# replacer: container_restarts

**Descriptions:**

- _replacer: 1+ container restarts every 5m by instance_ (`warning_replacer_container_restarts`)

**Possible solutions:**

- **Kubernetes:**
	- Determine if the pod was OOM killed using `kubectl describe pod replacer` (look for `OOMKilled: true`) and, if so, consider increasing the memory limit in the relevant `Deployment.yaml`.
	- Check the logs before the container restarted to see if there are `panic:` messages or similar using `kubectl logs -p replacer`.
- **Docker Compose:**
	- Determine if the pod was OOM killed using `docker inspect -f '{{json .State}}' replacer` (look for `"OOMKilled":true`) and, if so, consider increasing the memory limit of the replacer container in `docker-compose.yml`.
	- Check the logs before the container restarted to see if there are `panic:` messages or similar using `docker logs replacer` (note this will include logs from the previous and currently running container).

# replacer: container_memory_usage

**Descriptions:**

- _replacer: 99%+ container memory usage by instance_ (`warning_replacer_container_memory_usage`)

**Possible solutions:**

- **Kubernetes:** Consider increasing memory limit in relevant `Deployment.yaml`.
- **Docker Compose:** Consider increasing `memory:` of replacer container in `docker-compose.yml`.

# replacer: container_cpu_usage

**Descriptions:**

- _replacer: 99%+ container cpu usage total (1m average) across all cores by instance_ (`warning_replacer_container_cpu_usage`)

**Possible solutions:**

- **Kubernetes:** Consider increasing CPU limits in the the relevant `Deployment.yaml`.
- **Docker Compose:** Consider increasing `cpus:` of the replacer container in `docker-compose.yml`.

# replacer: provisioning_container_cpu_usage_7d

**Descriptions:**

<<<<<<< HEAD
- _replacer: 80%+ or less than 30% container cpu usage total (1d average) across all cores by instance_ (`warning_replacer_provisioning_container_cpu_usage_1d`)
=======
- _replacer: 80%+ or less than 30% container cpu usage total (7d average) across all cores by instance_
>>>>>>> daecb954

**Possible solutions:**

- If usage is high:
	- **Kubernetes:** Consider decreasing CPU limits in the the relevant `Deployment.yaml`.
	- **Docker Compose:** Consider descreasing `cpus:` of the replacer container in `docker-compose.yml`.
- If usage is low, consider decreasing the above values.

# replacer: provisioning_container_memory_usage_7d

**Descriptions:**

<<<<<<< HEAD
- _replacer: 80%+ or less than 30% container memory usage (1d average) by instance_ (`warning_replacer_provisioning_container_memory_usage_1d`)
=======
- _replacer: 80%+ or less than 30% container memory usage (7d average) by instance_
>>>>>>> daecb954

**Possible solutions:**

- If usage is high:
	- **Kubernetes:** Consider decreasing memory limit in relevant `Deployment.yaml`.
	- **Docker Compose:** Consider decreasing `memory:` of replacer container in `docker-compose.yml`.
- If usage is low, consider decreasing the above values.

# replacer: provisioning_container_cpu_usage_5m

**Descriptions:**

- _replacer: 90%+ container cpu usage total (5m average) across all cores by instance_ (`warning_replacer_provisioning_container_cpu_usage_5m`)

**Possible solutions:**

- **Kubernetes:** Consider increasing CPU limits in the the relevant `Deployment.yaml`.
- **Docker Compose:** Consider increasing `cpus:` of the replacer container in `docker-compose.yml`.

# replacer: provisioning_container_memory_usage_5m

**Descriptions:**

- _replacer: 90%+ container memory usage (5m average) by instance_ (`warning_replacer_provisioning_container_memory_usage_5m`)

**Possible solutions:**

- **Kubernetes:** Consider increasing memory limit in relevant `Deployment.yaml`.
- **Docker Compose:** Consider increasing `memory:` of replacer container in `docker-compose.yml`.

# repo-updater: frontend_internal_api_error_responses

**Descriptions:**

- _repo-updater: 5+ frontend-internal API error responses every 5m by route_ (`warning_repo-updater_frontend_internal_api_error_responses`)

**Possible solutions:**

- **Single-container deployments:** Check `docker logs $CONTAINER_ID` for logs starting with `repo-updater` that indicate requests to the frontend service are failing.
- **Kubernetes:**
	- Confirm that `kubectl get pods` shows the `frontend` pods are healthy.
	- Check `kubectl logs repo-updater` for logs indicate request failures to `frontend` or `frontend-internal`.
- **Docker Compose:**
	- Confirm that `docker ps` shows the `frontend-internal` container is healthy.
	- Check `docker logs repo-updater` for logs indicating request failures to `frontend` or `frontend-internal`.

# repo-updater: container_restarts

**Descriptions:**

- _repo-updater: 1+ container restarts every 5m by instance_ (`warning_repo-updater_container_restarts`)

**Possible solutions:**

- **Kubernetes:**
	- Determine if the pod was OOM killed using `kubectl describe pod repo-updater` (look for `OOMKilled: true`) and, if so, consider increasing the memory limit in the relevant `Deployment.yaml`.
	- Check the logs before the container restarted to see if there are `panic:` messages or similar using `kubectl logs -p repo-updater`.
- **Docker Compose:**
	- Determine if the pod was OOM killed using `docker inspect -f '{{json .State}}' repo-updater` (look for `"OOMKilled":true`) and, if so, consider increasing the memory limit of the repo-updater container in `docker-compose.yml`.
	- Check the logs before the container restarted to see if there are `panic:` messages or similar using `docker logs repo-updater` (note this will include logs from the previous and currently running container).

# repo-updater: container_memory_usage

**Descriptions:**

- _repo-updater: 99%+ container memory usage by instance_ (`warning_repo-updater_container_memory_usage`)

**Possible solutions:**

- **Kubernetes:** Consider increasing memory limit in relevant `Deployment.yaml`.
- **Docker Compose:** Consider increasing `memory:` of repo-updater container in `docker-compose.yml`.

# repo-updater: container_cpu_usage

**Descriptions:**

- _repo-updater: 99%+ container cpu usage total (1m average) across all cores by instance_ (`warning_repo-updater_container_cpu_usage`)

**Possible solutions:**

- **Kubernetes:** Consider increasing CPU limits in the the relevant `Deployment.yaml`.
- **Docker Compose:** Consider increasing `cpus:` of the repo-updater container in `docker-compose.yml`.

# repo-updater: provisioning_container_cpu_usage_7d

**Descriptions:**

<<<<<<< HEAD
- _repo-updater: 80%+ or less than 30% container cpu usage total (1d average) across all cores by instance_ (`warning_repo-updater_provisioning_container_cpu_usage_1d`)
=======
- _repo-updater: 80%+ or less than 30% container cpu usage total (7d average) across all cores by instance_
>>>>>>> daecb954

**Possible solutions:**

- If usage is high:
	- **Kubernetes:** Consider decreasing CPU limits in the the relevant `Deployment.yaml`.
	- **Docker Compose:** Consider descreasing `cpus:` of the repo-updater container in `docker-compose.yml`.
- If usage is low, consider decreasing the above values.

# repo-updater: provisioning_container_memory_usage_7d

**Descriptions:**

<<<<<<< HEAD
- _repo-updater: 80%+ or less than 30% container memory usage (1d average) by instance_ (`warning_repo-updater_provisioning_container_memory_usage_1d`)
=======
- _repo-updater: 80%+ or less than 30% container memory usage (7d average) by instance_
>>>>>>> daecb954

**Possible solutions:**

- If usage is high:
	- **Kubernetes:** Consider decreasing memory limit in relevant `Deployment.yaml`.
	- **Docker Compose:** Consider decreasing `memory:` of repo-updater container in `docker-compose.yml`.
- If usage is low, consider decreasing the above values.

# repo-updater: provisioning_container_cpu_usage_5m

**Descriptions:**

- _repo-updater: 90%+ container cpu usage total (5m average) across all cores by instance_ (`warning_repo-updater_provisioning_container_cpu_usage_5m`)

**Possible solutions:**

- **Kubernetes:** Consider increasing CPU limits in the the relevant `Deployment.yaml`.
- **Docker Compose:** Consider increasing `cpus:` of the repo-updater container in `docker-compose.yml`.

# repo-updater: provisioning_container_memory_usage_5m

**Descriptions:**

- _repo-updater: 90%+ container memory usage (5m average) by instance_ (`warning_repo-updater_provisioning_container_memory_usage_5m`)

**Possible solutions:**

- **Kubernetes:** Consider increasing memory limit in relevant `Deployment.yaml`.
- **Docker Compose:** Consider increasing `memory:` of repo-updater container in `docker-compose.yml`.

# searcher: frontend_internal_api_error_responses

**Descriptions:**

- _searcher: 5+ frontend-internal API error responses every 5m by route_ (`warning_searcher_frontend_internal_api_error_responses`)

**Possible solutions:**

- **Single-container deployments:** Check `docker logs $CONTAINER_ID` for logs starting with `repo-updater` that indicate requests to the frontend service are failing.
- **Kubernetes:**
	- Confirm that `kubectl get pods` shows the `frontend` pods are healthy.
	- Check `kubectl logs searcher` for logs indicate request failures to `frontend` or `frontend-internal`.
- **Docker Compose:**
	- Confirm that `docker ps` shows the `frontend-internal` container is healthy.
	- Check `docker logs searcher` for logs indicating request failures to `frontend` or `frontend-internal`.

# searcher: container_restarts

**Descriptions:**

- _searcher: 1+ container restarts every 5m by instance_ (`warning_searcher_container_restarts`)

**Possible solutions:**

- **Kubernetes:**
	- Determine if the pod was OOM killed using `kubectl describe pod searcher` (look for `OOMKilled: true`) and, if so, consider increasing the memory limit in the relevant `Deployment.yaml`.
	- Check the logs before the container restarted to see if there are `panic:` messages or similar using `kubectl logs -p searcher`.
- **Docker Compose:**
	- Determine if the pod was OOM killed using `docker inspect -f '{{json .State}}' searcher` (look for `"OOMKilled":true`) and, if so, consider increasing the memory limit of the searcher container in `docker-compose.yml`.
	- Check the logs before the container restarted to see if there are `panic:` messages or similar using `docker logs searcher` (note this will include logs from the previous and currently running container).

# searcher: container_memory_usage

**Descriptions:**

- _searcher: 99%+ container memory usage by instance_ (`warning_searcher_container_memory_usage`)

**Possible solutions:**

- **Kubernetes:** Consider increasing memory limit in relevant `Deployment.yaml`.
- **Docker Compose:** Consider increasing `memory:` of searcher container in `docker-compose.yml`.

# searcher: container_cpu_usage

**Descriptions:**

- _searcher: 99%+ container cpu usage total (1m average) across all cores by instance_ (`warning_searcher_container_cpu_usage`)

**Possible solutions:**

- **Kubernetes:** Consider increasing CPU limits in the the relevant `Deployment.yaml`.
- **Docker Compose:** Consider increasing `cpus:` of the searcher container in `docker-compose.yml`.

# searcher: provisioning_container_cpu_usage_7d

**Descriptions:**

<<<<<<< HEAD
- _searcher: 80%+ or less than 30% container cpu usage total (1d average) across all cores by instance_ (`warning_searcher_provisioning_container_cpu_usage_1d`)
=======
- _searcher: 80%+ or less than 30% container cpu usage total (7d average) across all cores by instance_
>>>>>>> daecb954

**Possible solutions:**

- If usage is high:
	- **Kubernetes:** Consider decreasing CPU limits in the the relevant `Deployment.yaml`.
	- **Docker Compose:** Consider descreasing `cpus:` of the searcher container in `docker-compose.yml`.
- If usage is low, consider decreasing the above values.

# searcher: provisioning_container_memory_usage_7d

**Descriptions:**

<<<<<<< HEAD
- _searcher: 80%+ or less than 30% container memory usage (1d average) by instance_ (`warning_searcher_provisioning_container_memory_usage_1d`)
=======
- _searcher: 80%+ or less than 30% container memory usage (7d average) by instance_
>>>>>>> daecb954

**Possible solutions:**

- If usage is high:
	- **Kubernetes:** Consider decreasing memory limit in relevant `Deployment.yaml`.
	- **Docker Compose:** Consider decreasing `memory:` of searcher container in `docker-compose.yml`.
- If usage is low, consider decreasing the above values.

# searcher: provisioning_container_cpu_usage_5m

**Descriptions:**

- _searcher: 90%+ container cpu usage total (5m average) across all cores by instance_ (`warning_searcher_provisioning_container_cpu_usage_5m`)

**Possible solutions:**

- **Kubernetes:** Consider increasing CPU limits in the the relevant `Deployment.yaml`.
- **Docker Compose:** Consider increasing `cpus:` of the searcher container in `docker-compose.yml`.

# searcher: provisioning_container_memory_usage_5m

**Descriptions:**

- _searcher: 90%+ container memory usage (5m average) by instance_ (`warning_searcher_provisioning_container_memory_usage_5m`)

**Possible solutions:**

- **Kubernetes:** Consider increasing memory limit in relevant `Deployment.yaml`.
- **Docker Compose:** Consider increasing `memory:` of searcher container in `docker-compose.yml`.

# symbols: frontend_internal_api_error_responses

**Descriptions:**

- _symbols: 5+ frontend-internal API error responses every 5m by route_ (`warning_symbols_frontend_internal_api_error_responses`)

**Possible solutions:**

- **Single-container deployments:** Check `docker logs $CONTAINER_ID` for logs starting with `repo-updater` that indicate requests to the frontend service are failing.
- **Kubernetes:**
	- Confirm that `kubectl get pods` shows the `frontend` pods are healthy.
	- Check `kubectl logs symbols` for logs indicate request failures to `frontend` or `frontend-internal`.
- **Docker Compose:**
	- Confirm that `docker ps` shows the `frontend-internal` container is healthy.
	- Check `docker logs symbols` for logs indicating request failures to `frontend` or `frontend-internal`.

# symbols: container_restarts

**Descriptions:**

- _symbols: 1+ container restarts every 5m by instance_ (`warning_symbols_container_restarts`)

**Possible solutions:**

- **Kubernetes:**
	- Determine if the pod was OOM killed using `kubectl describe pod symbols` (look for `OOMKilled: true`) and, if so, consider increasing the memory limit in the relevant `Deployment.yaml`.
	- Check the logs before the container restarted to see if there are `panic:` messages or similar using `kubectl logs -p symbols`.
- **Docker Compose:**
	- Determine if the pod was OOM killed using `docker inspect -f '{{json .State}}' symbols` (look for `"OOMKilled":true`) and, if so, consider increasing the memory limit of the symbols container in `docker-compose.yml`.
	- Check the logs before the container restarted to see if there are `panic:` messages or similar using `docker logs symbols` (note this will include logs from the previous and currently running container).

# symbols: container_memory_usage

**Descriptions:**

- _symbols: 99%+ container memory usage by instance_ (`warning_symbols_container_memory_usage`)

**Possible solutions:**

- **Kubernetes:** Consider increasing memory limit in relevant `Deployment.yaml`.
- **Docker Compose:** Consider increasing `memory:` of symbols container in `docker-compose.yml`.

# symbols: container_cpu_usage

**Descriptions:**

- _symbols: 99%+ container cpu usage total (1m average) across all cores by instance_ (`warning_symbols_container_cpu_usage`)

**Possible solutions:**

- **Kubernetes:** Consider increasing CPU limits in the the relevant `Deployment.yaml`.
- **Docker Compose:** Consider increasing `cpus:` of the symbols container in `docker-compose.yml`.

# symbols: provisioning_container_cpu_usage_7d

**Descriptions:**

<<<<<<< HEAD
- _symbols: 80%+ or less than 30% container cpu usage total (1d average) across all cores by instance_ (`warning_symbols_provisioning_container_cpu_usage_1d`)
=======
- _symbols: 80%+ or less than 30% container cpu usage total (7d average) across all cores by instance_
>>>>>>> daecb954

**Possible solutions:**

- If usage is high:
	- **Kubernetes:** Consider decreasing CPU limits in the the relevant `Deployment.yaml`.
	- **Docker Compose:** Consider descreasing `cpus:` of the symbols container in `docker-compose.yml`.
- If usage is low, consider decreasing the above values.

# symbols: provisioning_container_memory_usage_7d

**Descriptions:**

<<<<<<< HEAD
- _symbols: 80%+ or less than 30% container memory usage (1d average) by instance_ (`warning_symbols_provisioning_container_memory_usage_1d`)
=======
- _symbols: 80%+ or less than 30% container memory usage (7d average) by instance_
>>>>>>> daecb954

**Possible solutions:**

- If usage is high:
	- **Kubernetes:** Consider decreasing memory limit in relevant `Deployment.yaml`.
	- **Docker Compose:** Consider decreasing `memory:` of symbols container in `docker-compose.yml`.
- If usage is low, consider decreasing the above values.

# symbols: provisioning_container_cpu_usage_5m

**Descriptions:**

- _symbols: 90%+ container cpu usage total (5m average) across all cores by instance_ (`warning_symbols_provisioning_container_cpu_usage_5m`)

**Possible solutions:**

- **Kubernetes:** Consider increasing CPU limits in the the relevant `Deployment.yaml`.
- **Docker Compose:** Consider increasing `cpus:` of the symbols container in `docker-compose.yml`.

# symbols: provisioning_container_memory_usage_5m

**Descriptions:**

- _symbols: 90%+ container memory usage (5m average) by instance_ (`warning_symbols_provisioning_container_memory_usage_5m`)

**Possible solutions:**

- **Kubernetes:** Consider increasing memory limit in relevant `Deployment.yaml`.
- **Docker Compose:** Consider increasing `memory:` of symbols container in `docker-compose.yml`.

# syntect-server: container_restarts

**Descriptions:**

- _syntect-server: 1+ container restarts every 5m by instance_ (`warning_syntect-server_container_restarts`)

**Possible solutions:**

- **Kubernetes:**
	- Determine if the pod was OOM killed using `kubectl describe pod syntect-server` (look for `OOMKilled: true`) and, if so, consider increasing the memory limit in the relevant `Deployment.yaml`.
	- Check the logs before the container restarted to see if there are `panic:` messages or similar using `kubectl logs -p syntect-server`.
- **Docker Compose:**
	- Determine if the pod was OOM killed using `docker inspect -f '{{json .State}}' syntect-server` (look for `"OOMKilled":true`) and, if so, consider increasing the memory limit of the syntect-server container in `docker-compose.yml`.
	- Check the logs before the container restarted to see if there are `panic:` messages or similar using `docker logs syntect-server` (note this will include logs from the previous and currently running container).

# syntect-server: container_memory_usage

**Descriptions:**

- _syntect-server: 99%+ container memory usage by instance_ (`warning_syntect-server_container_memory_usage`)

**Possible solutions:**

- **Kubernetes:** Consider increasing memory limit in relevant `Deployment.yaml`.
- **Docker Compose:** Consider increasing `memory:` of syntect-server container in `docker-compose.yml`.

# syntect-server: container_cpu_usage

**Descriptions:**

- _syntect-server: 99%+ container cpu usage total (1m average) across all cores by instance_ (`warning_syntect-server_container_cpu_usage`)

**Possible solutions:**

- **Kubernetes:** Consider increasing CPU limits in the the relevant `Deployment.yaml`.
- **Docker Compose:** Consider increasing `cpus:` of the syntect-server container in `docker-compose.yml`.

# syntect-server: provisioning_container_cpu_usage_7d

**Descriptions:**

<<<<<<< HEAD
- _syntect-server: 80%+ or less than 30% container cpu usage total (1d average) across all cores by instance_ (`warning_syntect-server_provisioning_container_cpu_usage_1d`)
=======
- _syntect-server: 80%+ or less than 30% container cpu usage total (7d average) across all cores by instance_
>>>>>>> daecb954

**Possible solutions:**

- If usage is high:
	- **Kubernetes:** Consider decreasing CPU limits in the the relevant `Deployment.yaml`.
	- **Docker Compose:** Consider descreasing `cpus:` of the syntect-server container in `docker-compose.yml`.
- If usage is low, consider decreasing the above values.

# syntect-server: provisioning_container_memory_usage_7d

**Descriptions:**

<<<<<<< HEAD
- _syntect-server: 80%+ or less than 30% container memory usage (1d average) by instance_ (`warning_syntect-server_provisioning_container_memory_usage_1d`)
=======
- _syntect-server: 80%+ or less than 30% container memory usage (7d average) by instance_
>>>>>>> daecb954

**Possible solutions:**

- If usage is high:
	- **Kubernetes:** Consider decreasing memory limit in relevant `Deployment.yaml`.
	- **Docker Compose:** Consider decreasing `memory:` of syntect-server container in `docker-compose.yml`.
- If usage is low, consider decreasing the above values.

# syntect-server: provisioning_container_cpu_usage_5m

**Descriptions:**

- _syntect-server: 90%+ container cpu usage total (5m average) across all cores by instance_ (`warning_syntect-server_provisioning_container_cpu_usage_5m`)

**Possible solutions:**

- **Kubernetes:** Consider increasing CPU limits in the the relevant `Deployment.yaml`.
- **Docker Compose:** Consider increasing `cpus:` of the syntect-server container in `docker-compose.yml`.

# syntect-server: provisioning_container_memory_usage_5m

**Descriptions:**

- _syntect-server: 90%+ container memory usage (5m average) by instance_ (`warning_syntect-server_provisioning_container_memory_usage_5m`)

**Possible solutions:**

- **Kubernetes:** Consider increasing memory limit in relevant `Deployment.yaml`.
- **Docker Compose:** Consider increasing `memory:` of syntect-server container in `docker-compose.yml`.

# zoekt-indexserver: container_restarts

**Descriptions:**

- _zoekt-indexserver: 1+ container restarts every 5m by instance_ (`warning_zoekt-indexserver_container_restarts`)

**Possible solutions:**

- **Kubernetes:**
	- Determine if the pod was OOM killed using `kubectl describe pod zoekt-indexserver` (look for `OOMKilled: true`) and, if so, consider increasing the memory limit in the relevant `Deployment.yaml`.
	- Check the logs before the container restarted to see if there are `panic:` messages or similar using `kubectl logs -p zoekt-indexserver`.
- **Docker Compose:**
	- Determine if the pod was OOM killed using `docker inspect -f '{{json .State}}' zoekt-indexserver` (look for `"OOMKilled":true`) and, if so, consider increasing the memory limit of the zoekt-indexserver container in `docker-compose.yml`.
	- Check the logs before the container restarted to see if there are `panic:` messages or similar using `docker logs zoekt-indexserver` (note this will include logs from the previous and currently running container).

# zoekt-indexserver: container_memory_usage

**Descriptions:**

- _zoekt-indexserver: 99%+ container memory usage by instance_ (`warning_zoekt-indexserver_container_memory_usage`)

**Possible solutions:**

- **Kubernetes:** Consider increasing memory limit in relevant `Deployment.yaml`.
- **Docker Compose:** Consider increasing `memory:` of zoekt-indexserver container in `docker-compose.yml`.

# zoekt-indexserver: container_cpu_usage

**Descriptions:**

- _zoekt-indexserver: 99%+ container cpu usage total (1m average) across all cores by instance_ (`warning_zoekt-indexserver_container_cpu_usage`)

**Possible solutions:**

- **Kubernetes:** Consider increasing CPU limits in the the relevant `Deployment.yaml`.
- **Docker Compose:** Consider increasing `cpus:` of the zoekt-indexserver container in `docker-compose.yml`.

# zoekt-indexserver: provisioning_container_cpu_usage_7d

**Descriptions:**

<<<<<<< HEAD
- _zoekt-indexserver: 80%+ or less than 30% container cpu usage total (1d average) across all cores by instance_ (`warning_zoekt-indexserver_provisioning_container_cpu_usage_1d`)
=======
- _zoekt-indexserver: 80%+ or less than 30% container cpu usage total (7d average) across all cores by instance_
>>>>>>> daecb954

**Possible solutions:**

- If usage is high:
	- **Kubernetes:** Consider decreasing CPU limits in the the relevant `Deployment.yaml`.
	- **Docker Compose:** Consider descreasing `cpus:` of the zoekt-indexserver container in `docker-compose.yml`.
- If usage is low, consider decreasing the above values.

# zoekt-indexserver: provisioning_container_memory_usage_7d

**Descriptions:**

<<<<<<< HEAD
- _zoekt-indexserver: 80%+ or less than 30% container memory usage (1d average) by instance_ (`warning_zoekt-indexserver_provisioning_container_memory_usage_1d`)
=======
- _zoekt-indexserver: 80%+ or less than 30% container memory usage (7d average) by instance_
>>>>>>> daecb954

**Possible solutions:**

- If usage is high:
	- **Kubernetes:** Consider decreasing memory limit in relevant `Deployment.yaml`.
	- **Docker Compose:** Consider decreasing `memory:` of zoekt-indexserver container in `docker-compose.yml`.
- If usage is low, consider decreasing the above values.

# zoekt-indexserver: provisioning_container_cpu_usage_5m

**Descriptions:**

- _zoekt-indexserver: 90%+ container cpu usage total (5m average) across all cores by instance_ (`warning_zoekt-indexserver_provisioning_container_cpu_usage_5m`)

**Possible solutions:**

- **Kubernetes:** Consider increasing CPU limits in the the relevant `Deployment.yaml`.
- **Docker Compose:** Consider increasing `cpus:` of the zoekt-indexserver container in `docker-compose.yml`.

# zoekt-indexserver: provisioning_container_memory_usage_5m

**Descriptions:**

- _zoekt-indexserver: 90%+ container memory usage (5m average) by instance_ (`warning_zoekt-indexserver_provisioning_container_memory_usage_5m`)

**Possible solutions:**

- **Kubernetes:** Consider increasing memory limit in relevant `Deployment.yaml`.
- **Docker Compose:** Consider increasing `memory:` of zoekt-indexserver container in `docker-compose.yml`.

# zoekt-webserver: container_restarts

**Descriptions:**

- _zoekt-webserver: 1+ container restarts every 5m by instance_ (`warning_zoekt-webserver_container_restarts`)

**Possible solutions:**

- **Kubernetes:**
	- Determine if the pod was OOM killed using `kubectl describe pod zoekt-webserver` (look for `OOMKilled: true`) and, if so, consider increasing the memory limit in the relevant `Deployment.yaml`.
	- Check the logs before the container restarted to see if there are `panic:` messages or similar using `kubectl logs -p zoekt-webserver`.
- **Docker Compose:**
	- Determine if the pod was OOM killed using `docker inspect -f '{{json .State}}' zoekt-webserver` (look for `"OOMKilled":true`) and, if so, consider increasing the memory limit of the zoekt-webserver container in `docker-compose.yml`.
	- Check the logs before the container restarted to see if there are `panic:` messages or similar using `docker logs zoekt-webserver` (note this will include logs from the previous and currently running container).

# zoekt-webserver: container_memory_usage

**Descriptions:**

- _zoekt-webserver: 99%+ container memory usage by instance_ (`warning_zoekt-webserver_container_memory_usage`)

**Possible solutions:**

- **Kubernetes:** Consider increasing memory limit in relevant `Deployment.yaml`.
- **Docker Compose:** Consider increasing `memory:` of zoekt-webserver container in `docker-compose.yml`.

# zoekt-webserver: container_cpu_usage

**Descriptions:**

- _zoekt-webserver: 99%+ container cpu usage total (1m average) across all cores by instance_ (`warning_zoekt-webserver_container_cpu_usage`)

**Possible solutions:**

- **Kubernetes:** Consider increasing CPU limits in the the relevant `Deployment.yaml`.
- **Docker Compose:** Consider increasing `cpus:` of the zoekt-webserver container in `docker-compose.yml`.

# zoekt-webserver: provisioning_container_cpu_usage_7d

**Descriptions:**

<<<<<<< HEAD
- _zoekt-webserver: 80%+ or less than 30% container cpu usage total (1d average) across all cores by instance_ (`warning_zoekt-webserver_provisioning_container_cpu_usage_1d`)
=======
- _zoekt-webserver: 80%+ or less than 30% container cpu usage total (7d average) across all cores by instance_
>>>>>>> daecb954

**Possible solutions:**

- If usage is high:
	- **Kubernetes:** Consider decreasing CPU limits in the the relevant `Deployment.yaml`.
	- **Docker Compose:** Consider descreasing `cpus:` of the zoekt-webserver container in `docker-compose.yml`.
- If usage is low, consider decreasing the above values.

# zoekt-webserver: provisioning_container_memory_usage_7d

**Descriptions:**

<<<<<<< HEAD
- _zoekt-webserver: 80%+ or less than 30% container memory usage (1d average) by instance_ (`warning_zoekt-webserver_provisioning_container_memory_usage_1d`)
=======
- _zoekt-webserver: 80%+ or less than 30% container memory usage (7d average) by instance_
>>>>>>> daecb954

**Possible solutions:**

- If usage is high:
	- **Kubernetes:** Consider decreasing memory limit in relevant `Deployment.yaml`.
	- **Docker Compose:** Consider decreasing `memory:` of zoekt-webserver container in `docker-compose.yml`.
- If usage is low, consider decreasing the above values.

# zoekt-webserver: provisioning_container_cpu_usage_5m

**Descriptions:**

- _zoekt-webserver: 90%+ container cpu usage total (5m average) across all cores by instance_ (`warning_zoekt-webserver_provisioning_container_cpu_usage_5m`)

**Possible solutions:**

- **Kubernetes:** Consider increasing CPU limits in the the relevant `Deployment.yaml`.
- **Docker Compose:** Consider increasing `cpus:` of the zoekt-webserver container in `docker-compose.yml`.

# zoekt-webserver: provisioning_container_memory_usage_5m

**Descriptions:**

- _zoekt-webserver: 90%+ container memory usage (5m average) by instance_ (`warning_zoekt-webserver_provisioning_container_memory_usage_5m`)

**Possible solutions:**

- **Kubernetes:** Consider increasing memory limit in relevant `Deployment.yaml`.
- **Docker Compose:** Consider increasing `memory:` of zoekt-webserver container in `docker-compose.yml`.
<|MERGE_RESOLUTION|>--- conflicted
+++ resolved
@@ -187,11 +187,7 @@
 
 **Descriptions:**
 
-<<<<<<< HEAD
-- _frontend: 80%+ or less than 30% container cpu usage total (1d average) across all cores by instance_ (`warning_frontend_provisioning_container_cpu_usage_1d`)
-=======
-- _frontend: 80%+ or less than 30% container cpu usage total (7d average) across all cores by instance_
->>>>>>> daecb954
+- _frontend: 80%+ or less than 30% container cpu usage total (7d average) across all cores by instance_ (`warning_frontend_provisioning_container_cpu_usage_7d`)
 
 **Possible solutions:**
 
@@ -204,11 +200,7 @@
 
 **Descriptions:**
 
-<<<<<<< HEAD
-- _frontend: 80%+ or less than 30% container memory usage (1d average) by instance_ (`warning_frontend_provisioning_container_memory_usage_1d`)
-=======
-- _frontend: 80%+ or less than 30% container memory usage (7d average) by instance_
->>>>>>> daecb954
+- _frontend: 80%+ or less than 30% container memory usage (7d average) by instance_ (`warning_frontend_provisioning_container_memory_usage_7d`)
 
 **Possible solutions:**
 
@@ -243,10 +235,10 @@
 
 **Descriptions:**
 
+- _gitserver: less than 15% disk space remaining by instance_ (`critical_gitserver_disk_space_remaining`)
+
+
 - _gitserver: less than 25% disk space remaining by instance_ (`warning_gitserver_disk_space_remaining`)
-
-
-- _gitserver: less than 15% disk space remaining by instance_ (`critical_gitserver_disk_space_remaining`)
 
 **Possible solutions:**
 
@@ -294,10 +286,10 @@
 
 **Descriptions:**
 
+- _gitserver: 1s+ echo command duration test_ (`warning_gitserver_echo_command_duration_test`)
+
+
 - _gitserver: 2s+ echo command duration test_ (`critical_gitserver_echo_command_duration_test`)
-
-
-- _gitserver: 1s+ echo command duration test_ (`warning_gitserver_echo_command_duration_test`)
 
 **Possible solutions:**
 
@@ -362,11 +354,7 @@
 
 **Descriptions:**
 
-<<<<<<< HEAD
-- _gitserver: 80%+ or less than 30% container cpu usage total (1d average) across all cores by instance_ (`warning_gitserver_provisioning_container_cpu_usage_1d`)
-=======
-- _gitserver: 80%+ or less than 30% container cpu usage total (7d average) across all cores by instance_
->>>>>>> daecb954
+- _gitserver: 80%+ or less than 30% container cpu usage total (7d average) across all cores by instance_ (`warning_gitserver_provisioning_container_cpu_usage_7d`)
 
 **Possible solutions:**
 
@@ -379,11 +367,7 @@
 
 **Descriptions:**
 
-<<<<<<< HEAD
-- _gitserver: 80%+ or less than 30% container memory usage (1d average) by instance_ (`warning_gitserver_provisioning_container_memory_usage_1d`)
-=======
-- _gitserver: 80%+ or less than 30% container memory usage (7d average) by instance_
->>>>>>> daecb954
+- _gitserver: 80%+ or less than 30% container memory usage (7d average) by instance_ (`warning_gitserver_provisioning_container_memory_usage_7d`)
 
 **Possible solutions:**
 
@@ -455,11 +439,7 @@
 
 **Descriptions:**
 
-<<<<<<< HEAD
-- _github-proxy: 80%+ or less than 30% container cpu usage total (1d average) across all cores by instance_ (`warning_github-proxy_provisioning_container_cpu_usage_1d`)
-=======
-- _github-proxy: 80%+ or less than 30% container cpu usage total (7d average) across all cores by instance_
->>>>>>> daecb954
+- _github-proxy: 80%+ or less than 30% container cpu usage total (7d average) across all cores by instance_ (`warning_github-proxy_provisioning_container_cpu_usage_7d`)
 
 **Possible solutions:**
 
@@ -472,11 +452,7 @@
 
 **Descriptions:**
 
-<<<<<<< HEAD
-- _github-proxy: 80%+ or less than 30% container memory usage (1d average) by instance_ (`warning_github-proxy_provisioning_container_memory_usage_1d`)
-=======
-- _github-proxy: 80%+ or less than 30% container memory usage (7d average) by instance_
->>>>>>> daecb954
+- _github-proxy: 80%+ or less than 30% container memory usage (7d average) by instance_ (`warning_github-proxy_provisioning_container_memory_usage_7d`)
 
 **Possible solutions:**
 
@@ -511,10 +487,10 @@
 
 **Descriptions:**
 
+- _precise-code-intel-bundle-manager: less than 15% disk space remaining by instance_ (`critical_precise-code-intel-bundle-manager_disk_space_remaining`)
+
+
 - _precise-code-intel-bundle-manager: less than 25% disk space remaining by instance_ (`warning_precise-code-intel-bundle-manager_disk_space_remaining`)
-
-
-- _precise-code-intel-bundle-manager: less than 15% disk space remaining by instance_ (`critical_precise-code-intel-bundle-manager_disk_space_remaining`)
 
 **Possible solutions:**
 
@@ -577,11 +553,7 @@
 
 **Descriptions:**
 
-<<<<<<< HEAD
-- _precise-code-intel-bundle-manager: 80%+ or less than 30% container cpu usage total (1d average) across all cores by instance_ (`warning_precise-code-intel-bundle-manager_provisioning_container_cpu_usage_1d`)
-=======
-- _precise-code-intel-bundle-manager: 80%+ or less than 30% container cpu usage total (7d average) across all cores by instance_
->>>>>>> daecb954
+- _precise-code-intel-bundle-manager: 80%+ or less than 30% container cpu usage total (7d average) across all cores by instance_ (`warning_precise-code-intel-bundle-manager_provisioning_container_cpu_usage_7d`)
 
 **Possible solutions:**
 
@@ -594,11 +566,7 @@
 
 **Descriptions:**
 
-<<<<<<< HEAD
-- _precise-code-intel-bundle-manager: 80%+ or less than 30% container memory usage (1d average) by instance_ (`warning_precise-code-intel-bundle-manager_provisioning_container_memory_usage_1d`)
-=======
-- _precise-code-intel-bundle-manager: 80%+ or less than 30% container memory usage (7d average) by instance_
->>>>>>> daecb954
+- _precise-code-intel-bundle-manager: 80%+ or less than 30% container memory usage (7d average) by instance_ (`warning_precise-code-intel-bundle-manager_provisioning_container_memory_usage_7d`)
 
 **Possible solutions:**
 
@@ -686,11 +654,7 @@
 
 **Descriptions:**
 
-<<<<<<< HEAD
-- _precise-code-intel-worker: 80%+ or less than 30% container cpu usage total (1d average) across all cores by instance_ (`warning_precise-code-intel-worker_provisioning_container_cpu_usage_1d`)
-=======
-- _precise-code-intel-worker: 80%+ or less than 30% container cpu usage total (7d average) across all cores by instance_
->>>>>>> daecb954
+- _precise-code-intel-worker: 80%+ or less than 30% container cpu usage total (7d average) across all cores by instance_ (`warning_precise-code-intel-worker_provisioning_container_cpu_usage_7d`)
 
 **Possible solutions:**
 
@@ -703,11 +667,7 @@
 
 **Descriptions:**
 
-<<<<<<< HEAD
-- _precise-code-intel-worker: 80%+ or less than 30% container memory usage (1d average) by instance_ (`warning_precise-code-intel-worker_provisioning_container_memory_usage_1d`)
-=======
-- _precise-code-intel-worker: 80%+ or less than 30% container memory usage (7d average) by instance_
->>>>>>> daecb954
+- _precise-code-intel-worker: 80%+ or less than 30% container memory usage (7d average) by instance_ (`warning_precise-code-intel-worker_provisioning_container_memory_usage_7d`)
 
 **Possible solutions:**
 
@@ -795,11 +755,7 @@
 
 **Descriptions:**
 
-<<<<<<< HEAD
-- _precise-code-intel-indexer: 80%+ or less than 30% container cpu usage total (1d average) across all cores by instance_ (`warning_precise-code-intel-indexer_provisioning_container_cpu_usage_1d`)
-=======
-- _precise-code-intel-indexer: 80%+ or less than 30% container cpu usage total (7d average) across all cores by instance_
->>>>>>> daecb954
+- _precise-code-intel-indexer: 80%+ or less than 30% container cpu usage total (7d average) across all cores by instance_ (`warning_precise-code-intel-indexer_provisioning_container_cpu_usage_7d`)
 
 **Possible solutions:**
 
@@ -812,11 +768,7 @@
 
 **Descriptions:**
 
-<<<<<<< HEAD
-- _precise-code-intel-indexer: 80%+ or less than 30% container memory usage (1d average) by instance_ (`warning_precise-code-intel-indexer_provisioning_container_memory_usage_1d`)
-=======
-- _precise-code-intel-indexer: 80%+ or less than 30% container memory usage (7d average) by instance_
->>>>>>> daecb954
+- _precise-code-intel-indexer: 80%+ or less than 30% container memory usage (7d average) by instance_ (`warning_precise-code-intel-indexer_provisioning_container_memory_usage_7d`)
 
 **Possible solutions:**
 
@@ -904,11 +856,7 @@
 
 **Descriptions:**
 
-<<<<<<< HEAD
-- _query-runner: 80%+ or less than 30% container cpu usage total (1d average) across all cores by instance_ (`warning_query-runner_provisioning_container_cpu_usage_1d`)
-=======
-- _query-runner: 80%+ or less than 30% container cpu usage total (7d average) across all cores by instance_
->>>>>>> daecb954
+- _query-runner: 80%+ or less than 30% container cpu usage total (7d average) across all cores by instance_ (`warning_query-runner_provisioning_container_cpu_usage_7d`)
 
 **Possible solutions:**
 
@@ -921,11 +869,7 @@
 
 **Descriptions:**
 
-<<<<<<< HEAD
-- _query-runner: 80%+ or less than 30% container memory usage (1d average) by instance_ (`warning_query-runner_provisioning_container_memory_usage_1d`)
-=======
-- _query-runner: 80%+ or less than 30% container memory usage (7d average) by instance_
->>>>>>> daecb954
+- _query-runner: 80%+ or less than 30% container memory usage (7d average) by instance_ (`warning_query-runner_provisioning_container_memory_usage_7d`)
 
 **Possible solutions:**
 
@@ -1013,11 +957,7 @@
 
 **Descriptions:**
 
-<<<<<<< HEAD
-- _replacer: 80%+ or less than 30% container cpu usage total (1d average) across all cores by instance_ (`warning_replacer_provisioning_container_cpu_usage_1d`)
-=======
-- _replacer: 80%+ or less than 30% container cpu usage total (7d average) across all cores by instance_
->>>>>>> daecb954
+- _replacer: 80%+ or less than 30% container cpu usage total (7d average) across all cores by instance_ (`warning_replacer_provisioning_container_cpu_usage_7d`)
 
 **Possible solutions:**
 
@@ -1030,11 +970,7 @@
 
 **Descriptions:**
 
-<<<<<<< HEAD
-- _replacer: 80%+ or less than 30% container memory usage (1d average) by instance_ (`warning_replacer_provisioning_container_memory_usage_1d`)
-=======
-- _replacer: 80%+ or less than 30% container memory usage (7d average) by instance_
->>>>>>> daecb954
+- _replacer: 80%+ or less than 30% container memory usage (7d average) by instance_ (`warning_replacer_provisioning_container_memory_usage_7d`)
 
 **Possible solutions:**
 
@@ -1122,11 +1058,7 @@
 
 **Descriptions:**
 
-<<<<<<< HEAD
-- _repo-updater: 80%+ or less than 30% container cpu usage total (1d average) across all cores by instance_ (`warning_repo-updater_provisioning_container_cpu_usage_1d`)
-=======
-- _repo-updater: 80%+ or less than 30% container cpu usage total (7d average) across all cores by instance_
->>>>>>> daecb954
+- _repo-updater: 80%+ or less than 30% container cpu usage total (7d average) across all cores by instance_ (`warning_repo-updater_provisioning_container_cpu_usage_7d`)
 
 **Possible solutions:**
 
@@ -1139,11 +1071,7 @@
 
 **Descriptions:**
 
-<<<<<<< HEAD
-- _repo-updater: 80%+ or less than 30% container memory usage (1d average) by instance_ (`warning_repo-updater_provisioning_container_memory_usage_1d`)
-=======
-- _repo-updater: 80%+ or less than 30% container memory usage (7d average) by instance_
->>>>>>> daecb954
+- _repo-updater: 80%+ or less than 30% container memory usage (7d average) by instance_ (`warning_repo-updater_provisioning_container_memory_usage_7d`)
 
 **Possible solutions:**
 
@@ -1231,11 +1159,7 @@
 
 **Descriptions:**
 
-<<<<<<< HEAD
-- _searcher: 80%+ or less than 30% container cpu usage total (1d average) across all cores by instance_ (`warning_searcher_provisioning_container_cpu_usage_1d`)
-=======
-- _searcher: 80%+ or less than 30% container cpu usage total (7d average) across all cores by instance_
->>>>>>> daecb954
+- _searcher: 80%+ or less than 30% container cpu usage total (7d average) across all cores by instance_ (`warning_searcher_provisioning_container_cpu_usage_7d`)
 
 **Possible solutions:**
 
@@ -1248,11 +1172,7 @@
 
 **Descriptions:**
 
-<<<<<<< HEAD
-- _searcher: 80%+ or less than 30% container memory usage (1d average) by instance_ (`warning_searcher_provisioning_container_memory_usage_1d`)
-=======
-- _searcher: 80%+ or less than 30% container memory usage (7d average) by instance_
->>>>>>> daecb954
+- _searcher: 80%+ or less than 30% container memory usage (7d average) by instance_ (`warning_searcher_provisioning_container_memory_usage_7d`)
 
 **Possible solutions:**
 
@@ -1340,11 +1260,7 @@
 
 **Descriptions:**
 
-<<<<<<< HEAD
-- _symbols: 80%+ or less than 30% container cpu usage total (1d average) across all cores by instance_ (`warning_symbols_provisioning_container_cpu_usage_1d`)
-=======
-- _symbols: 80%+ or less than 30% container cpu usage total (7d average) across all cores by instance_
->>>>>>> daecb954
+- _symbols: 80%+ or less than 30% container cpu usage total (7d average) across all cores by instance_ (`warning_symbols_provisioning_container_cpu_usage_7d`)
 
 **Possible solutions:**
 
@@ -1357,11 +1273,7 @@
 
 **Descriptions:**
 
-<<<<<<< HEAD
-- _symbols: 80%+ or less than 30% container memory usage (1d average) by instance_ (`warning_symbols_provisioning_container_memory_usage_1d`)
-=======
-- _symbols: 80%+ or less than 30% container memory usage (7d average) by instance_
->>>>>>> daecb954
+- _symbols: 80%+ or less than 30% container memory usage (7d average) by instance_ (`warning_symbols_provisioning_container_memory_usage_7d`)
 
 **Possible solutions:**
 
@@ -1433,11 +1345,7 @@
 
 **Descriptions:**
 
-<<<<<<< HEAD
-- _syntect-server: 80%+ or less than 30% container cpu usage total (1d average) across all cores by instance_ (`warning_syntect-server_provisioning_container_cpu_usage_1d`)
-=======
-- _syntect-server: 80%+ or less than 30% container cpu usage total (7d average) across all cores by instance_
->>>>>>> daecb954
+- _syntect-server: 80%+ or less than 30% container cpu usage total (7d average) across all cores by instance_ (`warning_syntect-server_provisioning_container_cpu_usage_7d`)
 
 **Possible solutions:**
 
@@ -1450,11 +1358,7 @@
 
 **Descriptions:**
 
-<<<<<<< HEAD
-- _syntect-server: 80%+ or less than 30% container memory usage (1d average) by instance_ (`warning_syntect-server_provisioning_container_memory_usage_1d`)
-=======
-- _syntect-server: 80%+ or less than 30% container memory usage (7d average) by instance_
->>>>>>> daecb954
+- _syntect-server: 80%+ or less than 30% container memory usage (7d average) by instance_ (`warning_syntect-server_provisioning_container_memory_usage_7d`)
 
 **Possible solutions:**
 
@@ -1526,11 +1430,7 @@
 
 **Descriptions:**
 
-<<<<<<< HEAD
-- _zoekt-indexserver: 80%+ or less than 30% container cpu usage total (1d average) across all cores by instance_ (`warning_zoekt-indexserver_provisioning_container_cpu_usage_1d`)
-=======
-- _zoekt-indexserver: 80%+ or less than 30% container cpu usage total (7d average) across all cores by instance_
->>>>>>> daecb954
+- _zoekt-indexserver: 80%+ or less than 30% container cpu usage total (7d average) across all cores by instance_ (`warning_zoekt-indexserver_provisioning_container_cpu_usage_7d`)
 
 **Possible solutions:**
 
@@ -1543,11 +1443,7 @@
 
 **Descriptions:**
 
-<<<<<<< HEAD
-- _zoekt-indexserver: 80%+ or less than 30% container memory usage (1d average) by instance_ (`warning_zoekt-indexserver_provisioning_container_memory_usage_1d`)
-=======
-- _zoekt-indexserver: 80%+ or less than 30% container memory usage (7d average) by instance_
->>>>>>> daecb954
+- _zoekt-indexserver: 80%+ or less than 30% container memory usage (7d average) by instance_ (`warning_zoekt-indexserver_provisioning_container_memory_usage_7d`)
 
 **Possible solutions:**
 
@@ -1619,11 +1515,7 @@
 
 **Descriptions:**
 
-<<<<<<< HEAD
-- _zoekt-webserver: 80%+ or less than 30% container cpu usage total (1d average) across all cores by instance_ (`warning_zoekt-webserver_provisioning_container_cpu_usage_1d`)
-=======
-- _zoekt-webserver: 80%+ or less than 30% container cpu usage total (7d average) across all cores by instance_
->>>>>>> daecb954
+- _zoekt-webserver: 80%+ or less than 30% container cpu usage total (7d average) across all cores by instance_ (`warning_zoekt-webserver_provisioning_container_cpu_usage_7d`)
 
 **Possible solutions:**
 
@@ -1636,11 +1528,7 @@
 
 **Descriptions:**
 
-<<<<<<< HEAD
-- _zoekt-webserver: 80%+ or less than 30% container memory usage (1d average) by instance_ (`warning_zoekt-webserver_provisioning_container_memory_usage_1d`)
-=======
-- _zoekt-webserver: 80%+ or less than 30% container memory usage (7d average) by instance_
->>>>>>> daecb954
+- _zoekt-webserver: 80%+ or less than 30% container memory usage (7d average) by instance_ (`warning_zoekt-webserver_provisioning_container_memory_usage_7d`)
 
 **Possible solutions:**
 
