--- conflicted
+++ resolved
@@ -947,7 +947,7 @@
 
 **Descriptions:**
 
-- _frontend: less than 90% percentage pods available for a service for 10m_
+- _frontend: less than 90% percentage pods available for 10m_
 
 **Possible solutions:**
 
@@ -1322,7 +1322,7 @@
 
 **Descriptions:**
 
-- _gitserver: less than 90% percentage pods available for a service for 10m_
+- _gitserver: less than 90% percentage pods available for 10m_
 
 **Possible solutions:**
 
@@ -1595,7 +1595,7 @@
 
 **Descriptions:**
 
-- _github-proxy: less than 90% percentage pods available for a service for 10m_
+- _github-proxy: less than 90% percentage pods available for 10m_
 
 **Possible solutions:**
 
@@ -2067,7 +2067,7 @@
 
 **Descriptions:**
 
-- _precise-code-intel-bundle-manager: less than 90% percentage pods available for a service for 10m_
+- _precise-code-intel-bundle-manager: less than 90% percentage pods available for 10m_
 
 **Possible solutions:**
 
@@ -2554,7 +2554,7 @@
 
 **Descriptions:**
 
-- _precise-code-intel-worker: less than 90% percentage pods available for a service for 10m_
+- _precise-code-intel-worker: less than 90% percentage pods available for 10m_
 
 **Possible solutions:**
 
@@ -3079,7 +3079,7 @@
 
 **Descriptions:**
 
-- _precise-code-intel-indexer: less than 90% percentage pods available for a service for 10m_
+- _precise-code-intel-indexer: less than 90% percentage pods available for 10m_
 
 **Possible solutions:**
 
@@ -3338,7 +3338,7 @@
 
 **Descriptions:**
 
-- _query-runner: less than 90% percentage pods available for a service for 10m_
+- _query-runner: less than 90% percentage pods available for 10m_
 
 **Possible solutions:**
 
@@ -3597,7 +3597,7 @@
 
 **Descriptions:**
 
-- _replacer: less than 90% percentage pods available for a service for 10m_
+- _replacer: less than 90% percentage pods available for 10m_
 
 **Possible solutions:**
 
@@ -3856,7 +3856,7 @@
 
 **Descriptions:**
 
-- _repo-updater: less than 90% percentage pods available for a service for 10m_
+- _repo-updater: less than 90% percentage pods available for 10m_
 
 **Possible solutions:**
 
@@ -4153,7 +4153,7 @@
 
 **Descriptions:**
 
-- _searcher: less than 90% percentage pods available for a service for 10m_
+- _searcher: less than 90% percentage pods available for 10m_
 
 **Possible solutions:**
 
@@ -4450,7 +4450,7 @@
 
 **Descriptions:**
 
-- _symbols: less than 90% percentage pods available for a service for 10m_
+- _symbols: less than 90% percentage pods available for 10m_
 
 **Possible solutions:**
 
@@ -4721,7 +4721,7 @@
 
 **Descriptions:**
 
-- _syntect-server: less than 90% percentage pods available for a service for 10m_
+- _syntect-server: less than 90% percentage pods available for 10m_
 
 **Possible solutions:**
 
@@ -4938,7 +4938,7 @@
 
 **Descriptions:**
 
-- _zoekt-indexserver: less than 90% percentage pods available for a service for 10m_
+- _zoekt-indexserver: less than 90% percentage pods available for 10m_
 
 **Possible solutions:**
 
@@ -5171,12 +5171,11 @@
 
 **Descriptions:**
 
-<<<<<<< HEAD
-- _prometheus: 1+ failed alertmanager notifications rate over 1m_
-
-**Possible solutions:**
-
-- Ensure that your `observability.alerts` configuration (in site configuration) is valid.
+- _prometheus: 1+ failed alertmanager notifications over 1m_
+
+**Possible solutions:**
+
+- Ensure that your [`observability.alerts` configuration](https://docs.sourcegraph.com/admin/observability/alerting#setting-up-alerting) (in site configuration) is valid.
 - **Silence this alert:** If you are aware of this alert and want to silence notifications for it, add the following to your site configuration:
 
 ```json
@@ -5186,13 +5185,6 @@
   ]
 }
 ```
-=======
-- _prometheus: 1+ failed alertmanager notifications over 1m_ (`warning_prometheus_alertmanager_notifications_failed_total`)
-
-**Possible solutions:**
-
-Ensure that your [`observability.alerts` configuration](https://docs.sourcegraph.com/admin/observability/alerting#setting-up-alerting) (in site configuration) is valid.
->>>>>>> 19bad5eb
 
 
 ## prometheus: container_cpu_usage
@@ -5375,7 +5367,7 @@
 
 **Descriptions:**
 
-- _prometheus: less than 90% percentage pods available for a service for 10m_
+- _prometheus: less than 90% percentage pods available for 10m_
 
 **Possible solutions:**
 
