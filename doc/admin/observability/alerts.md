# Alerts reference

<!-- DO NOT EDIT: generated via: bazel run //doc/admin/observability:write_monitoring_docs -->

This document contains a complete reference of all alerts in Sourcegraph's monitoring, and next steps for when you find alerts that are firing.
If your alert isn't mentioned here, or if the next steps don't help, [contact us](mailto:support@sourcegraph.com) for assistance.

To learn more about Sourcegraph's alerting and how to set up alerts, see [our alerting guide](https://docs.sourcegraph.com/admin/observability/alerting).

## frontend: 99th_percentile_search_request_duration

<p class="subtitle">99th percentile successful search request duration over 5m</p>

**Descriptions**

- <span class="badge badge-warning">warning</span> frontend: 20s+ 99th percentile successful search request duration over 5m

**Next steps**

- **Get details on the exact queries that are slow** by configuring `"observability.logSlowSearches": 20,` in the site configuration and looking for `frontend` warning logs prefixed with `slow search request` for additional details.
- **Check that most repositories are indexed** by visiting https://sourcegraph.example.com/site-admin/repositories?filter=needs-index (it should show few or no results.)
- **Kubernetes:** Check CPU usage of zoekt-webserver in the indexed-search pod, consider increasing CPU limits in the `indexed-search.Deployment.yaml` if regularly hitting max CPU utilization.
- **Docker Compose:** Check CPU usage on the Zoekt Web Server dashboard, consider increasing `cpus:` of the zoekt-webserver container in `docker-compose.yml` if regularly hitting max CPU utilization.
- Learn more about the related dashboard panel in the [dashboards reference](./dashboards.md#frontend-99th-percentile-search-request-duration).
- **Silence this alert:** If you are aware of this alert and want to silence notifications for it, add the following to your site configuration and set a reminder to re-evaluate the alert:

```json
"observability.silenceAlerts": [
  "warning_frontend_99th_percentile_search_request_duration"
]
```

<sub>*Managed by the [Sourcegraph Code Search team](https://handbook.sourcegraph.com/departments/engineering/teams/code-search).*</sub>

<details>
<summary>Technical details</summary>

Generated query for warning alert: `max((histogram_quantile(0.99, sum by (le) (rate(src_search_streaming_latency_seconds_bucket{source="browser"}[5m])))) >= 20)`

</details>

<br />

## frontend: 90th_percentile_search_request_duration

<p class="subtitle">90th percentile successful search request duration over 5m</p>

**Descriptions**

- <span class="badge badge-warning">warning</span> frontend: 15s+ 90th percentile successful search request duration over 5m

**Next steps**

- **Get details on the exact queries that are slow** by configuring `"observability.logSlowSearches": 15,` in the site configuration and looking for `frontend` warning logs prefixed with `slow search request` for additional details.
- **Check that most repositories are indexed** by visiting https://sourcegraph.example.com/site-admin/repositories?filter=needs-index (it should show few or no results.)
- **Kubernetes:** Check CPU usage of zoekt-webserver in the indexed-search pod, consider increasing CPU limits in the `indexed-search.Deployment.yaml` if regularly hitting max CPU utilization.
- **Docker Compose:** Check CPU usage on the Zoekt Web Server dashboard, consider increasing `cpus:` of the zoekt-webserver container in `docker-compose.yml` if regularly hitting max CPU utilization.
- Learn more about the related dashboard panel in the [dashboards reference](./dashboards.md#frontend-90th-percentile-search-request-duration).
- **Silence this alert:** If you are aware of this alert and want to silence notifications for it, add the following to your site configuration and set a reminder to re-evaluate the alert:

```json
"observability.silenceAlerts": [
  "warning_frontend_90th_percentile_search_request_duration"
]
```

<sub>*Managed by the [Sourcegraph Code Search team](https://handbook.sourcegraph.com/departments/engineering/teams/code-search).*</sub>

<details>
<summary>Technical details</summary>

Generated query for warning alert: `max((histogram_quantile(0.9, sum by (le) (rate(src_search_streaming_latency_seconds_bucket{source="browser"}[5m])))) >= 15)`

</details>

<br />

## frontend: hard_timeout_search_responses

<p class="subtitle">hard timeout search responses every 5m</p>

**Descriptions**

- <span class="badge badge-warning">warning</span> frontend: 2%+ hard timeout search responses every 5m for 15m0s

**Next steps**

- Learn more about the related dashboard panel in the [dashboards reference](./dashboards.md#frontend-hard-timeout-search-responses).
- **Silence this alert:** If you are aware of this alert and want to silence notifications for it, add the following to your site configuration and set a reminder to re-evaluate the alert:

```json
"observability.silenceAlerts": [
  "warning_frontend_hard_timeout_search_responses"
]
```

<sub>*Managed by the [Sourcegraph Code Search team](https://handbook.sourcegraph.com/departments/engineering/teams/code-search).*</sub>

<details>
<summary>Technical details</summary>

Generated query for warning alert: `max(((sum(increase(src_graphql_search_response{request_name!="CodeIntelSearch",source="browser",status="timeout"}[5m])) + sum(increase(src_graphql_search_response{alert_type="timed_out",request_name!="CodeIntelSearch",source="browser",status="alert"}[5m]))) / sum(increase(src_graphql_search_response{request_name!="CodeIntelSearch",source="browser"}[5m])) * 100) >= 2)`

</details>

<br />

## frontend: hard_error_search_responses

<p class="subtitle">hard error search responses every 5m</p>

**Descriptions**

- <span class="badge badge-warning">warning</span> frontend: 2%+ hard error search responses every 5m for 15m0s

**Next steps**

- Learn more about the related dashboard panel in the [dashboards reference](./dashboards.md#frontend-hard-error-search-responses).
- **Silence this alert:** If you are aware of this alert and want to silence notifications for it, add the following to your site configuration and set a reminder to re-evaluate the alert:

```json
"observability.silenceAlerts": [
  "warning_frontend_hard_error_search_responses"
]
```

<sub>*Managed by the [Sourcegraph Code Search team](https://handbook.sourcegraph.com/departments/engineering/teams/code-search).*</sub>

<details>
<summary>Technical details</summary>

Generated query for warning alert: `max((sum by (status) (increase(src_graphql_search_response{request_name!="CodeIntelSearch",source="browser",status=~"error"}[5m])) / ignoring (status) group_left () sum(increase(src_graphql_search_response{request_name!="CodeIntelSearch",source="browser"}[5m])) * 100) >= 2)`

</details>

<br />

## frontend: partial_timeout_search_responses

<p class="subtitle">partial timeout search responses every 5m</p>

**Descriptions**

- <span class="badge badge-warning">warning</span> frontend: 5%+ partial timeout search responses every 5m for 15m0s

**Next steps**

- Learn more about the related dashboard panel in the [dashboards reference](./dashboards.md#frontend-partial-timeout-search-responses).
- **Silence this alert:** If you are aware of this alert and want to silence notifications for it, add the following to your site configuration and set a reminder to re-evaluate the alert:

```json
"observability.silenceAlerts": [
  "warning_frontend_partial_timeout_search_responses"
]
```

<sub>*Managed by the [Sourcegraph Code Search team](https://handbook.sourcegraph.com/departments/engineering/teams/code-search).*</sub>

<details>
<summary>Technical details</summary>

Generated query for warning alert: `max((sum by (status) (increase(src_graphql_search_response{request_name!="CodeIntelSearch",source="browser",status="partial_timeout"}[5m])) / ignoring (status) group_left () sum(increase(src_graphql_search_response{request_name!="CodeIntelSearch",source="browser"}[5m])) * 100) >= 5)`

</details>

<br />

## frontend: search_alert_user_suggestions

<p class="subtitle">search alert user suggestions shown every 5m</p>

**Descriptions**

- <span class="badge badge-warning">warning</span> frontend: 5%+ search alert user suggestions shown every 5m for 15m0s

**Next steps**

- This indicates your user`s are making syntax errors or similar user errors.
- Learn more about the related dashboard panel in the [dashboards reference](./dashboards.md#frontend-search-alert-user-suggestions).
- **Silence this alert:** If you are aware of this alert and want to silence notifications for it, add the following to your site configuration and set a reminder to re-evaluate the alert:

```json
"observability.silenceAlerts": [
  "warning_frontend_search_alert_user_suggestions"
]
```

<sub>*Managed by the [Sourcegraph Code Search team](https://handbook.sourcegraph.com/departments/engineering/teams/code-search).*</sub>

<details>
<summary>Technical details</summary>

Generated query for warning alert: `max((sum by (alert_type) (increase(src_graphql_search_response{alert_type!~"timed_out|no_results__suggest_quotes",request_name!="CodeIntelSearch",source="browser",status="alert"}[5m])) / ignoring (alert_type) group_left () sum(increase(src_graphql_search_response{request_name!="CodeIntelSearch",source="browser"}[5m])) * 100) >= 5)`

</details>

<br />

## frontend: page_load_latency

<p class="subtitle">90th percentile page load latency over all routes over 10m</p>

**Descriptions**

- <span class="badge badge-warning">warning</span> frontend: 2s+ 90th percentile page load latency over all routes over 10m

**Next steps**

- Confirm that the Sourcegraph frontend has enough CPU/memory using the provisioning panels.
- Investigate potential sources of latency by selecting Explore and modifying the `sum by(le)` section to include additional labels: for example, `sum by(le, job)` or `sum by (le, instance)`.
- Trace a request to see what the slowest part is: https://docs.sourcegraph.com/admin/observability/tracing
- Learn more about the related dashboard panel in the [dashboards reference](./dashboards.md#frontend-page-load-latency).
- **Silence this alert:** If you are aware of this alert and want to silence notifications for it, add the following to your site configuration and set a reminder to re-evaluate the alert:

```json
"observability.silenceAlerts": [
  "warning_frontend_page_load_latency"
]
```

<sub>*Managed by the [Sourcegraph Source team](https://handbook.sourcegraph.com/departments/engineering/teams/source).*</sub>

<details>
<summary>Technical details</summary>

Generated query for warning alert: `max((histogram_quantile(0.9, sum by (le) (rate(src_http_request_duration_seconds_bucket{route!="blob",route!="raw",route!~"graphql.*"}[10m])))) >= 2)`

</details>

<br />

## frontend: blob_load_latency

<p class="subtitle">90th percentile blob load latency over 10m</p>

**Descriptions**

- <span class="badge badge-critical">critical</span> frontend: 5s+ 90th percentile blob load latency over 10m

**Next steps**

- When this alert fires, calls to the blob route are slow to return a response. The UI will likely experience delays loading files and code snippets. It is likely that the gitserver and/or frontend services are experiencing issues, leading to slower responses.
- Confirm that the Sourcegraph gitserver and frontend services have enough CPU/memory using the provisioning panels.
- Trace a request to see what the slowest part is: https://docs.sourcegraph.com/admin/observability/tracing
- Check that gitserver containers have enough CPU/memory and are not getting throttled.
- More help interpreting this metric is available in the [dashboards reference](./dashboards.md#frontend-blob-load-latency).
- **Silence this alert:** If you are aware of this alert and want to silence notifications for it, add the following to your site configuration and set a reminder to re-evaluate the alert:

```json
"observability.silenceAlerts": [
  "critical_frontend_blob_load_latency"
]
```

<sub>*Managed by the [Sourcegraph Source team](https://handbook.sourcegraph.com/departments/engineering/teams/source).*</sub>

<details>
<summary>Technical details</summary>

Generated query for critical alert: `max((histogram_quantile(0.9, sum by (le) (rate(src_http_request_duration_seconds_bucket{route="blob"}[10m])))) >= 5)`

</details>

<br />

## frontend: 99th_percentile_search_codeintel_request_duration

<p class="subtitle">99th percentile code-intel successful search request duration over 5m</p>

**Descriptions**

- <span class="badge badge-warning">warning</span> frontend: 20s+ 99th percentile code-intel successful search request duration over 5m

**Next steps**

- **Get details on the exact queries that are slow** by configuring `"observability.logSlowSearches": 20,` in the site configuration and looking for `frontend` warning logs prefixed with `slow search request` for additional details.
- **Check that most repositories are indexed** by visiting https://sourcegraph.example.com/site-admin/repositories?filter=needs-index (it should show few or no results.)
- **Kubernetes:** Check CPU usage of zoekt-webserver in the indexed-search pod, consider increasing CPU limits in the `indexed-search.Deployment.yaml` if regularly hitting max CPU utilization.
- **Docker Compose:** Check CPU usage on the Zoekt Web Server dashboard, consider increasing `cpus:` of the zoekt-webserver container in `docker-compose.yml` if regularly hitting max CPU utilization.
- This alert may indicate that your instance is struggling to process symbols queries on a monorepo, [learn more here](../how-to/monorepo-issues.md).
- Learn more about the related dashboard panel in the [dashboards reference](./dashboards.md#frontend-99th-percentile-search-codeintel-request-duration).
- **Silence this alert:** If you are aware of this alert and want to silence notifications for it, add the following to your site configuration and set a reminder to re-evaluate the alert:

```json
"observability.silenceAlerts": [
  "warning_frontend_99th_percentile_search_codeintel_request_duration"
]
```

<sub>*Managed by the [Sourcegraph Code Search team](https://handbook.sourcegraph.com/departments/engineering/teams/code-search).*</sub>

<details>
<summary>Technical details</summary>

Generated query for warning alert: `max((histogram_quantile(0.99, sum by (le) (rate(src_graphql_field_seconds_bucket{error="false",field="results",request_name="CodeIntelSearch",source="browser",type="Search"}[5m])))) >= 20)`

</details>

<br />

## frontend: 90th_percentile_search_codeintel_request_duration

<p class="subtitle">90th percentile code-intel successful search request duration over 5m</p>

**Descriptions**

- <span class="badge badge-warning">warning</span> frontend: 15s+ 90th percentile code-intel successful search request duration over 5m

**Next steps**

- **Get details on the exact queries that are slow** by configuring `"observability.logSlowSearches": 15,` in the site configuration and looking for `frontend` warning logs prefixed with `slow search request` for additional details.
- **Check that most repositories are indexed** by visiting https://sourcegraph.example.com/site-admin/repositories?filter=needs-index (it should show few or no results.)
- **Kubernetes:** Check CPU usage of zoekt-webserver in the indexed-search pod, consider increasing CPU limits in the `indexed-search.Deployment.yaml` if regularly hitting max CPU utilization.
- **Docker Compose:** Check CPU usage on the Zoekt Web Server dashboard, consider increasing `cpus:` of the zoekt-webserver container in `docker-compose.yml` if regularly hitting max CPU utilization.
- This alert may indicate that your instance is struggling to process symbols queries on a monorepo, [learn more here](../how-to/monorepo-issues.md).
- Learn more about the related dashboard panel in the [dashboards reference](./dashboards.md#frontend-90th-percentile-search-codeintel-request-duration).
- **Silence this alert:** If you are aware of this alert and want to silence notifications for it, add the following to your site configuration and set a reminder to re-evaluate the alert:

```json
"observability.silenceAlerts": [
  "warning_frontend_90th_percentile_search_codeintel_request_duration"
]
```

<sub>*Managed by the [Sourcegraph Code Search team](https://handbook.sourcegraph.com/departments/engineering/teams/code-search).*</sub>

<details>
<summary>Technical details</summary>

Generated query for warning alert: `max((histogram_quantile(0.9, sum by (le) (rate(src_graphql_field_seconds_bucket{error="false",field="results",request_name="CodeIntelSearch",source="browser",type="Search"}[5m])))) >= 15)`

</details>

<br />

## frontend: hard_timeout_search_codeintel_responses

<p class="subtitle">hard timeout search code-intel responses every 5m</p>

**Descriptions**

- <span class="badge badge-warning">warning</span> frontend: 2%+ hard timeout search code-intel responses every 5m for 15m0s

**Next steps**

- Learn more about the related dashboard panel in the [dashboards reference](./dashboards.md#frontend-hard-timeout-search-codeintel-responses).
- **Silence this alert:** If you are aware of this alert and want to silence notifications for it, add the following to your site configuration and set a reminder to re-evaluate the alert:

```json
"observability.silenceAlerts": [
  "warning_frontend_hard_timeout_search_codeintel_responses"
]
```

<sub>*Managed by the [Sourcegraph Code Search team](https://handbook.sourcegraph.com/departments/engineering/teams/code-search).*</sub>

<details>
<summary>Technical details</summary>

Generated query for warning alert: `max(((sum(increase(src_graphql_search_response{request_name="CodeIntelSearch",source="browser",status="timeout"}[5m])) + sum(increase(src_graphql_search_response{alert_type="timed_out",request_name="CodeIntelSearch",source="browser",status="alert"}[5m]))) / sum(increase(src_graphql_search_response{request_name="CodeIntelSearch",source="browser"}[5m])) * 100) >= 2)`

</details>

<br />

## frontend: hard_error_search_codeintel_responses

<p class="subtitle">hard error search code-intel responses every 5m</p>

**Descriptions**

- <span class="badge badge-warning">warning</span> frontend: 2%+ hard error search code-intel responses every 5m for 15m0s

**Next steps**

- Learn more about the related dashboard panel in the [dashboards reference](./dashboards.md#frontend-hard-error-search-codeintel-responses).
- **Silence this alert:** If you are aware of this alert and want to silence notifications for it, add the following to your site configuration and set a reminder to re-evaluate the alert:

```json
"observability.silenceAlerts": [
  "warning_frontend_hard_error_search_codeintel_responses"
]
```

<sub>*Managed by the [Sourcegraph Code Search team](https://handbook.sourcegraph.com/departments/engineering/teams/code-search).*</sub>

<details>
<summary>Technical details</summary>

Generated query for warning alert: `max((sum by (status) (increase(src_graphql_search_response{request_name="CodeIntelSearch",source="browser",status=~"error"}[5m])) / ignoring (status) group_left () sum(increase(src_graphql_search_response{request_name="CodeIntelSearch",source="browser"}[5m])) * 100) >= 2)`

</details>

<br />

## frontend: partial_timeout_search_codeintel_responses

<p class="subtitle">partial timeout search code-intel responses every 5m</p>

**Descriptions**

- <span class="badge badge-warning">warning</span> frontend: 5%+ partial timeout search code-intel responses every 5m for 15m0s

**Next steps**

- Learn more about the related dashboard panel in the [dashboards reference](./dashboards.md#frontend-partial-timeout-search-codeintel-responses).
- **Silence this alert:** If you are aware of this alert and want to silence notifications for it, add the following to your site configuration and set a reminder to re-evaluate the alert:

```json
"observability.silenceAlerts": [
  "warning_frontend_partial_timeout_search_codeintel_responses"
]
```

<sub>*Managed by the [Sourcegraph Code Search team](https://handbook.sourcegraph.com/departments/engineering/teams/code-search).*</sub>

<details>
<summary>Technical details</summary>

Generated query for warning alert: `max((sum by (status) (increase(src_graphql_search_response{request_name="CodeIntelSearch",source="browser",status="partial_timeout"}[5m])) / ignoring (status) group_left () sum(increase(src_graphql_search_response{request_name="CodeIntelSearch",source="browser",status="partial_timeout"}[5m])) * 100) >= 5)`

</details>

<br />

## frontend: search_codeintel_alert_user_suggestions

<p class="subtitle">search code-intel alert user suggestions shown every 5m</p>

**Descriptions**

- <span class="badge badge-warning">warning</span> frontend: 5%+ search code-intel alert user suggestions shown every 5m for 15m0s

**Next steps**

- This indicates a bug in Sourcegraph, please [open an issue](https://github.com/sourcegraph/sourcegraph/issues/new/choose).
- Learn more about the related dashboard panel in the [dashboards reference](./dashboards.md#frontend-search-codeintel-alert-user-suggestions).
- **Silence this alert:** If you are aware of this alert and want to silence notifications for it, add the following to your site configuration and set a reminder to re-evaluate the alert:

```json
"observability.silenceAlerts": [
  "warning_frontend_search_codeintel_alert_user_suggestions"
]
```

<sub>*Managed by the [Sourcegraph Code Search team](https://handbook.sourcegraph.com/departments/engineering/teams/code-search).*</sub>

<details>
<summary>Technical details</summary>

Generated query for warning alert: `max((sum by (alert_type) (increase(src_graphql_search_response{alert_type!~"timed_out",request_name="CodeIntelSearch",source="browser",status="alert"}[5m])) / ignoring (alert_type) group_left () sum(increase(src_graphql_search_response{request_name="CodeIntelSearch",source="browser"}[5m])) * 100) >= 5)`

</details>

<br />

## frontend: 99th_percentile_search_api_request_duration

<p class="subtitle">99th percentile successful search API request duration over 5m</p>

**Descriptions**

- <span class="badge badge-warning">warning</span> frontend: 50s+ 99th percentile successful search API request duration over 5m

**Next steps**

- **Get details on the exact queries that are slow** by configuring `"observability.logSlowSearches": 20,` in the site configuration and looking for `frontend` warning logs prefixed with `slow search request` for additional details.
- **Check that most repositories are indexed** by visiting https://sourcegraph.example.com/site-admin/repositories?filter=needs-index (it should show few or no results.)
- **Kubernetes:** Check CPU usage of zoekt-webserver in the indexed-search pod, consider increasing CPU limits in the `indexed-search.Deployment.yaml` if regularly hitting max CPU utilization.
- **Docker Compose:** Check CPU usage on the Zoekt Web Server dashboard, consider increasing `cpus:` of the zoekt-webserver container in `docker-compose.yml` if regularly hitting max CPU utilization.
- Learn more about the related dashboard panel in the [dashboards reference](./dashboards.md#frontend-99th-percentile-search-api-request-duration).
- **Silence this alert:** If you are aware of this alert and want to silence notifications for it, add the following to your site configuration and set a reminder to re-evaluate the alert:

```json
"observability.silenceAlerts": [
  "warning_frontend_99th_percentile_search_api_request_duration"
]
```

<sub>*Managed by the [Sourcegraph Code Search team](https://handbook.sourcegraph.com/departments/engineering/teams/code-search).*</sub>

<details>
<summary>Technical details</summary>

Generated query for warning alert: `max((histogram_quantile(0.99, sum by (le) (rate(src_graphql_field_seconds_bucket{error="false",field="results",source="other",type="Search"}[5m])))) >= 50)`

</details>

<br />

## frontend: 90th_percentile_search_api_request_duration

<p class="subtitle">90th percentile successful search API request duration over 5m</p>

**Descriptions**

- <span class="badge badge-warning">warning</span> frontend: 40s+ 90th percentile successful search API request duration over 5m

**Next steps**

- **Get details on the exact queries that are slow** by configuring `"observability.logSlowSearches": 15,` in the site configuration and looking for `frontend` warning logs prefixed with `slow search request` for additional details.
- **Check that most repositories are indexed** by visiting https://sourcegraph.example.com/site-admin/repositories?filter=needs-index (it should show few or no results.)
- **Kubernetes:** Check CPU usage of zoekt-webserver in the indexed-search pod, consider increasing CPU limits in the `indexed-search.Deployment.yaml` if regularly hitting max CPU utilization.
- **Docker Compose:** Check CPU usage on the Zoekt Web Server dashboard, consider increasing `cpus:` of the zoekt-webserver container in `docker-compose.yml` if regularly hitting max CPU utilization.
- Learn more about the related dashboard panel in the [dashboards reference](./dashboards.md#frontend-90th-percentile-search-api-request-duration).
- **Silence this alert:** If you are aware of this alert and want to silence notifications for it, add the following to your site configuration and set a reminder to re-evaluate the alert:

```json
"observability.silenceAlerts": [
  "warning_frontend_90th_percentile_search_api_request_duration"
]
```

<sub>*Managed by the [Sourcegraph Code Search team](https://handbook.sourcegraph.com/departments/engineering/teams/code-search).*</sub>

<details>
<summary>Technical details</summary>

Generated query for warning alert: `max((histogram_quantile(0.9, sum by (le) (rate(src_graphql_field_seconds_bucket{error="false",field="results",source="other",type="Search"}[5m])))) >= 40)`

</details>

<br />

## frontend: hard_error_search_api_responses

<p class="subtitle">hard error search API responses every 5m</p>

**Descriptions**

- <span class="badge badge-warning">warning</span> frontend: 2%+ hard error search API responses every 5m for 15m0s

**Next steps**

- Learn more about the related dashboard panel in the [dashboards reference](./dashboards.md#frontend-hard-error-search-api-responses).
- **Silence this alert:** If you are aware of this alert and want to silence notifications for it, add the following to your site configuration and set a reminder to re-evaluate the alert:

```json
"observability.silenceAlerts": [
  "warning_frontend_hard_error_search_api_responses"
]
```

<sub>*Managed by the [Sourcegraph Code Search team](https://handbook.sourcegraph.com/departments/engineering/teams/code-search).*</sub>

<details>
<summary>Technical details</summary>

Generated query for warning alert: `max((sum by (status) (increase(src_graphql_search_response{source="other",status=~"error"}[5m])) / ignoring (status) group_left () sum(increase(src_graphql_search_response{source="other"}[5m]))) >= 2)`

</details>

<br />

## frontend: partial_timeout_search_api_responses

<p class="subtitle">partial timeout search API responses every 5m</p>

**Descriptions**

- <span class="badge badge-warning">warning</span> frontend: 5%+ partial timeout search API responses every 5m for 15m0s

**Next steps**

- Learn more about the related dashboard panel in the [dashboards reference](./dashboards.md#frontend-partial-timeout-search-api-responses).
- **Silence this alert:** If you are aware of this alert and want to silence notifications for it, add the following to your site configuration and set a reminder to re-evaluate the alert:

```json
"observability.silenceAlerts": [
  "warning_frontend_partial_timeout_search_api_responses"
]
```

<sub>*Managed by the [Sourcegraph Code Search team](https://handbook.sourcegraph.com/departments/engineering/teams/code-search).*</sub>

<details>
<summary>Technical details</summary>

Generated query for warning alert: `max((sum(increase(src_graphql_search_response{source="other",status="partial_timeout"}[5m])) / sum(increase(src_graphql_search_response{source="other"}[5m]))) >= 5)`

</details>

<br />

## frontend: search_api_alert_user_suggestions

<p class="subtitle">search API alert user suggestions shown every 5m</p>

**Descriptions**

- <span class="badge badge-warning">warning</span> frontend: 5%+ search API alert user suggestions shown every 5m

**Next steps**

- This indicates your user`s search API requests have syntax errors or a similar user error. Check the responses the API sends back for an explanation.
- Learn more about the related dashboard panel in the [dashboards reference](./dashboards.md#frontend-search-api-alert-user-suggestions).
- **Silence this alert:** If you are aware of this alert and want to silence notifications for it, add the following to your site configuration and set a reminder to re-evaluate the alert:

```json
"observability.silenceAlerts": [
  "warning_frontend_search_api_alert_user_suggestions"
]
```

<sub>*Managed by the [Sourcegraph Code Search team](https://handbook.sourcegraph.com/departments/engineering/teams/code-search).*</sub>

<details>
<summary>Technical details</summary>

Generated query for warning alert: `max((sum by (alert_type) (increase(src_graphql_search_response{alert_type!~"timed_out|no_results__suggest_quotes",source="other",status="alert"}[5m])) / ignoring (alert_type) group_left () sum(increase(src_graphql_search_response{source="other",status="alert"}[5m]))) >= 5)`

</details>

<br />

## frontend: frontend_site_configuration_duration_since_last_successful_update_by_instance

<p class="subtitle">maximum duration since last successful site configuration update (all "frontend" instances)</p>

**Descriptions**

- <span class="badge badge-critical">critical</span> frontend: 300s+ maximum duration since last successful site configuration update (all "frontend" instances)

**Next steps**

- This indicates that one or more "frontend" instances have not successfully updated the site configuration in over 5 minutes. This could be due to networking issues between services or problems with the site configuration service itself.
- Check for relevant errors in the "frontend" logs, as well as frontend`s logs.
- Learn more about the related dashboard panel in the [dashboards reference](./dashboards.md#frontend-frontend-site-configuration-duration-since-last-successful-update-by-instance).
- **Silence this alert:** If you are aware of this alert and want to silence notifications for it, add the following to your site configuration and set a reminder to re-evaluate the alert:

```json
"observability.silenceAlerts": [
  "critical_frontend_frontend_site_configuration_duration_since_last_successful_update_by_instance"
]
```

<sub>*Managed by the [Sourcegraph Infrastructure Org team](https://handbook.sourcegraph.com/departments/engineering/infrastructure).*</sub>

<details>
<summary>Technical details</summary>

Generated query for critical alert: `max((max(max_over_time(src_conf_client_time_since_last_successful_update_seconds[1m]))) >= 300)`

</details>

<br />

## frontend: internal_indexed_search_error_responses

<p class="subtitle">internal indexed search error responses every 5m</p>

**Descriptions**

- <span class="badge badge-warning">warning</span> frontend: 5%+ internal indexed search error responses every 5m for 15m0s

**Next steps**

- Check the Zoekt Web Server dashboard for indications it might be unhealthy.
- Learn more about the related dashboard panel in the [dashboards reference](./dashboards.md#frontend-internal-indexed-search-error-responses).
- **Silence this alert:** If you are aware of this alert and want to silence notifications for it, add the following to your site configuration and set a reminder to re-evaluate the alert:

```json
"observability.silenceAlerts": [
  "warning_frontend_internal_indexed_search_error_responses"
]
```

<sub>*Managed by the [Sourcegraph Code Search team](https://handbook.sourcegraph.com/departments/engineering/teams/code-search).*</sub>

<details>
<summary>Technical details</summary>

Generated query for warning alert: `max((sum by (code) (increase(src_zoekt_request_duration_seconds_count{code!~"2.."}[5m])) / ignoring (code) group_left () sum(increase(src_zoekt_request_duration_seconds_count[5m])) * 100) >= 5)`

</details>

<br />

## frontend: internal_unindexed_search_error_responses

<p class="subtitle">internal unindexed search error responses every 5m</p>

**Descriptions**

- <span class="badge badge-warning">warning</span> frontend: 5%+ internal unindexed search error responses every 5m for 15m0s

**Next steps**

- Check the Searcher dashboard for indications it might be unhealthy.
- Learn more about the related dashboard panel in the [dashboards reference](./dashboards.md#frontend-internal-unindexed-search-error-responses).
- **Silence this alert:** If you are aware of this alert and want to silence notifications for it, add the following to your site configuration and set a reminder to re-evaluate the alert:

```json
"observability.silenceAlerts": [
  "warning_frontend_internal_unindexed_search_error_responses"
]
```

<sub>*Managed by the [Sourcegraph Code Search team](https://handbook.sourcegraph.com/departments/engineering/teams/code-search).*</sub>

<details>
<summary>Technical details</summary>

Generated query for warning alert: `max((sum by (code) (increase(searcher_service_request_total{code!~"2.."}[5m])) / ignoring (code) group_left () sum(increase(searcher_service_request_total[5m])) * 100) >= 5)`

</details>

<br />

## frontend: 99th_percentile_gitserver_duration

<p class="subtitle">99th percentile successful gitserver query duration over 5m</p>

**Descriptions**

- <span class="badge badge-warning">warning</span> frontend: 20s+ 99th percentile successful gitserver query duration over 5m

**Next steps**

- Learn more about the related dashboard panel in the [dashboards reference](./dashboards.md#frontend-99th-percentile-gitserver-duration).
- **Silence this alert:** If you are aware of this alert and want to silence notifications for it, add the following to your site configuration and set a reminder to re-evaluate the alert:

```json
"observability.silenceAlerts": [
  "warning_frontend_99th_percentile_gitserver_duration"
]
```

<sub>*Managed by the [Sourcegraph Source team](https://handbook.sourcegraph.com/departments/engineering/teams/source).*</sub>

<details>
<summary>Technical details</summary>

Generated query for warning alert: `max((histogram_quantile(0.99, sum by (le, category) (rate(src_gitserver_request_duration_seconds_bucket{job=~"(sourcegraph-)?frontend"}[5m])))) >= 20)`

</details>

<br />

## frontend: gitserver_error_responses

<p class="subtitle">gitserver error responses every 5m</p>

**Descriptions**

- <span class="badge badge-warning">warning</span> frontend: 5%+ gitserver error responses every 5m for 15m0s

**Next steps**

- Learn more about the related dashboard panel in the [dashboards reference](./dashboards.md#frontend-gitserver-error-responses).
- **Silence this alert:** If you are aware of this alert and want to silence notifications for it, add the following to your site configuration and set a reminder to re-evaluate the alert:

```json
"observability.silenceAlerts": [
  "warning_frontend_gitserver_error_responses"
]
```

<sub>*Managed by the [Sourcegraph Source team](https://handbook.sourcegraph.com/departments/engineering/teams/source).*</sub>

<details>
<summary>Technical details</summary>

Generated query for warning alert: `max((sum by (category) (increase(src_gitserver_request_duration_seconds_count{code!~"2..",job=~"(sourcegraph-)?frontend"}[5m])) / ignoring (code) group_left () sum by (category) (increase(src_gitserver_request_duration_seconds_count{job=~"(sourcegraph-)?frontend"}[5m])) * 100) >= 5)`

</details>

<br />

## frontend: observability_test_alert_warning

<p class="subtitle">warning test alert metric</p>

**Descriptions**

- <span class="badge badge-warning">warning</span> frontend: 1+ warning test alert metric

**Next steps**

- This alert is triggered via the `triggerObservabilityTestAlert` GraphQL endpoint, and will automatically resolve itself.
- Learn more about the related dashboard panel in the [dashboards reference](./dashboards.md#frontend-observability-test-alert-warning).
- **Silence this alert:** If you are aware of this alert and want to silence notifications for it, add the following to your site configuration and set a reminder to re-evaluate the alert:

```json
"observability.silenceAlerts": [
  "warning_frontend_observability_test_alert_warning"
]
```

<sub>*Managed by the [Sourcegraph Infrastructure Org team](https://handbook.sourcegraph.com/departments/engineering/infrastructure).*</sub>

<details>
<summary>Technical details</summary>

Generated query for warning alert: `max((max by (owner) (observability_test_metric_warning)) >= 1)`

</details>

<br />

## frontend: observability_test_alert_critical

<p class="subtitle">critical test alert metric</p>

**Descriptions**

- <span class="badge badge-critical">critical</span> frontend: 1+ critical test alert metric

**Next steps**

- This alert is triggered via the `triggerObservabilityTestAlert` GraphQL endpoint, and will automatically resolve itself.
- Learn more about the related dashboard panel in the [dashboards reference](./dashboards.md#frontend-observability-test-alert-critical).
- **Silence this alert:** If you are aware of this alert and want to silence notifications for it, add the following to your site configuration and set a reminder to re-evaluate the alert:

```json
"observability.silenceAlerts": [
  "critical_frontend_observability_test_alert_critical"
]
```

<sub>*Managed by the [Sourcegraph Infrastructure Org team](https://handbook.sourcegraph.com/departments/engineering/infrastructure).*</sub>

<details>
<summary>Technical details</summary>

Generated query for critical alert: `max((max by (owner) (observability_test_metric_critical)) >= 1)`

</details>

<br />

## frontend: cloudkms_cryptographic_requests

<p class="subtitle">cryptographic requests to Cloud KMS every 1m</p>

**Descriptions**

- <span class="badge badge-warning">warning</span> frontend: 15000+ cryptographic requests to Cloud KMS every 1m for 5m0s
- <span class="badge badge-critical">critical</span> frontend: 30000+ cryptographic requests to Cloud KMS every 1m for 5m0s

**Next steps**

- Revert recent commits that cause extensive listing from "external_services" and/or "user_external_accounts" tables.
- Learn more about the related dashboard panel in the [dashboards reference](./dashboards.md#frontend-cloudkms-cryptographic-requests).
- **Silence this alert:** If you are aware of this alert and want to silence notifications for it, add the following to your site configuration and set a reminder to re-evaluate the alert:

```json
"observability.silenceAlerts": [
  "warning_frontend_cloudkms_cryptographic_requests",
  "critical_frontend_cloudkms_cryptographic_requests"
]
```

<sub>*Managed by the [Sourcegraph Source team](https://handbook.sourcegraph.com/departments/engineering/teams/source).*</sub>

<details>
<summary>Technical details</summary>

Generated query for warning alert: `max((sum(increase(src_cloudkms_cryptographic_total[1m]))) >= 15000)`

Generated query for critical alert: `max((sum(increase(src_cloudkms_cryptographic_total[1m]))) >= 30000)`

</details>

<br />

## frontend: mean_blocked_seconds_per_conn_request

<p class="subtitle">mean blocked seconds per conn request</p>

**Descriptions**

- <span class="badge badge-warning">warning</span> frontend: 0.05s+ mean blocked seconds per conn request for 10m0s
- <span class="badge badge-critical">critical</span> frontend: 0.1s+ mean blocked seconds per conn request for 15m0s

**Next steps**

- Increase SRC_PGSQL_MAX_OPEN together with giving more memory to the database if needed
- Scale up Postgres memory / cpus [See our scaling guide](https://docs.sourcegraph.com/admin/config/postgres-conf)
- Learn more about the related dashboard panel in the [dashboards reference](./dashboards.md#frontend-mean-blocked-seconds-per-conn-request).
- **Silence this alert:** If you are aware of this alert and want to silence notifications for it, add the following to your site configuration and set a reminder to re-evaluate the alert:

```json
"observability.silenceAlerts": [
  "warning_frontend_mean_blocked_seconds_per_conn_request",
  "critical_frontend_mean_blocked_seconds_per_conn_request"
]
```

<sub>*Managed by the [Sourcegraph Infrastructure Org team](https://handbook.sourcegraph.com/departments/engineering/infrastructure).*</sub>

<details>
<summary>Technical details</summary>

Generated query for warning alert: `max((sum by (app_name, db_name) (increase(src_pgsql_conns_blocked_seconds{app_name="frontend"}[5m])) / sum by (app_name, db_name) (increase(src_pgsql_conns_waited_for{app_name="frontend"}[5m]))) >= 0.05)`

Generated query for critical alert: `max((sum by (app_name, db_name) (increase(src_pgsql_conns_blocked_seconds{app_name="frontend"}[5m])) / sum by (app_name, db_name) (increase(src_pgsql_conns_waited_for{app_name="frontend"}[5m]))) >= 0.1)`

</details>

<br />

## frontend: container_cpu_usage

<p class="subtitle">container cpu usage total (1m average) across all cores by instance</p>

**Descriptions**

- <span class="badge badge-warning">warning</span> frontend: 99%+ container cpu usage total (1m average) across all cores by instance

**Next steps**

- **Kubernetes:** Consider increasing CPU limits in the the relevant `Deployment.yaml`.
- **Docker Compose:** Consider increasing `cpus:` of the (frontend|sourcegraph-frontend) container in `docker-compose.yml`.
- Learn more about the related dashboard panel in the [dashboards reference](./dashboards.md#frontend-container-cpu-usage).
- **Silence this alert:** If you are aware of this alert and want to silence notifications for it, add the following to your site configuration and set a reminder to re-evaluate the alert:

```json
"observability.silenceAlerts": [
  "warning_frontend_container_cpu_usage"
]
```

<sub>*Managed by the [Sourcegraph Infrastructure Org team](https://handbook.sourcegraph.com/departments/engineering/infrastructure).*</sub>

<details>
<summary>Technical details</summary>

Generated query for warning alert: `max((cadvisor_container_cpu_usage_percentage_total{name=~"^(frontend|sourcegraph-frontend).*"}) >= 99)`

</details>

<br />

## frontend: container_memory_usage

<p class="subtitle">container memory usage by instance</p>

**Descriptions**

- <span class="badge badge-warning">warning</span> frontend: 99%+ container memory usage by instance

**Next steps**

- **Kubernetes:** Consider increasing memory limit in relevant `Deployment.yaml`.
- **Docker Compose:** Consider increasing `memory:` of (frontend|sourcegraph-frontend) container in `docker-compose.yml`.
- Learn more about the related dashboard panel in the [dashboards reference](./dashboards.md#frontend-container-memory-usage).
- **Silence this alert:** If you are aware of this alert and want to silence notifications for it, add the following to your site configuration and set a reminder to re-evaluate the alert:

```json
"observability.silenceAlerts": [
  "warning_frontend_container_memory_usage"
]
```

<sub>*Managed by the [Sourcegraph Infrastructure Org team](https://handbook.sourcegraph.com/departments/engineering/infrastructure).*</sub>

<details>
<summary>Technical details</summary>

Generated query for warning alert: `max((cadvisor_container_memory_usage_percentage_total{name=~"^(frontend|sourcegraph-frontend).*"}) >= 99)`

</details>

<br />

## frontend: provisioning_container_cpu_usage_long_term

<p class="subtitle">container cpu usage total (90th percentile over 1d) across all cores by instance</p>

**Descriptions**

- <span class="badge badge-warning">warning</span> frontend: 80%+ container cpu usage total (90th percentile over 1d) across all cores by instance for 336h0m0s

**Next steps**

- **Kubernetes:** Consider increasing CPU limits in the `Deployment.yaml` for the (frontend|sourcegraph-frontend) service.
- **Docker Compose:** Consider increasing `cpus:` of the (frontend|sourcegraph-frontend) container in `docker-compose.yml`.
- Learn more about the related dashboard panel in the [dashboards reference](./dashboards.md#frontend-provisioning-container-cpu-usage-long-term).
- **Silence this alert:** If you are aware of this alert and want to silence notifications for it, add the following to your site configuration and set a reminder to re-evaluate the alert:

```json
"observability.silenceAlerts": [
  "warning_frontend_provisioning_container_cpu_usage_long_term"
]
```

<sub>*Managed by the [Sourcegraph Infrastructure Org team](https://handbook.sourcegraph.com/departments/engineering/infrastructure).*</sub>

<details>
<summary>Technical details</summary>

Generated query for warning alert: `max((quantile_over_time(0.9, cadvisor_container_cpu_usage_percentage_total{name=~"^(frontend|sourcegraph-frontend).*"}[1d])) >= 80)`

</details>

<br />

## frontend: provisioning_container_memory_usage_long_term

<p class="subtitle">container memory usage (1d maximum) by instance</p>

**Descriptions**

- <span class="badge badge-warning">warning</span> frontend: 80%+ container memory usage (1d maximum) by instance for 336h0m0s

**Next steps**

- **Kubernetes:** Consider increasing memory limits in the `Deployment.yaml` for the (frontend|sourcegraph-frontend) service.
- **Docker Compose:** Consider increasing `memory:` of the (frontend|sourcegraph-frontend) container in `docker-compose.yml`.
- Learn more about the related dashboard panel in the [dashboards reference](./dashboards.md#frontend-provisioning-container-memory-usage-long-term).
- **Silence this alert:** If you are aware of this alert and want to silence notifications for it, add the following to your site configuration and set a reminder to re-evaluate the alert:

```json
"observability.silenceAlerts": [
  "warning_frontend_provisioning_container_memory_usage_long_term"
]
```

<sub>*Managed by the [Sourcegraph Infrastructure Org team](https://handbook.sourcegraph.com/departments/engineering/infrastructure).*</sub>

<details>
<summary>Technical details</summary>

Generated query for warning alert: `max((max_over_time(cadvisor_container_memory_usage_percentage_total{name=~"^(frontend|sourcegraph-frontend).*"}[1d])) >= 80)`

</details>

<br />

## frontend: provisioning_container_cpu_usage_short_term

<p class="subtitle">container cpu usage total (5m maximum) across all cores by instance</p>

**Descriptions**

- <span class="badge badge-warning">warning</span> frontend: 90%+ container cpu usage total (5m maximum) across all cores by instance for 30m0s

**Next steps**

- **Kubernetes:** Consider increasing CPU limits in the the relevant `Deployment.yaml`.
- **Docker Compose:** Consider increasing `cpus:` of the (frontend|sourcegraph-frontend) container in `docker-compose.yml`.
- Learn more about the related dashboard panel in the [dashboards reference](./dashboards.md#frontend-provisioning-container-cpu-usage-short-term).
- **Silence this alert:** If you are aware of this alert and want to silence notifications for it, add the following to your site configuration and set a reminder to re-evaluate the alert:

```json
"observability.silenceAlerts": [
  "warning_frontend_provisioning_container_cpu_usage_short_term"
]
```

<sub>*Managed by the [Sourcegraph Infrastructure Org team](https://handbook.sourcegraph.com/departments/engineering/infrastructure).*</sub>

<details>
<summary>Technical details</summary>

Generated query for warning alert: `max((max_over_time(cadvisor_container_cpu_usage_percentage_total{name=~"^(frontend|sourcegraph-frontend).*"}[5m])) >= 90)`

</details>

<br />

## frontend: provisioning_container_memory_usage_short_term

<p class="subtitle">container memory usage (5m maximum) by instance</p>

**Descriptions**

- <span class="badge badge-warning">warning</span> frontend: 90%+ container memory usage (5m maximum) by instance

**Next steps**

- **Kubernetes:** Consider increasing memory limit in relevant `Deployment.yaml`.
- **Docker Compose:** Consider increasing `memory:` of (frontend|sourcegraph-frontend) container in `docker-compose.yml`.
- Learn more about the related dashboard panel in the [dashboards reference](./dashboards.md#frontend-provisioning-container-memory-usage-short-term).
- **Silence this alert:** If you are aware of this alert and want to silence notifications for it, add the following to your site configuration and set a reminder to re-evaluate the alert:

```json
"observability.silenceAlerts": [
  "warning_frontend_provisioning_container_memory_usage_short_term"
]
```

<sub>*Managed by the [Sourcegraph Infrastructure Org team](https://handbook.sourcegraph.com/departments/engineering/infrastructure).*</sub>

<details>
<summary>Technical details</summary>

Generated query for warning alert: `max((max_over_time(cadvisor_container_memory_usage_percentage_total{name=~"^(frontend|sourcegraph-frontend).*"}[5m])) >= 90)`

</details>

<br />

## frontend: container_oomkill_events_total

<p class="subtitle">container OOMKILL events total by instance</p>

**Descriptions**

- <span class="badge badge-warning">warning</span> frontend: 1+ container OOMKILL events total by instance

**Next steps**

- **Kubernetes:** Consider increasing memory limit in relevant `Deployment.yaml`.
- **Docker Compose:** Consider increasing `memory:` of (frontend|sourcegraph-frontend) container in `docker-compose.yml`.
- More help interpreting this metric is available in the [dashboards reference](./dashboards.md#frontend-container-oomkill-events-total).
- **Silence this alert:** If you are aware of this alert and want to silence notifications for it, add the following to your site configuration and set a reminder to re-evaluate the alert:

```json
"observability.silenceAlerts": [
  "warning_frontend_container_oomkill_events_total"
]
```

<sub>*Managed by the [Sourcegraph Infrastructure Org team](https://handbook.sourcegraph.com/departments/engineering/infrastructure).*</sub>

<details>
<summary>Technical details</summary>

Generated query for warning alert: `max((max by (name) (container_oom_events_total{name=~"^(frontend|sourcegraph-frontend).*"})) >= 1)`

</details>

<br />

## frontend: go_goroutines

<p class="subtitle">maximum active goroutines</p>

**Descriptions**

- <span class="badge badge-warning">warning</span> frontend: 10000+ maximum active goroutines for 10m0s

**Next steps**

- More help interpreting this metric is available in the [dashboards reference](./dashboards.md#frontend-go-goroutines).
- **Silence this alert:** If you are aware of this alert and want to silence notifications for it, add the following to your site configuration and set a reminder to re-evaluate the alert:

```json
"observability.silenceAlerts": [
  "warning_frontend_go_goroutines"
]
```

<sub>*Managed by the [Sourcegraph Infrastructure Org team](https://handbook.sourcegraph.com/departments/engineering/infrastructure).*</sub>

<details>
<summary>Technical details</summary>

Generated query for warning alert: `max((max by (instance) (go_goroutines{job=~".*(frontend|sourcegraph-frontend)"})) >= 10000)`

</details>

<br />

## frontend: go_gc_duration_seconds

<p class="subtitle">maximum go garbage collection duration</p>

**Descriptions**

- <span class="badge badge-warning">warning</span> frontend: 2s+ maximum go garbage collection duration

**Next steps**

- Learn more about the related dashboard panel in the [dashboards reference](./dashboards.md#frontend-go-gc-duration-seconds).
- **Silence this alert:** If you are aware of this alert and want to silence notifications for it, add the following to your site configuration and set a reminder to re-evaluate the alert:

```json
"observability.silenceAlerts": [
  "warning_frontend_go_gc_duration_seconds"
]
```

<sub>*Managed by the [Sourcegraph Infrastructure Org team](https://handbook.sourcegraph.com/departments/engineering/infrastructure).*</sub>

<details>
<summary>Technical details</summary>

Generated query for warning alert: `max((max by (instance) (go_gc_duration_seconds{job=~".*(frontend|sourcegraph-frontend)"})) >= 2)`

</details>

<br />

## frontend: pods_available_percentage

<p class="subtitle">percentage pods available</p>

**Descriptions**

- <span class="badge badge-critical">critical</span> frontend: less than 90% percentage pods available for 10m0s

**Next steps**

- Determine if the pod was OOM killed using `kubectl describe pod (frontend|sourcegraph-frontend)` (look for `OOMKilled: true`) and, if so, consider increasing the memory limit in the relevant `Deployment.yaml`.
- Check the logs before the container restarted to see if there are `panic:` messages or similar using `kubectl logs -p (frontend|sourcegraph-frontend)`.
- Learn more about the related dashboard panel in the [dashboards reference](./dashboards.md#frontend-pods-available-percentage).
- **Silence this alert:** If you are aware of this alert and want to silence notifications for it, add the following to your site configuration and set a reminder to re-evaluate the alert:

```json
"observability.silenceAlerts": [
  "critical_frontend_pods_available_percentage"
]
```

<sub>*Managed by the [Sourcegraph Infrastructure Org team](https://handbook.sourcegraph.com/departments/engineering/infrastructure).*</sub>

<details>
<summary>Technical details</summary>

Generated query for critical alert: `min((sum by (app) (up{app=~".*(frontend|sourcegraph-frontend)"}) / count by (app) (up{app=~".*(frontend|sourcegraph-frontend)"}) * 100) <= 90)`

</details>

<br />

## frontend: email_delivery_failures

<p class="subtitle">email delivery failure rate over 30 minutes</p>

**Descriptions**

- <span class="badge badge-warning">warning</span> frontend: 0%+ email delivery failure rate over 30 minutes
- <span class="badge badge-critical">critical</span> frontend: 10%+ email delivery failure rate over 30 minutes

**Next steps**

- Check your SMTP configuration in site configuration.
- Check `sourcegraph-frontend` logs for more detailed error messages.
- Check your SMTP provider for more detailed error messages.
- Use `sum(increase(src_email_send{success="false"}[30m]))` to check the raw count of delivery failures.
- Learn more about the related dashboard panel in the [dashboards reference](./dashboards.md#frontend-email-delivery-failures).
- **Silence this alert:** If you are aware of this alert and want to silence notifications for it, add the following to your site configuration and set a reminder to re-evaluate the alert:

```json
"observability.silenceAlerts": [
  "warning_frontend_email_delivery_failures",
  "critical_frontend_email_delivery_failures"
]
```

<sub>*Managed by the [Sourcegraph Infrastructure Org team](https://handbook.sourcegraph.com/departments/engineering/infrastructure).*</sub>

<details>
<summary>Technical details</summary>

Generated query for warning alert: `max((sum(increase(src_email_send{success="false"}[30m])) / sum(increase(src_email_send[30m])) * 100) > 0)`

Generated query for critical alert: `max((sum(increase(src_email_send{success="false"}[30m])) / sum(increase(src_email_send[30m])) * 100) >= 10)`

</details>

<br />

## frontend: mean_successful_sentinel_duration_over_2h

<p class="subtitle">mean successful sentinel search duration over 2h</p>

**Descriptions**

- <span class="badge badge-warning">warning</span> frontend: 5s+ mean successful sentinel search duration over 2h for 15m0s
- <span class="badge badge-critical">critical</span> frontend: 8s+ mean successful sentinel search duration over 2h for 30m0s

**Next steps**

- Look at the breakdown by query to determine if a specific query type is being affected
- Check for high CPU usage on zoekt-webserver
- Check Honeycomb for unusual activity
- More help interpreting this metric is available in the [dashboards reference](./dashboards.md#frontend-mean-successful-sentinel-duration-over-2h).
- **Silence this alert:** If you are aware of this alert and want to silence notifications for it, add the following to your site configuration and set a reminder to re-evaluate the alert:

```json
"observability.silenceAlerts": [
  "warning_frontend_mean_successful_sentinel_duration_over_2h",
  "critical_frontend_mean_successful_sentinel_duration_over_2h"
]
```

<sub>*Managed by the [Sourcegraph Code Search team](https://handbook.sourcegraph.com/departments/engineering/teams/code-search).*</sub>

<details>
<summary>Technical details</summary>

Generated query for warning alert: `max((sum(rate(src_search_response_latency_seconds_sum{source=~"searchblitz.*",status="success"}[2h])) / sum(rate(src_search_response_latency_seconds_count{source=~"searchblitz.*",status="success"}[2h]))) >= 5)`

Generated query for critical alert: `max((sum(rate(src_search_response_latency_seconds_sum{source=~"searchblitz.*",status="success"}[2h])) / sum(rate(src_search_response_latency_seconds_count{source=~"searchblitz.*",status="success"}[2h]))) >= 8)`

</details>

<br />

## frontend: mean_sentinel_stream_latency_over_2h

<p class="subtitle">mean successful sentinel stream latency over 2h</p>

**Descriptions**

- <span class="badge badge-warning">warning</span> frontend: 2s+ mean successful sentinel stream latency over 2h for 15m0s
- <span class="badge badge-critical">critical</span> frontend: 3s+ mean successful sentinel stream latency over 2h for 30m0s

**Next steps**

- Look at the breakdown by query to determine if a specific query type is being affected
- Check for high CPU usage on zoekt-webserver
- Check Honeycomb for unusual activity
- More help interpreting this metric is available in the [dashboards reference](./dashboards.md#frontend-mean-sentinel-stream-latency-over-2h).
- **Silence this alert:** If you are aware of this alert and want to silence notifications for it, add the following to your site configuration and set a reminder to re-evaluate the alert:

```json
"observability.silenceAlerts": [
  "warning_frontend_mean_sentinel_stream_latency_over_2h",
  "critical_frontend_mean_sentinel_stream_latency_over_2h"
]
```

<sub>*Managed by the [Sourcegraph Code Search team](https://handbook.sourcegraph.com/departments/engineering/teams/code-search).*</sub>

<details>
<summary>Technical details</summary>

Generated query for warning alert: `max((sum(rate(src_search_streaming_latency_seconds_sum{source=~"searchblitz.*"}[2h])) / sum(rate(src_search_streaming_latency_seconds_count{source=~"searchblitz.*"}[2h]))) >= 2)`

Generated query for critical alert: `max((sum(rate(src_search_streaming_latency_seconds_sum{source=~"searchblitz.*"}[2h])) / sum(rate(src_search_streaming_latency_seconds_count{source=~"searchblitz.*"}[2h]))) >= 3)`

</details>

<br />

## frontend: 90th_percentile_successful_sentinel_duration_over_2h

<p class="subtitle">90th percentile successful sentinel search duration over 2h</p>

**Descriptions**

- <span class="badge badge-warning">warning</span> frontend: 5s+ 90th percentile successful sentinel search duration over 2h for 15m0s
- <span class="badge badge-critical">critical</span> frontend: 10s+ 90th percentile successful sentinel search duration over 2h for 3h30m0s

**Next steps**

- Look at the breakdown by query to determine if a specific query type is being affected
- Check for high CPU usage on zoekt-webserver
- Check Honeycomb for unusual activity
- More help interpreting this metric is available in the [dashboards reference](./dashboards.md#frontend-90th-percentile-successful-sentinel-duration-over-2h).
- **Silence this alert:** If you are aware of this alert and want to silence notifications for it, add the following to your site configuration and set a reminder to re-evaluate the alert:

```json
"observability.silenceAlerts": [
  "warning_frontend_90th_percentile_successful_sentinel_duration_over_2h",
  "critical_frontend_90th_percentile_successful_sentinel_duration_over_2h"
]
```

<sub>*Managed by the [Sourcegraph Code Search team](https://handbook.sourcegraph.com/departments/engineering/teams/code-search).*</sub>

<details>
<summary>Technical details</summary>

Generated query for warning alert: `max((histogram_quantile(0.9, sum by (le) (label_replace(rate(src_search_response_latency_seconds_bucket{source=~"searchblitz.*",status="success"}[2h]), "source", "$1", "source", "searchblitz_(.*)")))) >= 5)`

Generated query for critical alert: `max((histogram_quantile(0.9, sum by (le) (label_replace(rate(src_search_response_latency_seconds_bucket{source=~"searchblitz.*",status="success"}[2h]), "source", "$1", "source", "searchblitz_(.*)")))) >= 10)`

</details>

<br />

## frontend: 90th_percentile_sentinel_stream_latency_over_2h

<p class="subtitle">90th percentile successful sentinel stream latency over 2h</p>

**Descriptions**

- <span class="badge badge-warning">warning</span> frontend: 4s+ 90th percentile successful sentinel stream latency over 2h for 15m0s
- <span class="badge badge-critical">critical</span> frontend: 6s+ 90th percentile successful sentinel stream latency over 2h for 3h30m0s

**Next steps**

- Look at the breakdown by query to determine if a specific query type is being affected
- Check for high CPU usage on zoekt-webserver
- Check Honeycomb for unusual activity
- More help interpreting this metric is available in the [dashboards reference](./dashboards.md#frontend-90th-percentile-sentinel-stream-latency-over-2h).
- **Silence this alert:** If you are aware of this alert and want to silence notifications for it, add the following to your site configuration and set a reminder to re-evaluate the alert:

```json
"observability.silenceAlerts": [
  "warning_frontend_90th_percentile_sentinel_stream_latency_over_2h",
  "critical_frontend_90th_percentile_sentinel_stream_latency_over_2h"
]
```

<sub>*Managed by the [Sourcegraph Code Search team](https://handbook.sourcegraph.com/departments/engineering/teams/code-search).*</sub>

<details>
<summary>Technical details</summary>

Generated query for warning alert: `max((histogram_quantile(0.9, sum by (le) (label_replace(rate(src_search_streaming_latency_seconds_bucket{source=~"searchblitz.*"}[2h]), "source", "$1", "source", "searchblitz_(.*)")))) >= 4)`

Generated query for critical alert: `max((histogram_quantile(0.9, sum by (le) (label_replace(rate(src_search_streaming_latency_seconds_bucket{source=~"searchblitz.*"}[2h]), "source", "$1", "source", "searchblitz_(.*)")))) >= 6)`

</details>

<br />

## gitserver: disk_space_remaining

<p class="subtitle">disk space remaining by instance</p>

**Descriptions**

- <span class="badge badge-warning">warning</span> gitserver: less than 15% disk space remaining by instance
- <span class="badge badge-critical">critical</span> gitserver: less than 10% disk space remaining by instance for 10m0s

**Next steps**

- On a warning alert, you may want to provision more disk space: Sourcegraph may be about to start evicting repositories due to disk pressure, which may result in decreased performance, users having to wait for repositories to clone, etc.
- On a critical alert, you need to provision more disk space: Sourcegraph should be evicting repositories from disk, but is either filling up faster than it can evict, or there is an issue with the janitor job.
- More help interpreting this metric is available in the [dashboards reference](./dashboards.md#gitserver-disk-space-remaining).
- **Silence this alert:** If you are aware of this alert and want to silence notifications for it, add the following to your site configuration and set a reminder to re-evaluate the alert:

```json
"observability.silenceAlerts": [
  "warning_gitserver_disk_space_remaining",
  "critical_gitserver_disk_space_remaining"
]
```

<sub>*Managed by the [Sourcegraph Source team](https://handbook.sourcegraph.com/departments/engineering/teams/source).*</sub>

<details>
<summary>Technical details</summary>

Generated query for warning alert: `min(((src_gitserver_disk_space_available / src_gitserver_disk_space_total) * 100) < 15)`

Generated query for critical alert: `min(((src_gitserver_disk_space_available / src_gitserver_disk_space_total) * 100) < 10)`

</details>

<br />

## gitserver: running_git_commands

<p class="subtitle">git commands running on each gitserver instance</p>

**Descriptions**

- <span class="badge badge-warning">warning</span> gitserver: 50+ git commands running on each gitserver instance for 2m0s
- <span class="badge badge-critical">critical</span> gitserver: 100+ git commands running on each gitserver instance for 5m0s

**Next steps**

- **Check if the problem may be an intermittent and temporary peak** using the "Container monitoring" section at the bottom of the Git Server dashboard.
- **Single container deployments:** Consider upgrading to a [Docker Compose deployment](../deploy/docker-compose/migrate.md) which offers better scalability and resource isolation.
- **Kubernetes and Docker Compose:** Check that you are running a similar number of git server replicas and that their CPU/memory limits are allocated according to what is shown in the [Sourcegraph resource estimator](../deploy/resource_estimator.md).
- More help interpreting this metric is available in the [dashboards reference](./dashboards.md#gitserver-running-git-commands).
- **Silence this alert:** If you are aware of this alert and want to silence notifications for it, add the following to your site configuration and set a reminder to re-evaluate the alert:

```json
"observability.silenceAlerts": [
  "warning_gitserver_running_git_commands",
  "critical_gitserver_running_git_commands"
]
```

<sub>*Managed by the [Sourcegraph Source team](https://handbook.sourcegraph.com/departments/engineering/teams/source).*</sub>

<details>
<summary>Technical details</summary>

Generated query for warning alert: `max((sum by (instance, cmd) (src_gitserver_exec_running)) >= 50)`

Generated query for critical alert: `max((sum by (instance, cmd) (src_gitserver_exec_running)) >= 100)`

</details>

<br />

## gitserver: repository_clone_queue_size

<p class="subtitle">repository clone queue size</p>

**Descriptions**

- <span class="badge badge-warning">warning</span> gitserver: 25+ repository clone queue size

**Next steps**

- **If you just added several repositories**, the warning may be expected.
- **Check which repositories need cloning**, by visiting e.g. https://sourcegraph.example.com/site-admin/repositories?filter=not-cloned
- Learn more about the related dashboard panel in the [dashboards reference](./dashboards.md#gitserver-repository-clone-queue-size).
- **Silence this alert:** If you are aware of this alert and want to silence notifications for it, add the following to your site configuration and set a reminder to re-evaluate the alert:

```json
"observability.silenceAlerts": [
  "warning_gitserver_repository_clone_queue_size"
]
```

<sub>*Managed by the [Sourcegraph Source team](https://handbook.sourcegraph.com/departments/engineering/teams/source).*</sub>

<details>
<summary>Technical details</summary>

Generated query for warning alert: `max((sum(src_gitserver_clone_queue)) >= 25)`

</details>

<br />

## gitserver: repository_existence_check_queue_size

<p class="subtitle">repository existence check queue size</p>

**Descriptions**

- <span class="badge badge-warning">warning</span> gitserver: 25+ repository existence check queue size

**Next steps**

- **Check the code host status indicator for errors:** on the Sourcegraph app homepage, when signed in as an admin click the cloud icon in the top right corner of the page.
- **Check if the issue continues to happen after 30 minutes**, it may be temporary.
- **Check the gitserver logs for more information.**
- Learn more about the related dashboard panel in the [dashboards reference](./dashboards.md#gitserver-repository-existence-check-queue-size).
- **Silence this alert:** If you are aware of this alert and want to silence notifications for it, add the following to your site configuration and set a reminder to re-evaluate the alert:

```json
"observability.silenceAlerts": [
  "warning_gitserver_repository_existence_check_queue_size"
]
```

<sub>*Managed by the [Sourcegraph Source team](https://handbook.sourcegraph.com/departments/engineering/teams/source).*</sub>

<details>
<summary>Technical details</summary>

Generated query for warning alert: `max((sum(src_gitserver_lsremote_queue)) >= 25)`

</details>

<br />

## gitserver: gitserver_site_configuration_duration_since_last_successful_update_by_instance

<p class="subtitle">maximum duration since last successful site configuration update (all "gitserver" instances)</p>

**Descriptions**

- <span class="badge badge-critical">critical</span> gitserver: 300s+ maximum duration since last successful site configuration update (all "gitserver" instances)

**Next steps**

- This indicates that one or more "gitserver" instances have not successfully updated the site configuration in over 5 minutes. This could be due to networking issues between services or problems with the site configuration service itself.
- Check for relevant errors in the "gitserver" logs, as well as frontend`s logs.
- Learn more about the related dashboard panel in the [dashboards reference](./dashboards.md#gitserver-gitserver-site-configuration-duration-since-last-successful-update-by-instance).
- **Silence this alert:** If you are aware of this alert and want to silence notifications for it, add the following to your site configuration and set a reminder to re-evaluate the alert:

```json
"observability.silenceAlerts": [
  "critical_gitserver_gitserver_site_configuration_duration_since_last_successful_update_by_instance"
]
```

<sub>*Managed by the [Sourcegraph Infrastructure Org team](https://handbook.sourcegraph.com/departments/engineering/infrastructure).*</sub>

<details>
<summary>Technical details</summary>

Generated query for critical alert: `max((max(max_over_time(src_conf_client_time_since_last_successful_update_seconds[1m]))) >= 300)`

</details>

<br />

## gitserver: mean_blocked_seconds_per_conn_request

<p class="subtitle">mean blocked seconds per conn request</p>

**Descriptions**

- <span class="badge badge-warning">warning</span> gitserver: 0.05s+ mean blocked seconds per conn request for 10m0s
- <span class="badge badge-critical">critical</span> gitserver: 0.1s+ mean blocked seconds per conn request for 15m0s

**Next steps**

- Increase SRC_PGSQL_MAX_OPEN together with giving more memory to the database if needed
- Scale up Postgres memory / cpus [See our scaling guide](https://docs.sourcegraph.com/admin/config/postgres-conf)
- Learn more about the related dashboard panel in the [dashboards reference](./dashboards.md#gitserver-mean-blocked-seconds-per-conn-request).
- **Silence this alert:** If you are aware of this alert and want to silence notifications for it, add the following to your site configuration and set a reminder to re-evaluate the alert:

```json
"observability.silenceAlerts": [
  "warning_gitserver_mean_blocked_seconds_per_conn_request",
  "critical_gitserver_mean_blocked_seconds_per_conn_request"
]
```

<sub>*Managed by the [Sourcegraph Source team](https://handbook.sourcegraph.com/departments/engineering/teams/source).*</sub>

<details>
<summary>Technical details</summary>

Generated query for warning alert: `max((sum by (app_name, db_name) (increase(src_pgsql_conns_blocked_seconds{app_name="gitserver"}[5m])) / sum by (app_name, db_name) (increase(src_pgsql_conns_waited_for{app_name="gitserver"}[5m]))) >= 0.05)`

Generated query for critical alert: `max((sum by (app_name, db_name) (increase(src_pgsql_conns_blocked_seconds{app_name="gitserver"}[5m])) / sum by (app_name, db_name) (increase(src_pgsql_conns_waited_for{app_name="gitserver"}[5m]))) >= 0.1)`

</details>

<br />

## gitserver: container_cpu_usage

<p class="subtitle">container cpu usage total (1m average) across all cores by instance</p>

**Descriptions**

- <span class="badge badge-warning">warning</span> gitserver: 99%+ container cpu usage total (1m average) across all cores by instance

**Next steps**

- **Kubernetes:** Consider increasing CPU limits in the the relevant `Deployment.yaml`.
- **Docker Compose:** Consider increasing `cpus:` of the gitserver container in `docker-compose.yml`.
- Learn more about the related dashboard panel in the [dashboards reference](./dashboards.md#gitserver-container-cpu-usage).
- **Silence this alert:** If you are aware of this alert and want to silence notifications for it, add the following to your site configuration and set a reminder to re-evaluate the alert:

```json
"observability.silenceAlerts": [
  "warning_gitserver_container_cpu_usage"
]
```

<sub>*Managed by the [Sourcegraph Source team](https://handbook.sourcegraph.com/departments/engineering/teams/source).*</sub>

<details>
<summary>Technical details</summary>

Generated query for warning alert: `max((cadvisor_container_cpu_usage_percentage_total{name=~"^gitserver.*"}) >= 99)`

</details>

<br />

## gitserver: container_memory_usage

<p class="subtitle">container memory usage by instance</p>

**Descriptions**

- <span class="badge badge-warning">warning</span> gitserver: 99%+ container memory usage by instance

**Next steps**

- **Kubernetes:** Consider increasing memory limit in relevant `Deployment.yaml`.
- **Docker Compose:** Consider increasing `memory:` of gitserver container in `docker-compose.yml`.
- Learn more about the related dashboard panel in the [dashboards reference](./dashboards.md#gitserver-container-memory-usage).
- **Silence this alert:** If you are aware of this alert and want to silence notifications for it, add the following to your site configuration and set a reminder to re-evaluate the alert:

```json
"observability.silenceAlerts": [
  "warning_gitserver_container_memory_usage"
]
```

<sub>*Managed by the [Sourcegraph Source team](https://handbook.sourcegraph.com/departments/engineering/teams/source).*</sub>

<details>
<summary>Technical details</summary>

Generated query for warning alert: `max((cadvisor_container_memory_usage_percentage_total{name=~"^gitserver.*"}) >= 99)`

</details>

<br />

## gitserver: provisioning_container_cpu_usage_long_term

<p class="subtitle">container cpu usage total (90th percentile over 1d) across all cores by instance</p>

**Descriptions**

- <span class="badge badge-warning">warning</span> gitserver: 80%+ container cpu usage total (90th percentile over 1d) across all cores by instance for 336h0m0s

**Next steps**

- **Kubernetes:** Consider increasing CPU limits in the `Deployment.yaml` for the gitserver service.
- **Docker Compose:** Consider increasing `cpus:` of the gitserver container in `docker-compose.yml`.
- Learn more about the related dashboard panel in the [dashboards reference](./dashboards.md#gitserver-provisioning-container-cpu-usage-long-term).
- **Silence this alert:** If you are aware of this alert and want to silence notifications for it, add the following to your site configuration and set a reminder to re-evaluate the alert:

```json
"observability.silenceAlerts": [
  "warning_gitserver_provisioning_container_cpu_usage_long_term"
]
```

<sub>*Managed by the [Sourcegraph Source team](https://handbook.sourcegraph.com/departments/engineering/teams/source).*</sub>

<details>
<summary>Technical details</summary>

Generated query for warning alert: `max((quantile_over_time(0.9, cadvisor_container_cpu_usage_percentage_total{name=~"^gitserver.*"}[1d])) >= 80)`

</details>

<br />

## gitserver: provisioning_container_cpu_usage_short_term

<p class="subtitle">container cpu usage total (5m maximum) across all cores by instance</p>

**Descriptions**

- <span class="badge badge-warning">warning</span> gitserver: 90%+ container cpu usage total (5m maximum) across all cores by instance for 30m0s

**Next steps**

- **Kubernetes:** Consider increasing CPU limits in the the relevant `Deployment.yaml`.
- **Docker Compose:** Consider increasing `cpus:` of the gitserver container in `docker-compose.yml`.
- Learn more about the related dashboard panel in the [dashboards reference](./dashboards.md#gitserver-provisioning-container-cpu-usage-short-term).
- **Silence this alert:** If you are aware of this alert and want to silence notifications for it, add the following to your site configuration and set a reminder to re-evaluate the alert:

```json
"observability.silenceAlerts": [
  "warning_gitserver_provisioning_container_cpu_usage_short_term"
]
```

<sub>*Managed by the [Sourcegraph Source team](https://handbook.sourcegraph.com/departments/engineering/teams/source).*</sub>

<details>
<summary>Technical details</summary>

Generated query for warning alert: `max((max_over_time(cadvisor_container_cpu_usage_percentage_total{name=~"^gitserver.*"}[5m])) >= 90)`

</details>

<br />

## gitserver: container_oomkill_events_total

<p class="subtitle">container OOMKILL events total by instance</p>

**Descriptions**

- <span class="badge badge-warning">warning</span> gitserver: 1+ container OOMKILL events total by instance

**Next steps**

- **Kubernetes:** Consider increasing memory limit in relevant `Deployment.yaml`.
- **Docker Compose:** Consider increasing `memory:` of gitserver container in `docker-compose.yml`.
- More help interpreting this metric is available in the [dashboards reference](./dashboards.md#gitserver-container-oomkill-events-total).
- **Silence this alert:** If you are aware of this alert and want to silence notifications for it, add the following to your site configuration and set a reminder to re-evaluate the alert:

```json
"observability.silenceAlerts": [
  "warning_gitserver_container_oomkill_events_total"
]
```

<sub>*Managed by the [Sourcegraph Source team](https://handbook.sourcegraph.com/departments/engineering/teams/source).*</sub>

<details>
<summary>Technical details</summary>

Generated query for warning alert: `max((max by (name) (container_oom_events_total{name=~"^gitserver.*"})) >= 1)`

</details>

<br />

## gitserver: go_goroutines

<p class="subtitle">maximum active goroutines</p>

**Descriptions**

- <span class="badge badge-warning">warning</span> gitserver: 10000+ maximum active goroutines for 10m0s

**Next steps**

- More help interpreting this metric is available in the [dashboards reference](./dashboards.md#gitserver-go-goroutines).
- **Silence this alert:** If you are aware of this alert and want to silence notifications for it, add the following to your site configuration and set a reminder to re-evaluate the alert:

```json
"observability.silenceAlerts": [
  "warning_gitserver_go_goroutines"
]
```

<sub>*Managed by the [Sourcegraph Source team](https://handbook.sourcegraph.com/departments/engineering/teams/source).*</sub>

<details>
<summary>Technical details</summary>

Generated query for warning alert: `max((max by (instance) (go_goroutines{job=~".*gitserver"})) >= 10000)`

</details>

<br />

## gitserver: go_gc_duration_seconds

<p class="subtitle">maximum go garbage collection duration</p>

**Descriptions**

- <span class="badge badge-warning">warning</span> gitserver: 2s+ maximum go garbage collection duration

**Next steps**

- Learn more about the related dashboard panel in the [dashboards reference](./dashboards.md#gitserver-go-gc-duration-seconds).
- **Silence this alert:** If you are aware of this alert and want to silence notifications for it, add the following to your site configuration and set a reminder to re-evaluate the alert:

```json
"observability.silenceAlerts": [
  "warning_gitserver_go_gc_duration_seconds"
]
```

<sub>*Managed by the [Sourcegraph Source team](https://handbook.sourcegraph.com/departments/engineering/teams/source).*</sub>

<details>
<summary>Technical details</summary>

Generated query for warning alert: `max((max by (instance) (go_gc_duration_seconds{job=~".*gitserver"})) >= 2)`

</details>

<br />

## gitserver: pods_available_percentage

<p class="subtitle">percentage pods available</p>

**Descriptions**

- <span class="badge badge-critical">critical</span> gitserver: less than 90% percentage pods available for 10m0s

**Next steps**

- Determine if the pod was OOM killed using `kubectl describe pod gitserver` (look for `OOMKilled: true`) and, if so, consider increasing the memory limit in the relevant `Deployment.yaml`.
- Check the logs before the container restarted to see if there are `panic:` messages or similar using `kubectl logs -p gitserver`.
- Learn more about the related dashboard panel in the [dashboards reference](./dashboards.md#gitserver-pods-available-percentage).
- **Silence this alert:** If you are aware of this alert and want to silence notifications for it, add the following to your site configuration and set a reminder to re-evaluate the alert:

```json
"observability.silenceAlerts": [
  "critical_gitserver_pods_available_percentage"
]
```

<sub>*Managed by the [Sourcegraph Source team](https://handbook.sourcegraph.com/departments/engineering/teams/source).*</sub>

<details>
<summary>Technical details</summary>

Generated query for critical alert: `min((sum by (app) (up{app=~".*gitserver"}) / count by (app) (up{app=~".*gitserver"}) * 100) <= 90)`

</details>

<br />

## postgres: connections

<p class="subtitle">active connections</p>

**Descriptions**

- <span class="badge badge-warning">warning</span> postgres: less than 5 active connections for 5m0s

**Next steps**

- Learn more about the related dashboard panel in the [dashboards reference](./dashboards.md#postgres-connections).
- **Silence this alert:** If you are aware of this alert and want to silence notifications for it, add the following to your site configuration and set a reminder to re-evaluate the alert:

```json
"observability.silenceAlerts": [
  "warning_postgres_connections"
]
```

<sub>*Managed by the [Sourcegraph Infrastructure Org team](https://handbook.sourcegraph.com/departments/engineering/infrastructure).*</sub>

<details>
<summary>Technical details</summary>

Generated query for warning alert: `min((sum by (job) (pg_stat_activity_count{datname!~"template.*|postgres|cloudsqladmin"}) or sum by (job) (pg_stat_activity_count{datname!~"template.*|cloudsqladmin",job="codeinsights-db"})) <= 5)`

</details>

<br />

## postgres: usage_connections_percentage

<p class="subtitle">connection in use</p>

**Descriptions**

- <span class="badge badge-warning">warning</span> postgres: 80%+ connection in use for 5m0s
- <span class="badge badge-critical">critical</span> postgres: 100%+ connection in use for 5m0s

**Next steps**

- Consider increasing [max_connections](https://www.postgresql.org/docs/current/runtime-config-connection.html#GUC-MAX-CONNECTIONS) of the database instance, [learn more](https://docs.sourcegraph.com/admin/config/postgres-conf)
- Learn more about the related dashboard panel in the [dashboards reference](./dashboards.md#postgres-usage-connections-percentage).
- **Silence this alert:** If you are aware of this alert and want to silence notifications for it, add the following to your site configuration and set a reminder to re-evaluate the alert:

```json
"observability.silenceAlerts": [
  "warning_postgres_usage_connections_percentage",
  "critical_postgres_usage_connections_percentage"
]
```

<sub>*Managed by the [Sourcegraph Infrastructure Org team](https://handbook.sourcegraph.com/departments/engineering/infrastructure).*</sub>

<details>
<summary>Technical details</summary>

Generated query for warning alert: `max((sum by (job) (pg_stat_activity_count) / (sum by (job) (pg_settings_max_connections) - sum by (job) (pg_settings_superuser_reserved_connections)) * 100) >= 80)`

Generated query for critical alert: `max((sum by (job) (pg_stat_activity_count) / (sum by (job) (pg_settings_max_connections) - sum by (job) (pg_settings_superuser_reserved_connections)) * 100) >= 100)`

</details>

<br />

## postgres: transaction_durations

<p class="subtitle">maximum transaction durations</p>

**Descriptions**

- <span class="badge badge-warning">warning</span> postgres: 0.3s+ maximum transaction durations for 5m0s

**Next steps**

- Learn more about the related dashboard panel in the [dashboards reference](./dashboards.md#postgres-transaction-durations).
- **Silence this alert:** If you are aware of this alert and want to silence notifications for it, add the following to your site configuration and set a reminder to re-evaluate the alert:

```json
"observability.silenceAlerts": [
  "warning_postgres_transaction_durations"
]
```

<sub>*Managed by the [Sourcegraph Infrastructure Org team](https://handbook.sourcegraph.com/departments/engineering/infrastructure).*</sub>

<details>
<summary>Technical details</summary>

Generated query for warning alert: `max((sum by (job) (pg_stat_activity_max_tx_duration{datname!~"template.*|postgres|cloudsqladmin",job!="codeintel-db"}) or sum by (job) (pg_stat_activity_max_tx_duration{datname!~"template.*|cloudsqladmin",job="codeinsights-db"})) >= 0.3)`

</details>

<br />

## postgres: postgres_up

<p class="subtitle">database availability</p>

**Descriptions**

- <span class="badge badge-critical">critical</span> postgres: less than 0 database availability for 5m0s

**Next steps**

- **Kubernetes:**
	- Determine if the pod was OOM killed using `kubectl describe pod (pgsql|codeintel-db|codeinsights)` (look for `OOMKilled: true`) and, if so, consider increasing the memory limit in the relevant `Deployment.yaml`.
	- Check the logs before the container restarted to see if there are `panic:` messages or similar using `kubectl logs -p (pgsql|codeintel-db|codeinsights)`.
	- Check if there is any OOMKILL event using the provisioning panels
	- Check kernel logs using `dmesg` for OOMKILL events on worker nodes
- **Docker Compose:**
	- Determine if the pod was OOM killed using `docker inspect -f '{{json .State}}' (pgsql|codeintel-db|codeinsights)` (look for `"OOMKilled":true`) and, if so, consider increasing the memory limit of the (pgsql|codeintel-db|codeinsights) container in `docker-compose.yml`.
	- Check the logs before the container restarted to see if there are `panic:` messages or similar using `docker logs (pgsql|codeintel-db|codeinsights)` (note this will include logs from the previous and currently running container).
	- Check if there is any OOMKILL event using the provisioning panels
	- Check kernel logs using `dmesg` for OOMKILL events
- More help interpreting this metric is available in the [dashboards reference](./dashboards.md#postgres-postgres-up).
- **Silence this alert:** If you are aware of this alert and want to silence notifications for it, add the following to your site configuration and set a reminder to re-evaluate the alert:

```json
"observability.silenceAlerts": [
  "critical_postgres_postgres_up"
]
```

<sub>*Managed by the [Sourcegraph Infrastructure Org team](https://handbook.sourcegraph.com/departments/engineering/infrastructure).*</sub>

<details>
<summary>Technical details</summary>

Generated query for critical alert: `min((pg_up) <= 0)`

</details>

<br />

## postgres: invalid_indexes

<p class="subtitle">invalid indexes (unusable by the query planner)</p>

**Descriptions**

- <span class="badge badge-critical">critical</span> postgres: 1+ invalid indexes (unusable by the query planner)

**Next steps**

- Drop and re-create the invalid trigger - please contact Sourcegraph to supply the trigger definition.
- More help interpreting this metric is available in the [dashboards reference](./dashboards.md#postgres-invalid-indexes).
- **Silence this alert:** If you are aware of this alert and want to silence notifications for it, add the following to your site configuration and set a reminder to re-evaluate the alert:

```json
"observability.silenceAlerts": [
  "critical_postgres_invalid_indexes"
]
```

<sub>*Managed by the [Sourcegraph Infrastructure Org team](https://handbook.sourcegraph.com/departments/engineering/infrastructure).*</sub>

<details>
<summary>Technical details</summary>

Generated query for critical alert: `sum((max by (relname) (pg_invalid_index_count)) >= 1)`

</details>

<br />

## postgres: pg_exporter_err

<p class="subtitle">errors scraping postgres exporter</p>

**Descriptions**

- <span class="badge badge-warning">warning</span> postgres: 1+ errors scraping postgres exporter for 5m0s

**Next steps**

- Ensure the Postgres exporter can access the Postgres database. Also, check the Postgres exporter logs for errors.
- More help interpreting this metric is available in the [dashboards reference](./dashboards.md#postgres-pg-exporter-err).
- **Silence this alert:** If you are aware of this alert and want to silence notifications for it, add the following to your site configuration and set a reminder to re-evaluate the alert:

```json
"observability.silenceAlerts": [
  "warning_postgres_pg_exporter_err"
]
```

<sub>*Managed by the [Sourcegraph Infrastructure Org team](https://handbook.sourcegraph.com/departments/engineering/infrastructure).*</sub>

<details>
<summary>Technical details</summary>

Generated query for warning alert: `max((pg_exporter_last_scrape_error) >= 1)`

</details>

<br />

## postgres: migration_in_progress

<p class="subtitle">active schema migration</p>

**Descriptions**

- <span class="badge badge-critical">critical</span> postgres: 1+ active schema migration for 5m0s

**Next steps**

- The database migration has been in progress for 5 or more minutes - please contact Sourcegraph if this persists.
- More help interpreting this metric is available in the [dashboards reference](./dashboards.md#postgres-migration-in-progress).
- **Silence this alert:** If you are aware of this alert and want to silence notifications for it, add the following to your site configuration and set a reminder to re-evaluate the alert:

```json
"observability.silenceAlerts": [
  "critical_postgres_migration_in_progress"
]
```

<sub>*Managed by the [Sourcegraph Infrastructure Org team](https://handbook.sourcegraph.com/departments/engineering/infrastructure).*</sub>

<details>
<summary>Technical details</summary>

Generated query for critical alert: `max((pg_sg_migration_status) >= 1)`

</details>

<br />

## postgres: provisioning_container_cpu_usage_long_term

<p class="subtitle">container cpu usage total (90th percentile over 1d) across all cores by instance</p>

**Descriptions**

- <span class="badge badge-warning">warning</span> postgres: 80%+ container cpu usage total (90th percentile over 1d) across all cores by instance for 336h0m0s

**Next steps**

- **Kubernetes:** Consider increasing CPU limits in the `Deployment.yaml` for the (pgsql|codeintel-db|codeinsights) service.
- **Docker Compose:** Consider increasing `cpus:` of the (pgsql|codeintel-db|codeinsights) container in `docker-compose.yml`.
- Learn more about the related dashboard panel in the [dashboards reference](./dashboards.md#postgres-provisioning-container-cpu-usage-long-term).
- **Silence this alert:** If you are aware of this alert and want to silence notifications for it, add the following to your site configuration and set a reminder to re-evaluate the alert:

```json
"observability.silenceAlerts": [
  "warning_postgres_provisioning_container_cpu_usage_long_term"
]
```

<sub>*Managed by the [Sourcegraph Infrastructure Org team](https://handbook.sourcegraph.com/departments/engineering/infrastructure).*</sub>

<details>
<summary>Technical details</summary>

Generated query for warning alert: `max((quantile_over_time(0.9, cadvisor_container_cpu_usage_percentage_total{name=~"^(pgsql|codeintel-db|codeinsights).*"}[1d])) >= 80)`

</details>

<br />

## postgres: provisioning_container_memory_usage_long_term

<p class="subtitle">container memory usage (1d maximum) by instance</p>

**Descriptions**

- <span class="badge badge-warning">warning</span> postgres: 80%+ container memory usage (1d maximum) by instance for 336h0m0s

**Next steps**

- **Kubernetes:** Consider increasing memory limits in the `Deployment.yaml` for the (pgsql|codeintel-db|codeinsights) service.
- **Docker Compose:** Consider increasing `memory:` of the (pgsql|codeintel-db|codeinsights) container in `docker-compose.yml`.
- Learn more about the related dashboard panel in the [dashboards reference](./dashboards.md#postgres-provisioning-container-memory-usage-long-term).
- **Silence this alert:** If you are aware of this alert and want to silence notifications for it, add the following to your site configuration and set a reminder to re-evaluate the alert:

```json
"observability.silenceAlerts": [
  "warning_postgres_provisioning_container_memory_usage_long_term"
]
```

<sub>*Managed by the [Sourcegraph Infrastructure Org team](https://handbook.sourcegraph.com/departments/engineering/infrastructure).*</sub>

<details>
<summary>Technical details</summary>

Generated query for warning alert: `max((max_over_time(cadvisor_container_memory_usage_percentage_total{name=~"^(pgsql|codeintel-db|codeinsights).*"}[1d])) >= 80)`

</details>

<br />

## postgres: provisioning_container_cpu_usage_short_term

<p class="subtitle">container cpu usage total (5m maximum) across all cores by instance</p>

**Descriptions**

- <span class="badge badge-warning">warning</span> postgres: 90%+ container cpu usage total (5m maximum) across all cores by instance for 30m0s

**Next steps**

- **Kubernetes:** Consider increasing CPU limits in the the relevant `Deployment.yaml`.
- **Docker Compose:** Consider increasing `cpus:` of the (pgsql|codeintel-db|codeinsights) container in `docker-compose.yml`.
- Learn more about the related dashboard panel in the [dashboards reference](./dashboards.md#postgres-provisioning-container-cpu-usage-short-term).
- **Silence this alert:** If you are aware of this alert and want to silence notifications for it, add the following to your site configuration and set a reminder to re-evaluate the alert:

```json
"observability.silenceAlerts": [
  "warning_postgres_provisioning_container_cpu_usage_short_term"
]
```

<sub>*Managed by the [Sourcegraph Infrastructure Org team](https://handbook.sourcegraph.com/departments/engineering/infrastructure).*</sub>

<details>
<summary>Technical details</summary>

Generated query for warning alert: `max((max_over_time(cadvisor_container_cpu_usage_percentage_total{name=~"^(pgsql|codeintel-db|codeinsights).*"}[5m])) >= 90)`

</details>

<br />

## postgres: provisioning_container_memory_usage_short_term

<p class="subtitle">container memory usage (5m maximum) by instance</p>

**Descriptions**

- <span class="badge badge-warning">warning</span> postgres: 90%+ container memory usage (5m maximum) by instance

**Next steps**

- **Kubernetes:** Consider increasing memory limit in relevant `Deployment.yaml`.
- **Docker Compose:** Consider increasing `memory:` of (pgsql|codeintel-db|codeinsights) container in `docker-compose.yml`.
- Learn more about the related dashboard panel in the [dashboards reference](./dashboards.md#postgres-provisioning-container-memory-usage-short-term).
- **Silence this alert:** If you are aware of this alert and want to silence notifications for it, add the following to your site configuration and set a reminder to re-evaluate the alert:

```json
"observability.silenceAlerts": [
  "warning_postgres_provisioning_container_memory_usage_short_term"
]
```

<sub>*Managed by the [Sourcegraph Infrastructure Org team](https://handbook.sourcegraph.com/departments/engineering/infrastructure).*</sub>

<details>
<summary>Technical details</summary>

Generated query for warning alert: `max((max_over_time(cadvisor_container_memory_usage_percentage_total{name=~"^(pgsql|codeintel-db|codeinsights).*"}[5m])) >= 90)`

</details>

<br />

## postgres: container_oomkill_events_total

<p class="subtitle">container OOMKILL events total by instance</p>

**Descriptions**

- <span class="badge badge-warning">warning</span> postgres: 1+ container OOMKILL events total by instance

**Next steps**

- **Kubernetes:** Consider increasing memory limit in relevant `Deployment.yaml`.
- **Docker Compose:** Consider increasing `memory:` of (pgsql|codeintel-db|codeinsights) container in `docker-compose.yml`.
- More help interpreting this metric is available in the [dashboards reference](./dashboards.md#postgres-container-oomkill-events-total).
- **Silence this alert:** If you are aware of this alert and want to silence notifications for it, add the following to your site configuration and set a reminder to re-evaluate the alert:

```json
"observability.silenceAlerts": [
  "warning_postgres_container_oomkill_events_total"
]
```

<sub>*Managed by the [Sourcegraph Infrastructure Org team](https://handbook.sourcegraph.com/departments/engineering/infrastructure).*</sub>

<details>
<summary>Technical details</summary>

Generated query for warning alert: `max((max by (name) (container_oom_events_total{name=~"^(pgsql|codeintel-db|codeinsights).*"})) >= 1)`

</details>

<br />

## postgres: pods_available_percentage

<p class="subtitle">percentage pods available</p>

**Descriptions**

- <span class="badge badge-critical">critical</span> postgres: less than 90% percentage pods available for 10m0s

**Next steps**

- Determine if the pod was OOM killed using `kubectl describe pod (pgsql|codeintel-db|codeinsights)` (look for `OOMKilled: true`) and, if so, consider increasing the memory limit in the relevant `Deployment.yaml`.
- Check the logs before the container restarted to see if there are `panic:` messages or similar using `kubectl logs -p (pgsql|codeintel-db|codeinsights)`.
- Learn more about the related dashboard panel in the [dashboards reference](./dashboards.md#postgres-pods-available-percentage).
- **Silence this alert:** If you are aware of this alert and want to silence notifications for it, add the following to your site configuration and set a reminder to re-evaluate the alert:

```json
"observability.silenceAlerts": [
  "critical_postgres_pods_available_percentage"
]
```

<sub>*Managed by the [Sourcegraph Infrastructure Org team](https://handbook.sourcegraph.com/departments/engineering/infrastructure).*</sub>

<details>
<summary>Technical details</summary>

Generated query for critical alert: `min((sum by (app) (up{app=~".*(pgsql|codeintel-db|codeinsights)"}) / count by (app) (up{app=~".*(pgsql|codeintel-db|codeinsights)"}) * 100) <= 90)`

</details>

<br />

## precise-code-intel-worker: codeintel_upload_queued_max_age

<p class="subtitle">unprocessed upload record queue longest time in queue</p>

**Descriptions**

- <span class="badge badge-critical">critical</span> precise-code-intel-worker: 18000s+ unprocessed upload record queue longest time in queue

**Next steps**

- An alert here could be indicative of a few things: an upload surfacing a pathological performance characteristic,
precise-code-intel-worker being underprovisioned for the required upload processing throughput, or a higher replica
count being required for the volume of uploads.
- Learn more about the related dashboard panel in the [dashboards reference](./dashboards.md#precise-code-intel-worker-codeintel-upload-queued-max-age).
- **Silence this alert:** If you are aware of this alert and want to silence notifications for it, add the following to your site configuration and set a reminder to re-evaluate the alert:

```json
"observability.silenceAlerts": [
  "critical_precise-code-intel-worker_codeintel_upload_queued_max_age"
]
```

<sub>*Managed by the [Sourcegraph Code intelligence team](https://handbook.sourcegraph.com/departments/engineering/teams/code-intelligence).*</sub>

<details>
<summary>Technical details</summary>

Generated query for critical alert: `max((max(src_codeintel_upload_queued_duration_seconds_total{job=~"^precise-code-intel-worker.*"})) >= 18000)`

</details>

<br />

## precise-code-intel-worker: mean_blocked_seconds_per_conn_request

<p class="subtitle">mean blocked seconds per conn request</p>

**Descriptions**

- <span class="badge badge-warning">warning</span> precise-code-intel-worker: 0.05s+ mean blocked seconds per conn request for 10m0s
- <span class="badge badge-critical">critical</span> precise-code-intel-worker: 0.1s+ mean blocked seconds per conn request for 15m0s

**Next steps**

- Increase SRC_PGSQL_MAX_OPEN together with giving more memory to the database if needed
- Scale up Postgres memory / cpus [See our scaling guide](https://docs.sourcegraph.com/admin/config/postgres-conf)
- Learn more about the related dashboard panel in the [dashboards reference](./dashboards.md#precise-code-intel-worker-mean-blocked-seconds-per-conn-request).
- **Silence this alert:** If you are aware of this alert and want to silence notifications for it, add the following to your site configuration and set a reminder to re-evaluate the alert:

```json
"observability.silenceAlerts": [
  "warning_precise-code-intel-worker_mean_blocked_seconds_per_conn_request",
  "critical_precise-code-intel-worker_mean_blocked_seconds_per_conn_request"
]
```

<sub>*Managed by the [Sourcegraph Infrastructure Org team](https://handbook.sourcegraph.com/departments/engineering/infrastructure).*</sub>

<details>
<summary>Technical details</summary>

Generated query for warning alert: `max((sum by (app_name, db_name) (increase(src_pgsql_conns_blocked_seconds{app_name="precise-code-intel-worker"}[5m])) / sum by (app_name, db_name) (increase(src_pgsql_conns_waited_for{app_name="precise-code-intel-worker"}[5m]))) >= 0.05)`

Generated query for critical alert: `max((sum by (app_name, db_name) (increase(src_pgsql_conns_blocked_seconds{app_name="precise-code-intel-worker"}[5m])) / sum by (app_name, db_name) (increase(src_pgsql_conns_waited_for{app_name="precise-code-intel-worker"}[5m]))) >= 0.1)`

</details>

<br />

## precise-code-intel-worker: container_cpu_usage

<p class="subtitle">container cpu usage total (1m average) across all cores by instance</p>

**Descriptions**

- <span class="badge badge-warning">warning</span> precise-code-intel-worker: 99%+ container cpu usage total (1m average) across all cores by instance

**Next steps**

- **Kubernetes:** Consider increasing CPU limits in the the relevant `Deployment.yaml`.
- **Docker Compose:** Consider increasing `cpus:` of the precise-code-intel-worker container in `docker-compose.yml`.
- Learn more about the related dashboard panel in the [dashboards reference](./dashboards.md#precise-code-intel-worker-container-cpu-usage).
- **Silence this alert:** If you are aware of this alert and want to silence notifications for it, add the following to your site configuration and set a reminder to re-evaluate the alert:

```json
"observability.silenceAlerts": [
  "warning_precise-code-intel-worker_container_cpu_usage"
]
```

<sub>*Managed by the [Sourcegraph Code intelligence team](https://handbook.sourcegraph.com/departments/engineering/teams/code-intelligence).*</sub>

<details>
<summary>Technical details</summary>

Generated query for warning alert: `max((cadvisor_container_cpu_usage_percentage_total{name=~"^precise-code-intel-worker.*"}) >= 99)`

</details>

<br />

## precise-code-intel-worker: container_memory_usage

<p class="subtitle">container memory usage by instance</p>

**Descriptions**

- <span class="badge badge-warning">warning</span> precise-code-intel-worker: 99%+ container memory usage by instance

**Next steps**

- **Kubernetes:** Consider increasing memory limit in relevant `Deployment.yaml`.
- **Docker Compose:** Consider increasing `memory:` of precise-code-intel-worker container in `docker-compose.yml`.
- Learn more about the related dashboard panel in the [dashboards reference](./dashboards.md#precise-code-intel-worker-container-memory-usage).
- **Silence this alert:** If you are aware of this alert and want to silence notifications for it, add the following to your site configuration and set a reminder to re-evaluate the alert:

```json
"observability.silenceAlerts": [
  "warning_precise-code-intel-worker_container_memory_usage"
]
```

<sub>*Managed by the [Sourcegraph Code intelligence team](https://handbook.sourcegraph.com/departments/engineering/teams/code-intelligence).*</sub>

<details>
<summary>Technical details</summary>

Generated query for warning alert: `max((cadvisor_container_memory_usage_percentage_total{name=~"^precise-code-intel-worker.*"}) >= 99)`

</details>

<br />

## precise-code-intel-worker: provisioning_container_cpu_usage_long_term

<p class="subtitle">container cpu usage total (90th percentile over 1d) across all cores by instance</p>

**Descriptions**

- <span class="badge badge-warning">warning</span> precise-code-intel-worker: 80%+ container cpu usage total (90th percentile over 1d) across all cores by instance for 336h0m0s

**Next steps**

- **Kubernetes:** Consider increasing CPU limits in the `Deployment.yaml` for the precise-code-intel-worker service.
- **Docker Compose:** Consider increasing `cpus:` of the precise-code-intel-worker container in `docker-compose.yml`.
- Learn more about the related dashboard panel in the [dashboards reference](./dashboards.md#precise-code-intel-worker-provisioning-container-cpu-usage-long-term).
- **Silence this alert:** If you are aware of this alert and want to silence notifications for it, add the following to your site configuration and set a reminder to re-evaluate the alert:

```json
"observability.silenceAlerts": [
  "warning_precise-code-intel-worker_provisioning_container_cpu_usage_long_term"
]
```

<sub>*Managed by the [Sourcegraph Code intelligence team](https://handbook.sourcegraph.com/departments/engineering/teams/code-intelligence).*</sub>

<details>
<summary>Technical details</summary>

Generated query for warning alert: `max((quantile_over_time(0.9, cadvisor_container_cpu_usage_percentage_total{name=~"^precise-code-intel-worker.*"}[1d])) >= 80)`

</details>

<br />

## precise-code-intel-worker: provisioning_container_memory_usage_long_term

<p class="subtitle">container memory usage (1d maximum) by instance</p>

**Descriptions**

- <span class="badge badge-warning">warning</span> precise-code-intel-worker: 80%+ container memory usage (1d maximum) by instance for 336h0m0s

**Next steps**

- **Kubernetes:** Consider increasing memory limits in the `Deployment.yaml` for the precise-code-intel-worker service.
- **Docker Compose:** Consider increasing `memory:` of the precise-code-intel-worker container in `docker-compose.yml`.
- Learn more about the related dashboard panel in the [dashboards reference](./dashboards.md#precise-code-intel-worker-provisioning-container-memory-usage-long-term).
- **Silence this alert:** If you are aware of this alert and want to silence notifications for it, add the following to your site configuration and set a reminder to re-evaluate the alert:

```json
"observability.silenceAlerts": [
  "warning_precise-code-intel-worker_provisioning_container_memory_usage_long_term"
]
```

<sub>*Managed by the [Sourcegraph Code intelligence team](https://handbook.sourcegraph.com/departments/engineering/teams/code-intelligence).*</sub>

<details>
<summary>Technical details</summary>

Generated query for warning alert: `max((max_over_time(cadvisor_container_memory_usage_percentage_total{name=~"^precise-code-intel-worker.*"}[1d])) >= 80)`

</details>

<br />

## precise-code-intel-worker: provisioning_container_cpu_usage_short_term

<p class="subtitle">container cpu usage total (5m maximum) across all cores by instance</p>

**Descriptions**

- <span class="badge badge-warning">warning</span> precise-code-intel-worker: 90%+ container cpu usage total (5m maximum) across all cores by instance for 30m0s

**Next steps**

- **Kubernetes:** Consider increasing CPU limits in the the relevant `Deployment.yaml`.
- **Docker Compose:** Consider increasing `cpus:` of the precise-code-intel-worker container in `docker-compose.yml`.
- Learn more about the related dashboard panel in the [dashboards reference](./dashboards.md#precise-code-intel-worker-provisioning-container-cpu-usage-short-term).
- **Silence this alert:** If you are aware of this alert and want to silence notifications for it, add the following to your site configuration and set a reminder to re-evaluate the alert:

```json
"observability.silenceAlerts": [
  "warning_precise-code-intel-worker_provisioning_container_cpu_usage_short_term"
]
```

<sub>*Managed by the [Sourcegraph Code intelligence team](https://handbook.sourcegraph.com/departments/engineering/teams/code-intelligence).*</sub>

<details>
<summary>Technical details</summary>

Generated query for warning alert: `max((max_over_time(cadvisor_container_cpu_usage_percentage_total{name=~"^precise-code-intel-worker.*"}[5m])) >= 90)`

</details>

<br />

## precise-code-intel-worker: provisioning_container_memory_usage_short_term

<p class="subtitle">container memory usage (5m maximum) by instance</p>

**Descriptions**

- <span class="badge badge-warning">warning</span> precise-code-intel-worker: 90%+ container memory usage (5m maximum) by instance

**Next steps**

- **Kubernetes:** Consider increasing memory limit in relevant `Deployment.yaml`.
- **Docker Compose:** Consider increasing `memory:` of precise-code-intel-worker container in `docker-compose.yml`.
- Learn more about the related dashboard panel in the [dashboards reference](./dashboards.md#precise-code-intel-worker-provisioning-container-memory-usage-short-term).
- **Silence this alert:** If you are aware of this alert and want to silence notifications for it, add the following to your site configuration and set a reminder to re-evaluate the alert:

```json
"observability.silenceAlerts": [
  "warning_precise-code-intel-worker_provisioning_container_memory_usage_short_term"
]
```

<sub>*Managed by the [Sourcegraph Code intelligence team](https://handbook.sourcegraph.com/departments/engineering/teams/code-intelligence).*</sub>

<details>
<summary>Technical details</summary>

Generated query for warning alert: `max((max_over_time(cadvisor_container_memory_usage_percentage_total{name=~"^precise-code-intel-worker.*"}[5m])) >= 90)`

</details>

<br />

## precise-code-intel-worker: container_oomkill_events_total

<p class="subtitle">container OOMKILL events total by instance</p>

**Descriptions**

- <span class="badge badge-warning">warning</span> precise-code-intel-worker: 1+ container OOMKILL events total by instance

**Next steps**

- **Kubernetes:** Consider increasing memory limit in relevant `Deployment.yaml`.
- **Docker Compose:** Consider increasing `memory:` of precise-code-intel-worker container in `docker-compose.yml`.
- More help interpreting this metric is available in the [dashboards reference](./dashboards.md#precise-code-intel-worker-container-oomkill-events-total).
- **Silence this alert:** If you are aware of this alert and want to silence notifications for it, add the following to your site configuration and set a reminder to re-evaluate the alert:

```json
"observability.silenceAlerts": [
  "warning_precise-code-intel-worker_container_oomkill_events_total"
]
```

<sub>*Managed by the [Sourcegraph Code intelligence team](https://handbook.sourcegraph.com/departments/engineering/teams/code-intelligence).*</sub>

<details>
<summary>Technical details</summary>

Generated query for warning alert: `max((max by (name) (container_oom_events_total{name=~"^precise-code-intel-worker.*"})) >= 1)`

</details>

<br />

## precise-code-intel-worker: go_goroutines

<p class="subtitle">maximum active goroutines</p>

**Descriptions**

- <span class="badge badge-warning">warning</span> precise-code-intel-worker: 10000+ maximum active goroutines for 10m0s

**Next steps**

- More help interpreting this metric is available in the [dashboards reference](./dashboards.md#precise-code-intel-worker-go-goroutines).
- **Silence this alert:** If you are aware of this alert and want to silence notifications for it, add the following to your site configuration and set a reminder to re-evaluate the alert:

```json
"observability.silenceAlerts": [
  "warning_precise-code-intel-worker_go_goroutines"
]
```

<sub>*Managed by the [Sourcegraph Code intelligence team](https://handbook.sourcegraph.com/departments/engineering/teams/code-intelligence).*</sub>

<details>
<summary>Technical details</summary>

Generated query for warning alert: `max((max by (instance) (go_goroutines{job=~".*precise-code-intel-worker"})) >= 10000)`

</details>

<br />

## precise-code-intel-worker: go_gc_duration_seconds

<p class="subtitle">maximum go garbage collection duration</p>

**Descriptions**

- <span class="badge badge-warning">warning</span> precise-code-intel-worker: 2s+ maximum go garbage collection duration

**Next steps**

- Learn more about the related dashboard panel in the [dashboards reference](./dashboards.md#precise-code-intel-worker-go-gc-duration-seconds).
- **Silence this alert:** If you are aware of this alert and want to silence notifications for it, add the following to your site configuration and set a reminder to re-evaluate the alert:

```json
"observability.silenceAlerts": [
  "warning_precise-code-intel-worker_go_gc_duration_seconds"
]
```

<sub>*Managed by the [Sourcegraph Code intelligence team](https://handbook.sourcegraph.com/departments/engineering/teams/code-intelligence).*</sub>

<details>
<summary>Technical details</summary>

Generated query for warning alert: `max((max by (instance) (go_gc_duration_seconds{job=~".*precise-code-intel-worker"})) >= 2)`

</details>

<br />

## precise-code-intel-worker: pods_available_percentage

<p class="subtitle">percentage pods available</p>

**Descriptions**

- <span class="badge badge-critical">critical</span> precise-code-intel-worker: less than 90% percentage pods available for 10m0s

**Next steps**

- Determine if the pod was OOM killed using `kubectl describe pod precise-code-intel-worker` (look for `OOMKilled: true`) and, if so, consider increasing the memory limit in the relevant `Deployment.yaml`.
- Check the logs before the container restarted to see if there are `panic:` messages or similar using `kubectl logs -p precise-code-intel-worker`.
- Learn more about the related dashboard panel in the [dashboards reference](./dashboards.md#precise-code-intel-worker-pods-available-percentage).
- **Silence this alert:** If you are aware of this alert and want to silence notifications for it, add the following to your site configuration and set a reminder to re-evaluate the alert:

```json
"observability.silenceAlerts": [
  "critical_precise-code-intel-worker_pods_available_percentage"
]
```

<sub>*Managed by the [Sourcegraph Code intelligence team](https://handbook.sourcegraph.com/departments/engineering/teams/code-intelligence).*</sub>

<details>
<summary>Technical details</summary>

Generated query for critical alert: `min((sum by (app) (up{app=~".*precise-code-intel-worker"}) / count by (app) (up{app=~".*precise-code-intel-worker"}) * 100) <= 90)`

</details>

<br />

## redis: redis-store_up

<p class="subtitle">redis-store availability</p>

**Descriptions**

- <span class="badge badge-critical">critical</span> redis: less than 1 redis-store availability for 10s

**Next steps**

- Ensure redis-store is running
- More help interpreting this metric is available in the [dashboards reference](./dashboards.md#redis-redis-store-up).
- **Silence this alert:** If you are aware of this alert and want to silence notifications for it, add the following to your site configuration and set a reminder to re-evaluate the alert:

```json
"observability.silenceAlerts": [
  "critical_redis_redis-store_up"
]
```

<sub>*Managed by the [Sourcegraph Infrastructure Org team](https://handbook.sourcegraph.com/departments/engineering/infrastructure).*</sub>

<details>
<summary>Technical details</summary>

Generated query for critical alert: `min((redis_up{app="redis-store"}) < 1)`

</details>

<br />

## redis: redis-cache_up

<p class="subtitle">redis-cache availability</p>

**Descriptions**

- <span class="badge badge-critical">critical</span> redis: less than 1 redis-cache availability for 10s

**Next steps**

- Ensure redis-cache is running
- More help interpreting this metric is available in the [dashboards reference](./dashboards.md#redis-redis-cache-up).
- **Silence this alert:** If you are aware of this alert and want to silence notifications for it, add the following to your site configuration and set a reminder to re-evaluate the alert:

```json
"observability.silenceAlerts": [
  "critical_redis_redis-cache_up"
]
```

<sub>*Managed by the [Sourcegraph Infrastructure Org team](https://handbook.sourcegraph.com/departments/engineering/infrastructure).*</sub>

<details>
<summary>Technical details</summary>

Generated query for critical alert: `min((redis_up{app="redis-cache"}) < 1)`

</details>

<br />

## redis: provisioning_container_cpu_usage_long_term

<p class="subtitle">container cpu usage total (90th percentile over 1d) across all cores by instance</p>

**Descriptions**

- <span class="badge badge-warning">warning</span> redis: 80%+ container cpu usage total (90th percentile over 1d) across all cores by instance for 336h0m0s

**Next steps**

- **Kubernetes:** Consider increasing CPU limits in the `Deployment.yaml` for the redis-cache service.
- **Docker Compose:** Consider increasing `cpus:` of the redis-cache container in `docker-compose.yml`.
- Learn more about the related dashboard panel in the [dashboards reference](./dashboards.md#redis-provisioning-container-cpu-usage-long-term).
- **Silence this alert:** If you are aware of this alert and want to silence notifications for it, add the following to your site configuration and set a reminder to re-evaluate the alert:

```json
"observability.silenceAlerts": [
  "warning_redis_provisioning_container_cpu_usage_long_term"
]
```

<sub>*Managed by the [Sourcegraph Infrastructure Org team](https://handbook.sourcegraph.com/departments/engineering/infrastructure).*</sub>

<details>
<summary>Technical details</summary>

Generated query for warning alert: `max((quantile_over_time(0.9, cadvisor_container_cpu_usage_percentage_total{name=~"^redis-cache.*"}[1d])) >= 80)`

</details>

<br />

## redis: provisioning_container_memory_usage_long_term

<p class="subtitle">container memory usage (1d maximum) by instance</p>

**Descriptions**

- <span class="badge badge-warning">warning</span> redis: 80%+ container memory usage (1d maximum) by instance for 336h0m0s

**Next steps**

- **Kubernetes:** Consider increasing memory limits in the `Deployment.yaml` for the redis-cache service.
- **Docker Compose:** Consider increasing `memory:` of the redis-cache container in `docker-compose.yml`.
- Learn more about the related dashboard panel in the [dashboards reference](./dashboards.md#redis-provisioning-container-memory-usage-long-term).
- **Silence this alert:** If you are aware of this alert and want to silence notifications for it, add the following to your site configuration and set a reminder to re-evaluate the alert:

```json
"observability.silenceAlerts": [
  "warning_redis_provisioning_container_memory_usage_long_term"
]
```

<sub>*Managed by the [Sourcegraph Infrastructure Org team](https://handbook.sourcegraph.com/departments/engineering/infrastructure).*</sub>

<details>
<summary>Technical details</summary>

Generated query for warning alert: `max((max_over_time(cadvisor_container_memory_usage_percentage_total{name=~"^redis-cache.*"}[1d])) >= 80)`

</details>

<br />

## redis: provisioning_container_cpu_usage_short_term

<p class="subtitle">container cpu usage total (5m maximum) across all cores by instance</p>

**Descriptions**

- <span class="badge badge-warning">warning</span> redis: 90%+ container cpu usage total (5m maximum) across all cores by instance for 30m0s

**Next steps**

- **Kubernetes:** Consider increasing CPU limits in the the relevant `Deployment.yaml`.
- **Docker Compose:** Consider increasing `cpus:` of the redis-cache container in `docker-compose.yml`.
- Learn more about the related dashboard panel in the [dashboards reference](./dashboards.md#redis-provisioning-container-cpu-usage-short-term).
- **Silence this alert:** If you are aware of this alert and want to silence notifications for it, add the following to your site configuration and set a reminder to re-evaluate the alert:

```json
"observability.silenceAlerts": [
  "warning_redis_provisioning_container_cpu_usage_short_term"
]
```

<sub>*Managed by the [Sourcegraph Infrastructure Org team](https://handbook.sourcegraph.com/departments/engineering/infrastructure).*</sub>

<details>
<summary>Technical details</summary>

Generated query for warning alert: `max((max_over_time(cadvisor_container_cpu_usage_percentage_total{name=~"^redis-cache.*"}[5m])) >= 90)`

</details>

<br />

## redis: provisioning_container_memory_usage_short_term

<p class="subtitle">container memory usage (5m maximum) by instance</p>

**Descriptions**

- <span class="badge badge-warning">warning</span> redis: 90%+ container memory usage (5m maximum) by instance

**Next steps**

- **Kubernetes:** Consider increasing memory limit in relevant `Deployment.yaml`.
- **Docker Compose:** Consider increasing `memory:` of redis-cache container in `docker-compose.yml`.
- Learn more about the related dashboard panel in the [dashboards reference](./dashboards.md#redis-provisioning-container-memory-usage-short-term).
- **Silence this alert:** If you are aware of this alert and want to silence notifications for it, add the following to your site configuration and set a reminder to re-evaluate the alert:

```json
"observability.silenceAlerts": [
  "warning_redis_provisioning_container_memory_usage_short_term"
]
```

<sub>*Managed by the [Sourcegraph Infrastructure Org team](https://handbook.sourcegraph.com/departments/engineering/infrastructure).*</sub>

<details>
<summary>Technical details</summary>

Generated query for warning alert: `max((max_over_time(cadvisor_container_memory_usage_percentage_total{name=~"^redis-cache.*"}[5m])) >= 90)`

</details>

<br />

## redis: container_oomkill_events_total

<p class="subtitle">container OOMKILL events total by instance</p>

**Descriptions**

- <span class="badge badge-warning">warning</span> redis: 1+ container OOMKILL events total by instance

**Next steps**

- **Kubernetes:** Consider increasing memory limit in relevant `Deployment.yaml`.
- **Docker Compose:** Consider increasing `memory:` of redis-cache container in `docker-compose.yml`.
- More help interpreting this metric is available in the [dashboards reference](./dashboards.md#redis-container-oomkill-events-total).
- **Silence this alert:** If you are aware of this alert and want to silence notifications for it, add the following to your site configuration and set a reminder to re-evaluate the alert:

```json
"observability.silenceAlerts": [
  "warning_redis_container_oomkill_events_total"
]
```

<sub>*Managed by the [Sourcegraph Infrastructure Org team](https://handbook.sourcegraph.com/departments/engineering/infrastructure).*</sub>

<details>
<summary>Technical details</summary>

Generated query for warning alert: `max((max by (name) (container_oom_events_total{name=~"^redis-cache.*"})) >= 1)`

</details>

<br />

## redis: provisioning_container_cpu_usage_long_term

<p class="subtitle">container cpu usage total (90th percentile over 1d) across all cores by instance</p>

**Descriptions**

- <span class="badge badge-warning">warning</span> redis: 80%+ container cpu usage total (90th percentile over 1d) across all cores by instance for 336h0m0s

**Next steps**

- **Kubernetes:** Consider increasing CPU limits in the `Deployment.yaml` for the redis-store service.
- **Docker Compose:** Consider increasing `cpus:` of the redis-store container in `docker-compose.yml`.
- Learn more about the related dashboard panel in the [dashboards reference](./dashboards.md#redis-provisioning-container-cpu-usage-long-term).
- **Silence this alert:** If you are aware of this alert and want to silence notifications for it, add the following to your site configuration and set a reminder to re-evaluate the alert:

```json
"observability.silenceAlerts": [
  "warning_redis_provisioning_container_cpu_usage_long_term"
]
```

<sub>*Managed by the [Sourcegraph Infrastructure Org team](https://handbook.sourcegraph.com/departments/engineering/infrastructure).*</sub>

<details>
<summary>Technical details</summary>

Generated query for warning alert: `max((quantile_over_time(0.9, cadvisor_container_cpu_usage_percentage_total{name=~"^redis-store.*"}[1d])) >= 80)`

</details>

<br />

## redis: provisioning_container_memory_usage_long_term

<p class="subtitle">container memory usage (1d maximum) by instance</p>

**Descriptions**

- <span class="badge badge-warning">warning</span> redis: 80%+ container memory usage (1d maximum) by instance for 336h0m0s

**Next steps**

- **Kubernetes:** Consider increasing memory limits in the `Deployment.yaml` for the redis-store service.
- **Docker Compose:** Consider increasing `memory:` of the redis-store container in `docker-compose.yml`.
- Learn more about the related dashboard panel in the [dashboards reference](./dashboards.md#redis-provisioning-container-memory-usage-long-term).
- **Silence this alert:** If you are aware of this alert and want to silence notifications for it, add the following to your site configuration and set a reminder to re-evaluate the alert:

```json
"observability.silenceAlerts": [
  "warning_redis_provisioning_container_memory_usage_long_term"
]
```

<sub>*Managed by the [Sourcegraph Infrastructure Org team](https://handbook.sourcegraph.com/departments/engineering/infrastructure).*</sub>

<details>
<summary>Technical details</summary>

Generated query for warning alert: `max((max_over_time(cadvisor_container_memory_usage_percentage_total{name=~"^redis-store.*"}[1d])) >= 80)`

</details>

<br />

## redis: provisioning_container_cpu_usage_short_term

<p class="subtitle">container cpu usage total (5m maximum) across all cores by instance</p>

**Descriptions**

- <span class="badge badge-warning">warning</span> redis: 90%+ container cpu usage total (5m maximum) across all cores by instance for 30m0s

**Next steps**

- **Kubernetes:** Consider increasing CPU limits in the the relevant `Deployment.yaml`.
- **Docker Compose:** Consider increasing `cpus:` of the redis-store container in `docker-compose.yml`.
- Learn more about the related dashboard panel in the [dashboards reference](./dashboards.md#redis-provisioning-container-cpu-usage-short-term).
- **Silence this alert:** If you are aware of this alert and want to silence notifications for it, add the following to your site configuration and set a reminder to re-evaluate the alert:

```json
"observability.silenceAlerts": [
  "warning_redis_provisioning_container_cpu_usage_short_term"
]
```

<sub>*Managed by the [Sourcegraph Infrastructure Org team](https://handbook.sourcegraph.com/departments/engineering/infrastructure).*</sub>

<details>
<summary>Technical details</summary>

Generated query for warning alert: `max((max_over_time(cadvisor_container_cpu_usage_percentage_total{name=~"^redis-store.*"}[5m])) >= 90)`

</details>

<br />

## redis: provisioning_container_memory_usage_short_term

<p class="subtitle">container memory usage (5m maximum) by instance</p>

**Descriptions**

- <span class="badge badge-warning">warning</span> redis: 90%+ container memory usage (5m maximum) by instance

**Next steps**

- **Kubernetes:** Consider increasing memory limit in relevant `Deployment.yaml`.
- **Docker Compose:** Consider increasing `memory:` of redis-store container in `docker-compose.yml`.
- Learn more about the related dashboard panel in the [dashboards reference](./dashboards.md#redis-provisioning-container-memory-usage-short-term).
- **Silence this alert:** If you are aware of this alert and want to silence notifications for it, add the following to your site configuration and set a reminder to re-evaluate the alert:

```json
"observability.silenceAlerts": [
  "warning_redis_provisioning_container_memory_usage_short_term"
]
```

<sub>*Managed by the [Sourcegraph Infrastructure Org team](https://handbook.sourcegraph.com/departments/engineering/infrastructure).*</sub>

<details>
<summary>Technical details</summary>

Generated query for warning alert: `max((max_over_time(cadvisor_container_memory_usage_percentage_total{name=~"^redis-store.*"}[5m])) >= 90)`

</details>

<br />

## redis: container_oomkill_events_total

<p class="subtitle">container OOMKILL events total by instance</p>

**Descriptions**

- <span class="badge badge-warning">warning</span> redis: 1+ container OOMKILL events total by instance

**Next steps**

- **Kubernetes:** Consider increasing memory limit in relevant `Deployment.yaml`.
- **Docker Compose:** Consider increasing `memory:` of redis-store container in `docker-compose.yml`.
- More help interpreting this metric is available in the [dashboards reference](./dashboards.md#redis-container-oomkill-events-total).
- **Silence this alert:** If you are aware of this alert and want to silence notifications for it, add the following to your site configuration and set a reminder to re-evaluate the alert:

```json
"observability.silenceAlerts": [
  "warning_redis_container_oomkill_events_total"
]
```

<sub>*Managed by the [Sourcegraph Infrastructure Org team](https://handbook.sourcegraph.com/departments/engineering/infrastructure).*</sub>

<details>
<summary>Technical details</summary>

Generated query for warning alert: `max((max by (name) (container_oom_events_total{name=~"^redis-store.*"})) >= 1)`

</details>

<br />

## redis: pods_available_percentage

<p class="subtitle">percentage pods available</p>

**Descriptions**

- <span class="badge badge-critical">critical</span> redis: less than 90% percentage pods available for 10m0s

**Next steps**

- Determine if the pod was OOM killed using `kubectl describe pod redis-cache` (look for `OOMKilled: true`) and, if so, consider increasing the memory limit in the relevant `Deployment.yaml`.
- Check the logs before the container restarted to see if there are `panic:` messages or similar using `kubectl logs -p redis-cache`.
- Learn more about the related dashboard panel in the [dashboards reference](./dashboards.md#redis-pods-available-percentage).
- **Silence this alert:** If you are aware of this alert and want to silence notifications for it, add the following to your site configuration and set a reminder to re-evaluate the alert:

```json
"observability.silenceAlerts": [
  "critical_redis_pods_available_percentage"
]
```

<sub>*Managed by the [Sourcegraph Infrastructure Org team](https://handbook.sourcegraph.com/departments/engineering/infrastructure).*</sub>

<details>
<summary>Technical details</summary>

Generated query for critical alert: `min((sum by (app) (up{app=~".*redis-cache"}) / count by (app) (up{app=~".*redis-cache"}) * 100) <= 90)`

</details>

<br />

## redis: pods_available_percentage

<p class="subtitle">percentage pods available</p>

**Descriptions**

- <span class="badge badge-critical">critical</span> redis: less than 90% percentage pods available for 10m0s

**Next steps**

- Determine if the pod was OOM killed using `kubectl describe pod redis-store` (look for `OOMKilled: true`) and, if so, consider increasing the memory limit in the relevant `Deployment.yaml`.
- Check the logs before the container restarted to see if there are `panic:` messages or similar using `kubectl logs -p redis-store`.
- Learn more about the related dashboard panel in the [dashboards reference](./dashboards.md#redis-pods-available-percentage).
- **Silence this alert:** If you are aware of this alert and want to silence notifications for it, add the following to your site configuration and set a reminder to re-evaluate the alert:

```json
"observability.silenceAlerts": [
  "critical_redis_pods_available_percentage"
]
```

<sub>*Managed by the [Sourcegraph Infrastructure Org team](https://handbook.sourcegraph.com/departments/engineering/infrastructure).*</sub>

<details>
<summary>Technical details</summary>

Generated query for critical alert: `min((sum by (app) (up{app=~".*redis-store"}) / count by (app) (up{app=~".*redis-store"}) * 100) <= 90)`

</details>

<br />

## worker: worker_job_codeintel-upload-janitor_count

<p class="subtitle">number of worker instances running the codeintel-upload-janitor job</p>

**Descriptions**

- <span class="badge badge-warning">warning</span> worker: less than 1 number of worker instances running the codeintel-upload-janitor job for 1m0s
- <span class="badge badge-critical">critical</span> worker: less than 1 number of worker instances running the codeintel-upload-janitor job for 5m0s

**Next steps**

- Ensure your instance defines a worker container such that:
	- `WORKER_JOB_ALLOWLIST` contains "codeintel-upload-janitor" (or "all"), and
	- `WORKER_JOB_BLOCKLIST` does not contain "codeintel-upload-janitor"
- Ensure that such a container is not failing to start or stay active
- Learn more about the related dashboard panel in the [dashboards reference](./dashboards.md#worker-worker-job-codeintel-upload-janitor-count).
- **Silence this alert:** If you are aware of this alert and want to silence notifications for it, add the following to your site configuration and set a reminder to re-evaluate the alert:

```json
"observability.silenceAlerts": [
  "warning_worker_worker_job_codeintel-upload-janitor_count",
  "critical_worker_worker_job_codeintel-upload-janitor_count"
]
```

<sub>*Managed by the [Sourcegraph Code intelligence team](https://handbook.sourcegraph.com/departments/engineering/teams/code-intelligence).*</sub>

<details>
<summary>Technical details</summary>

Generated query for warning alert: `(min((sum(src_worker_jobs{job="worker",job_name="codeintel-upload-janitor"})) < 1)) or (absent(sum(src_worker_jobs{job="worker",job_name="codeintel-upload-janitor"})) == 1)`

Generated query for critical alert: `(min((sum(src_worker_jobs{job="worker",job_name="codeintel-upload-janitor"})) < 1)) or (absent(sum(src_worker_jobs{job="worker",job_name="codeintel-upload-janitor"})) == 1)`

</details>

<br />

## worker: worker_job_codeintel-commitgraph-updater_count

<p class="subtitle">number of worker instances running the codeintel-commitgraph-updater job</p>

**Descriptions**

- <span class="badge badge-warning">warning</span> worker: less than 1 number of worker instances running the codeintel-commitgraph-updater job for 1m0s
- <span class="badge badge-critical">critical</span> worker: less than 1 number of worker instances running the codeintel-commitgraph-updater job for 5m0s

**Next steps**

- Ensure your instance defines a worker container such that:
	- `WORKER_JOB_ALLOWLIST` contains "codeintel-commitgraph-updater" (or "all"), and
	- `WORKER_JOB_BLOCKLIST` does not contain "codeintel-commitgraph-updater"
- Ensure that such a container is not failing to start or stay active
- Learn more about the related dashboard panel in the [dashboards reference](./dashboards.md#worker-worker-job-codeintel-commitgraph-updater-count).
- **Silence this alert:** If you are aware of this alert and want to silence notifications for it, add the following to your site configuration and set a reminder to re-evaluate the alert:

```json
"observability.silenceAlerts": [
  "warning_worker_worker_job_codeintel-commitgraph-updater_count",
  "critical_worker_worker_job_codeintel-commitgraph-updater_count"
]
```

<sub>*Managed by the [Sourcegraph Code intelligence team](https://handbook.sourcegraph.com/departments/engineering/teams/code-intelligence).*</sub>

<details>
<summary>Technical details</summary>

Generated query for warning alert: `(min((sum(src_worker_jobs{job="worker",job_name="codeintel-commitgraph-updater"})) < 1)) or (absent(sum(src_worker_jobs{job="worker",job_name="codeintel-commitgraph-updater"})) == 1)`

Generated query for critical alert: `(min((sum(src_worker_jobs{job="worker",job_name="codeintel-commitgraph-updater"})) < 1)) or (absent(sum(src_worker_jobs{job="worker",job_name="codeintel-commitgraph-updater"})) == 1)`

</details>

<br />

## worker: worker_job_codeintel-autoindexing-scheduler_count

<p class="subtitle">number of worker instances running the codeintel-autoindexing-scheduler job</p>

**Descriptions**

- <span class="badge badge-warning">warning</span> worker: less than 1 number of worker instances running the codeintel-autoindexing-scheduler job for 1m0s
- <span class="badge badge-critical">critical</span> worker: less than 1 number of worker instances running the codeintel-autoindexing-scheduler job for 5m0s

**Next steps**

- Ensure your instance defines a worker container such that:
	- `WORKER_JOB_ALLOWLIST` contains "codeintel-autoindexing-scheduler" (or "all"), and
	- `WORKER_JOB_BLOCKLIST` does not contain "codeintel-autoindexing-scheduler"
- Ensure that such a container is not failing to start or stay active
- Learn more about the related dashboard panel in the [dashboards reference](./dashboards.md#worker-worker-job-codeintel-autoindexing-scheduler-count).
- **Silence this alert:** If you are aware of this alert and want to silence notifications for it, add the following to your site configuration and set a reminder to re-evaluate the alert:

```json
"observability.silenceAlerts": [
  "warning_worker_worker_job_codeintel-autoindexing-scheduler_count",
  "critical_worker_worker_job_codeintel-autoindexing-scheduler_count"
]
```

<sub>*Managed by the [Sourcegraph Code intelligence team](https://handbook.sourcegraph.com/departments/engineering/teams/code-intelligence).*</sub>

<details>
<summary>Technical details</summary>

Generated query for warning alert: `(min((sum(src_worker_jobs{job="worker",job_name="codeintel-autoindexing-scheduler"})) < 1)) or (absent(sum(src_worker_jobs{job="worker",job_name="codeintel-autoindexing-scheduler"})) == 1)`

Generated query for critical alert: `(min((sum(src_worker_jobs{job="worker",job_name="codeintel-autoindexing-scheduler"})) < 1)) or (absent(sum(src_worker_jobs{job="worker",job_name="codeintel-autoindexing-scheduler"})) == 1)`

</details>

<br />

## worker: codeintel_commit_graph_queued_max_age

<p class="subtitle">repository queue longest time in queue</p>

**Descriptions**

- <span class="badge badge-warning">warning</span> worker: 3600s+ repository queue longest time in queue

**Next steps**

- An alert here is generally indicative of either underprovisioned worker instance(s) and/or
an underprovisioned main postgres instance.
- Learn more about the related dashboard panel in the [dashboards reference](./dashboards.md#worker-codeintel-commit-graph-queued-max-age).
- **Silence this alert:** If you are aware of this alert and want to silence notifications for it, add the following to your site configuration and set a reminder to re-evaluate the alert:

```json
"observability.silenceAlerts": [
  "warning_worker_codeintel_commit_graph_queued_max_age"
]
```

<sub>*Managed by the [Sourcegraph Code intelligence team](https://handbook.sourcegraph.com/departments/engineering/teams/code-intelligence).*</sub>

<details>
<summary>Technical details</summary>

Generated query for warning alert: `max((max(src_codeintel_commit_graph_queued_duration_seconds_total{job=~"^worker.*"})) >= 3600)`

</details>

<br />

## worker: insights_queue_unutilized_size

<p class="subtitle">insights queue size that is not utilized (not processing)</p>

**Descriptions**

- <span class="badge badge-warning">warning</span> worker: 0+ insights queue size that is not utilized (not processing) for 30m0s

**Next steps**

- Verify code insights worker job has successfully started. Restart worker service and monitoring startup logs, looking for worker panics.
- More help interpreting this metric is available in the [dashboards reference](./dashboards.md#worker-insights-queue-unutilized-size).
- **Silence this alert:** If you are aware of this alert and want to silence notifications for it, add the following to your site configuration and set a reminder to re-evaluate the alert:

```json
"observability.silenceAlerts": [
  "warning_worker_insights_queue_unutilized_size"
]
```

<sub>*Managed by the [Sourcegraph Code Search team](https://handbook.sourcegraph.com/departments/engineering/teams/code-search).*</sub>

<details>
<summary>Technical details</summary>

Generated query for warning alert: `max((max(src_query_runner_worker_total{job=~"^worker.*"}) > 0 and on (job) sum by (op) (increase(src_workerutil_dbworker_store_insights_query_runner_jobs_store_total{job=~"^worker.*",op="Dequeue"}[5m])) < 1) > 0)`

</details>

<br />

## worker: mean_blocked_seconds_per_conn_request

<p class="subtitle">mean blocked seconds per conn request</p>

**Descriptions**

- <span class="badge badge-warning">warning</span> worker: 0.05s+ mean blocked seconds per conn request for 10m0s
- <span class="badge badge-critical">critical</span> worker: 0.1s+ mean blocked seconds per conn request for 15m0s

**Next steps**

- Increase SRC_PGSQL_MAX_OPEN together with giving more memory to the database if needed
- Scale up Postgres memory / cpus [See our scaling guide](https://docs.sourcegraph.com/admin/config/postgres-conf)
- Learn more about the related dashboard panel in the [dashboards reference](./dashboards.md#worker-mean-blocked-seconds-per-conn-request).
- **Silence this alert:** If you are aware of this alert and want to silence notifications for it, add the following to your site configuration and set a reminder to re-evaluate the alert:

```json
"observability.silenceAlerts": [
  "warning_worker_mean_blocked_seconds_per_conn_request",
  "critical_worker_mean_blocked_seconds_per_conn_request"
]
```

<sub>*Managed by the [Sourcegraph Infrastructure Org team](https://handbook.sourcegraph.com/departments/engineering/infrastructure).*</sub>

<details>
<summary>Technical details</summary>

Generated query for warning alert: `max((sum by (app_name, db_name) (increase(src_pgsql_conns_blocked_seconds{app_name="worker"}[5m])) / sum by (app_name, db_name) (increase(src_pgsql_conns_waited_for{app_name="worker"}[5m]))) >= 0.05)`

Generated query for critical alert: `max((sum by (app_name, db_name) (increase(src_pgsql_conns_blocked_seconds{app_name="worker"}[5m])) / sum by (app_name, db_name) (increase(src_pgsql_conns_waited_for{app_name="worker"}[5m]))) >= 0.1)`

</details>

<br />

## worker: container_cpu_usage

<p class="subtitle">container cpu usage total (1m average) across all cores by instance</p>

**Descriptions**

- <span class="badge badge-warning">warning</span> worker: 99%+ container cpu usage total (1m average) across all cores by instance

**Next steps**

- **Kubernetes:** Consider increasing CPU limits in the the relevant `Deployment.yaml`.
- **Docker Compose:** Consider increasing `cpus:` of the worker container in `docker-compose.yml`.
- Learn more about the related dashboard panel in the [dashboards reference](./dashboards.md#worker-container-cpu-usage).
- **Silence this alert:** If you are aware of this alert and want to silence notifications for it, add the following to your site configuration and set a reminder to re-evaluate the alert:

```json
"observability.silenceAlerts": [
  "warning_worker_container_cpu_usage"
]
```

<sub>*Managed by the [Sourcegraph Code intelligence team](https://handbook.sourcegraph.com/departments/engineering/teams/code-intelligence).*</sub>

<details>
<summary>Technical details</summary>

Generated query for warning alert: `max((cadvisor_container_cpu_usage_percentage_total{name=~"^worker.*"}) >= 99)`

</details>

<br />

## worker: container_memory_usage

<p class="subtitle">container memory usage by instance</p>

**Descriptions**

- <span class="badge badge-warning">warning</span> worker: 99%+ container memory usage by instance

**Next steps**

- **Kubernetes:** Consider increasing memory limit in relevant `Deployment.yaml`.
- **Docker Compose:** Consider increasing `memory:` of worker container in `docker-compose.yml`.
- Learn more about the related dashboard panel in the [dashboards reference](./dashboards.md#worker-container-memory-usage).
- **Silence this alert:** If you are aware of this alert and want to silence notifications for it, add the following to your site configuration and set a reminder to re-evaluate the alert:

```json
"observability.silenceAlerts": [
  "warning_worker_container_memory_usage"
]
```

<sub>*Managed by the [Sourcegraph Code intelligence team](https://handbook.sourcegraph.com/departments/engineering/teams/code-intelligence).*</sub>

<details>
<summary>Technical details</summary>

Generated query for warning alert: `max((cadvisor_container_memory_usage_percentage_total{name=~"^worker.*"}) >= 99)`

</details>

<br />

## worker: provisioning_container_cpu_usage_long_term

<p class="subtitle">container cpu usage total (90th percentile over 1d) across all cores by instance</p>

**Descriptions**

- <span class="badge badge-warning">warning</span> worker: 80%+ container cpu usage total (90th percentile over 1d) across all cores by instance for 336h0m0s

**Next steps**

- **Kubernetes:** Consider increasing CPU limits in the `Deployment.yaml` for the worker service.
- **Docker Compose:** Consider increasing `cpus:` of the worker container in `docker-compose.yml`.
- Learn more about the related dashboard panel in the [dashboards reference](./dashboards.md#worker-provisioning-container-cpu-usage-long-term).
- **Silence this alert:** If you are aware of this alert and want to silence notifications for it, add the following to your site configuration and set a reminder to re-evaluate the alert:

```json
"observability.silenceAlerts": [
  "warning_worker_provisioning_container_cpu_usage_long_term"
]
```

<sub>*Managed by the [Sourcegraph Code intelligence team](https://handbook.sourcegraph.com/departments/engineering/teams/code-intelligence).*</sub>

<details>
<summary>Technical details</summary>

Generated query for warning alert: `max((quantile_over_time(0.9, cadvisor_container_cpu_usage_percentage_total{name=~"^worker.*"}[1d])) >= 80)`

</details>

<br />

## worker: provisioning_container_memory_usage_long_term

<p class="subtitle">container memory usage (1d maximum) by instance</p>

**Descriptions**

- <span class="badge badge-warning">warning</span> worker: 80%+ container memory usage (1d maximum) by instance for 336h0m0s

**Next steps**

- **Kubernetes:** Consider increasing memory limits in the `Deployment.yaml` for the worker service.
- **Docker Compose:** Consider increasing `memory:` of the worker container in `docker-compose.yml`.
- Learn more about the related dashboard panel in the [dashboards reference](./dashboards.md#worker-provisioning-container-memory-usage-long-term).
- **Silence this alert:** If you are aware of this alert and want to silence notifications for it, add the following to your site configuration and set a reminder to re-evaluate the alert:

```json
"observability.silenceAlerts": [
  "warning_worker_provisioning_container_memory_usage_long_term"
]
```

<sub>*Managed by the [Sourcegraph Code intelligence team](https://handbook.sourcegraph.com/departments/engineering/teams/code-intelligence).*</sub>

<details>
<summary>Technical details</summary>

Generated query for warning alert: `max((max_over_time(cadvisor_container_memory_usage_percentage_total{name=~"^worker.*"}[1d])) >= 80)`

</details>

<br />

## worker: provisioning_container_cpu_usage_short_term

<p class="subtitle">container cpu usage total (5m maximum) across all cores by instance</p>

**Descriptions**

- <span class="badge badge-warning">warning</span> worker: 90%+ container cpu usage total (5m maximum) across all cores by instance for 30m0s

**Next steps**

- **Kubernetes:** Consider increasing CPU limits in the the relevant `Deployment.yaml`.
- **Docker Compose:** Consider increasing `cpus:` of the worker container in `docker-compose.yml`.
- Learn more about the related dashboard panel in the [dashboards reference](./dashboards.md#worker-provisioning-container-cpu-usage-short-term).
- **Silence this alert:** If you are aware of this alert and want to silence notifications for it, add the following to your site configuration and set a reminder to re-evaluate the alert:

```json
"observability.silenceAlerts": [
  "warning_worker_provisioning_container_cpu_usage_short_term"
]
```

<sub>*Managed by the [Sourcegraph Code intelligence team](https://handbook.sourcegraph.com/departments/engineering/teams/code-intelligence).*</sub>

<details>
<summary>Technical details</summary>

Generated query for warning alert: `max((max_over_time(cadvisor_container_cpu_usage_percentage_total{name=~"^worker.*"}[5m])) >= 90)`

</details>

<br />

## worker: provisioning_container_memory_usage_short_term

<p class="subtitle">container memory usage (5m maximum) by instance</p>

**Descriptions**

- <span class="badge badge-warning">warning</span> worker: 90%+ container memory usage (5m maximum) by instance

**Next steps**

- **Kubernetes:** Consider increasing memory limit in relevant `Deployment.yaml`.
- **Docker Compose:** Consider increasing `memory:` of worker container in `docker-compose.yml`.
- Learn more about the related dashboard panel in the [dashboards reference](./dashboards.md#worker-provisioning-container-memory-usage-short-term).
- **Silence this alert:** If you are aware of this alert and want to silence notifications for it, add the following to your site configuration and set a reminder to re-evaluate the alert:

```json
"observability.silenceAlerts": [
  "warning_worker_provisioning_container_memory_usage_short_term"
]
```

<sub>*Managed by the [Sourcegraph Code intelligence team](https://handbook.sourcegraph.com/departments/engineering/teams/code-intelligence).*</sub>

<details>
<summary>Technical details</summary>

Generated query for warning alert: `max((max_over_time(cadvisor_container_memory_usage_percentage_total{name=~"^worker.*"}[5m])) >= 90)`

</details>

<br />

## worker: container_oomkill_events_total

<p class="subtitle">container OOMKILL events total by instance</p>

**Descriptions**

- <span class="badge badge-warning">warning</span> worker: 1+ container OOMKILL events total by instance

**Next steps**

- **Kubernetes:** Consider increasing memory limit in relevant `Deployment.yaml`.
- **Docker Compose:** Consider increasing `memory:` of worker container in `docker-compose.yml`.
- More help interpreting this metric is available in the [dashboards reference](./dashboards.md#worker-container-oomkill-events-total).
- **Silence this alert:** If you are aware of this alert and want to silence notifications for it, add the following to your site configuration and set a reminder to re-evaluate the alert:

```json
"observability.silenceAlerts": [
  "warning_worker_container_oomkill_events_total"
]
```

<sub>*Managed by the [Sourcegraph Code intelligence team](https://handbook.sourcegraph.com/departments/engineering/teams/code-intelligence).*</sub>

<details>
<summary>Technical details</summary>

Generated query for warning alert: `max((max by (name) (container_oom_events_total{name=~"^worker.*"})) >= 1)`

</details>

<br />

## worker: go_goroutines

<p class="subtitle">maximum active goroutines</p>

**Descriptions**

- <span class="badge badge-warning">warning</span> worker: 10000+ maximum active goroutines for 10m0s

**Next steps**

- More help interpreting this metric is available in the [dashboards reference](./dashboards.md#worker-go-goroutines).
- **Silence this alert:** If you are aware of this alert and want to silence notifications for it, add the following to your site configuration and set a reminder to re-evaluate the alert:

```json
"observability.silenceAlerts": [
  "warning_worker_go_goroutines"
]
```

<sub>*Managed by the [Sourcegraph Code intelligence team](https://handbook.sourcegraph.com/departments/engineering/teams/code-intelligence).*</sub>

<details>
<summary>Technical details</summary>

Generated query for warning alert: `max((max by (instance) (go_goroutines{job=~".*worker"})) >= 10000)`

</details>

<br />

## worker: go_gc_duration_seconds

<p class="subtitle">maximum go garbage collection duration</p>

**Descriptions**

- <span class="badge badge-warning">warning</span> worker: 2s+ maximum go garbage collection duration

**Next steps**

- Learn more about the related dashboard panel in the [dashboards reference](./dashboards.md#worker-go-gc-duration-seconds).
- **Silence this alert:** If you are aware of this alert and want to silence notifications for it, add the following to your site configuration and set a reminder to re-evaluate the alert:

```json
"observability.silenceAlerts": [
  "warning_worker_go_gc_duration_seconds"
]
```

<sub>*Managed by the [Sourcegraph Code intelligence team](https://handbook.sourcegraph.com/departments/engineering/teams/code-intelligence).*</sub>

<details>
<summary>Technical details</summary>

Generated query for warning alert: `max((max by (instance) (go_gc_duration_seconds{job=~".*worker"})) >= 2)`

</details>

<br />

## worker: pods_available_percentage

<p class="subtitle">percentage pods available</p>

**Descriptions**

- <span class="badge badge-critical">critical</span> worker: less than 90% percentage pods available for 10m0s

**Next steps**

- Determine if the pod was OOM killed using `kubectl describe pod worker` (look for `OOMKilled: true`) and, if so, consider increasing the memory limit in the relevant `Deployment.yaml`.
- Check the logs before the container restarted to see if there are `panic:` messages or similar using `kubectl logs -p worker`.
- Learn more about the related dashboard panel in the [dashboards reference](./dashboards.md#worker-pods-available-percentage).
- **Silence this alert:** If you are aware of this alert and want to silence notifications for it, add the following to your site configuration and set a reminder to re-evaluate the alert:

```json
"observability.silenceAlerts": [
  "critical_worker_pods_available_percentage"
]
```

<sub>*Managed by the [Sourcegraph Code intelligence team](https://handbook.sourcegraph.com/departments/engineering/teams/code-intelligence).*</sub>

<details>
<summary>Technical details</summary>

Generated query for critical alert: `min((sum by (app) (up{app=~".*worker"}) / count by (app) (up{app=~".*worker"}) * 100) <= 90)`

</details>

<br />

## worker: worker_site_configuration_duration_since_last_successful_update_by_instance

<p class="subtitle">maximum duration since last successful site configuration update (all "worker" instances)</p>

**Descriptions**

- <span class="badge badge-critical">critical</span> worker: 300s+ maximum duration since last successful site configuration update (all "worker" instances)

**Next steps**

- This indicates that one or more "worker" instances have not successfully updated the site configuration in over 5 minutes. This could be due to networking issues between services or problems with the site configuration service itself.
- Check for relevant errors in the "worker" logs, as well as frontend`s logs.
- Learn more about the related dashboard panel in the [dashboards reference](./dashboards.md#worker-worker-site-configuration-duration-since-last-successful-update-by-instance).
- **Silence this alert:** If you are aware of this alert and want to silence notifications for it, add the following to your site configuration and set a reminder to re-evaluate the alert:

```json
"observability.silenceAlerts": [
  "critical_worker_worker_site_configuration_duration_since_last_successful_update_by_instance"
]
```

<sub>*Managed by the [Sourcegraph Infrastructure Org team](https://handbook.sourcegraph.com/departments/engineering/infrastructure).*</sub>

<details>
<summary>Technical details</summary>

Generated query for critical alert: `max((max(max_over_time(src_conf_client_time_since_last_successful_update_seconds[1m]))) >= 300)`

</details>

<br />

## repo-updater: src_repoupdater_max_sync_backoff

<p class="subtitle">time since oldest sync</p>

**Descriptions**

- <span class="badge badge-critical">critical</span> repo-updater: 32400s+ time since oldest sync for 10m0s

**Next steps**

- An alert here indicates that no code host connections have synced in at least 9h0m0s. This indicates that there could be a configuration issue
with your code hosts connections or networking issues affecting communication with your code hosts.
- Check the code host status indicator (cloud icon in top right of Sourcegraph homepage) for errors.
- Make sure external services do not have invalid tokens by navigating to them in the web UI and clicking save. If there are no errors, they are valid.
- Check the repo-updater logs for errors about syncing.
- Confirm that outbound network connections are allowed where repo-updater is deployed.
- Check back in an hour to see if the issue has resolved itself.
- Learn more about the related dashboard panel in the [dashboards reference](./dashboards.md#repo-updater-src-repoupdater-max-sync-backoff).
- **Silence this alert:** If you are aware of this alert and want to silence notifications for it, add the following to your site configuration and set a reminder to re-evaluate the alert:

```json
"observability.silenceAlerts": [
  "critical_repo-updater_src_repoupdater_max_sync_backoff"
]
```

<sub>*Managed by the [Sourcegraph Source team](https://handbook.sourcegraph.com/departments/engineering/teams/source).*</sub>

<details>
<summary>Technical details</summary>

Generated query for critical alert: `max((max(src_repoupdater_max_sync_backoff)) >= 32400)`

</details>

<br />

## repo-updater: src_repoupdater_syncer_sync_errors_total

<p class="subtitle">site level external service sync error rate</p>

**Descriptions**

- <span class="badge badge-warning">warning</span> repo-updater: 0.5+ site level external service sync error rate for 10m0s
- <span class="badge badge-critical">critical</span> repo-updater: 1+ site level external service sync error rate for 10m0s

**Next steps**

- An alert here indicates errors syncing site level repo metadata with code hosts. This indicates that there could be a configuration issue
with your code hosts connections or networking issues affecting communication with your code hosts.
- Check the code host status indicator (cloud icon in top right of Sourcegraph homepage) for errors.
- Make sure external services do not have invalid tokens by navigating to them in the web UI and clicking save. If there are no errors, they are valid.
- Check the repo-updater logs for errors about syncing.
- Confirm that outbound network connections are allowed where repo-updater is deployed.
- Check back in an hour to see if the issue has resolved itself.
- Learn more about the related dashboard panel in the [dashboards reference](./dashboards.md#repo-updater-src-repoupdater-syncer-sync-errors-total).
- **Silence this alert:** If you are aware of this alert and want to silence notifications for it, add the following to your site configuration and set a reminder to re-evaluate the alert:

```json
"observability.silenceAlerts": [
  "warning_repo-updater_src_repoupdater_syncer_sync_errors_total",
  "critical_repo-updater_src_repoupdater_syncer_sync_errors_total"
]
```

<sub>*Managed by the [Sourcegraph Source team](https://handbook.sourcegraph.com/departments/engineering/teams/source).*</sub>

<details>
<summary>Technical details</summary>

Generated query for warning alert: `max((max by (family) (rate(src_repoupdater_syncer_sync_errors_total{owner!="user",reason!="internal_rate_limit",reason!="invalid_npm_path"}[5m]))) > 0.5)`

Generated query for critical alert: `max((max by (family) (rate(src_repoupdater_syncer_sync_errors_total{owner!="user",reason!="internal_rate_limit",reason!="invalid_npm_path"}[5m]))) > 1)`

</details>

<br />

## repo-updater: syncer_sync_start

<p class="subtitle">repo metadata sync was started</p>

**Descriptions**

- <span class="badge badge-warning">warning</span> repo-updater: less than 0 repo metadata sync was started for 9h0m0s

**Next steps**

- Check repo-updater logs for errors.
- Learn more about the related dashboard panel in the [dashboards reference](./dashboards.md#repo-updater-syncer-sync-start).
- **Silence this alert:** If you are aware of this alert and want to silence notifications for it, add the following to your site configuration and set a reminder to re-evaluate the alert:

```json
"observability.silenceAlerts": [
  "warning_repo-updater_syncer_sync_start"
]
```

<sub>*Managed by the [Sourcegraph Source team](https://handbook.sourcegraph.com/departments/engineering/teams/source).*</sub>

<details>
<summary>Technical details</summary>

Generated query for warning alert: `min((max by (family) (rate(src_repoupdater_syncer_start_sync{family="Syncer.SyncExternalService"}[9h]))) <= 0)`

</details>

<br />

## repo-updater: syncer_sync_duration

<p class="subtitle">95th repositories sync duration</p>

**Descriptions**

- <span class="badge badge-warning">warning</span> repo-updater: 30s+ 95th repositories sync duration for 5m0s

**Next steps**

- Check the network latency is reasonable (<50ms) between the Sourcegraph and the code host
- Learn more about the related dashboard panel in the [dashboards reference](./dashboards.md#repo-updater-syncer-sync-duration).
- **Silence this alert:** If you are aware of this alert and want to silence notifications for it, add the following to your site configuration and set a reminder to re-evaluate the alert:

```json
"observability.silenceAlerts": [
  "warning_repo-updater_syncer_sync_duration"
]
```

<sub>*Managed by the [Sourcegraph Source team](https://handbook.sourcegraph.com/departments/engineering/teams/source).*</sub>

<details>
<summary>Technical details</summary>

Generated query for warning alert: `max((histogram_quantile(0.95, max by (le, family, success) (rate(src_repoupdater_syncer_sync_duration_seconds_bucket[1m])))) >= 30)`

</details>

<br />

## repo-updater: source_duration

<p class="subtitle">95th repositories source duration</p>

**Descriptions**

- <span class="badge badge-warning">warning</span> repo-updater: 30s+ 95th repositories source duration for 5m0s

**Next steps**

- Check the network latency is reasonable (<50ms) between the Sourcegraph and the code host
- Learn more about the related dashboard panel in the [dashboards reference](./dashboards.md#repo-updater-source-duration).
- **Silence this alert:** If you are aware of this alert and want to silence notifications for it, add the following to your site configuration and set a reminder to re-evaluate the alert:

```json
"observability.silenceAlerts": [
  "warning_repo-updater_source_duration"
]
```

<sub>*Managed by the [Sourcegraph Source team](https://handbook.sourcegraph.com/departments/engineering/teams/source).*</sub>

<details>
<summary>Technical details</summary>

Generated query for warning alert: `max((histogram_quantile(0.95, max by (le) (rate(src_repoupdater_source_duration_seconds_bucket[1m])))) >= 30)`

</details>

<br />

## repo-updater: syncer_synced_repos

<p class="subtitle">repositories synced</p>

**Descriptions**

- <span class="badge badge-warning">warning</span> repo-updater: less than 0 repositories synced for 9h0m0s

**Next steps**

- Check network connectivity to code hosts
- Learn more about the related dashboard panel in the [dashboards reference](./dashboards.md#repo-updater-syncer-synced-repos).
- **Silence this alert:** If you are aware of this alert and want to silence notifications for it, add the following to your site configuration and set a reminder to re-evaluate the alert:

```json
"observability.silenceAlerts": [
  "warning_repo-updater_syncer_synced_repos"
]
```

<sub>*Managed by the [Sourcegraph Source team](https://handbook.sourcegraph.com/departments/engineering/teams/source).*</sub>

<details>
<summary>Technical details</summary>

Generated query for warning alert: `max((max(rate(src_repoupdater_syncer_synced_repos_total[1m]))) <= 0)`

</details>

<br />

## repo-updater: sourced_repos

<p class="subtitle">repositories sourced</p>

**Descriptions**

- <span class="badge badge-warning">warning</span> repo-updater: less than 0 repositories sourced for 9h0m0s

**Next steps**

- Check network connectivity to code hosts
- Learn more about the related dashboard panel in the [dashboards reference](./dashboards.md#repo-updater-sourced-repos).
- **Silence this alert:** If you are aware of this alert and want to silence notifications for it, add the following to your site configuration and set a reminder to re-evaluate the alert:

```json
"observability.silenceAlerts": [
  "warning_repo-updater_sourced_repos"
]
```

<sub>*Managed by the [Sourcegraph Source team](https://handbook.sourcegraph.com/departments/engineering/teams/source).*</sub>

<details>
<summary>Technical details</summary>

Generated query for warning alert: `min((max(rate(src_repoupdater_source_repos_total[1m]))) <= 0)`

</details>

<br />

## repo-updater: purge_failed

<p class="subtitle">repositories purge failed</p>

**Descriptions**

- <span class="badge badge-warning">warning</span> repo-updater: 0+ repositories purge failed for 5m0s

**Next steps**

- Check repo-updater`s connectivity with gitserver and gitserver logs
- Learn more about the related dashboard panel in the [dashboards reference](./dashboards.md#repo-updater-purge-failed).
- **Silence this alert:** If you are aware of this alert and want to silence notifications for it, add the following to your site configuration and set a reminder to re-evaluate the alert:

```json
"observability.silenceAlerts": [
  "warning_repo-updater_purge_failed"
]
```

<sub>*Managed by the [Sourcegraph Source team](https://handbook.sourcegraph.com/departments/engineering/teams/source).*</sub>

<details>
<summary>Technical details</summary>

Generated query for warning alert: `max((max(rate(src_repoupdater_purge_failed[1m]))) > 0)`

</details>

<br />

## repo-updater: sched_auto_fetch

<p class="subtitle">repositories scheduled due to hitting a deadline</p>

**Descriptions**

- <span class="badge badge-warning">warning</span> repo-updater: less than 0 repositories scheduled due to hitting a deadline for 9h0m0s

**Next steps**

- Check repo-updater logs.
- Learn more about the related dashboard panel in the [dashboards reference](./dashboards.md#repo-updater-sched-auto-fetch).
- **Silence this alert:** If you are aware of this alert and want to silence notifications for it, add the following to your site configuration and set a reminder to re-evaluate the alert:

```json
"observability.silenceAlerts": [
  "warning_repo-updater_sched_auto_fetch"
]
```

<sub>*Managed by the [Sourcegraph Source team](https://handbook.sourcegraph.com/departments/engineering/teams/source).*</sub>

<details>
<summary>Technical details</summary>

Generated query for warning alert: `min((max(rate(src_repoupdater_sched_auto_fetch[1m]))) <= 0)`

</details>

<br />

## repo-updater: sched_known_repos

<p class="subtitle">repositories managed by the scheduler</p>

**Descriptions**

- <span class="badge badge-warning">warning</span> repo-updater: less than 0 repositories managed by the scheduler for 10m0s

**Next steps**

- Check repo-updater logs. This is expected to fire if there are no user added code hosts
- Learn more about the related dashboard panel in the [dashboards reference](./dashboards.md#repo-updater-sched-known-repos).
- **Silence this alert:** If you are aware of this alert and want to silence notifications for it, add the following to your site configuration and set a reminder to re-evaluate the alert:

```json
"observability.silenceAlerts": [
  "warning_repo-updater_sched_known_repos"
]
```

<sub>*Managed by the [Sourcegraph Source team](https://handbook.sourcegraph.com/departments/engineering/teams/source).*</sub>

<details>
<summary>Technical details</summary>

Generated query for warning alert: `min((max(src_repoupdater_sched_known_repos)) <= 0)`

</details>

<br />

## repo-updater: sched_update_queue_length

<p class="subtitle">rate of growth of update queue length over 5 minutes</p>

**Descriptions**

- <span class="badge badge-critical">critical</span> repo-updater: 0+ rate of growth of update queue length over 5 minutes for 2h0m0s

**Next steps**

- Check repo-updater logs for indications that the queue is not being processed. The queue length should trend downwards over time as items are sent to GitServer
- Learn more about the related dashboard panel in the [dashboards reference](./dashboards.md#repo-updater-sched-update-queue-length).
- **Silence this alert:** If you are aware of this alert and want to silence notifications for it, add the following to your site configuration and set a reminder to re-evaluate the alert:

```json
"observability.silenceAlerts": [
  "critical_repo-updater_sched_update_queue_length"
]
```

<sub>*Managed by the [Sourcegraph Source team](https://handbook.sourcegraph.com/departments/engineering/teams/source).*</sub>

<details>
<summary>Technical details</summary>

Generated query for critical alert: `max((max(deriv(src_repoupdater_sched_update_queue_length[5m]))) > 0)`

</details>

<br />

## repo-updater: sched_loops

<p class="subtitle">scheduler loops</p>

**Descriptions**

- <span class="badge badge-warning">warning</span> repo-updater: less than 0 scheduler loops for 9h0m0s

**Next steps**

- Check repo-updater logs for errors. This is expected to fire if there are no user added code hosts
- Learn more about the related dashboard panel in the [dashboards reference](./dashboards.md#repo-updater-sched-loops).
- **Silence this alert:** If you are aware of this alert and want to silence notifications for it, add the following to your site configuration and set a reminder to re-evaluate the alert:

```json
"observability.silenceAlerts": [
  "warning_repo-updater_sched_loops"
]
```

<sub>*Managed by the [Sourcegraph Source team](https://handbook.sourcegraph.com/departments/engineering/teams/source).*</sub>

<details>
<summary>Technical details</summary>

Generated query for warning alert: `min((max(rate(src_repoupdater_sched_loops[1m]))) <= 0)`

</details>

<br />

## repo-updater: src_repoupdater_stale_repos

<p class="subtitle">repos that haven't been fetched in more than 8 hours</p>

**Descriptions**

- <span class="badge badge-warning">warning</span> repo-updater: 1+ repos that haven't been fetched in more than 8 hours for 25m0s

**Next steps**

- 							Check repo-updater logs for errors.
							Check for rows in gitserver_repos where LastError is not an empty string.
- Learn more about the related dashboard panel in the [dashboards reference](./dashboards.md#repo-updater-src-repoupdater-stale-repos).
- **Silence this alert:** If you are aware of this alert and want to silence notifications for it, add the following to your site configuration and set a reminder to re-evaluate the alert:

```json
"observability.silenceAlerts": [
  "warning_repo-updater_src_repoupdater_stale_repos"
]
```

<sub>*Managed by the [Sourcegraph Source team](https://handbook.sourcegraph.com/departments/engineering/teams/source).*</sub>

<details>
<summary>Technical details</summary>

Generated query for warning alert: `max((max(src_repoupdater_stale_repos)) >= 1)`

</details>

<br />

## repo-updater: sched_error

<p class="subtitle">repositories schedule error rate</p>

**Descriptions**

- <span class="badge badge-critical">critical</span> repo-updater: 1+ repositories schedule error rate for 25m0s

**Next steps**

- Check repo-updater logs for errors
- Learn more about the related dashboard panel in the [dashboards reference](./dashboards.md#repo-updater-sched-error).
- **Silence this alert:** If you are aware of this alert and want to silence notifications for it, add the following to your site configuration and set a reminder to re-evaluate the alert:

```json
"observability.silenceAlerts": [
  "critical_repo-updater_sched_error"
]
```

<sub>*Managed by the [Sourcegraph Source team](https://handbook.sourcegraph.com/departments/engineering/teams/source).*</sub>

<details>
<summary>Technical details</summary>

Generated query for critical alert: `max((max(rate(src_repoupdater_sched_error[1m]))) >= 1)`

</details>

<br />

## repo-updater: perms_syncer_outdated_perms

<p class="subtitle">number of entities with outdated permissions</p>

**Descriptions**

- <span class="badge badge-warning">warning</span> repo-updater: 100+ number of entities with outdated permissions for 5m0s

**Next steps**

- **Enabled permissions for the first time:** Wait for few minutes and see if the number goes down.
- **Otherwise:** Increase the API rate limit to [GitHub](https://docs.sourcegraph.com/admin/external_service/github#github-com-rate-limits), [GitLab](https://docs.sourcegraph.com/admin/external_service/gitlab#internal-rate-limits) or [Bitbucket Server](https://docs.sourcegraph.com/admin/external_service/bitbucket_server#internal-rate-limits).
- Learn more about the related dashboard panel in the [dashboards reference](./dashboards.md#repo-updater-perms-syncer-outdated-perms).
- **Silence this alert:** If you are aware of this alert and want to silence notifications for it, add the following to your site configuration and set a reminder to re-evaluate the alert:

```json
"observability.silenceAlerts": [
  "warning_repo-updater_perms_syncer_outdated_perms"
]
```

<sub>*Managed by the [Sourcegraph Source team](https://handbook.sourcegraph.com/departments/engineering/teams/source).*</sub>

<details>
<summary>Technical details</summary>

Generated query for warning alert: `max((max by (type) (src_repoupdater_perms_syncer_outdated_perms)) >= 100)`

</details>

<br />

## repo-updater: perms_syncer_sync_duration

<p class="subtitle">95th permissions sync duration</p>

**Descriptions**

- <span class="badge badge-warning">warning</span> repo-updater: 30s+ 95th permissions sync duration for 5m0s

**Next steps**

- Check the network latency is reasonable (<50ms) between the Sourcegraph and the code host.
- Learn more about the related dashboard panel in the [dashboards reference](./dashboards.md#repo-updater-perms-syncer-sync-duration).
- **Silence this alert:** If you are aware of this alert and want to silence notifications for it, add the following to your site configuration and set a reminder to re-evaluate the alert:

```json
"observability.silenceAlerts": [
  "warning_repo-updater_perms_syncer_sync_duration"
]
```

<sub>*Managed by the [Sourcegraph Source team](https://handbook.sourcegraph.com/departments/engineering/teams/source).*</sub>

<details>
<summary>Technical details</summary>

Generated query for warning alert: `max((histogram_quantile(0.95, max by (le, type) (rate(src_repoupdater_perms_syncer_sync_duration_seconds_bucket[1m])))) >= 30)`

</details>

<br />

## repo-updater: perms_syncer_sync_errors

<p class="subtitle">permissions sync error rate</p>

**Descriptions**

- <span class="badge badge-critical">critical</span> repo-updater: 1+ permissions sync error rate for 1m0s

**Next steps**

- Check the network connectivity the Sourcegraph and the code host.
- Check if API rate limit quota is exhausted on the code host.
- Learn more about the related dashboard panel in the [dashboards reference](./dashboards.md#repo-updater-perms-syncer-sync-errors).
- **Silence this alert:** If you are aware of this alert and want to silence notifications for it, add the following to your site configuration and set a reminder to re-evaluate the alert:

```json
"observability.silenceAlerts": [
  "critical_repo-updater_perms_syncer_sync_errors"
]
```

<sub>*Managed by the [Sourcegraph Source team](https://handbook.sourcegraph.com/departments/engineering/teams/source).*</sub>

<details>
<summary>Technical details</summary>

Generated query for critical alert: `max((max by (type) (ceil(rate(src_repoupdater_perms_syncer_sync_errors_total[1m])))) >= 1)`

</details>

<br />

## repo-updater: src_repoupdater_external_services_total

<p class="subtitle">the total number of external services</p>

**Descriptions**

- <span class="badge badge-critical">critical</span> repo-updater: 20000+ the total number of external services for 1h0m0s

**Next steps**

- Check for spikes in external services, could be abuse
- Learn more about the related dashboard panel in the [dashboards reference](./dashboards.md#repo-updater-src-repoupdater-external-services-total).
- **Silence this alert:** If you are aware of this alert and want to silence notifications for it, add the following to your site configuration and set a reminder to re-evaluate the alert:

```json
"observability.silenceAlerts": [
  "critical_repo-updater_src_repoupdater_external_services_total"
]
```

<sub>*Managed by the [Sourcegraph Source team](https://handbook.sourcegraph.com/departments/engineering/teams/source).*</sub>

<details>
<summary>Technical details</summary>

Generated query for critical alert: `max((max(src_repoupdater_external_services_total)) >= 20000)`

</details>

<br />

## repo-updater: repoupdater_queued_sync_jobs_total

<p class="subtitle">the total number of queued sync jobs</p>

**Descriptions**

- <span class="badge badge-warning">warning</span> repo-updater: 100+ the total number of queued sync jobs for 1h0m0s

**Next steps**

- **Check if jobs are failing to sync:** "SELECT * FROM external_service_sync_jobs WHERE state = `errored`";
- **Increase the number of workers** using the `repoConcurrentExternalServiceSyncers` site config.
- Learn more about the related dashboard panel in the [dashboards reference](./dashboards.md#repo-updater-repoupdater-queued-sync-jobs-total).
- **Silence this alert:** If you are aware of this alert and want to silence notifications for it, add the following to your site configuration and set a reminder to re-evaluate the alert:

```json
"observability.silenceAlerts": [
  "warning_repo-updater_repoupdater_queued_sync_jobs_total"
]
```

<sub>*Managed by the [Sourcegraph Source team](https://handbook.sourcegraph.com/departments/engineering/teams/source).*</sub>

<details>
<summary>Technical details</summary>

Generated query for warning alert: `max((max(src_repoupdater_queued_sync_jobs_total)) >= 100)`

</details>

<br />

## repo-updater: repoupdater_completed_sync_jobs_total

<p class="subtitle">the total number of completed sync jobs</p>

**Descriptions**

- <span class="badge badge-warning">warning</span> repo-updater: 100000+ the total number of completed sync jobs for 1h0m0s

**Next steps**

- Check repo-updater logs. Jobs older than 1 day should have been removed.
- Learn more about the related dashboard panel in the [dashboards reference](./dashboards.md#repo-updater-repoupdater-completed-sync-jobs-total).
- **Silence this alert:** If you are aware of this alert and want to silence notifications for it, add the following to your site configuration and set a reminder to re-evaluate the alert:

```json
"observability.silenceAlerts": [
  "warning_repo-updater_repoupdater_completed_sync_jobs_total"
]
```

<sub>*Managed by the [Sourcegraph Source team](https://handbook.sourcegraph.com/departments/engineering/teams/source).*</sub>

<details>
<summary>Technical details</summary>

Generated query for warning alert: `max((max(src_repoupdater_completed_sync_jobs_total)) >= 100000)`

</details>

<br />

## repo-updater: repoupdater_errored_sync_jobs_percentage

<p class="subtitle">the percentage of external services that have failed their most recent sync</p>

**Descriptions**

- <span class="badge badge-warning">warning</span> repo-updater: 10%+ the percentage of external services that have failed their most recent sync for 1h0m0s

**Next steps**

- Check repo-updater logs. Check code host connectivity
- Learn more about the related dashboard panel in the [dashboards reference](./dashboards.md#repo-updater-repoupdater-errored-sync-jobs-percentage).
- **Silence this alert:** If you are aware of this alert and want to silence notifications for it, add the following to your site configuration and set a reminder to re-evaluate the alert:

```json
"observability.silenceAlerts": [
  "warning_repo-updater_repoupdater_errored_sync_jobs_percentage"
]
```

<sub>*Managed by the [Sourcegraph Source team](https://handbook.sourcegraph.com/departments/engineering/teams/source).*</sub>

<details>
<summary>Technical details</summary>

Generated query for warning alert: `max((max(src_repoupdater_errored_sync_jobs_percentage)) > 10)`

</details>

<br />

## repo-updater: github_graphql_rate_limit_remaining

<p class="subtitle">remaining calls to GitHub graphql API before hitting the rate limit</p>

**Descriptions**

- <span class="badge badge-warning">warning</span> repo-updater: less than 250 remaining calls to GitHub graphql API before hitting the rate limit

**Next steps**

- Consider creating a new token for the indicated resource (the `name` label for series below the threshold in the dashboard) under a dedicated machine user to reduce rate limit pressure.
- Learn more about the related dashboard panel in the [dashboards reference](./dashboards.md#repo-updater-github-graphql-rate-limit-remaining).
- **Silence this alert:** If you are aware of this alert and want to silence notifications for it, add the following to your site configuration and set a reminder to re-evaluate the alert:

```json
"observability.silenceAlerts": [
  "warning_repo-updater_github_graphql_rate_limit_remaining"
]
```

<sub>*Managed by the [Sourcegraph Source team](https://handbook.sourcegraph.com/departments/engineering/teams/source).*</sub>

<details>
<summary>Technical details</summary>

Generated query for warning alert: `min((max by (name) (src_github_rate_limit_remaining_v2{resource="graphql"})) <= 250)`

</details>

<br />

## repo-updater: github_rest_rate_limit_remaining

<p class="subtitle">remaining calls to GitHub rest API before hitting the rate limit</p>

**Descriptions**

- <span class="badge badge-warning">warning</span> repo-updater: less than 250 remaining calls to GitHub rest API before hitting the rate limit

**Next steps**

- Consider creating a new token for the indicated resource (the `name` label for series below the threshold in the dashboard) under a dedicated machine user to reduce rate limit pressure.
- Learn more about the related dashboard panel in the [dashboards reference](./dashboards.md#repo-updater-github-rest-rate-limit-remaining).
- **Silence this alert:** If you are aware of this alert and want to silence notifications for it, add the following to your site configuration and set a reminder to re-evaluate the alert:

```json
"observability.silenceAlerts": [
  "warning_repo-updater_github_rest_rate_limit_remaining"
]
```

<sub>*Managed by the [Sourcegraph Source team](https://handbook.sourcegraph.com/departments/engineering/teams/source).*</sub>

<details>
<summary>Technical details</summary>

Generated query for warning alert: `min((max by (name) (src_github_rate_limit_remaining_v2{resource="rest"})) <= 250)`

</details>

<br />

## repo-updater: github_search_rate_limit_remaining

<p class="subtitle">remaining calls to GitHub search API before hitting the rate limit</p>

**Descriptions**

- <span class="badge badge-warning">warning</span> repo-updater: less than 5 remaining calls to GitHub search API before hitting the rate limit

**Next steps**

- Consider creating a new token for the indicated resource (the `name` label for series below the threshold in the dashboard) under a dedicated machine user to reduce rate limit pressure.
- Learn more about the related dashboard panel in the [dashboards reference](./dashboards.md#repo-updater-github-search-rate-limit-remaining).
- **Silence this alert:** If you are aware of this alert and want to silence notifications for it, add the following to your site configuration and set a reminder to re-evaluate the alert:

```json
"observability.silenceAlerts": [
  "warning_repo-updater_github_search_rate_limit_remaining"
]
```

<sub>*Managed by the [Sourcegraph Source team](https://handbook.sourcegraph.com/departments/engineering/teams/source).*</sub>

<details>
<summary>Technical details</summary>

Generated query for warning alert: `min((max by (name) (src_github_rate_limit_remaining_v2{resource="search"})) <= 5)`

</details>

<br />

## repo-updater: gitlab_rest_rate_limit_remaining

<p class="subtitle">remaining calls to GitLab rest API before hitting the rate limit</p>

**Descriptions**

- <span class="badge badge-critical">critical</span> repo-updater: less than 30 remaining calls to GitLab rest API before hitting the rate limit

**Next steps**

- Try restarting the pod to get a different public IP.
- Learn more about the related dashboard panel in the [dashboards reference](./dashboards.md#repo-updater-gitlab-rest-rate-limit-remaining).
- **Silence this alert:** If you are aware of this alert and want to silence notifications for it, add the following to your site configuration and set a reminder to re-evaluate the alert:

```json
"observability.silenceAlerts": [
  "critical_repo-updater_gitlab_rest_rate_limit_remaining"
]
```

<sub>*Managed by the [Sourcegraph Source team](https://handbook.sourcegraph.com/departments/engineering/teams/source).*</sub>

<details>
<summary>Technical details</summary>

Generated query for critical alert: `min((max by (name) (src_gitlab_rate_limit_remaining{resource="rest"})) <= 30)`

</details>

<br />

## repo-updater: repo_updater_site_configuration_duration_since_last_successful_update_by_instance

<p class="subtitle">maximum duration since last successful site configuration update (all "repo_updater" instances)</p>

**Descriptions**

- <span class="badge badge-critical">critical</span> repo-updater: 300s+ maximum duration since last successful site configuration update (all "repo_updater" instances)

**Next steps**

- This indicates that one or more "repo_updater" instances have not successfully updated the site configuration in over 5 minutes. This could be due to networking issues between services or problems with the site configuration service itself.
- Check for relevant errors in the "repo_updater" logs, as well as frontend`s logs.
- Learn more about the related dashboard panel in the [dashboards reference](./dashboards.md#repo-updater-repo-updater-site-configuration-duration-since-last-successful-update-by-instance).
- **Silence this alert:** If you are aware of this alert and want to silence notifications for it, add the following to your site configuration and set a reminder to re-evaluate the alert:

```json
"observability.silenceAlerts": [
  "critical_repo-updater_repo_updater_site_configuration_duration_since_last_successful_update_by_instance"
]
```

<sub>*Managed by the [Sourcegraph Infrastructure Org team](https://handbook.sourcegraph.com/departments/engineering/infrastructure).*</sub>

<details>
<summary>Technical details</summary>

Generated query for critical alert: `max((max(max_over_time(src_conf_client_time_since_last_successful_update_seconds[1m]))) >= 300)`

</details>

<br />

## repo-updater: mean_blocked_seconds_per_conn_request

<p class="subtitle">mean blocked seconds per conn request</p>

**Descriptions**

- <span class="badge badge-warning">warning</span> repo-updater: 0.05s+ mean blocked seconds per conn request for 10m0s
- <span class="badge badge-critical">critical</span> repo-updater: 0.1s+ mean blocked seconds per conn request for 15m0s

**Next steps**

- Increase SRC_PGSQL_MAX_OPEN together with giving more memory to the database if needed
- Scale up Postgres memory / cpus [See our scaling guide](https://docs.sourcegraph.com/admin/config/postgres-conf)
- Learn more about the related dashboard panel in the [dashboards reference](./dashboards.md#repo-updater-mean-blocked-seconds-per-conn-request).
- **Silence this alert:** If you are aware of this alert and want to silence notifications for it, add the following to your site configuration and set a reminder to re-evaluate the alert:

```json
"observability.silenceAlerts": [
  "warning_repo-updater_mean_blocked_seconds_per_conn_request",
  "critical_repo-updater_mean_blocked_seconds_per_conn_request"
]
```

<sub>*Managed by the [Sourcegraph Source team](https://handbook.sourcegraph.com/departments/engineering/teams/source).*</sub>

<details>
<summary>Technical details</summary>

Generated query for warning alert: `max((sum by (app_name, db_name) (increase(src_pgsql_conns_blocked_seconds{app_name="repo-updater"}[5m])) / sum by (app_name, db_name) (increase(src_pgsql_conns_waited_for{app_name="repo-updater"}[5m]))) >= 0.05)`

Generated query for critical alert: `max((sum by (app_name, db_name) (increase(src_pgsql_conns_blocked_seconds{app_name="repo-updater"}[5m])) / sum by (app_name, db_name) (increase(src_pgsql_conns_waited_for{app_name="repo-updater"}[5m]))) >= 0.1)`

</details>

<br />

## repo-updater: container_cpu_usage

<p class="subtitle">container cpu usage total (1m average) across all cores by instance</p>

**Descriptions**

- <span class="badge badge-warning">warning</span> repo-updater: 99%+ container cpu usage total (1m average) across all cores by instance

**Next steps**

- **Kubernetes:** Consider increasing CPU limits in the the relevant `Deployment.yaml`.
- **Docker Compose:** Consider increasing `cpus:` of the repo-updater container in `docker-compose.yml`.
- Learn more about the related dashboard panel in the [dashboards reference](./dashboards.md#repo-updater-container-cpu-usage).
- **Silence this alert:** If you are aware of this alert and want to silence notifications for it, add the following to your site configuration and set a reminder to re-evaluate the alert:

```json
"observability.silenceAlerts": [
  "warning_repo-updater_container_cpu_usage"
]
```

<sub>*Managed by the [Sourcegraph Source team](https://handbook.sourcegraph.com/departments/engineering/teams/source).*</sub>

<details>
<summary>Technical details</summary>

Generated query for warning alert: `max((cadvisor_container_cpu_usage_percentage_total{name=~"^repo-updater.*"}) >= 99)`

</details>

<br />

## repo-updater: container_memory_usage

<p class="subtitle">container memory usage by instance</p>

**Descriptions**

- <span class="badge badge-critical">critical</span> repo-updater: 90%+ container memory usage by instance for 10m0s

**Next steps**

- **Kubernetes:** Consider increasing memory limit in relevant `Deployment.yaml`.
- **Docker Compose:** Consider increasing `memory:` of repo-updater container in `docker-compose.yml`.
- Learn more about the related dashboard panel in the [dashboards reference](./dashboards.md#repo-updater-container-memory-usage).
- **Silence this alert:** If you are aware of this alert and want to silence notifications for it, add the following to your site configuration and set a reminder to re-evaluate the alert:

```json
"observability.silenceAlerts": [
  "critical_repo-updater_container_memory_usage"
]
```

<sub>*Managed by the [Sourcegraph Source team](https://handbook.sourcegraph.com/departments/engineering/teams/source).*</sub>

<details>
<summary>Technical details</summary>

Generated query for critical alert: `max((cadvisor_container_memory_usage_percentage_total{name=~"^repo-updater.*"}) >= 90)`

</details>

<br />

## repo-updater: provisioning_container_cpu_usage_long_term

<p class="subtitle">container cpu usage total (90th percentile over 1d) across all cores by instance</p>

**Descriptions**

- <span class="badge badge-warning">warning</span> repo-updater: 80%+ container cpu usage total (90th percentile over 1d) across all cores by instance for 336h0m0s

**Next steps**

- **Kubernetes:** Consider increasing CPU limits in the `Deployment.yaml` for the repo-updater service.
- **Docker Compose:** Consider increasing `cpus:` of the repo-updater container in `docker-compose.yml`.
- Learn more about the related dashboard panel in the [dashboards reference](./dashboards.md#repo-updater-provisioning-container-cpu-usage-long-term).
- **Silence this alert:** If you are aware of this alert and want to silence notifications for it, add the following to your site configuration and set a reminder to re-evaluate the alert:

```json
"observability.silenceAlerts": [
  "warning_repo-updater_provisioning_container_cpu_usage_long_term"
]
```

<sub>*Managed by the [Sourcegraph Source team](https://handbook.sourcegraph.com/departments/engineering/teams/source).*</sub>

<details>
<summary>Technical details</summary>

Generated query for warning alert: `max((quantile_over_time(0.9, cadvisor_container_cpu_usage_percentage_total{name=~"^repo-updater.*"}[1d])) >= 80)`

</details>

<br />

## repo-updater: provisioning_container_memory_usage_long_term

<p class="subtitle">container memory usage (1d maximum) by instance</p>

**Descriptions**

- <span class="badge badge-warning">warning</span> repo-updater: 80%+ container memory usage (1d maximum) by instance for 336h0m0s

**Next steps**

- **Kubernetes:** Consider increasing memory limits in the `Deployment.yaml` for the repo-updater service.
- **Docker Compose:** Consider increasing `memory:` of the repo-updater container in `docker-compose.yml`.
- Learn more about the related dashboard panel in the [dashboards reference](./dashboards.md#repo-updater-provisioning-container-memory-usage-long-term).
- **Silence this alert:** If you are aware of this alert and want to silence notifications for it, add the following to your site configuration and set a reminder to re-evaluate the alert:

```json
"observability.silenceAlerts": [
  "warning_repo-updater_provisioning_container_memory_usage_long_term"
]
```

<sub>*Managed by the [Sourcegraph Source team](https://handbook.sourcegraph.com/departments/engineering/teams/source).*</sub>

<details>
<summary>Technical details</summary>

Generated query for warning alert: `max((max_over_time(cadvisor_container_memory_usage_percentage_total{name=~"^repo-updater.*"}[1d])) >= 80)`

</details>

<br />

## repo-updater: provisioning_container_cpu_usage_short_term

<p class="subtitle">container cpu usage total (5m maximum) across all cores by instance</p>

**Descriptions**

- <span class="badge badge-warning">warning</span> repo-updater: 90%+ container cpu usage total (5m maximum) across all cores by instance for 30m0s

**Next steps**

- **Kubernetes:** Consider increasing CPU limits in the the relevant `Deployment.yaml`.
- **Docker Compose:** Consider increasing `cpus:` of the repo-updater container in `docker-compose.yml`.
- Learn more about the related dashboard panel in the [dashboards reference](./dashboards.md#repo-updater-provisioning-container-cpu-usage-short-term).
- **Silence this alert:** If you are aware of this alert and want to silence notifications for it, add the following to your site configuration and set a reminder to re-evaluate the alert:

```json
"observability.silenceAlerts": [
  "warning_repo-updater_provisioning_container_cpu_usage_short_term"
]
```

<sub>*Managed by the [Sourcegraph Source team](https://handbook.sourcegraph.com/departments/engineering/teams/source).*</sub>

<details>
<summary>Technical details</summary>

Generated query for warning alert: `max((max_over_time(cadvisor_container_cpu_usage_percentage_total{name=~"^repo-updater.*"}[5m])) >= 90)`

</details>

<br />

## repo-updater: provisioning_container_memory_usage_short_term

<p class="subtitle">container memory usage (5m maximum) by instance</p>

**Descriptions**

- <span class="badge badge-warning">warning</span> repo-updater: 90%+ container memory usage (5m maximum) by instance

**Next steps**

- **Kubernetes:** Consider increasing memory limit in relevant `Deployment.yaml`.
- **Docker Compose:** Consider increasing `memory:` of repo-updater container in `docker-compose.yml`.
- Learn more about the related dashboard panel in the [dashboards reference](./dashboards.md#repo-updater-provisioning-container-memory-usage-short-term).
- **Silence this alert:** If you are aware of this alert and want to silence notifications for it, add the following to your site configuration and set a reminder to re-evaluate the alert:

```json
"observability.silenceAlerts": [
  "warning_repo-updater_provisioning_container_memory_usage_short_term"
]
```

<sub>*Managed by the [Sourcegraph Source team](https://handbook.sourcegraph.com/departments/engineering/teams/source).*</sub>

<details>
<summary>Technical details</summary>

Generated query for warning alert: `max((max_over_time(cadvisor_container_memory_usage_percentage_total{name=~"^repo-updater.*"}[5m])) >= 90)`

</details>

<br />

## repo-updater: container_oomkill_events_total

<p class="subtitle">container OOMKILL events total by instance</p>

**Descriptions**

- <span class="badge badge-warning">warning</span> repo-updater: 1+ container OOMKILL events total by instance

**Next steps**

- **Kubernetes:** Consider increasing memory limit in relevant `Deployment.yaml`.
- **Docker Compose:** Consider increasing `memory:` of repo-updater container in `docker-compose.yml`.
- More help interpreting this metric is available in the [dashboards reference](./dashboards.md#repo-updater-container-oomkill-events-total).
- **Silence this alert:** If you are aware of this alert and want to silence notifications for it, add the following to your site configuration and set a reminder to re-evaluate the alert:

```json
"observability.silenceAlerts": [
  "warning_repo-updater_container_oomkill_events_total"
]
```

<sub>*Managed by the [Sourcegraph Source team](https://handbook.sourcegraph.com/departments/engineering/teams/source).*</sub>

<details>
<summary>Technical details</summary>

Generated query for warning alert: `max((max by (name) (container_oom_events_total{name=~"^repo-updater.*"})) >= 1)`

</details>

<br />

## repo-updater: go_goroutines

<p class="subtitle">maximum active goroutines</p>

**Descriptions**

- <span class="badge badge-warning">warning</span> repo-updater: 10000+ maximum active goroutines for 10m0s

**Next steps**

- More help interpreting this metric is available in the [dashboards reference](./dashboards.md#repo-updater-go-goroutines).
- **Silence this alert:** If you are aware of this alert and want to silence notifications for it, add the following to your site configuration and set a reminder to re-evaluate the alert:

```json
"observability.silenceAlerts": [
  "warning_repo-updater_go_goroutines"
]
```

<sub>*Managed by the [Sourcegraph Source team](https://handbook.sourcegraph.com/departments/engineering/teams/source).*</sub>

<details>
<summary>Technical details</summary>

Generated query for warning alert: `max((max by (instance) (go_goroutines{job=~".*repo-updater"})) >= 10000)`

</details>

<br />

## repo-updater: go_gc_duration_seconds

<p class="subtitle">maximum go garbage collection duration</p>

**Descriptions**

- <span class="badge badge-warning">warning</span> repo-updater: 2s+ maximum go garbage collection duration

**Next steps**

- Learn more about the related dashboard panel in the [dashboards reference](./dashboards.md#repo-updater-go-gc-duration-seconds).
- **Silence this alert:** If you are aware of this alert and want to silence notifications for it, add the following to your site configuration and set a reminder to re-evaluate the alert:

```json
"observability.silenceAlerts": [
  "warning_repo-updater_go_gc_duration_seconds"
]
```

<sub>*Managed by the [Sourcegraph Source team](https://handbook.sourcegraph.com/departments/engineering/teams/source).*</sub>

<details>
<summary>Technical details</summary>

Generated query for warning alert: `max((max by (instance) (go_gc_duration_seconds{job=~".*repo-updater"})) >= 2)`

</details>

<br />

## repo-updater: pods_available_percentage

<p class="subtitle">percentage pods available</p>

**Descriptions**

- <span class="badge badge-critical">critical</span> repo-updater: less than 90% percentage pods available for 10m0s

**Next steps**

- Determine if the pod was OOM killed using `kubectl describe pod repo-updater` (look for `OOMKilled: true`) and, if so, consider increasing the memory limit in the relevant `Deployment.yaml`.
- Check the logs before the container restarted to see if there are `panic:` messages or similar using `kubectl logs -p repo-updater`.
- Learn more about the related dashboard panel in the [dashboards reference](./dashboards.md#repo-updater-pods-available-percentage).
- **Silence this alert:** If you are aware of this alert and want to silence notifications for it, add the following to your site configuration and set a reminder to re-evaluate the alert:

```json
"observability.silenceAlerts": [
  "critical_repo-updater_pods_available_percentage"
]
```

<sub>*Managed by the [Sourcegraph Source team](https://handbook.sourcegraph.com/departments/engineering/teams/source).*</sub>

<details>
<summary>Technical details</summary>

Generated query for critical alert: `min((sum by (app) (up{app=~".*repo-updater"}) / count by (app) (up{app=~".*repo-updater"}) * 100) <= 90)`

</details>

<br />

## searcher: replica_traffic

<p class="subtitle">requests per second per replica over 10m</p>

**Descriptions**

- <span class="badge badge-warning">warning</span> searcher: 5+ requests per second per replica over 10m

**Next steps**

- More help interpreting this metric is available in the [dashboards reference](./dashboards.md#searcher-replica-traffic).
- **Silence this alert:** If you are aware of this alert and want to silence notifications for it, add the following to your site configuration and set a reminder to re-evaluate the alert:

```json
"observability.silenceAlerts": [
  "warning_searcher_replica_traffic"
]
```

<sub>*Managed by the [Sourcegraph Search Platform team](https://handbook.sourcegraph.com/departments/engineering/teams/search/core).*</sub>

<details>
<summary>Technical details</summary>

Generated query for warning alert: `max((sum by (instance) (rate(searcher_service_request_total[10m]))) >= 5)`

</details>

<br />

## searcher: unindexed_search_request_errors

<p class="subtitle">unindexed search request errors every 5m by code</p>

**Descriptions**

- <span class="badge badge-warning">warning</span> searcher: 5%+ unindexed search request errors every 5m by code for 5m0s

**Next steps**

- Learn more about the related dashboard panel in the [dashboards reference](./dashboards.md#searcher-unindexed-search-request-errors).
- **Silence this alert:** If you are aware of this alert and want to silence notifications for it, add the following to your site configuration and set a reminder to re-evaluate the alert:

```json
"observability.silenceAlerts": [
  "warning_searcher_unindexed_search_request_errors"
]
```

<sub>*Managed by the [Sourcegraph Search Platform team](https://handbook.sourcegraph.com/departments/engineering/teams/search/core).*</sub>

<details>
<summary>Technical details</summary>

Generated query for warning alert: `max((sum by (code) (increase(searcher_service_request_total{code!="200",code!="canceled"}[5m])) / ignoring (code) group_left () sum(increase(searcher_service_request_total[5m])) * 100) >= 5)`

</details>

<br />

## searcher: searcher_site_configuration_duration_since_last_successful_update_by_instance

<p class="subtitle">maximum duration since last successful site configuration update (all "searcher" instances)</p>

**Descriptions**

- <span class="badge badge-critical">critical</span> searcher: 300s+ maximum duration since last successful site configuration update (all "searcher" instances)

**Next steps**

- This indicates that one or more "searcher" instances have not successfully updated the site configuration in over 5 minutes. This could be due to networking issues between services or problems with the site configuration service itself.
- Check for relevant errors in the "searcher" logs, as well as frontend`s logs.
- Learn more about the related dashboard panel in the [dashboards reference](./dashboards.md#searcher-searcher-site-configuration-duration-since-last-successful-update-by-instance).
- **Silence this alert:** If you are aware of this alert and want to silence notifications for it, add the following to your site configuration and set a reminder to re-evaluate the alert:

```json
"observability.silenceAlerts": [
  "critical_searcher_searcher_site_configuration_duration_since_last_successful_update_by_instance"
]
```

<sub>*Managed by the [Sourcegraph Infrastructure Org team](https://handbook.sourcegraph.com/departments/engineering/infrastructure).*</sub>

<details>
<summary>Technical details</summary>

Generated query for critical alert: `max((max(max_over_time(src_conf_client_time_since_last_successful_update_seconds[1m]))) >= 300)`

</details>

<br />

## searcher: mean_blocked_seconds_per_conn_request

<p class="subtitle">mean blocked seconds per conn request</p>

**Descriptions**

- <span class="badge badge-warning">warning</span> searcher: 0.05s+ mean blocked seconds per conn request for 10m0s
- <span class="badge badge-critical">critical</span> searcher: 0.1s+ mean blocked seconds per conn request for 15m0s

**Next steps**

- Increase SRC_PGSQL_MAX_OPEN together with giving more memory to the database if needed
- Scale up Postgres memory / cpus [See our scaling guide](https://docs.sourcegraph.com/admin/config/postgres-conf)
- Learn more about the related dashboard panel in the [dashboards reference](./dashboards.md#searcher-mean-blocked-seconds-per-conn-request).
- **Silence this alert:** If you are aware of this alert and want to silence notifications for it, add the following to your site configuration and set a reminder to re-evaluate the alert:

```json
"observability.silenceAlerts": [
  "warning_searcher_mean_blocked_seconds_per_conn_request",
  "critical_searcher_mean_blocked_seconds_per_conn_request"
]
```

<sub>*Managed by the [Sourcegraph Infrastructure Org team](https://handbook.sourcegraph.com/departments/engineering/infrastructure).*</sub>

<details>
<summary>Technical details</summary>

Generated query for warning alert: `max((sum by (app_name, db_name) (increase(src_pgsql_conns_blocked_seconds{app_name="searcher"}[5m])) / sum by (app_name, db_name) (increase(src_pgsql_conns_waited_for{app_name="searcher"}[5m]))) >= 0.05)`

Generated query for critical alert: `max((sum by (app_name, db_name) (increase(src_pgsql_conns_blocked_seconds{app_name="searcher"}[5m])) / sum by (app_name, db_name) (increase(src_pgsql_conns_waited_for{app_name="searcher"}[5m]))) >= 0.1)`

</details>

<br />

<<<<<<< HEAD
=======
## searcher: frontend_internal_api_error_responses

<p class="subtitle">frontend-internal API error responses every 5m by route</p>

**Descriptions**

- <span class="badge badge-warning">warning</span> searcher: 2%+ frontend-internal API error responses every 5m by route for 5m0s

**Next steps**

- **Single-container deployments:** Check `docker logs $CONTAINER_ID` for logs starting with `repo-updater` that indicate requests to the frontend service are failing.
- **Kubernetes:**
	- Confirm that `kubectl get pods` shows the `frontend` pods are healthy.
	- Check `kubectl logs searcher` for logs indicate request failures to `frontend` or `frontend-internal`.
- **Docker Compose:**
	- Confirm that `docker ps` shows the `frontend-internal` container is healthy.
	- Check `docker logs searcher` for logs indicating request failures to `frontend` or `frontend-internal`.
- Learn more about the related dashboard panel in the [dashboards reference](./dashboards.md#searcher-frontend-internal-api-error-responses).
- **Silence this alert:** If you are aware of this alert and want to silence notifications for it, add the following to your site configuration and set a reminder to re-evaluate the alert:

```json
"observability.silenceAlerts": [
  "warning_searcher_frontend_internal_api_error_responses"
]
```

<sub>*Managed by the [Sourcegraph Search Platform team](https://handbook.sourcegraph.com/departments/engineering/teams/search/core).*</sub>

<details>
<summary>Technical details</summary>

Generated query for warning alert: `max((sum by (category) (increase(src_frontend_internal_request_duration_seconds_count{code!~"2..",job="searcher"}[5m])) / ignoring (category) group_left () sum(increase(src_frontend_internal_request_duration_seconds_count{job="searcher"}[5m]))) >= 2)`

</details>

<br />

>>>>>>> 34ea7f44
## searcher: container_cpu_usage

<p class="subtitle">container cpu usage total (1m average) across all cores by instance</p>

**Descriptions**

- <span class="badge badge-warning">warning</span> searcher: 99%+ container cpu usage total (1m average) across all cores by instance

**Next steps**

- **Kubernetes:** Consider increasing CPU limits in the the relevant `Deployment.yaml`.
- **Docker Compose:** Consider increasing `cpus:` of the searcher container in `docker-compose.yml`.
- Learn more about the related dashboard panel in the [dashboards reference](./dashboards.md#searcher-container-cpu-usage).
- **Silence this alert:** If you are aware of this alert and want to silence notifications for it, add the following to your site configuration and set a reminder to re-evaluate the alert:

```json
"observability.silenceAlerts": [
  "warning_searcher_container_cpu_usage"
]
```

<sub>*Managed by the [Sourcegraph Search Platform team](https://handbook.sourcegraph.com/departments/engineering/teams/search/core).*</sub>

<details>
<summary>Technical details</summary>

Generated query for warning alert: `max((cadvisor_container_cpu_usage_percentage_total{name=~"^searcher.*"}) >= 99)`

</details>

<br />

## searcher: container_memory_usage

<p class="subtitle">container memory usage by instance</p>

**Descriptions**

- <span class="badge badge-warning">warning</span> searcher: 99%+ container memory usage by instance

**Next steps**

- **Kubernetes:** Consider increasing memory limit in relevant `Deployment.yaml`.
- **Docker Compose:** Consider increasing `memory:` of searcher container in `docker-compose.yml`.
- Learn more about the related dashboard panel in the [dashboards reference](./dashboards.md#searcher-container-memory-usage).
- **Silence this alert:** If you are aware of this alert and want to silence notifications for it, add the following to your site configuration and set a reminder to re-evaluate the alert:

```json
"observability.silenceAlerts": [
  "warning_searcher_container_memory_usage"
]
```

<sub>*Managed by the [Sourcegraph Search Platform team](https://handbook.sourcegraph.com/departments/engineering/teams/search/core).*</sub>

<details>
<summary>Technical details</summary>

Generated query for warning alert: `max((cadvisor_container_memory_usage_percentage_total{name=~"^searcher.*"}) >= 99)`

</details>

<br />

## searcher: provisioning_container_cpu_usage_long_term

<p class="subtitle">container cpu usage total (90th percentile over 1d) across all cores by instance</p>

**Descriptions**

- <span class="badge badge-warning">warning</span> searcher: 80%+ container cpu usage total (90th percentile over 1d) across all cores by instance for 336h0m0s

**Next steps**

- **Kubernetes:** Consider increasing CPU limits in the `Deployment.yaml` for the searcher service.
- **Docker Compose:** Consider increasing `cpus:` of the searcher container in `docker-compose.yml`.
- Learn more about the related dashboard panel in the [dashboards reference](./dashboards.md#searcher-provisioning-container-cpu-usage-long-term).
- **Silence this alert:** If you are aware of this alert and want to silence notifications for it, add the following to your site configuration and set a reminder to re-evaluate the alert:

```json
"observability.silenceAlerts": [
  "warning_searcher_provisioning_container_cpu_usage_long_term"
]
```

<sub>*Managed by the [Sourcegraph Search Platform team](https://handbook.sourcegraph.com/departments/engineering/teams/search/core).*</sub>

<details>
<summary>Technical details</summary>

Generated query for warning alert: `max((quantile_over_time(0.9, cadvisor_container_cpu_usage_percentage_total{name=~"^searcher.*"}[1d])) >= 80)`

</details>

<br />

## searcher: provisioning_container_memory_usage_long_term

<p class="subtitle">container memory usage (1d maximum) by instance</p>

**Descriptions**

- <span class="badge badge-warning">warning</span> searcher: 80%+ container memory usage (1d maximum) by instance for 336h0m0s

**Next steps**

- **Kubernetes:** Consider increasing memory limits in the `Deployment.yaml` for the searcher service.
- **Docker Compose:** Consider increasing `memory:` of the searcher container in `docker-compose.yml`.
- Learn more about the related dashboard panel in the [dashboards reference](./dashboards.md#searcher-provisioning-container-memory-usage-long-term).
- **Silence this alert:** If you are aware of this alert and want to silence notifications for it, add the following to your site configuration and set a reminder to re-evaluate the alert:

```json
"observability.silenceAlerts": [
  "warning_searcher_provisioning_container_memory_usage_long_term"
]
```

<sub>*Managed by the [Sourcegraph Search Platform team](https://handbook.sourcegraph.com/departments/engineering/teams/search/core).*</sub>

<details>
<summary>Technical details</summary>

Generated query for warning alert: `max((max_over_time(cadvisor_container_memory_usage_percentage_total{name=~"^searcher.*"}[1d])) >= 80)`

</details>

<br />

## searcher: provisioning_container_cpu_usage_short_term

<p class="subtitle">container cpu usage total (5m maximum) across all cores by instance</p>

**Descriptions**

- <span class="badge badge-warning">warning</span> searcher: 90%+ container cpu usage total (5m maximum) across all cores by instance for 30m0s

**Next steps**

- **Kubernetes:** Consider increasing CPU limits in the the relevant `Deployment.yaml`.
- **Docker Compose:** Consider increasing `cpus:` of the searcher container in `docker-compose.yml`.
- Learn more about the related dashboard panel in the [dashboards reference](./dashboards.md#searcher-provisioning-container-cpu-usage-short-term).
- **Silence this alert:** If you are aware of this alert and want to silence notifications for it, add the following to your site configuration and set a reminder to re-evaluate the alert:

```json
"observability.silenceAlerts": [
  "warning_searcher_provisioning_container_cpu_usage_short_term"
]
```

<sub>*Managed by the [Sourcegraph Search Platform team](https://handbook.sourcegraph.com/departments/engineering/teams/search/core).*</sub>

<details>
<summary>Technical details</summary>

Generated query for warning alert: `max((max_over_time(cadvisor_container_cpu_usage_percentage_total{name=~"^searcher.*"}[5m])) >= 90)`

</details>

<br />

## searcher: provisioning_container_memory_usage_short_term

<p class="subtitle">container memory usage (5m maximum) by instance</p>

**Descriptions**

- <span class="badge badge-warning">warning</span> searcher: 90%+ container memory usage (5m maximum) by instance

**Next steps**

- **Kubernetes:** Consider increasing memory limit in relevant `Deployment.yaml`.
- **Docker Compose:** Consider increasing `memory:` of searcher container in `docker-compose.yml`.
- Learn more about the related dashboard panel in the [dashboards reference](./dashboards.md#searcher-provisioning-container-memory-usage-short-term).
- **Silence this alert:** If you are aware of this alert and want to silence notifications for it, add the following to your site configuration and set a reminder to re-evaluate the alert:

```json
"observability.silenceAlerts": [
  "warning_searcher_provisioning_container_memory_usage_short_term"
]
```

<sub>*Managed by the [Sourcegraph Search Platform team](https://handbook.sourcegraph.com/departments/engineering/teams/search/core).*</sub>

<details>
<summary>Technical details</summary>

Generated query for warning alert: `max((max_over_time(cadvisor_container_memory_usage_percentage_total{name=~"^searcher.*"}[5m])) >= 90)`

</details>

<br />

## searcher: container_oomkill_events_total

<p class="subtitle">container OOMKILL events total by instance</p>

**Descriptions**

- <span class="badge badge-warning">warning</span> searcher: 1+ container OOMKILL events total by instance

**Next steps**

- **Kubernetes:** Consider increasing memory limit in relevant `Deployment.yaml`.
- **Docker Compose:** Consider increasing `memory:` of searcher container in `docker-compose.yml`.
- More help interpreting this metric is available in the [dashboards reference](./dashboards.md#searcher-container-oomkill-events-total).
- **Silence this alert:** If you are aware of this alert and want to silence notifications for it, add the following to your site configuration and set a reminder to re-evaluate the alert:

```json
"observability.silenceAlerts": [
  "warning_searcher_container_oomkill_events_total"
]
```

<sub>*Managed by the [Sourcegraph Search Platform team](https://handbook.sourcegraph.com/departments/engineering/teams/search/core).*</sub>

<details>
<summary>Technical details</summary>

Generated query for warning alert: `max((max by (name) (container_oom_events_total{name=~"^searcher.*"})) >= 1)`

</details>

<br />

## searcher: go_goroutines

<p class="subtitle">maximum active goroutines</p>

**Descriptions**

- <span class="badge badge-warning">warning</span> searcher: 10000+ maximum active goroutines for 10m0s

**Next steps**

- More help interpreting this metric is available in the [dashboards reference](./dashboards.md#searcher-go-goroutines).
- **Silence this alert:** If you are aware of this alert and want to silence notifications for it, add the following to your site configuration and set a reminder to re-evaluate the alert:

```json
"observability.silenceAlerts": [
  "warning_searcher_go_goroutines"
]
```

<sub>*Managed by the [Sourcegraph Search Platform team](https://handbook.sourcegraph.com/departments/engineering/teams/search/core).*</sub>

<details>
<summary>Technical details</summary>

Generated query for warning alert: `max((max by (instance) (go_goroutines{job=~".*searcher"})) >= 10000)`

</details>

<br />

## searcher: go_gc_duration_seconds

<p class="subtitle">maximum go garbage collection duration</p>

**Descriptions**

- <span class="badge badge-warning">warning</span> searcher: 2s+ maximum go garbage collection duration

**Next steps**

- Learn more about the related dashboard panel in the [dashboards reference](./dashboards.md#searcher-go-gc-duration-seconds).
- **Silence this alert:** If you are aware of this alert and want to silence notifications for it, add the following to your site configuration and set a reminder to re-evaluate the alert:

```json
"observability.silenceAlerts": [
  "warning_searcher_go_gc_duration_seconds"
]
```

<sub>*Managed by the [Sourcegraph Search Platform team](https://handbook.sourcegraph.com/departments/engineering/teams/search/core).*</sub>

<details>
<summary>Technical details</summary>

Generated query for warning alert: `max((max by (instance) (go_gc_duration_seconds{job=~".*searcher"})) >= 2)`

</details>

<br />

## searcher: pods_available_percentage

<p class="subtitle">percentage pods available</p>

**Descriptions**

- <span class="badge badge-critical">critical</span> searcher: less than 90% percentage pods available for 10m0s

**Next steps**

- Determine if the pod was OOM killed using `kubectl describe pod searcher` (look for `OOMKilled: true`) and, if so, consider increasing the memory limit in the relevant `Deployment.yaml`.
- Check the logs before the container restarted to see if there are `panic:` messages or similar using `kubectl logs -p searcher`.
- Learn more about the related dashboard panel in the [dashboards reference](./dashboards.md#searcher-pods-available-percentage).
- **Silence this alert:** If you are aware of this alert and want to silence notifications for it, add the following to your site configuration and set a reminder to re-evaluate the alert:

```json
"observability.silenceAlerts": [
  "critical_searcher_pods_available_percentage"
]
```

<sub>*Managed by the [Sourcegraph Search Platform team](https://handbook.sourcegraph.com/departments/engineering/teams/search/core).*</sub>

<details>
<summary>Technical details</summary>

Generated query for critical alert: `min((sum by (app) (up{app=~".*searcher"}) / count by (app) (up{app=~".*searcher"}) * 100) <= 90)`

</details>

<br />

## symbols: symbols_site_configuration_duration_since_last_successful_update_by_instance

<p class="subtitle">maximum duration since last successful site configuration update (all "symbols" instances)</p>

**Descriptions**

- <span class="badge badge-critical">critical</span> symbols: 300s+ maximum duration since last successful site configuration update (all "symbols" instances)

**Next steps**

- This indicates that one or more "symbols" instances have not successfully updated the site configuration in over 5 minutes. This could be due to networking issues between services or problems with the site configuration service itself.
- Check for relevant errors in the "symbols" logs, as well as frontend`s logs.
- Learn more about the related dashboard panel in the [dashboards reference](./dashboards.md#symbols-symbols-site-configuration-duration-since-last-successful-update-by-instance).
- **Silence this alert:** If you are aware of this alert and want to silence notifications for it, add the following to your site configuration and set a reminder to re-evaluate the alert:

```json
"observability.silenceAlerts": [
  "critical_symbols_symbols_site_configuration_duration_since_last_successful_update_by_instance"
]
```

<sub>*Managed by the [Sourcegraph Infrastructure Org team](https://handbook.sourcegraph.com/departments/engineering/infrastructure).*</sub>

<details>
<summary>Technical details</summary>

Generated query for critical alert: `max((max(max_over_time(src_conf_client_time_since_last_successful_update_seconds[1m]))) >= 300)`

</details>

<br />

## symbols: mean_blocked_seconds_per_conn_request

<p class="subtitle">mean blocked seconds per conn request</p>

**Descriptions**

- <span class="badge badge-warning">warning</span> symbols: 0.05s+ mean blocked seconds per conn request for 10m0s
- <span class="badge badge-critical">critical</span> symbols: 0.1s+ mean blocked seconds per conn request for 15m0s

**Next steps**

- Increase SRC_PGSQL_MAX_OPEN together with giving more memory to the database if needed
- Scale up Postgres memory / cpus [See our scaling guide](https://docs.sourcegraph.com/admin/config/postgres-conf)
- Learn more about the related dashboard panel in the [dashboards reference](./dashboards.md#symbols-mean-blocked-seconds-per-conn-request).
- **Silence this alert:** If you are aware of this alert and want to silence notifications for it, add the following to your site configuration and set a reminder to re-evaluate the alert:

```json
"observability.silenceAlerts": [
  "warning_symbols_mean_blocked_seconds_per_conn_request",
  "critical_symbols_mean_blocked_seconds_per_conn_request"
]
```

<sub>*Managed by the [Sourcegraph Infrastructure Org team](https://handbook.sourcegraph.com/departments/engineering/infrastructure).*</sub>

<details>
<summary>Technical details</summary>

Generated query for warning alert: `max((sum by (app_name, db_name) (increase(src_pgsql_conns_blocked_seconds{app_name="symbols"}[5m])) / sum by (app_name, db_name) (increase(src_pgsql_conns_waited_for{app_name="symbols"}[5m]))) >= 0.05)`

Generated query for critical alert: `max((sum by (app_name, db_name) (increase(src_pgsql_conns_blocked_seconds{app_name="symbols"}[5m])) / sum by (app_name, db_name) (increase(src_pgsql_conns_waited_for{app_name="symbols"}[5m]))) >= 0.1)`

</details>

<br />

## symbols: container_cpu_usage

<p class="subtitle">container cpu usage total (1m average) across all cores by instance</p>

**Descriptions**

- <span class="badge badge-warning">warning</span> symbols: 99%+ container cpu usage total (1m average) across all cores by instance

**Next steps**

- **Kubernetes:** Consider increasing CPU limits in the the relevant `Deployment.yaml`.
- **Docker Compose:** Consider increasing `cpus:` of the symbols container in `docker-compose.yml`.
- Learn more about the related dashboard panel in the [dashboards reference](./dashboards.md#symbols-container-cpu-usage).
- **Silence this alert:** If you are aware of this alert and want to silence notifications for it, add the following to your site configuration and set a reminder to re-evaluate the alert:

```json
"observability.silenceAlerts": [
  "warning_symbols_container_cpu_usage"
]
```

<sub>*Managed by the [Sourcegraph Code intelligence team](https://handbook.sourcegraph.com/departments/engineering/teams/code-intelligence).*</sub>

<details>
<summary>Technical details</summary>

Generated query for warning alert: `max((cadvisor_container_cpu_usage_percentage_total{name=~"^symbols.*"}) >= 99)`

</details>

<br />

## symbols: container_memory_usage

<p class="subtitle">container memory usage by instance</p>

**Descriptions**

- <span class="badge badge-warning">warning</span> symbols: 99%+ container memory usage by instance

**Next steps**

- **Kubernetes:** Consider increasing memory limit in relevant `Deployment.yaml`.
- **Docker Compose:** Consider increasing `memory:` of symbols container in `docker-compose.yml`.
- Learn more about the related dashboard panel in the [dashboards reference](./dashboards.md#symbols-container-memory-usage).
- **Silence this alert:** If you are aware of this alert and want to silence notifications for it, add the following to your site configuration and set a reminder to re-evaluate the alert:

```json
"observability.silenceAlerts": [
  "warning_symbols_container_memory_usage"
]
```

<sub>*Managed by the [Sourcegraph Code intelligence team](https://handbook.sourcegraph.com/departments/engineering/teams/code-intelligence).*</sub>

<details>
<summary>Technical details</summary>

Generated query for warning alert: `max((cadvisor_container_memory_usage_percentage_total{name=~"^symbols.*"}) >= 99)`

</details>

<br />

## symbols: provisioning_container_cpu_usage_long_term

<p class="subtitle">container cpu usage total (90th percentile over 1d) across all cores by instance</p>

**Descriptions**

- <span class="badge badge-warning">warning</span> symbols: 80%+ container cpu usage total (90th percentile over 1d) across all cores by instance for 336h0m0s

**Next steps**

- **Kubernetes:** Consider increasing CPU limits in the `Deployment.yaml` for the symbols service.
- **Docker Compose:** Consider increasing `cpus:` of the symbols container in `docker-compose.yml`.
- Learn more about the related dashboard panel in the [dashboards reference](./dashboards.md#symbols-provisioning-container-cpu-usage-long-term).
- **Silence this alert:** If you are aware of this alert and want to silence notifications for it, add the following to your site configuration and set a reminder to re-evaluate the alert:

```json
"observability.silenceAlerts": [
  "warning_symbols_provisioning_container_cpu_usage_long_term"
]
```

<sub>*Managed by the [Sourcegraph Code intelligence team](https://handbook.sourcegraph.com/departments/engineering/teams/code-intelligence).*</sub>

<details>
<summary>Technical details</summary>

Generated query for warning alert: `max((quantile_over_time(0.9, cadvisor_container_cpu_usage_percentage_total{name=~"^symbols.*"}[1d])) >= 80)`

</details>

<br />

## symbols: provisioning_container_memory_usage_long_term

<p class="subtitle">container memory usage (1d maximum) by instance</p>

**Descriptions**

- <span class="badge badge-warning">warning</span> symbols: 80%+ container memory usage (1d maximum) by instance for 336h0m0s

**Next steps**

- **Kubernetes:** Consider increasing memory limits in the `Deployment.yaml` for the symbols service.
- **Docker Compose:** Consider increasing `memory:` of the symbols container in `docker-compose.yml`.
- Learn more about the related dashboard panel in the [dashboards reference](./dashboards.md#symbols-provisioning-container-memory-usage-long-term).
- **Silence this alert:** If you are aware of this alert and want to silence notifications for it, add the following to your site configuration and set a reminder to re-evaluate the alert:

```json
"observability.silenceAlerts": [
  "warning_symbols_provisioning_container_memory_usage_long_term"
]
```

<sub>*Managed by the [Sourcegraph Code intelligence team](https://handbook.sourcegraph.com/departments/engineering/teams/code-intelligence).*</sub>

<details>
<summary>Technical details</summary>

Generated query for warning alert: `max((max_over_time(cadvisor_container_memory_usage_percentage_total{name=~"^symbols.*"}[1d])) >= 80)`

</details>

<br />

## symbols: provisioning_container_cpu_usage_short_term

<p class="subtitle">container cpu usage total (5m maximum) across all cores by instance</p>

**Descriptions**

- <span class="badge badge-warning">warning</span> symbols: 90%+ container cpu usage total (5m maximum) across all cores by instance for 30m0s

**Next steps**

- **Kubernetes:** Consider increasing CPU limits in the the relevant `Deployment.yaml`.
- **Docker Compose:** Consider increasing `cpus:` of the symbols container in `docker-compose.yml`.
- Learn more about the related dashboard panel in the [dashboards reference](./dashboards.md#symbols-provisioning-container-cpu-usage-short-term).
- **Silence this alert:** If you are aware of this alert and want to silence notifications for it, add the following to your site configuration and set a reminder to re-evaluate the alert:

```json
"observability.silenceAlerts": [
  "warning_symbols_provisioning_container_cpu_usage_short_term"
]
```

<sub>*Managed by the [Sourcegraph Code intelligence team](https://handbook.sourcegraph.com/departments/engineering/teams/code-intelligence).*</sub>

<details>
<summary>Technical details</summary>

Generated query for warning alert: `max((max_over_time(cadvisor_container_cpu_usage_percentage_total{name=~"^symbols.*"}[5m])) >= 90)`

</details>

<br />

## symbols: provisioning_container_memory_usage_short_term

<p class="subtitle">container memory usage (5m maximum) by instance</p>

**Descriptions**

- <span class="badge badge-warning">warning</span> symbols: 90%+ container memory usage (5m maximum) by instance

**Next steps**

- **Kubernetes:** Consider increasing memory limit in relevant `Deployment.yaml`.
- **Docker Compose:** Consider increasing `memory:` of symbols container in `docker-compose.yml`.
- Learn more about the related dashboard panel in the [dashboards reference](./dashboards.md#symbols-provisioning-container-memory-usage-short-term).
- **Silence this alert:** If you are aware of this alert and want to silence notifications for it, add the following to your site configuration and set a reminder to re-evaluate the alert:

```json
"observability.silenceAlerts": [
  "warning_symbols_provisioning_container_memory_usage_short_term"
]
```

<sub>*Managed by the [Sourcegraph Code intelligence team](https://handbook.sourcegraph.com/departments/engineering/teams/code-intelligence).*</sub>

<details>
<summary>Technical details</summary>

Generated query for warning alert: `max((max_over_time(cadvisor_container_memory_usage_percentage_total{name=~"^symbols.*"}[5m])) >= 90)`

</details>

<br />

## symbols: container_oomkill_events_total

<p class="subtitle">container OOMKILL events total by instance</p>

**Descriptions**

- <span class="badge badge-warning">warning</span> symbols: 1+ container OOMKILL events total by instance

**Next steps**

- **Kubernetes:** Consider increasing memory limit in relevant `Deployment.yaml`.
- **Docker Compose:** Consider increasing `memory:` of symbols container in `docker-compose.yml`.
- More help interpreting this metric is available in the [dashboards reference](./dashboards.md#symbols-container-oomkill-events-total).
- **Silence this alert:** If you are aware of this alert and want to silence notifications for it, add the following to your site configuration and set a reminder to re-evaluate the alert:

```json
"observability.silenceAlerts": [
  "warning_symbols_container_oomkill_events_total"
]
```

<sub>*Managed by the [Sourcegraph Code intelligence team](https://handbook.sourcegraph.com/departments/engineering/teams/code-intelligence).*</sub>

<details>
<summary>Technical details</summary>

Generated query for warning alert: `max((max by (name) (container_oom_events_total{name=~"^symbols.*"})) >= 1)`

</details>

<br />

## symbols: go_goroutines

<p class="subtitle">maximum active goroutines</p>

**Descriptions**

- <span class="badge badge-warning">warning</span> symbols: 10000+ maximum active goroutines for 10m0s

**Next steps**

- More help interpreting this metric is available in the [dashboards reference](./dashboards.md#symbols-go-goroutines).
- **Silence this alert:** If you are aware of this alert and want to silence notifications for it, add the following to your site configuration and set a reminder to re-evaluate the alert:

```json
"observability.silenceAlerts": [
  "warning_symbols_go_goroutines"
]
```

<sub>*Managed by the [Sourcegraph Code intelligence team](https://handbook.sourcegraph.com/departments/engineering/teams/code-intelligence).*</sub>

<details>
<summary>Technical details</summary>

Generated query for warning alert: `max((max by (instance) (go_goroutines{job=~".*symbols"})) >= 10000)`

</details>

<br />

## symbols: go_gc_duration_seconds

<p class="subtitle">maximum go garbage collection duration</p>

**Descriptions**

- <span class="badge badge-warning">warning</span> symbols: 2s+ maximum go garbage collection duration

**Next steps**

- Learn more about the related dashboard panel in the [dashboards reference](./dashboards.md#symbols-go-gc-duration-seconds).
- **Silence this alert:** If you are aware of this alert and want to silence notifications for it, add the following to your site configuration and set a reminder to re-evaluate the alert:

```json
"observability.silenceAlerts": [
  "warning_symbols_go_gc_duration_seconds"
]
```

<sub>*Managed by the [Sourcegraph Code intelligence team](https://handbook.sourcegraph.com/departments/engineering/teams/code-intelligence).*</sub>

<details>
<summary>Technical details</summary>

Generated query for warning alert: `max((max by (instance) (go_gc_duration_seconds{job=~".*symbols"})) >= 2)`

</details>

<br />

## symbols: pods_available_percentage

<p class="subtitle">percentage pods available</p>

**Descriptions**

- <span class="badge badge-critical">critical</span> symbols: less than 90% percentage pods available for 10m0s

**Next steps**

- Determine if the pod was OOM killed using `kubectl describe pod symbols` (look for `OOMKilled: true`) and, if so, consider increasing the memory limit in the relevant `Deployment.yaml`.
- Check the logs before the container restarted to see if there are `panic:` messages or similar using `kubectl logs -p symbols`.
- Learn more about the related dashboard panel in the [dashboards reference](./dashboards.md#symbols-pods-available-percentage).
- **Silence this alert:** If you are aware of this alert and want to silence notifications for it, add the following to your site configuration and set a reminder to re-evaluate the alert:

```json
"observability.silenceAlerts": [
  "critical_symbols_pods_available_percentage"
]
```

<sub>*Managed by the [Sourcegraph Code intelligence team](https://handbook.sourcegraph.com/departments/engineering/teams/code-intelligence).*</sub>

<details>
<summary>Technical details</summary>

Generated query for critical alert: `min((sum by (app) (up{app=~".*symbols"}) / count by (app) (up{app=~".*symbols"}) * 100) <= 90)`

</details>

<br />

## syntect-server: container_cpu_usage

<p class="subtitle">container cpu usage total (1m average) across all cores by instance</p>

**Descriptions**

- <span class="badge badge-warning">warning</span> syntect-server: 99%+ container cpu usage total (1m average) across all cores by instance

**Next steps**

- **Kubernetes:** Consider increasing CPU limits in the the relevant `Deployment.yaml`.
- **Docker Compose:** Consider increasing `cpus:` of the syntect-server container in `docker-compose.yml`.
- Learn more about the related dashboard panel in the [dashboards reference](./dashboards.md#syntect-server-container-cpu-usage).
- **Silence this alert:** If you are aware of this alert and want to silence notifications for it, add the following to your site configuration and set a reminder to re-evaluate the alert:

```json
"observability.silenceAlerts": [
  "warning_syntect-server_container_cpu_usage"
]
```

<sub>*Managed by the [Sourcegraph Infrastructure Org team](https://handbook.sourcegraph.com/departments/engineering/infrastructure).*</sub>

<details>
<summary>Technical details</summary>

Generated query for warning alert: `max((cadvisor_container_cpu_usage_percentage_total{name=~"^syntect-server.*"}) >= 99)`

</details>

<br />

## syntect-server: container_memory_usage

<p class="subtitle">container memory usage by instance</p>

**Descriptions**

- <span class="badge badge-warning">warning</span> syntect-server: 99%+ container memory usage by instance

**Next steps**

- **Kubernetes:** Consider increasing memory limit in relevant `Deployment.yaml`.
- **Docker Compose:** Consider increasing `memory:` of syntect-server container in `docker-compose.yml`.
- Learn more about the related dashboard panel in the [dashboards reference](./dashboards.md#syntect-server-container-memory-usage).
- **Silence this alert:** If you are aware of this alert and want to silence notifications for it, add the following to your site configuration and set a reminder to re-evaluate the alert:

```json
"observability.silenceAlerts": [
  "warning_syntect-server_container_memory_usage"
]
```

<sub>*Managed by the [Sourcegraph Infrastructure Org team](https://handbook.sourcegraph.com/departments/engineering/infrastructure).*</sub>

<details>
<summary>Technical details</summary>

Generated query for warning alert: `max((cadvisor_container_memory_usage_percentage_total{name=~"^syntect-server.*"}) >= 99)`

</details>

<br />

## syntect-server: provisioning_container_cpu_usage_long_term

<p class="subtitle">container cpu usage total (90th percentile over 1d) across all cores by instance</p>

**Descriptions**

- <span class="badge badge-warning">warning</span> syntect-server: 80%+ container cpu usage total (90th percentile over 1d) across all cores by instance for 336h0m0s

**Next steps**

- **Kubernetes:** Consider increasing CPU limits in the `Deployment.yaml` for the syntect-server service.
- **Docker Compose:** Consider increasing `cpus:` of the syntect-server container in `docker-compose.yml`.
- Learn more about the related dashboard panel in the [dashboards reference](./dashboards.md#syntect-server-provisioning-container-cpu-usage-long-term).
- **Silence this alert:** If you are aware of this alert and want to silence notifications for it, add the following to your site configuration and set a reminder to re-evaluate the alert:

```json
"observability.silenceAlerts": [
  "warning_syntect-server_provisioning_container_cpu_usage_long_term"
]
```

<sub>*Managed by the [Sourcegraph Infrastructure Org team](https://handbook.sourcegraph.com/departments/engineering/infrastructure).*</sub>

<details>
<summary>Technical details</summary>

Generated query for warning alert: `max((quantile_over_time(0.9, cadvisor_container_cpu_usage_percentage_total{name=~"^syntect-server.*"}[1d])) >= 80)`

</details>

<br />

## syntect-server: provisioning_container_memory_usage_long_term

<p class="subtitle">container memory usage (1d maximum) by instance</p>

**Descriptions**

- <span class="badge badge-warning">warning</span> syntect-server: 80%+ container memory usage (1d maximum) by instance for 336h0m0s

**Next steps**

- **Kubernetes:** Consider increasing memory limits in the `Deployment.yaml` for the syntect-server service.
- **Docker Compose:** Consider increasing `memory:` of the syntect-server container in `docker-compose.yml`.
- Learn more about the related dashboard panel in the [dashboards reference](./dashboards.md#syntect-server-provisioning-container-memory-usage-long-term).
- **Silence this alert:** If you are aware of this alert and want to silence notifications for it, add the following to your site configuration and set a reminder to re-evaluate the alert:

```json
"observability.silenceAlerts": [
  "warning_syntect-server_provisioning_container_memory_usage_long_term"
]
```

<sub>*Managed by the [Sourcegraph Infrastructure Org team](https://handbook.sourcegraph.com/departments/engineering/infrastructure).*</sub>

<details>
<summary>Technical details</summary>

Generated query for warning alert: `max((max_over_time(cadvisor_container_memory_usage_percentage_total{name=~"^syntect-server.*"}[1d])) >= 80)`

</details>

<br />

## syntect-server: provisioning_container_cpu_usage_short_term

<p class="subtitle">container cpu usage total (5m maximum) across all cores by instance</p>

**Descriptions**

- <span class="badge badge-warning">warning</span> syntect-server: 90%+ container cpu usage total (5m maximum) across all cores by instance for 30m0s

**Next steps**

- **Kubernetes:** Consider increasing CPU limits in the the relevant `Deployment.yaml`.
- **Docker Compose:** Consider increasing `cpus:` of the syntect-server container in `docker-compose.yml`.
- Learn more about the related dashboard panel in the [dashboards reference](./dashboards.md#syntect-server-provisioning-container-cpu-usage-short-term).
- **Silence this alert:** If you are aware of this alert and want to silence notifications for it, add the following to your site configuration and set a reminder to re-evaluate the alert:

```json
"observability.silenceAlerts": [
  "warning_syntect-server_provisioning_container_cpu_usage_short_term"
]
```

<sub>*Managed by the [Sourcegraph Infrastructure Org team](https://handbook.sourcegraph.com/departments/engineering/infrastructure).*</sub>

<details>
<summary>Technical details</summary>

Generated query for warning alert: `max((max_over_time(cadvisor_container_cpu_usage_percentage_total{name=~"^syntect-server.*"}[5m])) >= 90)`

</details>

<br />

## syntect-server: provisioning_container_memory_usage_short_term

<p class="subtitle">container memory usage (5m maximum) by instance</p>

**Descriptions**

- <span class="badge badge-warning">warning</span> syntect-server: 90%+ container memory usage (5m maximum) by instance

**Next steps**

- **Kubernetes:** Consider increasing memory limit in relevant `Deployment.yaml`.
- **Docker Compose:** Consider increasing `memory:` of syntect-server container in `docker-compose.yml`.
- Learn more about the related dashboard panel in the [dashboards reference](./dashboards.md#syntect-server-provisioning-container-memory-usage-short-term).
- **Silence this alert:** If you are aware of this alert and want to silence notifications for it, add the following to your site configuration and set a reminder to re-evaluate the alert:

```json
"observability.silenceAlerts": [
  "warning_syntect-server_provisioning_container_memory_usage_short_term"
]
```

<sub>*Managed by the [Sourcegraph Infrastructure Org team](https://handbook.sourcegraph.com/departments/engineering/infrastructure).*</sub>

<details>
<summary>Technical details</summary>

Generated query for warning alert: `max((max_over_time(cadvisor_container_memory_usage_percentage_total{name=~"^syntect-server.*"}[5m])) >= 90)`

</details>

<br />

## syntect-server: container_oomkill_events_total

<p class="subtitle">container OOMKILL events total by instance</p>

**Descriptions**

- <span class="badge badge-warning">warning</span> syntect-server: 1+ container OOMKILL events total by instance

**Next steps**

- **Kubernetes:** Consider increasing memory limit in relevant `Deployment.yaml`.
- **Docker Compose:** Consider increasing `memory:` of syntect-server container in `docker-compose.yml`.
- More help interpreting this metric is available in the [dashboards reference](./dashboards.md#syntect-server-container-oomkill-events-total).
- **Silence this alert:** If you are aware of this alert and want to silence notifications for it, add the following to your site configuration and set a reminder to re-evaluate the alert:

```json
"observability.silenceAlerts": [
  "warning_syntect-server_container_oomkill_events_total"
]
```

<sub>*Managed by the [Sourcegraph Infrastructure Org team](https://handbook.sourcegraph.com/departments/engineering/infrastructure).*</sub>

<details>
<summary>Technical details</summary>

Generated query for warning alert: `max((max by (name) (container_oom_events_total{name=~"^syntect-server.*"})) >= 1)`

</details>

<br />

## syntect-server: pods_available_percentage

<p class="subtitle">percentage pods available</p>

**Descriptions**

- <span class="badge badge-critical">critical</span> syntect-server: less than 90% percentage pods available for 10m0s

**Next steps**

- Determine if the pod was OOM killed using `kubectl describe pod syntect-server` (look for `OOMKilled: true`) and, if so, consider increasing the memory limit in the relevant `Deployment.yaml`.
- Check the logs before the container restarted to see if there are `panic:` messages or similar using `kubectl logs -p syntect-server`.
- Learn more about the related dashboard panel in the [dashboards reference](./dashboards.md#syntect-server-pods-available-percentage).
- **Silence this alert:** If you are aware of this alert and want to silence notifications for it, add the following to your site configuration and set a reminder to re-evaluate the alert:

```json
"observability.silenceAlerts": [
  "critical_syntect-server_pods_available_percentage"
]
```

<sub>*Managed by the [Sourcegraph Infrastructure Org team](https://handbook.sourcegraph.com/departments/engineering/infrastructure).*</sub>

<details>
<summary>Technical details</summary>

Generated query for critical alert: `min((sum by (app) (up{app=~".*syntect-server"}) / count by (app) (up{app=~".*syntect-server"}) * 100) <= 90)`

</details>

<br />

## zoekt: average_resolve_revision_duration

<p class="subtitle">average resolve revision duration over 5m</p>

**Descriptions**

- <span class="badge badge-warning">warning</span> zoekt: 15s+ average resolve revision duration over 5m

**Next steps**

- Learn more about the related dashboard panel in the [dashboards reference](./dashboards.md#zoekt-average-resolve-revision-duration).
- **Silence this alert:** If you are aware of this alert and want to silence notifications for it, add the following to your site configuration and set a reminder to re-evaluate the alert:

```json
"observability.silenceAlerts": [
  "warning_zoekt_average_resolve_revision_duration"
]
```

<sub>*Managed by the [Sourcegraph Search Platform team](https://handbook.sourcegraph.com/departments/engineering/teams/search/core).*</sub>

<details>
<summary>Technical details</summary>

Generated query for warning alert: `max((sum(rate(resolve_revision_seconds_sum[5m])) / sum(rate(resolve_revision_seconds_count[5m]))) >= 15)`

</details>

<br />

## zoekt: get_index_options_error_increase

<p class="subtitle">the number of repositories we failed to get indexing options over 5m</p>

**Descriptions**

- <span class="badge badge-warning">warning</span> zoekt: 100+ the number of repositories we failed to get indexing options over 5m for 5m0s
- <span class="badge badge-critical">critical</span> zoekt: 100+ the number of repositories we failed to get indexing options over 5m for 35m0s

**Next steps**

- View error rates on gitserver and frontend to identify root cause.
- Rollback frontend/gitserver deployment if due to a bad code change.
- View error logs for `getIndexOptions` via net/trace debug interface. For example click on a `indexed-search-indexer-` on https://sourcegraph.com/-/debug/. Then click on Traces. Replace sourcegraph.com with your instance address.
- More help interpreting this metric is available in the [dashboards reference](./dashboards.md#zoekt-get-index-options-error-increase).
- **Silence this alert:** If you are aware of this alert and want to silence notifications for it, add the following to your site configuration and set a reminder to re-evaluate the alert:

```json
"observability.silenceAlerts": [
  "warning_zoekt_get_index_options_error_increase",
  "critical_zoekt_get_index_options_error_increase"
]
```

<sub>*Managed by the [Sourcegraph Search Platform team](https://handbook.sourcegraph.com/departments/engineering/teams/search/core).*</sub>

<details>
<summary>Technical details</summary>

Generated query for warning alert: `max((sum(increase(get_index_options_error_total[5m]))) >= 100)`

Generated query for critical alert: `max((sum(increase(get_index_options_error_total[5m]))) >= 100)`

</details>

<br />

## zoekt: indexed_search_request_errors

<p class="subtitle">indexed search request errors every 5m by code</p>

**Descriptions**

- <span class="badge badge-warning">warning</span> zoekt: 5%+ indexed search request errors every 5m by code for 5m0s

**Next steps**

- Learn more about the related dashboard panel in the [dashboards reference](./dashboards.md#zoekt-indexed-search-request-errors).
- **Silence this alert:** If you are aware of this alert and want to silence notifications for it, add the following to your site configuration and set a reminder to re-evaluate the alert:

```json
"observability.silenceAlerts": [
  "warning_zoekt_indexed_search_request_errors"
]
```

<sub>*Managed by the [Sourcegraph Search Platform team](https://handbook.sourcegraph.com/departments/engineering/teams/search/core).*</sub>

<details>
<summary>Technical details</summary>

Generated query for warning alert: `max((sum by (code) (increase(src_zoekt_request_duration_seconds_count{code!~"2.."}[5m])) / ignoring (code) group_left () sum(increase(src_zoekt_request_duration_seconds_count[5m])) * 100) >= 5)`

</details>

<br />

## zoekt: memory_map_areas_percentage_used

<p class="subtitle">process memory map areas percentage used (per instance)</p>

**Descriptions**

- <span class="badge badge-warning">warning</span> zoekt: 60%+ process memory map areas percentage used (per instance)
- <span class="badge badge-critical">critical</span> zoekt: 80%+ process memory map areas percentage used (per instance)

**Next steps**

- If you are running out of memory map areas, you could resolve this by:

    - Enabling shard merging for Zoekt: Set SRC_ENABLE_SHARD_MERGING="1" for zoekt-indexserver. Use this option
if your corpus of repositories has a high percentage of small, rarely updated repositories. See
[documentation](https://docs.sourcegraph.com/code_search/explanations/search_details#shard-merging).
    - Creating additional Zoekt replicas: This spreads all the shards out amongst more replicas, which
means that each _individual_ replica will have fewer shards. This, in turn, decreases the
amount of memory map areas that a _single_ replica can create (in order to load the shards into memory).
    - Increasing the virtual memory subsystem`s "max_map_count" parameter which defines the upper limit of memory areas
a process can use. The default value of max_map_count is usually 65536. We recommend to set this value to 2x the number
of repos to be indexed per Zoekt instance. This means, if you want to index 240k repositories with 3 Zoekt instances,
set max_map_count to (240000 / 3) * 2 = 160000. The exact instructions for tuning this parameter can differ depending
on your environment. See https://kernel.org/doc/Documentation/sysctl/vm.txt for more information.
- More help interpreting this metric is available in the [dashboards reference](./dashboards.md#zoekt-memory-map-areas-percentage-used).
- **Silence this alert:** If you are aware of this alert and want to silence notifications for it, add the following to your site configuration and set a reminder to re-evaluate the alert:

```json
"observability.silenceAlerts": [
  "warning_zoekt_memory_map_areas_percentage_used",
  "critical_zoekt_memory_map_areas_percentage_used"
]
```

<sub>*Managed by the [Sourcegraph Search Platform team](https://handbook.sourcegraph.com/departments/engineering/teams/search/core).*</sub>

<details>
<summary>Technical details</summary>

Generated query for warning alert: `max(((proc_metrics_memory_map_current_count / proc_metrics_memory_map_max_limit) * 100) >= 60)`

Generated query for critical alert: `max(((proc_metrics_memory_map_current_count / proc_metrics_memory_map_max_limit) * 100) >= 80)`

</details>

<br />

## zoekt: container_cpu_usage

<p class="subtitle">container cpu usage total (1m average) across all cores by instance</p>

**Descriptions**

- <span class="badge badge-warning">warning</span> zoekt: 99%+ container cpu usage total (1m average) across all cores by instance

**Next steps**

- **Kubernetes:** Consider increasing CPU limits in the the relevant `Deployment.yaml`.
- **Docker Compose:** Consider increasing `cpus:` of the zoekt-indexserver container in `docker-compose.yml`.
- Learn more about the related dashboard panel in the [dashboards reference](./dashboards.md#zoekt-container-cpu-usage).
- **Silence this alert:** If you are aware of this alert and want to silence notifications for it, add the following to your site configuration and set a reminder to re-evaluate the alert:

```json
"observability.silenceAlerts": [
  "warning_zoekt_container_cpu_usage"
]
```

<sub>*Managed by the [Sourcegraph Search Platform team](https://handbook.sourcegraph.com/departments/engineering/teams/search/core).*</sub>

<details>
<summary>Technical details</summary>

Generated query for warning alert: `max((cadvisor_container_cpu_usage_percentage_total{name=~"^zoekt-indexserver.*"}) >= 99)`

</details>

<br />

## zoekt: container_memory_usage

<p class="subtitle">container memory usage by instance</p>

**Descriptions**

- <span class="badge badge-warning">warning</span> zoekt: 99%+ container memory usage by instance

**Next steps**

- **Kubernetes:** Consider increasing memory limit in relevant `Deployment.yaml`.
- **Docker Compose:** Consider increasing `memory:` of zoekt-indexserver container in `docker-compose.yml`.
- Learn more about the related dashboard panel in the [dashboards reference](./dashboards.md#zoekt-container-memory-usage).
- **Silence this alert:** If you are aware of this alert and want to silence notifications for it, add the following to your site configuration and set a reminder to re-evaluate the alert:

```json
"observability.silenceAlerts": [
  "warning_zoekt_container_memory_usage"
]
```

<sub>*Managed by the [Sourcegraph Search Platform team](https://handbook.sourcegraph.com/departments/engineering/teams/search/core).*</sub>

<details>
<summary>Technical details</summary>

Generated query for warning alert: `max((cadvisor_container_memory_usage_percentage_total{name=~"^zoekt-indexserver.*"}) >= 99)`

</details>

<br />

## zoekt: container_cpu_usage

<p class="subtitle">container cpu usage total (1m average) across all cores by instance</p>

**Descriptions**

- <span class="badge badge-warning">warning</span> zoekt: 99%+ container cpu usage total (1m average) across all cores by instance

**Next steps**

- **Kubernetes:** Consider increasing CPU limits in the the relevant `Deployment.yaml`.
- **Docker Compose:** Consider increasing `cpus:` of the zoekt-webserver container in `docker-compose.yml`.
- Learn more about the related dashboard panel in the [dashboards reference](./dashboards.md#zoekt-container-cpu-usage).
- **Silence this alert:** If you are aware of this alert and want to silence notifications for it, add the following to your site configuration and set a reminder to re-evaluate the alert:

```json
"observability.silenceAlerts": [
  "warning_zoekt_container_cpu_usage"
]
```

<sub>*Managed by the [Sourcegraph Search Platform team](https://handbook.sourcegraph.com/departments/engineering/teams/search/core).*</sub>

<details>
<summary>Technical details</summary>

Generated query for warning alert: `max((cadvisor_container_cpu_usage_percentage_total{name=~"^zoekt-webserver.*"}) >= 99)`

</details>

<br />

## zoekt: container_memory_usage

<p class="subtitle">container memory usage by instance</p>

**Descriptions**

- <span class="badge badge-warning">warning</span> zoekt: 99%+ container memory usage by instance

**Next steps**

- **Kubernetes:** Consider increasing memory limit in relevant `Deployment.yaml`.
- **Docker Compose:** Consider increasing `memory:` of zoekt-webserver container in `docker-compose.yml`.
- Learn more about the related dashboard panel in the [dashboards reference](./dashboards.md#zoekt-container-memory-usage).
- **Silence this alert:** If you are aware of this alert and want to silence notifications for it, add the following to your site configuration and set a reminder to re-evaluate the alert:

```json
"observability.silenceAlerts": [
  "warning_zoekt_container_memory_usage"
]
```

<sub>*Managed by the [Sourcegraph Search Platform team](https://handbook.sourcegraph.com/departments/engineering/teams/search/core).*</sub>

<details>
<summary>Technical details</summary>

Generated query for warning alert: `max((cadvisor_container_memory_usage_percentage_total{name=~"^zoekt-webserver.*"}) >= 99)`

</details>

<br />

## zoekt: provisioning_container_cpu_usage_long_term

<p class="subtitle">container cpu usage total (90th percentile over 1d) across all cores by instance</p>

**Descriptions**

- <span class="badge badge-warning">warning</span> zoekt: 80%+ container cpu usage total (90th percentile over 1d) across all cores by instance for 336h0m0s

**Next steps**

- **Kubernetes:** Consider increasing CPU limits in the `Deployment.yaml` for the zoekt-indexserver service.
- **Docker Compose:** Consider increasing `cpus:` of the zoekt-indexserver container in `docker-compose.yml`.
- Learn more about the related dashboard panel in the [dashboards reference](./dashboards.md#zoekt-provisioning-container-cpu-usage-long-term).
- **Silence this alert:** If you are aware of this alert and want to silence notifications for it, add the following to your site configuration and set a reminder to re-evaluate the alert:

```json
"observability.silenceAlerts": [
  "warning_zoekt_provisioning_container_cpu_usage_long_term"
]
```

<sub>*Managed by the [Sourcegraph Search Platform team](https://handbook.sourcegraph.com/departments/engineering/teams/search/core).*</sub>

<details>
<summary>Technical details</summary>

Generated query for warning alert: `max((quantile_over_time(0.9, cadvisor_container_cpu_usage_percentage_total{name=~"^zoekt-indexserver.*"}[1d])) >= 80)`

</details>

<br />

## zoekt: provisioning_container_memory_usage_long_term

<p class="subtitle">container memory usage (1d maximum) by instance</p>

**Descriptions**

- <span class="badge badge-warning">warning</span> zoekt: 80%+ container memory usage (1d maximum) by instance for 336h0m0s

**Next steps**

- **Kubernetes:** Consider increasing memory limits in the `Deployment.yaml` for the zoekt-indexserver service.
- **Docker Compose:** Consider increasing `memory:` of the zoekt-indexserver container in `docker-compose.yml`.
- Learn more about the related dashboard panel in the [dashboards reference](./dashboards.md#zoekt-provisioning-container-memory-usage-long-term).
- **Silence this alert:** If you are aware of this alert and want to silence notifications for it, add the following to your site configuration and set a reminder to re-evaluate the alert:

```json
"observability.silenceAlerts": [
  "warning_zoekt_provisioning_container_memory_usage_long_term"
]
```

<sub>*Managed by the [Sourcegraph Search Platform team](https://handbook.sourcegraph.com/departments/engineering/teams/search/core).*</sub>

<details>
<summary>Technical details</summary>

Generated query for warning alert: `max((max_over_time(cadvisor_container_memory_usage_percentage_total{name=~"^zoekt-indexserver.*"}[1d])) >= 80)`

</details>

<br />

## zoekt: provisioning_container_cpu_usage_short_term

<p class="subtitle">container cpu usage total (5m maximum) across all cores by instance</p>

**Descriptions**

- <span class="badge badge-warning">warning</span> zoekt: 90%+ container cpu usage total (5m maximum) across all cores by instance for 30m0s

**Next steps**

- **Kubernetes:** Consider increasing CPU limits in the the relevant `Deployment.yaml`.
- **Docker Compose:** Consider increasing `cpus:` of the zoekt-indexserver container in `docker-compose.yml`.
- Learn more about the related dashboard panel in the [dashboards reference](./dashboards.md#zoekt-provisioning-container-cpu-usage-short-term).
- **Silence this alert:** If you are aware of this alert and want to silence notifications for it, add the following to your site configuration and set a reminder to re-evaluate the alert:

```json
"observability.silenceAlerts": [
  "warning_zoekt_provisioning_container_cpu_usage_short_term"
]
```

<sub>*Managed by the [Sourcegraph Search Platform team](https://handbook.sourcegraph.com/departments/engineering/teams/search/core).*</sub>

<details>
<summary>Technical details</summary>

Generated query for warning alert: `max((max_over_time(cadvisor_container_cpu_usage_percentage_total{name=~"^zoekt-indexserver.*"}[5m])) >= 90)`

</details>

<br />

## zoekt: provisioning_container_memory_usage_short_term

<p class="subtitle">container memory usage (5m maximum) by instance</p>

**Descriptions**

- <span class="badge badge-warning">warning</span> zoekt: 90%+ container memory usage (5m maximum) by instance

**Next steps**

- **Kubernetes:** Consider increasing memory limit in relevant `Deployment.yaml`.
- **Docker Compose:** Consider increasing `memory:` of zoekt-indexserver container in `docker-compose.yml`.
- Learn more about the related dashboard panel in the [dashboards reference](./dashboards.md#zoekt-provisioning-container-memory-usage-short-term).
- **Silence this alert:** If you are aware of this alert and want to silence notifications for it, add the following to your site configuration and set a reminder to re-evaluate the alert:

```json
"observability.silenceAlerts": [
  "warning_zoekt_provisioning_container_memory_usage_short_term"
]
```

<sub>*Managed by the [Sourcegraph Search Platform team](https://handbook.sourcegraph.com/departments/engineering/teams/search/core).*</sub>

<details>
<summary>Technical details</summary>

Generated query for warning alert: `max((max_over_time(cadvisor_container_memory_usage_percentage_total{name=~"^zoekt-indexserver.*"}[5m])) >= 90)`

</details>

<br />

## zoekt: container_oomkill_events_total

<p class="subtitle">container OOMKILL events total by instance</p>

**Descriptions**

- <span class="badge badge-warning">warning</span> zoekt: 1+ container OOMKILL events total by instance

**Next steps**

- **Kubernetes:** Consider increasing memory limit in relevant `Deployment.yaml`.
- **Docker Compose:** Consider increasing `memory:` of zoekt-indexserver container in `docker-compose.yml`.
- More help interpreting this metric is available in the [dashboards reference](./dashboards.md#zoekt-container-oomkill-events-total).
- **Silence this alert:** If you are aware of this alert and want to silence notifications for it, add the following to your site configuration and set a reminder to re-evaluate the alert:

```json
"observability.silenceAlerts": [
  "warning_zoekt_container_oomkill_events_total"
]
```

<sub>*Managed by the [Sourcegraph Search Platform team](https://handbook.sourcegraph.com/departments/engineering/teams/search/core).*</sub>

<details>
<summary>Technical details</summary>

Generated query for warning alert: `max((max by (name) (container_oom_events_total{name=~"^zoekt-indexserver.*"})) >= 1)`

</details>

<br />

## zoekt: provisioning_container_cpu_usage_long_term

<p class="subtitle">container cpu usage total (90th percentile over 1d) across all cores by instance</p>

**Descriptions**

- <span class="badge badge-warning">warning</span> zoekt: 80%+ container cpu usage total (90th percentile over 1d) across all cores by instance for 336h0m0s

**Next steps**

- **Kubernetes:** Consider increasing CPU limits in the `Deployment.yaml` for the zoekt-webserver service.
- **Docker Compose:** Consider increasing `cpus:` of the zoekt-webserver container in `docker-compose.yml`.
- Learn more about the related dashboard panel in the [dashboards reference](./dashboards.md#zoekt-provisioning-container-cpu-usage-long-term).
- **Silence this alert:** If you are aware of this alert and want to silence notifications for it, add the following to your site configuration and set a reminder to re-evaluate the alert:

```json
"observability.silenceAlerts": [
  "warning_zoekt_provisioning_container_cpu_usage_long_term"
]
```

<sub>*Managed by the [Sourcegraph Search Platform team](https://handbook.sourcegraph.com/departments/engineering/teams/search/core).*</sub>

<details>
<summary>Technical details</summary>

Generated query for warning alert: `max((quantile_over_time(0.9, cadvisor_container_cpu_usage_percentage_total{name=~"^zoekt-webserver.*"}[1d])) >= 80)`

</details>

<br />

## zoekt: provisioning_container_memory_usage_long_term

<p class="subtitle">container memory usage (1d maximum) by instance</p>

**Descriptions**

- <span class="badge badge-warning">warning</span> zoekt: 80%+ container memory usage (1d maximum) by instance for 336h0m0s

**Next steps**

- **Kubernetes:** Consider increasing memory limits in the `Deployment.yaml` for the zoekt-webserver service.
- **Docker Compose:** Consider increasing `memory:` of the zoekt-webserver container in `docker-compose.yml`.
- Learn more about the related dashboard panel in the [dashboards reference](./dashboards.md#zoekt-provisioning-container-memory-usage-long-term).
- **Silence this alert:** If you are aware of this alert and want to silence notifications for it, add the following to your site configuration and set a reminder to re-evaluate the alert:

```json
"observability.silenceAlerts": [
  "warning_zoekt_provisioning_container_memory_usage_long_term"
]
```

<sub>*Managed by the [Sourcegraph Search Platform team](https://handbook.sourcegraph.com/departments/engineering/teams/search/core).*</sub>

<details>
<summary>Technical details</summary>

Generated query for warning alert: `max((max_over_time(cadvisor_container_memory_usage_percentage_total{name=~"^zoekt-webserver.*"}[1d])) >= 80)`

</details>

<br />

## zoekt: provisioning_container_cpu_usage_short_term

<p class="subtitle">container cpu usage total (5m maximum) across all cores by instance</p>

**Descriptions**

- <span class="badge badge-warning">warning</span> zoekt: 90%+ container cpu usage total (5m maximum) across all cores by instance for 30m0s

**Next steps**

- **Kubernetes:** Consider increasing CPU limits in the the relevant `Deployment.yaml`.
- **Docker Compose:** Consider increasing `cpus:` of the zoekt-webserver container in `docker-compose.yml`.
- Learn more about the related dashboard panel in the [dashboards reference](./dashboards.md#zoekt-provisioning-container-cpu-usage-short-term).
- **Silence this alert:** If you are aware of this alert and want to silence notifications for it, add the following to your site configuration and set a reminder to re-evaluate the alert:

```json
"observability.silenceAlerts": [
  "warning_zoekt_provisioning_container_cpu_usage_short_term"
]
```

<sub>*Managed by the [Sourcegraph Search Platform team](https://handbook.sourcegraph.com/departments/engineering/teams/search/core).*</sub>

<details>
<summary>Technical details</summary>

Generated query for warning alert: `max((max_over_time(cadvisor_container_cpu_usage_percentage_total{name=~"^zoekt-webserver.*"}[5m])) >= 90)`

</details>

<br />

## zoekt: provisioning_container_memory_usage_short_term

<p class="subtitle">container memory usage (5m maximum) by instance</p>

**Descriptions**

- <span class="badge badge-warning">warning</span> zoekt: 90%+ container memory usage (5m maximum) by instance

**Next steps**

- **Kubernetes:** Consider increasing memory limit in relevant `Deployment.yaml`.
- **Docker Compose:** Consider increasing `memory:` of zoekt-webserver container in `docker-compose.yml`.
- Learn more about the related dashboard panel in the [dashboards reference](./dashboards.md#zoekt-provisioning-container-memory-usage-short-term).
- **Silence this alert:** If you are aware of this alert and want to silence notifications for it, add the following to your site configuration and set a reminder to re-evaluate the alert:

```json
"observability.silenceAlerts": [
  "warning_zoekt_provisioning_container_memory_usage_short_term"
]
```

<sub>*Managed by the [Sourcegraph Search Platform team](https://handbook.sourcegraph.com/departments/engineering/teams/search/core).*</sub>

<details>
<summary>Technical details</summary>

Generated query for warning alert: `max((max_over_time(cadvisor_container_memory_usage_percentage_total{name=~"^zoekt-webserver.*"}[5m])) >= 90)`

</details>

<br />

## zoekt: container_oomkill_events_total

<p class="subtitle">container OOMKILL events total by instance</p>

**Descriptions**

- <span class="badge badge-warning">warning</span> zoekt: 1+ container OOMKILL events total by instance

**Next steps**

- **Kubernetes:** Consider increasing memory limit in relevant `Deployment.yaml`.
- **Docker Compose:** Consider increasing `memory:` of zoekt-webserver container in `docker-compose.yml`.
- More help interpreting this metric is available in the [dashboards reference](./dashboards.md#zoekt-container-oomkill-events-total).
- **Silence this alert:** If you are aware of this alert and want to silence notifications for it, add the following to your site configuration and set a reminder to re-evaluate the alert:

```json
"observability.silenceAlerts": [
  "warning_zoekt_container_oomkill_events_total"
]
```

<sub>*Managed by the [Sourcegraph Search Platform team](https://handbook.sourcegraph.com/departments/engineering/teams/search/core).*</sub>

<details>
<summary>Technical details</summary>

Generated query for warning alert: `max((max by (name) (container_oom_events_total{name=~"^zoekt-webserver.*"})) >= 1)`

</details>

<br />

## zoekt: pods_available_percentage

<p class="subtitle">percentage pods available</p>

**Descriptions**

- <span class="badge badge-critical">critical</span> zoekt: less than 90% percentage pods available for 10m0s

**Next steps**

- Determine if the pod was OOM killed using `kubectl describe pod indexed-search` (look for `OOMKilled: true`) and, if so, consider increasing the memory limit in the relevant `Deployment.yaml`.
- Check the logs before the container restarted to see if there are `panic:` messages or similar using `kubectl logs -p indexed-search`.
- Learn more about the related dashboard panel in the [dashboards reference](./dashboards.md#zoekt-pods-available-percentage).
- **Silence this alert:** If you are aware of this alert and want to silence notifications for it, add the following to your site configuration and set a reminder to re-evaluate the alert:

```json
"observability.silenceAlerts": [
  "critical_zoekt_pods_available_percentage"
]
```

<sub>*Managed by the [Sourcegraph Search Platform team](https://handbook.sourcegraph.com/departments/engineering/teams/search/core).*</sub>

<details>
<summary>Technical details</summary>

Generated query for critical alert: `min((sum by (app) (up{app=~".*indexed-search"}) / count by (app) (up{app=~".*indexed-search"}) * 100) <= 90)`

</details>

<br />

## prometheus: prometheus_rule_eval_duration

<p class="subtitle">average prometheus rule group evaluation duration over 10m by rule group</p>

**Descriptions**

- <span class="badge badge-warning">warning</span> prometheus: 30s+ average prometheus rule group evaluation duration over 10m by rule group

**Next steps**

- Check the Container monitoring (not available on server) panels and try increasing resources for Prometheus if necessary.
- If the rule group taking a long time to evaluate belongs to `/sg_prometheus_addons`, try reducing the complexity of any custom Prometheus rules provided.
- If the rule group taking a long time to evaluate belongs to `/sg_config_prometheus`, please [open an issue](https://github.com/sourcegraph/sourcegraph/issues/new?assignees=&labels=&template=bug_report.md&title=).
- More help interpreting this metric is available in the [dashboards reference](./dashboards.md#prometheus-prometheus-rule-eval-duration).
- **Silence this alert:** If you are aware of this alert and want to silence notifications for it, add the following to your site configuration and set a reminder to re-evaluate the alert:

```json
"observability.silenceAlerts": [
  "warning_prometheus_prometheus_rule_eval_duration"
]
```

<sub>*Managed by the [Sourcegraph Infrastructure Org team](https://handbook.sourcegraph.com/departments/engineering/infrastructure).*</sub>

<details>
<summary>Technical details</summary>

Generated query for warning alert: `max((sum by (rule_group) (avg_over_time(prometheus_rule_group_last_duration_seconds[10m]))) >= 30)`

</details>

<br />

## prometheus: prometheus_rule_eval_failures

<p class="subtitle">failed prometheus rule evaluations over 5m by rule group</p>

**Descriptions**

- <span class="badge badge-warning">warning</span> prometheus: 0+ failed prometheus rule evaluations over 5m by rule group

**Next steps**

- Check Prometheus logs for messages related to rule group evaluation (generally with log field `component="rule manager"`).
- If the rule group failing to evaluate belongs to `/sg_prometheus_addons`, ensure any custom Prometheus configuration provided is valid.
- If the rule group taking a long time to evaluate belongs to `/sg_config_prometheus`, please [open an issue](https://github.com/sourcegraph/sourcegraph/issues/new?assignees=&labels=&template=bug_report.md&title=).
- More help interpreting this metric is available in the [dashboards reference](./dashboards.md#prometheus-prometheus-rule-eval-failures).
- **Silence this alert:** If you are aware of this alert and want to silence notifications for it, add the following to your site configuration and set a reminder to re-evaluate the alert:

```json
"observability.silenceAlerts": [
  "warning_prometheus_prometheus_rule_eval_failures"
]
```

<sub>*Managed by the [Sourcegraph Infrastructure Org team](https://handbook.sourcegraph.com/departments/engineering/infrastructure).*</sub>

<details>
<summary>Technical details</summary>

Generated query for warning alert: `max((sum by (rule_group) (rate(prometheus_rule_evaluation_failures_total[5m]))) > 0)`

</details>

<br />

## prometheus: alertmanager_notification_latency

<p class="subtitle">alertmanager notification latency over 1m by integration</p>

**Descriptions**

- <span class="badge badge-warning">warning</span> prometheus: 1s+ alertmanager notification latency over 1m by integration

**Next steps**

- Check the Container monitoring (not available on server) panels and try increasing resources for Prometheus if necessary.
- Ensure that your [`observability.alerts` configuration](https://docs.sourcegraph.com/admin/observability/alerting#setting-up-alerting) (in site configuration) is valid.
- Check if the relevant alert integration service is experiencing downtime or issues.
- Learn more about the related dashboard panel in the [dashboards reference](./dashboards.md#prometheus-alertmanager-notification-latency).
- **Silence this alert:** If you are aware of this alert and want to silence notifications for it, add the following to your site configuration and set a reminder to re-evaluate the alert:

```json
"observability.silenceAlerts": [
  "warning_prometheus_alertmanager_notification_latency"
]
```

<sub>*Managed by the [Sourcegraph Infrastructure Org team](https://handbook.sourcegraph.com/departments/engineering/infrastructure).*</sub>

<details>
<summary>Technical details</summary>

Generated query for warning alert: `max((sum by (integration) (rate(alertmanager_notification_latency_seconds_sum[1m]))) >= 1)`

</details>

<br />

## prometheus: alertmanager_notification_failures

<p class="subtitle">failed alertmanager notifications over 1m by integration</p>

**Descriptions**

- <span class="badge badge-warning">warning</span> prometheus: 0+ failed alertmanager notifications over 1m by integration

**Next steps**

- Ensure that your [`observability.alerts` configuration](https://docs.sourcegraph.com/admin/observability/alerting#setting-up-alerting) (in site configuration) is valid.
- Check if the relevant alert integration service is experiencing downtime or issues.
- Learn more about the related dashboard panel in the [dashboards reference](./dashboards.md#prometheus-alertmanager-notification-failures).
- **Silence this alert:** If you are aware of this alert and want to silence notifications for it, add the following to your site configuration and set a reminder to re-evaluate the alert:

```json
"observability.silenceAlerts": [
  "warning_prometheus_alertmanager_notification_failures"
]
```

<sub>*Managed by the [Sourcegraph Infrastructure Org team](https://handbook.sourcegraph.com/departments/engineering/infrastructure).*</sub>

<details>
<summary>Technical details</summary>

Generated query for warning alert: `max((sum by (integration) (rate(alertmanager_notifications_failed_total[1m]))) > 0)`

</details>

<br />

## prometheus: prometheus_config_status

<p class="subtitle">prometheus configuration reload status</p>

**Descriptions**

- <span class="badge badge-warning">warning</span> prometheus: less than 1 prometheus configuration reload status

**Next steps**

- Check Prometheus logs for messages related to configuration loading.
- Ensure any [custom configuration you have provided Prometheus](https://docs.sourcegraph.com/admin/observability/metrics#prometheus-configuration) is valid.
- More help interpreting this metric is available in the [dashboards reference](./dashboards.md#prometheus-prometheus-config-status).
- **Silence this alert:** If you are aware of this alert and want to silence notifications for it, add the following to your site configuration and set a reminder to re-evaluate the alert:

```json
"observability.silenceAlerts": [
  "warning_prometheus_prometheus_config_status"
]
```

<sub>*Managed by the [Sourcegraph Infrastructure Org team](https://handbook.sourcegraph.com/departments/engineering/infrastructure).*</sub>

<details>
<summary>Technical details</summary>

Generated query for warning alert: `min((prometheus_config_last_reload_successful) < 1)`

</details>

<br />

## prometheus: alertmanager_config_status

<p class="subtitle">alertmanager configuration reload status</p>

**Descriptions**

- <span class="badge badge-warning">warning</span> prometheus: less than 1 alertmanager configuration reload status

**Next steps**

- Ensure that your [`observability.alerts` configuration](https://docs.sourcegraph.com/admin/observability/alerting#setting-up-alerting) (in site configuration) is valid.
- More help interpreting this metric is available in the [dashboards reference](./dashboards.md#prometheus-alertmanager-config-status).
- **Silence this alert:** If you are aware of this alert and want to silence notifications for it, add the following to your site configuration and set a reminder to re-evaluate the alert:

```json
"observability.silenceAlerts": [
  "warning_prometheus_alertmanager_config_status"
]
```

<sub>*Managed by the [Sourcegraph Infrastructure Org team](https://handbook.sourcegraph.com/departments/engineering/infrastructure).*</sub>

<details>
<summary>Technical details</summary>

Generated query for warning alert: `min((alertmanager_config_last_reload_successful) < 1)`

</details>

<br />

## prometheus: prometheus_tsdb_op_failure

<p class="subtitle">prometheus tsdb failures by operation over 1m by operation</p>

**Descriptions**

- <span class="badge badge-warning">warning</span> prometheus: 0+ prometheus tsdb failures by operation over 1m by operation

**Next steps**

- Check Prometheus logs for messages related to the failing operation.
- Learn more about the related dashboard panel in the [dashboards reference](./dashboards.md#prometheus-prometheus-tsdb-op-failure).
- **Silence this alert:** If you are aware of this alert and want to silence notifications for it, add the following to your site configuration and set a reminder to re-evaluate the alert:

```json
"observability.silenceAlerts": [
  "warning_prometheus_prometheus_tsdb_op_failure"
]
```

<sub>*Managed by the [Sourcegraph Infrastructure Org team](https://handbook.sourcegraph.com/departments/engineering/infrastructure).*</sub>

<details>
<summary>Technical details</summary>

Generated query for warning alert: `max((increase(label_replace({__name__=~"prometheus_tsdb_(.*)_failed_total"}, "operation", "$1", "__name__", "(.+)s_failed_total")[5m:1m])) > 0)`

</details>

<br />

## prometheus: prometheus_target_sample_exceeded

<p class="subtitle">prometheus scrapes that exceed the sample limit over 10m</p>

**Descriptions**

- <span class="badge badge-warning">warning</span> prometheus: 0+ prometheus scrapes that exceed the sample limit over 10m

**Next steps**

- Check Prometheus logs for messages related to target scrape failures.
- Learn more about the related dashboard panel in the [dashboards reference](./dashboards.md#prometheus-prometheus-target-sample-exceeded).
- **Silence this alert:** If you are aware of this alert and want to silence notifications for it, add the following to your site configuration and set a reminder to re-evaluate the alert:

```json
"observability.silenceAlerts": [
  "warning_prometheus_prometheus_target_sample_exceeded"
]
```

<sub>*Managed by the [Sourcegraph Infrastructure Org team](https://handbook.sourcegraph.com/departments/engineering/infrastructure).*</sub>

<details>
<summary>Technical details</summary>

Generated query for warning alert: `max((increase(prometheus_target_scrapes_exceeded_sample_limit_total[10m])) > 0)`

</details>

<br />

## prometheus: prometheus_target_sample_duplicate

<p class="subtitle">prometheus scrapes rejected due to duplicate timestamps over 10m</p>

**Descriptions**

- <span class="badge badge-warning">warning</span> prometheus: 0+ prometheus scrapes rejected due to duplicate timestamps over 10m

**Next steps**

- Check Prometheus logs for messages related to target scrape failures.
- Learn more about the related dashboard panel in the [dashboards reference](./dashboards.md#prometheus-prometheus-target-sample-duplicate).
- **Silence this alert:** If you are aware of this alert and want to silence notifications for it, add the following to your site configuration and set a reminder to re-evaluate the alert:

```json
"observability.silenceAlerts": [
  "warning_prometheus_prometheus_target_sample_duplicate"
]
```

<sub>*Managed by the [Sourcegraph Infrastructure Org team](https://handbook.sourcegraph.com/departments/engineering/infrastructure).*</sub>

<details>
<summary>Technical details</summary>

Generated query for warning alert: `max((increase(prometheus_target_scrapes_sample_duplicate_timestamp_total[10m])) > 0)`

</details>

<br />

## prometheus: container_cpu_usage

<p class="subtitle">container cpu usage total (1m average) across all cores by instance</p>

**Descriptions**

- <span class="badge badge-warning">warning</span> prometheus: 99%+ container cpu usage total (1m average) across all cores by instance

**Next steps**

- **Kubernetes:** Consider increasing CPU limits in the the relevant `Deployment.yaml`.
- **Docker Compose:** Consider increasing `cpus:` of the prometheus container in `docker-compose.yml`.
- Learn more about the related dashboard panel in the [dashboards reference](./dashboards.md#prometheus-container-cpu-usage).
- **Silence this alert:** If you are aware of this alert and want to silence notifications for it, add the following to your site configuration and set a reminder to re-evaluate the alert:

```json
"observability.silenceAlerts": [
  "warning_prometheus_container_cpu_usage"
]
```

<sub>*Managed by the [Sourcegraph Infrastructure Org team](https://handbook.sourcegraph.com/departments/engineering/infrastructure).*</sub>

<details>
<summary>Technical details</summary>

Generated query for warning alert: `max((cadvisor_container_cpu_usage_percentage_total{name=~"^prometheus.*"}) >= 99)`

</details>

<br />

## prometheus: container_memory_usage

<p class="subtitle">container memory usage by instance</p>

**Descriptions**

- <span class="badge badge-warning">warning</span> prometheus: 99%+ container memory usage by instance

**Next steps**

- **Kubernetes:** Consider increasing memory limit in relevant `Deployment.yaml`.
- **Docker Compose:** Consider increasing `memory:` of prometheus container in `docker-compose.yml`.
- Learn more about the related dashboard panel in the [dashboards reference](./dashboards.md#prometheus-container-memory-usage).
- **Silence this alert:** If you are aware of this alert and want to silence notifications for it, add the following to your site configuration and set a reminder to re-evaluate the alert:

```json
"observability.silenceAlerts": [
  "warning_prometheus_container_memory_usage"
]
```

<sub>*Managed by the [Sourcegraph Infrastructure Org team](https://handbook.sourcegraph.com/departments/engineering/infrastructure).*</sub>

<details>
<summary>Technical details</summary>

Generated query for warning alert: `max((cadvisor_container_memory_usage_percentage_total{name=~"^prometheus.*"}) >= 99)`

</details>

<br />

## prometheus: provisioning_container_cpu_usage_long_term

<p class="subtitle">container cpu usage total (90th percentile over 1d) across all cores by instance</p>

**Descriptions**

- <span class="badge badge-warning">warning</span> prometheus: 80%+ container cpu usage total (90th percentile over 1d) across all cores by instance for 336h0m0s

**Next steps**

- **Kubernetes:** Consider increasing CPU limits in the `Deployment.yaml` for the prometheus service.
- **Docker Compose:** Consider increasing `cpus:` of the prometheus container in `docker-compose.yml`.
- Learn more about the related dashboard panel in the [dashboards reference](./dashboards.md#prometheus-provisioning-container-cpu-usage-long-term).
- **Silence this alert:** If you are aware of this alert and want to silence notifications for it, add the following to your site configuration and set a reminder to re-evaluate the alert:

```json
"observability.silenceAlerts": [
  "warning_prometheus_provisioning_container_cpu_usage_long_term"
]
```

<sub>*Managed by the [Sourcegraph Infrastructure Org team](https://handbook.sourcegraph.com/departments/engineering/infrastructure).*</sub>

<details>
<summary>Technical details</summary>

Generated query for warning alert: `max((quantile_over_time(0.9, cadvisor_container_cpu_usage_percentage_total{name=~"^prometheus.*"}[1d])) >= 80)`

</details>

<br />

## prometheus: provisioning_container_memory_usage_long_term

<p class="subtitle">container memory usage (1d maximum) by instance</p>

**Descriptions**

- <span class="badge badge-warning">warning</span> prometheus: 80%+ container memory usage (1d maximum) by instance for 336h0m0s

**Next steps**

- **Kubernetes:** Consider increasing memory limits in the `Deployment.yaml` for the prometheus service.
- **Docker Compose:** Consider increasing `memory:` of the prometheus container in `docker-compose.yml`.
- Learn more about the related dashboard panel in the [dashboards reference](./dashboards.md#prometheus-provisioning-container-memory-usage-long-term).
- **Silence this alert:** If you are aware of this alert and want to silence notifications for it, add the following to your site configuration and set a reminder to re-evaluate the alert:

```json
"observability.silenceAlerts": [
  "warning_prometheus_provisioning_container_memory_usage_long_term"
]
```

<sub>*Managed by the [Sourcegraph Infrastructure Org team](https://handbook.sourcegraph.com/departments/engineering/infrastructure).*</sub>

<details>
<summary>Technical details</summary>

Generated query for warning alert: `max((max_over_time(cadvisor_container_memory_usage_percentage_total{name=~"^prometheus.*"}[1d])) >= 80)`

</details>

<br />

## prometheus: provisioning_container_cpu_usage_short_term

<p class="subtitle">container cpu usage total (5m maximum) across all cores by instance</p>

**Descriptions**

- <span class="badge badge-warning">warning</span> prometheus: 90%+ container cpu usage total (5m maximum) across all cores by instance for 30m0s

**Next steps**

- **Kubernetes:** Consider increasing CPU limits in the the relevant `Deployment.yaml`.
- **Docker Compose:** Consider increasing `cpus:` of the prometheus container in `docker-compose.yml`.
- Learn more about the related dashboard panel in the [dashboards reference](./dashboards.md#prometheus-provisioning-container-cpu-usage-short-term).
- **Silence this alert:** If you are aware of this alert and want to silence notifications for it, add the following to your site configuration and set a reminder to re-evaluate the alert:

```json
"observability.silenceAlerts": [
  "warning_prometheus_provisioning_container_cpu_usage_short_term"
]
```

<sub>*Managed by the [Sourcegraph Infrastructure Org team](https://handbook.sourcegraph.com/departments/engineering/infrastructure).*</sub>

<details>
<summary>Technical details</summary>

Generated query for warning alert: `max((max_over_time(cadvisor_container_cpu_usage_percentage_total{name=~"^prometheus.*"}[5m])) >= 90)`

</details>

<br />

## prometheus: provisioning_container_memory_usage_short_term

<p class="subtitle">container memory usage (5m maximum) by instance</p>

**Descriptions**

- <span class="badge badge-warning">warning</span> prometheus: 90%+ container memory usage (5m maximum) by instance

**Next steps**

- **Kubernetes:** Consider increasing memory limit in relevant `Deployment.yaml`.
- **Docker Compose:** Consider increasing `memory:` of prometheus container in `docker-compose.yml`.
- Learn more about the related dashboard panel in the [dashboards reference](./dashboards.md#prometheus-provisioning-container-memory-usage-short-term).
- **Silence this alert:** If you are aware of this alert and want to silence notifications for it, add the following to your site configuration and set a reminder to re-evaluate the alert:

```json
"observability.silenceAlerts": [
  "warning_prometheus_provisioning_container_memory_usage_short_term"
]
```

<sub>*Managed by the [Sourcegraph Infrastructure Org team](https://handbook.sourcegraph.com/departments/engineering/infrastructure).*</sub>

<details>
<summary>Technical details</summary>

Generated query for warning alert: `max((max_over_time(cadvisor_container_memory_usage_percentage_total{name=~"^prometheus.*"}[5m])) >= 90)`

</details>

<br />

## prometheus: container_oomkill_events_total

<p class="subtitle">container OOMKILL events total by instance</p>

**Descriptions**

- <span class="badge badge-warning">warning</span> prometheus: 1+ container OOMKILL events total by instance

**Next steps**

- **Kubernetes:** Consider increasing memory limit in relevant `Deployment.yaml`.
- **Docker Compose:** Consider increasing `memory:` of prometheus container in `docker-compose.yml`.
- More help interpreting this metric is available in the [dashboards reference](./dashboards.md#prometheus-container-oomkill-events-total).
- **Silence this alert:** If you are aware of this alert and want to silence notifications for it, add the following to your site configuration and set a reminder to re-evaluate the alert:

```json
"observability.silenceAlerts": [
  "warning_prometheus_container_oomkill_events_total"
]
```

<sub>*Managed by the [Sourcegraph Infrastructure Org team](https://handbook.sourcegraph.com/departments/engineering/infrastructure).*</sub>

<details>
<summary>Technical details</summary>

Generated query for warning alert: `max((max by (name) (container_oom_events_total{name=~"^prometheus.*"})) >= 1)`

</details>

<br />

## prometheus: pods_available_percentage

<p class="subtitle">percentage pods available</p>

**Descriptions**

- <span class="badge badge-critical">critical</span> prometheus: less than 90% percentage pods available for 10m0s

**Next steps**

- Determine if the pod was OOM killed using `kubectl describe pod prometheus` (look for `OOMKilled: true`) and, if so, consider increasing the memory limit in the relevant `Deployment.yaml`.
- Check the logs before the container restarted to see if there are `panic:` messages or similar using `kubectl logs -p prometheus`.
- Learn more about the related dashboard panel in the [dashboards reference](./dashboards.md#prometheus-pods-available-percentage).
- **Silence this alert:** If you are aware of this alert and want to silence notifications for it, add the following to your site configuration and set a reminder to re-evaluate the alert:

```json
"observability.silenceAlerts": [
  "critical_prometheus_pods_available_percentage"
]
```

<sub>*Managed by the [Sourcegraph Infrastructure Org team](https://handbook.sourcegraph.com/departments/engineering/infrastructure).*</sub>

<details>
<summary>Technical details</summary>

Generated query for critical alert: `min((sum by (app) (up{app=~".*prometheus"}) / count by (app) (up{app=~".*prometheus"}) * 100) <= 90)`

</details>

<br />

## executor: executor_handlers

<p class="subtitle">executor active handlers</p>

**Descriptions**

- <span class="badge badge-critical">critical</span> executor: 0 active executor handlers and > 0 queue size for 5m0s

**Next steps**

- Check to see the state of any compute VMs, they may be taking longer than expected to boot.
- Make sure the executors appear under Site Admin > Executors.
- Check the Grafana dashboard section for APIClient, it should do frequent requests to Dequeue and Heartbeat and those must not fail.
- Learn more about the related dashboard panel in the [dashboards reference](./dashboards.md#executor-executor-handlers).
- **Silence this alert:** If you are aware of this alert and want to silence notifications for it, add the following to your site configuration and set a reminder to re-evaluate the alert:

```json
"observability.silenceAlerts": [
  "critical_executor_executor_handlers"
]
```

<sub>*Managed by the [Sourcegraph Code intelligence team](https://handbook.sourcegraph.com/departments/engineering/teams/code-intelligence).*</sub>

<details>
<summary>Technical details</summary>

Custom query for critical alert: `min(((sum(src_executor_processor_handlers{sg_job=~"^sourcegraph-executors.*"}) or vector(0)) == 0 and (sum by (queue) (src_executor_total{job=~"^sourcegraph-executors.*"})) > 0) <= 0)`

</details>

<br />

## executor: executor_processor_error_rate

<p class="subtitle">executor operation error rate over 5m</p>

**Descriptions**

- <span class="badge badge-warning">warning</span> executor: 100%+ executor operation error rate over 5m for 1h0m0s

**Next steps**

- Determine the cause of failure from the auto-indexing job logs in the site-admin page.
- This alert fires if all executor jobs have been failing for the past hour. The alert will continue for up
to 5 hours until the error rate is no longer 100%, even if there are no running jobs in that time, as the
problem is not know to be resolved until jobs start succeeding again.
- Learn more about the related dashboard panel in the [dashboards reference](./dashboards.md#executor-executor-processor-error-rate).
- **Silence this alert:** If you are aware of this alert and want to silence notifications for it, add the following to your site configuration and set a reminder to re-evaluate the alert:

```json
"observability.silenceAlerts": [
  "warning_executor_executor_processor_error_rate"
]
```

<sub>*Managed by the [Sourcegraph Code intelligence team](https://handbook.sourcegraph.com/departments/engineering/teams/code-intelligence).*</sub>

<details>
<summary>Technical details</summary>

Custom query for warning alert: `max((last_over_time(sum(increase(src_executor_processor_errors_total{sg_job=~"^sourcegraph-executors.*"}[5m]))[5h:]) / (last_over_time(sum(increase(src_executor_processor_total{sg_job=~"^sourcegraph-executors.*"}[5m]))[5h:]) + last_over_time(sum(increase(src_executor_processor_errors_total{sg_job=~"^sourcegraph-executors.*"}[5m]))[5h:])) * 100) >= 100)`

</details>

<br />

## executor: go_goroutines

<p class="subtitle">maximum active goroutines</p>

**Descriptions**

- <span class="badge badge-warning">warning</span> executor: 10000+ maximum active goroutines for 10m0s

**Next steps**

- More help interpreting this metric is available in the [dashboards reference](./dashboards.md#executor-go-goroutines).
- **Silence this alert:** If you are aware of this alert and want to silence notifications for it, add the following to your site configuration and set a reminder to re-evaluate the alert:

```json
"observability.silenceAlerts": [
  "warning_executor_go_goroutines"
]
```

<sub>*Managed by the [Sourcegraph Code intelligence team](https://handbook.sourcegraph.com/departments/engineering/teams/code-intelligence).*</sub>

<details>
<summary>Technical details</summary>

Generated query for warning alert: `max((max by (sg_instance) (go_goroutines{sg_job=~".*sourcegraph-executors"})) >= 10000)`

</details>

<br />

## executor: go_gc_duration_seconds

<p class="subtitle">maximum go garbage collection duration</p>

**Descriptions**

- <span class="badge badge-warning">warning</span> executor: 2s+ maximum go garbage collection duration

**Next steps**

- Learn more about the related dashboard panel in the [dashboards reference](./dashboards.md#executor-go-gc-duration-seconds).
- **Silence this alert:** If you are aware of this alert and want to silence notifications for it, add the following to your site configuration and set a reminder to re-evaluate the alert:

```json
"observability.silenceAlerts": [
  "warning_executor_go_gc_duration_seconds"
]
```

<sub>*Managed by the [Sourcegraph Code intelligence team](https://handbook.sourcegraph.com/departments/engineering/teams/code-intelligence).*</sub>

<details>
<summary>Technical details</summary>

Generated query for warning alert: `max((max by (sg_instance) (go_gc_duration_seconds{sg_job=~".*sourcegraph-executors"})) >= 2)`

</details>

<br />

## codeintel-uploads: codeintel_commit_graph_queued_max_age

<p class="subtitle">repository queue longest time in queue</p>

**Descriptions**

- <span class="badge badge-warning">warning</span> codeintel-uploads: 3600s+ repository queue longest time in queue

**Next steps**

- An alert here is generally indicative of either underprovisioned worker instance(s) and/or
an underprovisioned main postgres instance.
- Learn more about the related dashboard panel in the [dashboards reference](./dashboards.md#codeintel-uploads-codeintel-commit-graph-queued-max-age).
- **Silence this alert:** If you are aware of this alert and want to silence notifications for it, add the following to your site configuration and set a reminder to re-evaluate the alert:

```json
"observability.silenceAlerts": [
  "warning_codeintel-uploads_codeintel_commit_graph_queued_max_age"
]
```

<sub>*Managed by the [Sourcegraph Code intelligence team](https://handbook.sourcegraph.com/departments/engineering/teams/code-intelligence).*</sub>

<details>
<summary>Technical details</summary>

Generated query for warning alert: `max((max(src_codeintel_commit_graph_queued_duration_seconds_total)) >= 3600)`

</details>

<br />

## telemetry: telemetry_gateway_exporter_queue_growth

<p class="subtitle">rate of growth of export queue over 30m</p>

**Descriptions**

- <span class="badge badge-warning">warning</span> telemetry: 1+ rate of growth of export queue over 30m for 1h0m0s
- <span class="badge badge-critical">critical</span> telemetry: 1+ rate of growth of export queue over 30m for 36h0m0s

**Next steps**

- Check the "number of events exported per batch over 30m" dashboard panel to see if export throughput is at saturation.
- Increase `TELEMETRY_GATEWAY_EXPORTER_EXPORT_BATCH_SIZE` to export more events per batch.
- Reduce `TELEMETRY_GATEWAY_EXPORTER_EXPORT_INTERVAL` to schedule more export jobs.
- See worker logs in the `worker.telemetrygateway-exporter` log scope for more details to see if any export errors are occuring - if logs only indicate that exports failed, reach out to Sourcegraph with relevant log entries, as this may be an issue in Sourcegraph`s Telemetry Gateway service.
- More help interpreting this metric is available in the [dashboards reference](./dashboards.md#telemetry-telemetry-gateway-exporter-queue-growth).
- **Silence this alert:** If you are aware of this alert and want to silence notifications for it, add the following to your site configuration and set a reminder to re-evaluate the alert:

```json
"observability.silenceAlerts": [
  "warning_telemetry_telemetry_gateway_exporter_queue_growth",
  "critical_telemetry_telemetry_gateway_exporter_queue_growth"
]
```

<sub>*Managed by the [Sourcegraph Data & Analytics team](https://handbook.sourcegraph.com/departments/engineering/teams/data-analytics).*</sub>

<details>
<summary>Technical details</summary>

Generated query for warning alert: `max((max(deriv(src_telemetrygatewayexporter_queue_size[30m]))) > 1)`

Generated query for critical alert: `max((max(deriv(src_telemetrygatewayexporter_queue_size[30m]))) > 1)`

</details>

<br />

## telemetry: telemetrygatewayexporter_exporter_errors_total

<p class="subtitle">events exporter operation errors every 30m</p>

**Descriptions**

- <span class="badge badge-warning">warning</span> telemetry: 0+ events exporter operation errors every 30m

**Next steps**

- Failures indicate that exporting of telemetry events from Sourcegraph are failing. This may affect the performance of the database as the backlog grows.
- See worker logs in the `worker.telemetrygateway-exporter` log scope for more details. If logs only indicate that exports failed, reach out to Sourcegraph with relevant log entries, as this may be an issue in Sourcegraph`s Telemetry Gateway service.
- Learn more about the related dashboard panel in the [dashboards reference](./dashboards.md#telemetry-telemetrygatewayexporter-exporter-errors-total).
- **Silence this alert:** If you are aware of this alert and want to silence notifications for it, add the following to your site configuration and set a reminder to re-evaluate the alert:

```json
"observability.silenceAlerts": [
  "warning_telemetry_telemetrygatewayexporter_exporter_errors_total"
]
```

<sub>*Managed by the [Sourcegraph Data & Analytics team](https://handbook.sourcegraph.com/departments/engineering/teams/data-analytics).*</sub>

<details>
<summary>Technical details</summary>

Generated query for warning alert: `max((sum(increase(src_telemetrygatewayexporter_exporter_errors_total{job=~"^worker.*"}[30m]))) > 0)`

</details>

<br />

## telemetry: telemetrygatewayexporter_queue_cleanup_errors_total

<p class="subtitle">export queue cleanup operation errors every 30m</p>

**Descriptions**

- <span class="badge badge-warning">warning</span> telemetry: 0+ export queue cleanup operation errors every 30m

**Next steps**

- Failures indicate that pruning of already-exported telemetry events from the database is failing. This may affect the performance of the database as the export queue table grows.
- See worker logs in the `worker.telemetrygateway-exporter` log scope for more details.
- Learn more about the related dashboard panel in the [dashboards reference](./dashboards.md#telemetry-telemetrygatewayexporter-queue-cleanup-errors-total).
- **Silence this alert:** If you are aware of this alert and want to silence notifications for it, add the following to your site configuration and set a reminder to re-evaluate the alert:

```json
"observability.silenceAlerts": [
  "warning_telemetry_telemetrygatewayexporter_queue_cleanup_errors_total"
]
```

<sub>*Managed by the [Sourcegraph Data & Analytics team](https://handbook.sourcegraph.com/departments/engineering/teams/data-analytics).*</sub>

<details>
<summary>Technical details</summary>

Generated query for warning alert: `max((sum(increase(src_telemetrygatewayexporter_queue_cleanup_errors_total{job=~"^worker.*"}[30m]))) > 0)`

</details>

<br />

## telemetry: telemetrygatewayexporter_queue_metrics_reporter_errors_total

<p class="subtitle">export backlog metrics reporting operation errors every 30m</p>

**Descriptions**

- <span class="badge badge-warning">warning</span> telemetry: 0+ export backlog metrics reporting operation errors every 30m

**Next steps**

- Failures indicate that reporting of telemetry events metrics is failing. This may affect the reliability of telemetry events export metrics.
- See worker logs in the `worker.telemetrygateway-exporter` log scope for more details.
- Learn more about the related dashboard panel in the [dashboards reference](./dashboards.md#telemetry-telemetrygatewayexporter-queue-metrics-reporter-errors-total).
- **Silence this alert:** If you are aware of this alert and want to silence notifications for it, add the following to your site configuration and set a reminder to re-evaluate the alert:

```json
"observability.silenceAlerts": [
  "warning_telemetry_telemetrygatewayexporter_queue_metrics_reporter_errors_total"
]
```

<sub>*Managed by the [Sourcegraph Data & Analytics team](https://handbook.sourcegraph.com/departments/engineering/teams/data-analytics).*</sub>

<details>
<summary>Technical details</summary>

Generated query for warning alert: `max((sum(increase(src_telemetrygatewayexporter_queue_metrics_reporter_errors_total{job=~"^worker.*"}[30m]))) > 0)`

</details>

<br />

## telemetry: telemetry_job_error_rate

<p class="subtitle">usage data exporter operation error rate over 5m</p>

**Descriptions**

- <span class="badge badge-warning">warning</span> telemetry: 0%+ usage data exporter operation error rate over 5m for 30m0s

**Next steps**

- Involved cloud team to inspect logs of the managed instance to determine error sources.
- Learn more about the related dashboard panel in the [dashboards reference](./dashboards.md#telemetry-telemetry-job-error-rate).
- **Silence this alert:** If you are aware of this alert and want to silence notifications for it, add the following to your site configuration and set a reminder to re-evaluate the alert:

```json
"observability.silenceAlerts": [
  "warning_telemetry_telemetry_job_error_rate"
]
```

<sub>*Managed by the [Sourcegraph Data & Analytics team](https://handbook.sourcegraph.com/departments/engineering/teams/data-analytics).*</sub>

<details>
<summary>Technical details</summary>

Generated query for warning alert: `max((sum by (op) (increase(src_telemetry_job_errors_total{job=~"^worker.*"}[5m])) / (sum by (op) (increase(src_telemetry_job_total{job=~"^worker.*"}[5m])) + sum by (op) (increase(src_telemetry_job_errors_total{job=~"^worker.*"}[5m]))) * 100) > 0)`

</details>

<br />

## telemetry: telemetry_job_utilized_throughput

<p class="subtitle">utilized percentage of maximum throughput</p>

**Descriptions**

- <span class="badge badge-warning">warning</span> telemetry: 90%+ utilized percentage of maximum throughput for 30m0s

**Next steps**

- Throughput utilization is high. This could be a signal that this instance is producing too many events for the export job to keep up. Configure more throughput using the maxBatchSize option.
- Learn more about the related dashboard panel in the [dashboards reference](./dashboards.md#telemetry-telemetry-job-utilized-throughput).
- **Silence this alert:** If you are aware of this alert and want to silence notifications for it, add the following to your site configuration and set a reminder to re-evaluate the alert:

```json
"observability.silenceAlerts": [
  "warning_telemetry_telemetry_job_utilized_throughput"
]
```

<sub>*Managed by the [Sourcegraph Data & Analytics team](https://handbook.sourcegraph.com/departments/engineering/teams/data-analytics).*</sub>

<details>
<summary>Technical details</summary>

Generated query for warning alert: `max((rate(src_telemetry_job_total{op="SendEvents"}[1h]) / on () group_right () src_telemetry_job_max_throughput * 100) > 90)`

</details>

<br />

## otel-collector: otel_span_refused

<p class="subtitle">spans refused per receiver</p>

**Descriptions**

- <span class="badge badge-warning">warning</span> otel-collector: 1+ spans refused per receiver for 5m0s

**Next steps**

- Check logs of the collector and configuration of the receiver
- More help interpreting this metric is available in the [dashboards reference](./dashboards.md#otel-collector-otel-span-refused).
- **Silence this alert:** If you are aware of this alert and want to silence notifications for it, add the following to your site configuration and set a reminder to re-evaluate the alert:

```json
"observability.silenceAlerts": [
  "warning_otel-collector_otel_span_refused"
]
```

<sub>*Managed by the [Sourcegraph Infrastructure Org team](https://handbook.sourcegraph.com/departments/engineering/infrastructure).*</sub>

<details>
<summary>Technical details</summary>

Generated query for warning alert: `max((sum by (receiver) (rate(otelcol_receiver_refused_spans[1m]))) > 1)`

</details>

<br />

## otel-collector: otel_span_export_failures

<p class="subtitle">span export failures by exporter</p>

**Descriptions**

- <span class="badge badge-warning">warning</span> otel-collector: 1+ span export failures by exporter for 5m0s

**Next steps**

- Check the configuration of the exporter and if the service being exported is up
- More help interpreting this metric is available in the [dashboards reference](./dashboards.md#otel-collector-otel-span-export-failures).
- **Silence this alert:** If you are aware of this alert and want to silence notifications for it, add the following to your site configuration and set a reminder to re-evaluate the alert:

```json
"observability.silenceAlerts": [
  "warning_otel-collector_otel_span_export_failures"
]
```

<sub>*Managed by the [Sourcegraph Infrastructure Org team](https://handbook.sourcegraph.com/departments/engineering/infrastructure).*</sub>

<details>
<summary>Technical details</summary>

Generated query for warning alert: `max((sum by (exporter) (rate(otelcol_exporter_send_failed_spans[1m]))) > 1)`

</details>

<br />

## otel-collector: otelcol_exporter_enqueue_failed_spans

<p class="subtitle">exporter enqueue failed spans</p>

**Descriptions**

- <span class="badge badge-warning">warning</span> otel-collector: 0+ exporter enqueue failed spans for 5m0s

**Next steps**

- Check the configuration of the exporter and if the service being exported is up. This may be caused by a queue full of unsettled elements, so you may need to decrease your sending rate or horizontally scale collectors.
- More help interpreting this metric is available in the [dashboards reference](./dashboards.md#otel-collector-otelcol-exporter-enqueue-failed-spans).
- **Silence this alert:** If you are aware of this alert and want to silence notifications for it, add the following to your site configuration and set a reminder to re-evaluate the alert:

```json
"observability.silenceAlerts": [
  "warning_otel-collector_otelcol_exporter_enqueue_failed_spans"
]
```

<sub>*Managed by the [Sourcegraph Infrastructure Org team](https://handbook.sourcegraph.com/departments/engineering/infrastructure).*</sub>

<details>
<summary>Technical details</summary>

Generated query for warning alert: `max((sum by (exporter) (rate(otelcol_exporter_enqueue_failed_spans{job=~"^.*"}[1m]))) > 0)`

</details>

<br />

## otel-collector: otelcol_processor_dropped_spans

<p class="subtitle">spans dropped per processor per minute</p>

**Descriptions**

- <span class="badge badge-warning">warning</span> otel-collector: 0+ spans dropped per processor per minute for 5m0s

**Next steps**

- Check the configuration of the processor
- More help interpreting this metric is available in the [dashboards reference](./dashboards.md#otel-collector-otelcol-processor-dropped-spans).
- **Silence this alert:** If you are aware of this alert and want to silence notifications for it, add the following to your site configuration and set a reminder to re-evaluate the alert:

```json
"observability.silenceAlerts": [
  "warning_otel-collector_otelcol_processor_dropped_spans"
]
```

<sub>*Managed by the [Sourcegraph Infrastructure Org team](https://handbook.sourcegraph.com/departments/engineering/infrastructure).*</sub>

<details>
<summary>Technical details</summary>

Generated query for warning alert: `max((sum by (processor) (rate(otelcol_processor_dropped_spans[1m]))) > 0)`

</details>

<br />

## otel-collector: container_cpu_usage

<p class="subtitle">container cpu usage total (1m average) across all cores by instance</p>

**Descriptions**

- <span class="badge badge-warning">warning</span> otel-collector: 99%+ container cpu usage total (1m average) across all cores by instance

**Next steps**

- **Kubernetes:** Consider increasing CPU limits in the the relevant `Deployment.yaml`.
- **Docker Compose:** Consider increasing `cpus:` of the otel-collector container in `docker-compose.yml`.
- Learn more about the related dashboard panel in the [dashboards reference](./dashboards.md#otel-collector-container-cpu-usage).
- **Silence this alert:** If you are aware of this alert and want to silence notifications for it, add the following to your site configuration and set a reminder to re-evaluate the alert:

```json
"observability.silenceAlerts": [
  "warning_otel-collector_container_cpu_usage"
]
```

<sub>*Managed by the [Sourcegraph Infrastructure Org team](https://handbook.sourcegraph.com/departments/engineering/infrastructure).*</sub>

<details>
<summary>Technical details</summary>

Generated query for warning alert: `max((cadvisor_container_cpu_usage_percentage_total{name=~"^otel-collector.*"}) >= 99)`

</details>

<br />

## otel-collector: container_memory_usage

<p class="subtitle">container memory usage by instance</p>

**Descriptions**

- <span class="badge badge-warning">warning</span> otel-collector: 99%+ container memory usage by instance

**Next steps**

- **Kubernetes:** Consider increasing memory limit in relevant `Deployment.yaml`.
- **Docker Compose:** Consider increasing `memory:` of otel-collector container in `docker-compose.yml`.
- Learn more about the related dashboard panel in the [dashboards reference](./dashboards.md#otel-collector-container-memory-usage).
- **Silence this alert:** If you are aware of this alert and want to silence notifications for it, add the following to your site configuration and set a reminder to re-evaluate the alert:

```json
"observability.silenceAlerts": [
  "warning_otel-collector_container_memory_usage"
]
```

<sub>*Managed by the [Sourcegraph Infrastructure Org team](https://handbook.sourcegraph.com/departments/engineering/infrastructure).*</sub>

<details>
<summary>Technical details</summary>

Generated query for warning alert: `max((cadvisor_container_memory_usage_percentage_total{name=~"^otel-collector.*"}) >= 99)`

</details>

<br />

## otel-collector: pods_available_percentage

<p class="subtitle">percentage pods available</p>

**Descriptions**

- <span class="badge badge-critical">critical</span> otel-collector: less than 90% percentage pods available for 10m0s

**Next steps**

- Determine if the pod was OOM killed using `kubectl describe pod otel-collector` (look for `OOMKilled: true`) and, if so, consider increasing the memory limit in the relevant `Deployment.yaml`.
- Check the logs before the container restarted to see if there are `panic:` messages or similar using `kubectl logs -p otel-collector`.
- Learn more about the related dashboard panel in the [dashboards reference](./dashboards.md#otel-collector-pods-available-percentage).
- **Silence this alert:** If you are aware of this alert and want to silence notifications for it, add the following to your site configuration and set a reminder to re-evaluate the alert:

```json
"observability.silenceAlerts": [
  "critical_otel-collector_pods_available_percentage"
]
```

<sub>*Managed by the [Sourcegraph Infrastructure Org team](https://handbook.sourcegraph.com/departments/engineering/infrastructure).*</sub>

<details>
<summary>Technical details</summary>

Generated query for critical alert: `min((sum by (app) (up{app=~".*otel-collector"}) / count by (app) (up{app=~".*otel-collector"}) * 100) <= 90)`

</details>

<br />

## embeddings: embeddings_site_configuration_duration_since_last_successful_update_by_instance

<p class="subtitle">maximum duration since last successful site configuration update (all "embeddings" instances)</p>

**Descriptions**

- <span class="badge badge-critical">critical</span> embeddings: 300s+ maximum duration since last successful site configuration update (all "embeddings" instances)

**Next steps**

- This indicates that one or more "embeddings" instances have not successfully updated the site configuration in over 5 minutes. This could be due to networking issues between services or problems with the site configuration service itself.
- Check for relevant errors in the "embeddings" logs, as well as frontend`s logs.
- Learn more about the related dashboard panel in the [dashboards reference](./dashboards.md#embeddings-embeddings-site-configuration-duration-since-last-successful-update-by-instance).
- **Silence this alert:** If you are aware of this alert and want to silence notifications for it, add the following to your site configuration and set a reminder to re-evaluate the alert:

```json
"observability.silenceAlerts": [
  "critical_embeddings_embeddings_site_configuration_duration_since_last_successful_update_by_instance"
]
```

<sub>*Managed by the [Sourcegraph Infrastructure Org team](https://handbook.sourcegraph.com/departments/engineering/infrastructure).*</sub>

<details>
<summary>Technical details</summary>

Generated query for critical alert: `max((max(max_over_time(src_conf_client_time_since_last_successful_update_seconds[1m]))) >= 300)`

</details>

<br />

## embeddings: mean_blocked_seconds_per_conn_request

<p class="subtitle">mean blocked seconds per conn request</p>

**Descriptions**

- <span class="badge badge-warning">warning</span> embeddings: 0.05s+ mean blocked seconds per conn request for 10m0s
- <span class="badge badge-critical">critical</span> embeddings: 0.1s+ mean blocked seconds per conn request for 15m0s

**Next steps**

- Increase SRC_PGSQL_MAX_OPEN together with giving more memory to the database if needed
- Scale up Postgres memory / cpus [See our scaling guide](https://docs.sourcegraph.com/admin/config/postgres-conf)
- Learn more about the related dashboard panel in the [dashboards reference](./dashboards.md#embeddings-mean-blocked-seconds-per-conn-request).
- **Silence this alert:** If you are aware of this alert and want to silence notifications for it, add the following to your site configuration and set a reminder to re-evaluate the alert:

```json
"observability.silenceAlerts": [
  "warning_embeddings_mean_blocked_seconds_per_conn_request",
  "critical_embeddings_mean_blocked_seconds_per_conn_request"
]
```

<sub>*Managed by the [Sourcegraph Cody team](https://handbook.sourcegraph.com/departments/engineering/teams/cody).*</sub>

<details>
<summary>Technical details</summary>

Generated query for warning alert: `max((sum by (app_name, db_name) (increase(src_pgsql_conns_blocked_seconds{app_name="embeddings"}[5m])) / sum by (app_name, db_name) (increase(src_pgsql_conns_waited_for{app_name="embeddings"}[5m]))) >= 0.05)`

Generated query for critical alert: `max((sum by (app_name, db_name) (increase(src_pgsql_conns_blocked_seconds{app_name="embeddings"}[5m])) / sum by (app_name, db_name) (increase(src_pgsql_conns_waited_for{app_name="embeddings"}[5m]))) >= 0.1)`

</details>

<br />

## embeddings: container_cpu_usage

<p class="subtitle">container cpu usage total (1m average) across all cores by instance</p>

**Descriptions**

- <span class="badge badge-warning">warning</span> embeddings: 99%+ container cpu usage total (1m average) across all cores by instance

**Next steps**

- **Kubernetes:** Consider increasing CPU limits in the the relevant `Deployment.yaml`.
- **Docker Compose:** Consider increasing `cpus:` of the embeddings container in `docker-compose.yml`.
- Learn more about the related dashboard panel in the [dashboards reference](./dashboards.md#embeddings-container-cpu-usage).
- **Silence this alert:** If you are aware of this alert and want to silence notifications for it, add the following to your site configuration and set a reminder to re-evaluate the alert:

```json
"observability.silenceAlerts": [
  "warning_embeddings_container_cpu_usage"
]
```

<sub>*Managed by the [Sourcegraph Cody team](https://handbook.sourcegraph.com/departments/engineering/teams/cody).*</sub>

<details>
<summary>Technical details</summary>

Generated query for warning alert: `max((cadvisor_container_cpu_usage_percentage_total{name=~"^embeddings.*"}) >= 99)`

</details>

<br />

## embeddings: container_memory_usage

<p class="subtitle">container memory usage by instance</p>

**Descriptions**

- <span class="badge badge-warning">warning</span> embeddings: 99%+ container memory usage by instance

**Next steps**

- **Kubernetes:** Consider increasing memory limit in relevant `Deployment.yaml`.
- **Docker Compose:** Consider increasing `memory:` of embeddings container in `docker-compose.yml`.
- Learn more about the related dashboard panel in the [dashboards reference](./dashboards.md#embeddings-container-memory-usage).
- **Silence this alert:** If you are aware of this alert and want to silence notifications for it, add the following to your site configuration and set a reminder to re-evaluate the alert:

```json
"observability.silenceAlerts": [
  "warning_embeddings_container_memory_usage"
]
```

<sub>*Managed by the [Sourcegraph Cody team](https://handbook.sourcegraph.com/departments/engineering/teams/cody).*</sub>

<details>
<summary>Technical details</summary>

Generated query for warning alert: `max((cadvisor_container_memory_usage_percentage_total{name=~"^embeddings.*"}) >= 99)`

</details>

<br />

## embeddings: provisioning_container_cpu_usage_long_term

<p class="subtitle">container cpu usage total (90th percentile over 1d) across all cores by instance</p>

**Descriptions**

- <span class="badge badge-warning">warning</span> embeddings: 80%+ container cpu usage total (90th percentile over 1d) across all cores by instance for 336h0m0s

**Next steps**

- **Kubernetes:** Consider increasing CPU limits in the `Deployment.yaml` for the embeddings service.
- **Docker Compose:** Consider increasing `cpus:` of the embeddings container in `docker-compose.yml`.
- Learn more about the related dashboard panel in the [dashboards reference](./dashboards.md#embeddings-provisioning-container-cpu-usage-long-term).
- **Silence this alert:** If you are aware of this alert and want to silence notifications for it, add the following to your site configuration and set a reminder to re-evaluate the alert:

```json
"observability.silenceAlerts": [
  "warning_embeddings_provisioning_container_cpu_usage_long_term"
]
```

<sub>*Managed by the [Sourcegraph Cody team](https://handbook.sourcegraph.com/departments/engineering/teams/cody).*</sub>

<details>
<summary>Technical details</summary>

Generated query for warning alert: `max((quantile_over_time(0.9, cadvisor_container_cpu_usage_percentage_total{name=~"^embeddings.*"}[1d])) >= 80)`

</details>

<br />

## embeddings: provisioning_container_memory_usage_long_term

<p class="subtitle">container memory usage (1d maximum) by instance</p>

**Descriptions**

- <span class="badge badge-warning">warning</span> embeddings: 80%+ container memory usage (1d maximum) by instance for 336h0m0s

**Next steps**

- **Kubernetes:** Consider increasing memory limits in the `Deployment.yaml` for the embeddings service.
- **Docker Compose:** Consider increasing `memory:` of the embeddings container in `docker-compose.yml`.
- Learn more about the related dashboard panel in the [dashboards reference](./dashboards.md#embeddings-provisioning-container-memory-usage-long-term).
- **Silence this alert:** If you are aware of this alert and want to silence notifications for it, add the following to your site configuration and set a reminder to re-evaluate the alert:

```json
"observability.silenceAlerts": [
  "warning_embeddings_provisioning_container_memory_usage_long_term"
]
```

<sub>*Managed by the [Sourcegraph Cody team](https://handbook.sourcegraph.com/departments/engineering/teams/cody).*</sub>

<details>
<summary>Technical details</summary>

Generated query for warning alert: `max((max_over_time(cadvisor_container_memory_usage_percentage_total{name=~"^embeddings.*"}[1d])) >= 80)`

</details>

<br />

## embeddings: provisioning_container_cpu_usage_short_term

<p class="subtitle">container cpu usage total (5m maximum) across all cores by instance</p>

**Descriptions**

- <span class="badge badge-warning">warning</span> embeddings: 90%+ container cpu usage total (5m maximum) across all cores by instance for 30m0s

**Next steps**

- **Kubernetes:** Consider increasing CPU limits in the the relevant `Deployment.yaml`.
- **Docker Compose:** Consider increasing `cpus:` of the embeddings container in `docker-compose.yml`.
- Learn more about the related dashboard panel in the [dashboards reference](./dashboards.md#embeddings-provisioning-container-cpu-usage-short-term).
- **Silence this alert:** If you are aware of this alert and want to silence notifications for it, add the following to your site configuration and set a reminder to re-evaluate the alert:

```json
"observability.silenceAlerts": [
  "warning_embeddings_provisioning_container_cpu_usage_short_term"
]
```

<sub>*Managed by the [Sourcegraph Cody team](https://handbook.sourcegraph.com/departments/engineering/teams/cody).*</sub>

<details>
<summary>Technical details</summary>

Generated query for warning alert: `max((max_over_time(cadvisor_container_cpu_usage_percentage_total{name=~"^embeddings.*"}[5m])) >= 90)`

</details>

<br />

## embeddings: provisioning_container_memory_usage_short_term

<p class="subtitle">container memory usage (5m maximum) by instance</p>

**Descriptions**

- <span class="badge badge-warning">warning</span> embeddings: 90%+ container memory usage (5m maximum) by instance

**Next steps**

- **Kubernetes:** Consider increasing memory limit in relevant `Deployment.yaml`.
- **Docker Compose:** Consider increasing `memory:` of embeddings container in `docker-compose.yml`.
- Learn more about the related dashboard panel in the [dashboards reference](./dashboards.md#embeddings-provisioning-container-memory-usage-short-term).
- **Silence this alert:** If you are aware of this alert and want to silence notifications for it, add the following to your site configuration and set a reminder to re-evaluate the alert:

```json
"observability.silenceAlerts": [
  "warning_embeddings_provisioning_container_memory_usage_short_term"
]
```

<sub>*Managed by the [Sourcegraph Cody team](https://handbook.sourcegraph.com/departments/engineering/teams/cody).*</sub>

<details>
<summary>Technical details</summary>

Generated query for warning alert: `max((max_over_time(cadvisor_container_memory_usage_percentage_total{name=~"^embeddings.*"}[5m])) >= 90)`

</details>

<br />

## embeddings: container_oomkill_events_total

<p class="subtitle">container OOMKILL events total by instance</p>

**Descriptions**

- <span class="badge badge-warning">warning</span> embeddings: 1+ container OOMKILL events total by instance

**Next steps**

- **Kubernetes:** Consider increasing memory limit in relevant `Deployment.yaml`.
- **Docker Compose:** Consider increasing `memory:` of embeddings container in `docker-compose.yml`.
- More help interpreting this metric is available in the [dashboards reference](./dashboards.md#embeddings-container-oomkill-events-total).
- **Silence this alert:** If you are aware of this alert and want to silence notifications for it, add the following to your site configuration and set a reminder to re-evaluate the alert:

```json
"observability.silenceAlerts": [
  "warning_embeddings_container_oomkill_events_total"
]
```

<sub>*Managed by the [Sourcegraph Cody team](https://handbook.sourcegraph.com/departments/engineering/teams/cody).*</sub>

<details>
<summary>Technical details</summary>

Generated query for warning alert: `max((max by (name) (container_oom_events_total{name=~"^embeddings.*"})) >= 1)`

</details>

<br />

## embeddings: go_goroutines

<p class="subtitle">maximum active goroutines</p>

**Descriptions**

- <span class="badge badge-warning">warning</span> embeddings: 10000+ maximum active goroutines for 10m0s

**Next steps**

- More help interpreting this metric is available in the [dashboards reference](./dashboards.md#embeddings-go-goroutines).
- **Silence this alert:** If you are aware of this alert and want to silence notifications for it, add the following to your site configuration and set a reminder to re-evaluate the alert:

```json
"observability.silenceAlerts": [
  "warning_embeddings_go_goroutines"
]
```

<sub>*Managed by the [Sourcegraph Cody team](https://handbook.sourcegraph.com/departments/engineering/teams/cody).*</sub>

<details>
<summary>Technical details</summary>

Generated query for warning alert: `max((max by (instance) (go_goroutines{job=~".*embeddings"})) >= 10000)`

</details>

<br />

## embeddings: go_gc_duration_seconds

<p class="subtitle">maximum go garbage collection duration</p>

**Descriptions**

- <span class="badge badge-warning">warning</span> embeddings: 2s+ maximum go garbage collection duration

**Next steps**

- Learn more about the related dashboard panel in the [dashboards reference](./dashboards.md#embeddings-go-gc-duration-seconds).
- **Silence this alert:** If you are aware of this alert and want to silence notifications for it, add the following to your site configuration and set a reminder to re-evaluate the alert:

```json
"observability.silenceAlerts": [
  "warning_embeddings_go_gc_duration_seconds"
]
```

<sub>*Managed by the [Sourcegraph Cody team](https://handbook.sourcegraph.com/departments/engineering/teams/cody).*</sub>

<details>
<summary>Technical details</summary>

Generated query for warning alert: `max((max by (instance) (go_gc_duration_seconds{job=~".*embeddings"})) >= 2)`

</details>

<br />

## embeddings: pods_available_percentage

<p class="subtitle">percentage pods available</p>

**Descriptions**

- <span class="badge badge-critical">critical</span> embeddings: less than 90% percentage pods available for 10m0s

**Next steps**

- Determine if the pod was OOM killed using `kubectl describe pod embeddings` (look for `OOMKilled: true`) and, if so, consider increasing the memory limit in the relevant `Deployment.yaml`.
- Check the logs before the container restarted to see if there are `panic:` messages or similar using `kubectl logs -p embeddings`.
- Learn more about the related dashboard panel in the [dashboards reference](./dashboards.md#embeddings-pods-available-percentage).
- **Silence this alert:** If you are aware of this alert and want to silence notifications for it, add the following to your site configuration and set a reminder to re-evaluate the alert:

```json
"observability.silenceAlerts": [
  "critical_embeddings_pods_available_percentage"
]
```

<sub>*Managed by the [Sourcegraph Cody team](https://handbook.sourcegraph.com/departments/engineering/teams/cody).*</sub>

<details>
<summary>Technical details</summary>

Generated query for critical alert: `min((sum by (app) (up{app=~".*embeddings"}) / count by (app) (up{app=~".*embeddings"}) * 100) <= 90)`

</details>

<br />
<|MERGE_RESOLUTION|>--- conflicted
+++ resolved
@@ -4979,46 +4979,6 @@
 
 <br />
 
-<<<<<<< HEAD
-=======
-## searcher: frontend_internal_api_error_responses
-
-<p class="subtitle">frontend-internal API error responses every 5m by route</p>
-
-**Descriptions**
-
-- <span class="badge badge-warning">warning</span> searcher: 2%+ frontend-internal API error responses every 5m by route for 5m0s
-
-**Next steps**
-
-- **Single-container deployments:** Check `docker logs $CONTAINER_ID` for logs starting with `repo-updater` that indicate requests to the frontend service are failing.
-- **Kubernetes:**
-	- Confirm that `kubectl get pods` shows the `frontend` pods are healthy.
-	- Check `kubectl logs searcher` for logs indicate request failures to `frontend` or `frontend-internal`.
-- **Docker Compose:**
-	- Confirm that `docker ps` shows the `frontend-internal` container is healthy.
-	- Check `docker logs searcher` for logs indicating request failures to `frontend` or `frontend-internal`.
-- Learn more about the related dashboard panel in the [dashboards reference](./dashboards.md#searcher-frontend-internal-api-error-responses).
-- **Silence this alert:** If you are aware of this alert and want to silence notifications for it, add the following to your site configuration and set a reminder to re-evaluate the alert:
-
-```json
-"observability.silenceAlerts": [
-  "warning_searcher_frontend_internal_api_error_responses"
-]
-```
-
-<sub>*Managed by the [Sourcegraph Search Platform team](https://handbook.sourcegraph.com/departments/engineering/teams/search/core).*</sub>
-
-<details>
-<summary>Technical details</summary>
-
-Generated query for warning alert: `max((sum by (category) (increase(src_frontend_internal_request_duration_seconds_count{code!~"2..",job="searcher"}[5m])) / ignoring (category) group_left () sum(increase(src_frontend_internal_request_duration_seconds_count{job="searcher"}[5m]))) >= 2)`
-
-</details>
-
-<br />
-
->>>>>>> 34ea7f44
 ## searcher: container_cpu_usage
 
 <p class="subtitle">container cpu usage total (1m average) across all cores by instance</p>
