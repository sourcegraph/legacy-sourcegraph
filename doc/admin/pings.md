# Pings

Sourcegraph periodically sends a ping to Sourcegraph.com to help our product and customer teams. It sends only the high-level data below. It never sends code, repository names, usernames, or any other specific data. To learn more, go to the **Site admin > Pings** page on your instance. (The URL is `https://sourcegraph.example.com/site-admin/pings`.)

- Sourcegraph version string
- Deployment type (single-node or Kubernetes cluster)
- Whether the instance is deployed on localhost (true/false)
- Randomly generated site identifier
- The email address of the initial site installer (or if deleted, the first active site admin), to know who to contact regarding sales, product updates, and policy updates
- Which category of authentication provider is in use (built-in, OpenID Connect, an HTTP proxy, SAML, GitHub, GitLab)
- Which categories of external service are in use (GitHub, Bitbucket Server, GitLab, Phabricator, Gitolite, AWS CodeCommit, Other)
- Whether new user signup is allowed (true/false)
- Whether a repository has ever been added (true/false)
- Whether a code search has ever been executed (true/false)
- Whether code intelligence has ever been used (true/false)
- Total count of existing user accounts
- Aggregate counts of current daily, weekly, and monthly users
- Aggregate counts of current users using code host integrations
<<<<<<< HEAD
- Aggregate counts of current users by product feature (site management, code search and navigation, code review, saved searches, diff searches)
=======
- Aggregate counts of current users by product feature (site management, code search and navigation, code review, saved searches, diff searches)
- Which extensions are activated

To disable pings, please [contact support](https://about.sourcegraph.com/contact/).
>>>>>>> 55d57b39
<|MERGE_RESOLUTION|>--- conflicted
+++ resolved
@@ -16,11 +16,6 @@
 - Total count of existing user accounts
 - Aggregate counts of current daily, weekly, and monthly users
 - Aggregate counts of current users using code host integrations
-<<<<<<< HEAD
 - Aggregate counts of current users by product feature (site management, code search and navigation, code review, saved searches, diff searches)
-=======
-- Aggregate counts of current users by product feature (site management, code search and navigation, code review, saved searches, diff searches)
-- Which extensions are activated
 
-To disable pings, please [contact support](https://about.sourcegraph.com/contact/).
->>>>>>> 55d57b39
+To disable pings, please [contact support](https://about.sourcegraph.com/contact/).