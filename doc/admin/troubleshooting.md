--- conflicted
+++ resolved
@@ -54,7 +54,6 @@
 
 Please then upload the `sourcegraph-metrics-dump.tgz` for Sourcegraph support to access it. If desired, we can send you a shared private Google Drive folder for the upload as it can sometimes be a few gigabytes.
 
-<<<<<<< HEAD
 ### Kubernetes deployments
 
 If you're using the [Kubernetes cluster deployment option](https://github.com/sourcegraph/deploy-sourcegraph),  
@@ -83,8 +82,7 @@
 ```
 
 Again please then upload the `sourcegraph-metrics-dump.tgz` for Sourcegraph support to access it.
-=======
+
 ### Generating pprof profiles
 
-Please follow [these instructions](pprof.md) to generate pprof profiles.
->>>>>>> 32a4a150
+Please follow [these instructions](pprof.md) to generate pprof profiles.