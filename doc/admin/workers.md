--- conflicted
+++ resolved
@@ -10,15 +10,13 @@
 
 This job runs [out of band migrations](migration.md#mout-of-band-migrations), which perform large data migrations in the background over time instead of synchronously during Sourcegraph instance updates.
 
-<<<<<<< HEAD
 #### `codeintel-autoindexing-scheduler`
 
 This job will eventually replace `codeintel-auto-indexing`.
-=======
+
 #### `codeintel-dependencies-indexer`
 
 This job periodically indexes the lockfiles found in repositories to build an index of dependencies and dependents.
->>>>>>> f02ea60c
 
 #### `codeintel-policies-repository-matcher`
 
