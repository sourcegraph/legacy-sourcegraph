# Worker services

The `worker` service is a collection of background jobs that run periodically or in response to an external event.

## Worker jobs

The following jobs are defined by the `worker` service.

#### `out-of-band-migrations`

This job runs [out of band migrations](migration.md#mout-of-band-migrations), which perform large data migrations in the background over time instead of synchronously during Sourcegraph instance updates.

<<<<<<< HEAD
#### `codeintel-dependencies-indexer`

This job periodically indexes the lockfiles found in repositories to build an index of dependencies and dependents.
=======
#### `codeintel-policies-repository-matcher`

This job periodically updates an index of policy repository patterns to matching repository names.
>>>>>>> b7c4b4bd

#### `codeintel-commitgraph`

This job periodically updates the set of precise code intelligence indexes that are visible from each relevant commit for a repository. The commit graph for a repository is marked as stale (to be recalculated) after repository updates and precise code intelligence uploads and updated asynchronously by this job.

**Scaling notes**: Throughput of this job can be effectively increased by increasing the number of workers running this job type. See [the horizontal scaling second](#2-scale-horizontally) below for additional details

#### `codeintel-janitor`

This job periodically removes expired and unreachable code intelligence data and reconciles data between the frontend and codeintel-db database instances.

#### `codeintel-auto-indexing`

This job periodically checks for repositories that can be auto-indexed and queues indexing jobs for a remote executor instance to perform. Read how to [enable](../code_intelligence/how-to/enable_auto_indexing.md) and [configure](../code_intelligence/how-to/configure_auto_indexing.md) auto-indexing.

#### `insights-job`

This job contains all of the backgrounds processes for Code Insights. These processes periodically run and execute different tasks for Code Insights:
1. Commit indexer
2. Background query executor
3. Historical data recorder
4. Data clean up jobs
5. Settings file insight definition migrations

#### `webhook-log-janitor`

This job periodically removes stale log entries for incoming webhooks.

#### `executors-janitor`

This job periodically removes old heartbeat records for inactive executor instances.

#### `codemonitors-job`

This job contains all the background processes for Code Monitors:
1. Periodically execute searches
2. Execute actions triggered by searches
3. Cleanup of old execution logs

#### `batches-janitor`

This job runs the following cleanup tasks related to Batch Changes in the background:
1. Metrics exporter for executors
2. Changeset reconciler worker resetter
3. Bulk operation worker resetter
4. Batch spec workspace execution resetter
5. Batch spec resolution worker resetter
6. Changeset spec expirer
7. Execution cache entry cleaner

#### `batches-scheduler`

This job runs the Batch Changes changeset scheduler for rollout windows.

#### `batches-reconciler`

This job runs the changeset reconciler that publishes, modifies and closes changesets on the code host.

#### `batches-bulk-processor`

This job executes the bulk operations in the background.

#### `batches-workspace-resolver`

This job runs the workspace resolutions for batch specs. Used for batch changes that are running server-side.

## Deploying workers

By default, all of the jobs listed above are registered to a single instance of the `worker` service. For Sourcegraph instances operating over large data (e.g., a high number of repositories, large monorepos, high commit frequency, or regular precise code intelligence index uploads), a single `worker` instance may experience low throughput or stability issues.

There are several strategies for improving throughput and stability of the `worker` service:

### 1. Scale vertically

Scale the `worker` service vertically by increasing resources for the service container. Increase the CPU allocation when the service appears CPU-bound and increase the memory allocation when the service consistently uses the majority of its memory allocation or suffers from out-of-memory errors.

The CPU and memory usage of each instance can be viewed in the worker service's Grafana dashboard. Out-of-memory errors will see a sudden rise in memory usage for a particular instance, followed immediately by a new instance coming online.

![Worker resource usage panels (single instance)](https://storage.googleapis.com/sourcegraph-assets/grafana-workers-resources.png)
![Worker resource usage panels (multiple instances)](https://storage.googleapis.com/sourcegraph-assets/grafana-workers-resources-multiple.png)

### 2. Scale horizontally

Scale the `worker` service horizontally by increasing the number of running services.

This is an effective strategy for some job types but not others. For example, the `codeintel-commitgraph` job running over two instances will be able to process the commit graph for two repositories concurrently. However, the `codeintel-janitor` job mostly issues SQL deletes to the database and is less likely to see a major benefit by increasing the number of containers. Also note that scaling in this manner will not reduce CPU or memory contention between jobs on the same container.

To determine if this strategy is effective for a particular job type, refer to scaling notes for that job in the section above.

### 3. Split jobs and scale independently

Scale the `worker` instance by splitting jobs by type into separate functional instances of the `worker` service. Each resulting instance can be scaled independently as described above.

The jobs that a `worker` instance runs are be controlled via two environment variables: `WORKER_JOB_ALLOWLIST` and `WORKER_JOB_BLOCKLIST`. Each environment variable is a comma-separated list of job names (specified in the section above). A job will run on a `worker` instance if that job is explicitly listed in the allow list, or the allow list is _"all"_ (the default value), **and** is not explicitly listed in the block list.

<!--
TODO: Describe how to determine which job needs to be extracted
Issue: https://github.com/sourcegraph/sourcegraph/issues/21993
-->

#### Example

Consider a hypothetical Sourcegraph instance that has a number of repositories with large commit graphs. In this instance, the `codeintel-commitgraph` job under-performs and several repository commit graphs stay stale for longer than expected before being recalculated. As this job is also heavily memory-bound, we split it into a separate instance (co-located with no other jobs) and increase its memory and replica count.

| Name     | Allow list              | Block list              | CPU | Memory | Replicas |
| -------- | ----------------------- | ----------------------- | --- | ------ | -------- |
| Worker 1 | `all`                   | `codeintel-commitgraph` | 2   | 4G     | 1        |
| Worker 2 | `codeintel-commitgraph` |                         | 2   | 8G     | 3        |

Now, the `codeintel-commitgraph` job can process three repository commit graphs concurrently and have enough dedicated memory to ensure that the jobs succeed for the instance's current scale.

#### Observability

The `worker` service's Grafana dashboard is configured to show the number of instances processing each job by type and alert if there is no instance processing a particular type of job.

Here is a snapshot of a healthy dashboard, where each job is run by a single `worker` instance.

![Healthy worker panels](https://storage.googleapis.com/sourcegraph-assets/grafana-workers-healthy.png)

Here is a snapshot of an unhealthy dashboard, where no active instance is running the `codeintel-commitgraph` job (for over five minutes to allow for non-noisy reconfiguration).

![Unhealthy worker panels](https://storage.googleapis.com/sourcegraph-assets/grafana-workers-unhealthy.png)<|MERGE_RESOLUTION|>--- conflicted
+++ resolved
@@ -10,15 +10,13 @@
 
 This job runs [out of band migrations](migration.md#mout-of-band-migrations), which perform large data migrations in the background over time instead of synchronously during Sourcegraph instance updates.
 
-<<<<<<< HEAD
 #### `codeintel-dependencies-indexer`
 
 This job periodically indexes the lockfiles found in repositories to build an index of dependencies and dependents.
-=======
+
 #### `codeintel-policies-repository-matcher`
 
 This job periodically updates an index of policy repository patterns to matching repository names.
->>>>>>> b7c4b4bd
 
 #### `codeintel-commitgraph`
 
