<style>
.socials {
  display: flex;
  flex-direction: row;
}
.socials a {
  padding: 0.25rem;
  margin: 1rem;
  background: #dddddd;
  border-radius: 0.25rem;
  width: 3.5rem;
  height: 3.5rem;
  display: flex;
  align-items: center;
}
.socials a:hover {
  filter: brightness(0.75);
}
.socials a img {
  width: 100%;
  height: 100%;
}
</style>

# Cody App

The app is a free, lightweight, native desktop version of Sourcegraph that connects your local code to our AI coding assistant, Cody. You can ask Cody questions about all the code you connect to your app in both the app interface and, if you connect the VS code extension, in your editor. 

Cody gets context from a blend of various sources to write and explain code for you and answer questions:
- Keyword search
- Embeddings search (not supported in the app yet, but coming soon!)
- Deep integration with the Sourcegraph code graph

<div class="socials">
  <a href="https://discord.com/invite/s2qDtYGnAE"><img alt="Discord" src="discord.svg"></img></a>
  <a href="https://twitter.com/sourcegraph"><img alt="Twitter" src="twitter.svg"></img></a>
  <a href="https://github.com/sourcegraph/app"><img alt="GitHub" src="github.svg"></img></a>
</div>

## Installation

Check the [latest release](https://github.com/sourcegraph/sourcegraph/releases/tag/app-v2023.6.2%2Bdebug.6705220765) to find the right download link for your operating system. The app is currently supported on MacOS and Linux, and we're working on Windows support.

## Setup

Follow the setup instructions to connect the app to your Sourcegraph.com account (or create one for free if you don't have an account yet) and add your local projects. 

If you use VS Code, we recommend you follow the steps to download the VS Code extension, which enables Cody within your editor. If you already have the extension, use the settings gear in the Cody chat window in the editor to log out and log back in through the app. Cody in VS Code will then talk to your Sourcegraph app to answer questions.

Note: We're only supporting VS Code right now, but a Jetbrains extension is coming soon!

### (Optional) batch changes & precise code intel

Batch changes and precise code intel require the following optional dependencies be installed and on your PATH:

- The `src` CLI ([installation](https://sourcegraph.com/github.com/sourcegraph/src-cli))
- `docker`

## Tips

- Use the app icon in your system tray to open a Cody chat window. This is especially helpful when arranged alongside your IDE if you prefer an editor other than VS Code. 

## Get help & give feedback

Cody app is early-stages, if you run into any trouble or have ideas/feedback, we'd love to hear from you!

* [Join our community Discord](https://discord.com/invite/s2qDtYGnAE) for live help/discussion
* [Create a GitHub issue](https://github.com/sourcegraph/app/issues/new)

## Upgrading

We're shipping new releases of the app quickly, and you should get prompts to upgrade automatically. Let us know if you have any issues!

## Uninstallation

<<<<<<< HEAD
We're working on a better way to clear all data including webkit storage, but for now you can run `rm -rf ~/.sourcegraph-psql ~/Library/Application\ Support/com.sourcegraph.cody ~/Library/Caches/com.sourcegraph.cody ~/Library/WebKit/com.sourcegraph.cody` to uninstall the app.
=======
## Release pipeline

See [Sourcegraph App releasee pipeline](release-pipeline.md)

## Troubleshooting
See [App troubleshooting guide](troubleshooting.md)
>>>>>>> 7c3d6e40
<|MERGE_RESOLUTION|>--- conflicted
+++ resolved
@@ -73,13 +73,4 @@
 
 ## Uninstallation
 
-<<<<<<< HEAD
 We're working on a better way to clear all data including webkit storage, but for now you can run `rm -rf ~/.sourcegraph-psql ~/Library/Application\ Support/com.sourcegraph.cody ~/Library/Caches/com.sourcegraph.cody ~/Library/WebKit/com.sourcegraph.cody` to uninstall the app.
-=======
-## Release pipeline
-
-See [Sourcegraph App releasee pipeline](release-pipeline.md)
-
-## Troubleshooting
-See [App troubleshooting guide](troubleshooting.md)
->>>>>>> 7c3d6e40
