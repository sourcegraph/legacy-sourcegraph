# Code graph context

Code graph context is Cody's ability to respond to queries using contextual information of a codebase. We recommend configuring code graph context for the best Cody experience.

## Relevant code files

Cody reads relevant code files to increase the accuracy and quality of the response and make it match your own codebase's conventions. There are 2 ways Cody can find relevant code files: embeddings (preferred) and local keyword-based search.

### Embeddings

Embeddings are a semantic representation of text that allow us to create a search index over an entire codebase. The process of creating embeddings involves us splitting the entire codebase into searchable chunks and sending them to the external service specified in the site config for embedding. The final embedding index is stored in a managed object storage service.

Embeddings for relevant code files must be enabled for each repository that you'd like Cody to have context on.

### Configuring embeddings

> NOTE: Enterprise Cloud customers should reach out to their Sourcegraph representative to enable embeddings.
> See [Enabling Cody Enterprise: Cody on Sourcegraph Cloud](./enabling_cody_enterprise.md#cody-on-sourcegraph-cloud)

Embeddings are automatically enabled and configured once [Cody is enabled](../quickstart.md).

Embeddings will not be generated for any repo unless an admin takes action. There are two ways to do this.

<<<<<<< HEAD
The recommended way of configuring embeddings is to use a policy. These are configured through the Admin UI using [policies](https://docs.sourcegraph.com/cody/explanations/policies). Policy based embeddings will be automatically updated based on the [update interval](#adjust-the-minimum-time-interval-between-automatically-scheduled-embeddings). Updates are [incremental](#incremental-embeddings). 
=======
The recommended way of configuring embeddings is to use a policy. These are configured through the Admin UI using [policies](https://docs.sourcegraph.com/cody/explanations/policies). Policy based embeddings will be automatically updated based on the [update interval](#adjust-the-minimum-time-interval-between-automatically-scheduled-embeddings). 
>>>>>>> 73c187f5

To run a one-time embeddings job, an admin can manually schedule specific repositories for embedding by navigating to **Site admin > Cody** (`/site-admin/cody`) and entering the names of the repositories that should be embeded. Manual embeddings are useful for one-off embeddings or to run an embeddings job immediately. These will not be automatically updated.

Whether created manually or through a policy, embeddings will be generated incrementally if [incremental updates](#incremental-embeddings) are enabled.

> NOTE: Generating embeddings sends code snippets to a third-party language party provider. Make sure you review the [Cody usage and privacy notice](https://about.sourcegraph.com/terms/cody-notice). 

<span class="virtual-br"></span>

> NOTE: By enabling Cody, you agree to the [Cody Notice and Usage Policy](https://about.sourcegraph.com/terms/cody-notice).

<span class="virtual-br"></span>

> NOTE: You can also [use third-party embeddings provider directly](#using-a-third-party-embeddings-provider-directly) for embeddings.

### Excluding files from embeddings

The `excludedFilePathPatterns` is a setting in the Sourcegraph embeddings configuration that allows you to exclude certain file paths from being used in generating embeddings. By specifying glob patterns that match file paths, you can exclude files that have low information value, such as test fixtures, mocks, auto-generated files, and other files that are not relevant to the codebase.

To use `excludedFilePathPatterns`, add it to your embeddings site config with a list of glob patterns. For example, to exclude all SVG files, you would add the following setting to your configuration file:

```json
{
  // [...]
  "embeddings": {
    // [...]
    "excludedFilePathPatterns": [
      "*.svg"
    ]
  }
}
```

> NOTE: The `excludedFilePathPatterns` setting is only available in Sourcegraph version `5.0.1` and later.

### Storing embedding indexes

To target a managed object storage service, you will need to set a handful of environment variables for configuration and authentication to the target service. **If you are running a sourcegraph/server deployment, set the environment variables on the server container. Otherwise, if running via Docker-compose or Kubernetes, set the environment variables on the `frontend`, `embeddings`, and `worker` containers.**

#### Using S3

To target an S3 bucket you've already provisioned, set the following environment variables. Authentication can be done through [an access and secret key pair](https://docs.aws.amazon.com/general/latest/gr/aws-sec-cred-types.html#access-keys-and-secret-access-keys) (and optional session token), or via the EC2 metadata API.

**_Warning:_** Remember never to commit aws access keys in git. Consider using a secret handling service offered by your cloud provider. 

- `EMBEDDINGS_UPLOAD_BACKEND=S3`
- `EMBEDDINGS_UPLOAD_BUCKET=<my bucket name>`
- `EMBEDDINGS_UPLOAD_AWS_ENDPOINT=https://s3.us-east-1.amazonaws.com`
- `EMBEDDINGS_UPLOAD_AWS_ACCESS_KEY_ID=<your access key>`
- `EMBEDDINGS_UPLOAD_AWS_SECRET_ACCESS_KEY=<your secret key>`
- `EMBEDDINGS_UPLOAD_AWS_SESSION_TOKEN=<your session token>` (optional)
- `EMBEDDINGS_UPLOAD_AWS_USE_EC2_ROLE_CREDENTIALS=true` (optional; set to use EC2 metadata API over static credentials)
- `EMBEDDINGS_UPLOAD_AWS_REGION=us-east-1` (default)

**_Note:_** If a non-default region is supplied, ensure that the subdomain of the endpoint URL (_the `AWS_ENDPOINT` value_) matches the target region.

> NOTE: You don't need to set the `EMBEDDINGS_UPLOAD_AWS_ACCESS_KEY_ID` environment variable when using `EMBEDDINGS_UPLOAD_AWS_USE_EC2_ROLE_CREDENTIALS=true` because role credentials will be automatically resolved. 

#### Using GCS

To target a GCS bucket you've already provisioned, set the following environment variables. Authentication is done through a service account key, supplied as either a path to a volume-mounted file, or the contents read in as an environment variable payload.

- `EMBEDDINGS_UPLOAD_BACKEND=GCS`
- `EMBEDDINGS_UPLOAD_BUCKET=<my bucket name>`
- `EMBEDDINGS_UPLOAD_GCP_PROJECT_ID=<my project id>`
- `EMBEDDINGS_UPLOAD_GOOGLE_APPLICATION_CREDENTIALS_FILE=</path/to/file>`
- `EMBEDDINGS_UPLOAD_GOOGLE_APPLICATION_CREDENTIALS_FILE_CONTENT=<{"my": "content"}>`

#### Provisioning buckets

If you would like to allow your Sourcegraph instance to control the creation and lifecycle configuration management of the target buckets, set the following environment variables:

- `EMBEDDINGS_UPLOAD_MANAGE_BUCKET=true`

### Environment variables for the `embeddings` service

- `EMBEDDINGS_CACHE_SIZE`: The maximum size of the in-memory cache (in bytes) that holds the embeddings for commonly-searched repos. If embeddings for a repo are larger than this size, the repo will not be held in the cache and must be re-fetched for each embeddings search. Defaults to `6442450944` (6 GiB).

### Incremental embeddings

Incremental embeddings allow you to update the embeddings for a repository without having to re-embed the entire
repository. With incremental embeddings, outdated embeddings of deleted and modified files are removed and new
embeddings of the modified and added files are added to the repository's embeddings. This speeds up updates, reduces the
data sent to the embedding provider and saves costs.

Incremental embeddings are enabled by default. You can disable incremental embeddings by setting
the `incremental` property in the embeddings configuration to `false`.

```json
{
  // [...]
  "embeddings": {
    // [...]
    "incremental": false
  }
}
```

### Adjust the minimum time interval between automatically scheduled embeddings

If you configure a repository for automated embeddings, the repository will be scheduled for embedding with every new
commit. By default, there is a 24-hour time interval that must pass between two embeddings. For example, if a repository
is scheduled for embedding at 10:00 AM and a new commit happens at 11:00 AM, the next embedding will be scheduled
earliest for 10:00 AM the next day.

You can configure the minimum time interval by setting the minimumInterval property in the embeddings configuration.
Supported time units are h (hours), m ( minutes), and s (seconds).

```json
{
  // [...]
  "embeddings": {
    // [...]
    "minimumInterval": "24h"
  }
}
```

### Using a third-party embeddings provider directly

Instead of [Sourcegraph Cody Gateway](./cody_gateway.md), you can configure Sourcegraph to use a third-party provider directly for embeddings. Currently, this can only be OpenAI embeddings.

You must create your own key with OpenAI [here](https://beta.openai.com/account/api-keys). Once you have the key, go to **Site admin > Site configuration** (`/site-admin/configuration`) on your instance and set:

```jsonc
{
  "cody.enabled": true,
  "embeddings": {
    "provider": "openai",
    "accessToken": "<token>",
    "excludedFilePathPatterns": []
  }
}
```

### Disabling embeddings

Embeddings can currently be disabled, even with Cody enabled, using the following site configuration:

```jsonc
{
  "embeddings": { "enabled": false }
}
```

### Configuring the global policy match limit

By default, a global policy, that means an embeddings policy without a pattern, is applied to up to 5000 repositories. 
The repositories matching the policy are first sorted by star count (descending) and id (descending) and then the first 5000 repositories are selected.
You can configure the limit by setting the `policyRepositoryMatchLimit` property in the embeddings configuration.

A negative value disables the limit and all repositories are selected.

```json
{
  // [...]
  "embeddings": {
    // [...]
    "policyRepositoryMatchLimit": 5000
  }
}
```<|MERGE_RESOLUTION|>--- conflicted
+++ resolved
@@ -21,11 +21,7 @@
 
 Embeddings will not be generated for any repo unless an admin takes action. There are two ways to do this.
 
-<<<<<<< HEAD
-The recommended way of configuring embeddings is to use a policy. These are configured through the Admin UI using [policies](https://docs.sourcegraph.com/cody/explanations/policies). Policy based embeddings will be automatically updated based on the [update interval](#adjust-the-minimum-time-interval-between-automatically-scheduled-embeddings). Updates are [incremental](#incremental-embeddings). 
-=======
 The recommended way of configuring embeddings is to use a policy. These are configured through the Admin UI using [policies](https://docs.sourcegraph.com/cody/explanations/policies). Policy based embeddings will be automatically updated based on the [update interval](#adjust-the-minimum-time-interval-between-automatically-scheduled-embeddings). 
->>>>>>> 73c187f5
 
 To run a one-time embeddings job, an admin can manually schedule specific repositories for embedding by navigating to **Site admin > Cody** (`/site-admin/cody`) and entering the names of the repositories that should be embeded. Manual embeddings are useful for one-off embeddings or to run an embeddings job immediately. These will not be automatically updated.
 
