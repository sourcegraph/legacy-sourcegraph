# Enabling Cody with Sourcegraph.com

Cody uses Sourcegraph to fetch relevant context to generate answers and code. These instructions walk through installing Cody and connecting it to Sourcegraph.com. For private instances of Sourcegraph, see [this page about enabling Cody for Enterprise](enabling_cody_enterprise.md).

## Initial setup

1. [Create a Sourcegraph.com account](https://sourcegraph.com/sign-up)
2. Install [the Cody VS Code extension](https://marketplace.visualstudio.com/items?itemName=sourcegraph.cody-ai)
<<<<<<< HEAD
3. Open the Cody extension in your editor and sign in with your Sourcegraph.com credentials
4. When prompted by the extension, set the Sourcegraph URL to `https://sourcegraph.com`
=======
3. Open the Cody extension
4. Click on **Continue with Sourcegraph.com** and follow the instructions
>>>>>>> a32b5f87

You're now ready to use Cody in VS Code!

## Configure code graph context for code-aware answers

After installing, you can optionally use [code graph context](code_graph_context.md) to improve Cody's context of existing code. Note that code graph context is only available for public repositories on sourcegraph.com which have embeddings. [See the list](../embedded-repos.md) of repositories with embeddings and request any that you'd like to add by pinging a Sourcegraph team member in [Discord](https://discord.gg/8wJF5EdAyA).

If you want to use Cody with code graph context on private code, consider moving to a Sourcegraph Enterprise instance.

### Enable code graph context

The `Cody: Codebase` setting in VS Code enables codebase-aware answers for the Cody extension. By setting this configuration option to the name of a repository with embeddings, Cody will be able to provide more accurate and relevant answers to your coding questions based on that repository's content.

- Open the VS Code workspace settings by pressing <kbd>Cmd/Ctrl+,</kbd>, (or File > Preferences (Settings) on Windows & Linux).
- Search for the `Cody: Codebase` setting.
- Enter the repository name.
  - For example: `github.com/sourcegraph/sourcegraph` without the `https` protocol

## Provide feedback

Please spread the word online and send us your feedback in Discord! Cody is open source and we'd love to hear from you if you have bug reports or feature requests.<|MERGE_RESOLUTION|>--- conflicted
+++ resolved
@@ -6,13 +6,8 @@
 
 1. [Create a Sourcegraph.com account](https://sourcegraph.com/sign-up)
 2. Install [the Cody VS Code extension](https://marketplace.visualstudio.com/items?itemName=sourcegraph.cody-ai)
-<<<<<<< HEAD
-3. Open the Cody extension in your editor and sign in with your Sourcegraph.com credentials
-4. When prompted by the extension, set the Sourcegraph URL to `https://sourcegraph.com`
-=======
 3. Open the Cody extension
 4. Click on **Continue with Sourcegraph.com** and follow the instructions
->>>>>>> a32b5f87
 
 You're now ready to use Cody in VS Code!
 
