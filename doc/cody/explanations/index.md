# Explanations

- Installing or turning on Cody
  - [Enabling Cody for Sourcegraph Enterprise](./../overview/enable-cody-enterprise.md)
  - [Installing the Cody App](../../app/index.md)
<<<<<<< HEAD
  - [Enabling Cody with Sourcegraph.com](./../overview/cody-with-sourcegraph.md)
-  Configuration
=======
  - [Enabling Cody with Sourcegraph.com](enabling_cody.md)
- Configuration
>>>>>>> e6a2de54
  - [Configuring code graph context](code_graph_context.md)
  - [Generating Index to Enable Codebase-Aware Answers](indexing.md)
  - [Embeddings Policies](policies.md)
  - [Schedule one-off embeddings jobs](schedule_one_off_embeddings_jobs.md)
- IDE Extensions
  - [Installing the Cody VS Code Extension](./../overview/install-vscode.md)
  - [Installing the Cody Jetbrains Extension](./../overview/install-jetbrains.md)<|MERGE_RESOLUTION|>--- conflicted
+++ resolved
@@ -3,13 +3,8 @@
 - Installing or turning on Cody
   - [Enabling Cody for Sourcegraph Enterprise](./../overview/enable-cody-enterprise.md)
   - [Installing the Cody App](../../app/index.md)
-<<<<<<< HEAD
-  - [Enabling Cody with Sourcegraph.com](./../overview/cody-with-sourcegraph.md)
--  Configuration
-=======
   - [Enabling Cody with Sourcegraph.com](enabling_cody.md)
 - Configuration
->>>>>>> e6a2de54
   - [Configuring code graph context](code_graph_context.md)
   - [Generating Index to Enable Codebase-Aware Answers](indexing.md)
   - [Embeddings Policies](policies.md)
