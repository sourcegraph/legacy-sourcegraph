--- conflicted
+++ resolved
@@ -162,17 +162,14 @@
     </a>
   </li>
   <li>
-<<<<<<< HEAD
     <a class="card text-left" target="_blank" href="https://sourcegraph.com/sign-in?returnTo=/search">
       <h3><img alt="Cody for Web" src="https://sourcegraph.com/.assets/img/sourcegraph-mark.svg" />Cody for Web</h3>
       <p>Use Cody in the Sourcegraph web app.</p>
     </a>
-=======
      <a class="card text-left" target="_blank" href="https://sourcegraph.com/get-cody">
       <h3><img alt="Cody App" src="https://storage.googleapis.com/sourcegraph-assets/docs/images/cody/cody-logomark-default.svg"/>Cody for Desktop</h3>
       <p>Free desktop app to try Cody with your local codebase.</p>
       </a>
->>>>>>> 2b929fb5
   </li>
   <li>
     <a class="card text-left" target="_blank" href="https://about.sourcegraph.com/cody/pricing">
