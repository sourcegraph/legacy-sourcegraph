--- conflicted
+++ resolved
@@ -193,13 +193,8 @@
 
 - **Metadata**: Pipeline metadata
 - **Pipeline setup**: Trigger async
-<<<<<<< HEAD
 - **Image builds**: Build syntax-highlighter, Build symbols, Build Docker images, Build Docker images, Build Docker images, Build executor image, Build executor binary, Build docker registry mirror image
-- **Image security scans**: Scan executor, Scan alpine-3.14, Scan postgres-12-alpine, Scan cadvisor, Scan codeinsights-db, Scan codeintel-db, Scan frontend, Scan github-proxy, Scan gitserver, Scan grafana, Scan indexed-searcher, Scan migrator, Scan node-exporter, Scan opentelemetry-collector, Scan postgres_exporter, Scan precise-code-intel-worker, Scan prometheus, Scan prometheus-gcp, Scan redis-cache, Scan redis-store, Scan redis_exporter, Scan repo-updater, Scan search-indexer, Scan searcher, Scan syntax-highlighter, Scan worker, Scan batcheshelper, Scan blobstore2, Scan bundled-executor, Scan dind, Scan embeddings, Scan executor-kubernetes, Scan executor-vm, Scan jaeger-agent, Scan jaeger-all-in-one, Scan llm-proxy, Scan sg, Scan cody-slack
-=======
-- **Image builds**: Build syntax-highlighter, Build Docker images, Build Docker images, Build Docker images, Build executor image, Build executor binary, Build docker registry mirror image
-- **Image security scans**: Scan symbols, Scan executor, Scan alpine-3.14, Scan postgres-12-alpine, Scan cadvisor, Scan codeinsights-db, Scan codeintel-db, Scan frontend, Scan github-proxy, Scan gitserver, Scan grafana, Scan indexed-searcher, Scan migrator, Scan node-exporter, Scan opentelemetry-collector, Scan postgres_exporter, Scan precise-code-intel-worker, Scan prometheus, Scan prometheus-gcp, Scan redis-cache, Scan redis-store, Scan redis_exporter, Scan repo-updater, Scan search-indexer, Scan searcher, Scan syntax-highlighter, Scan worker, Scan batcheshelper, Scan blobstore2, Scan bundled-executor, Scan dind, Scan embeddings, Scan executor-kubernetes, Scan executor-vm, Scan jaeger-agent, Scan jaeger-all-in-one, Scan cody-gateway, Scan sg, Scan cody-slack
->>>>>>> b6f5a27c
+- **Image security scans**: Scan executor, Scan alpine-3.14, Scan postgres-12-alpine, Scan cadvisor, Scan codeinsights-db, Scan codeintel-db, Scan frontend, Scan github-proxy, Scan gitserver, Scan grafana, Scan indexed-searcher, Scan migrator, Scan node-exporter, Scan opentelemetry-collector, Scan postgres_exporter, Scan precise-code-intel-worker, Scan prometheus, Scan prometheus-gcp, Scan redis-cache, Scan redis-store, Scan redis_exporter, Scan repo-updater, Scan search-indexer, Scan searcher, Scan syntax-highlighter, Scan worker, Scan batcheshelper, Scan blobstore2, Scan bundled-executor, Scan dind, Scan embeddings, Scan executor-kubernetes, Scan executor-vm, Scan jaeger-agent, Scan jaeger-all-in-one, Scan cody-gateway, Scan sg, Scan cody-slack
 - Ensure buildfiles are up to date
 - Tests
 - BackCompat Tests
@@ -207,11 +202,7 @@
 - **Client checks**: Upload Storybook to Chromatic, Enterprise build, Build (client/jetbrains), Tests for VS Code extension, Unit, integration, and E2E tests for the Cody VS Code extension, ESLint (all), ESLint (web), Stylelint (all)
 - **Integration tests**: Backend integration tests (gRPC), Backend integration tests, Code Intel QA
 - **End-to-end tests**: Executors E2E, Sourcegraph E2E, Sourcegraph Upgrade
-<<<<<<< HEAD
-- **Publish images**: server, executor, alpine-3.14, postgres-12-alpine, blobstore, cadvisor, codeinsights-db, codeintel-db, frontend, github-proxy, gitserver, grafana, indexed-searcher, migrator, node-exporter, opentelemetry-collector, postgres_exporter, precise-code-intel-worker, prometheus, prometheus-gcp, redis-cache, redis-store, redis_exporter, repo-updater, search-indexer, searcher, syntax-highlighter, worker, batcheshelper, blobstore2, bundled-executor, dind, embeddings, executor-kubernetes, executor-vm, jaeger-agent, jaeger-all-in-one, llm-proxy, sg, cody-slack, Publish executor image, Publish executor binary, Publish docker registry mirror image
-=======
-- **Publish images**: symbols, server, executor, alpine-3.14, postgres-12-alpine, blobstore, cadvisor, codeinsights-db, codeintel-db, frontend, github-proxy, gitserver, grafana, indexed-searcher, migrator, node-exporter, opentelemetry-collector, postgres_exporter, precise-code-intel-worker, prometheus, prometheus-gcp, redis-cache, redis-store, redis_exporter, repo-updater, search-indexer, searcher, syntax-highlighter, worker, batcheshelper, blobstore2, bundled-executor, dind, embeddings, executor-kubernetes, executor-vm, jaeger-agent, jaeger-all-in-one, cody-gateway, sg, cody-slack, Publish executor image, Publish executor binary, Publish docker registry mirror image
->>>>>>> b6f5a27c
+- **Publish images**: server, executor, alpine-3.14, postgres-12-alpine, blobstore, cadvisor, codeinsights-db, codeintel-db, frontend, github-proxy, gitserver, grafana, indexed-searcher, migrator, node-exporter, opentelemetry-collector, postgres_exporter, precise-code-intel-worker, prometheus, prometheus-gcp, redis-cache, redis-store, redis_exporter, repo-updater, search-indexer, searcher, syntax-highlighter, worker, batcheshelper, blobstore2, bundled-executor, dind, embeddings, executor-kubernetes, executor-vm, jaeger-agent, jaeger-all-in-one, cody-gateway, sg, cody-slack, Publish executor image, Publish executor binary, Publish docker registry mirror image
 
 ### Release branch
 
@@ -221,13 +212,8 @@
 
 - **Metadata**: Pipeline metadata
 - **Pipeline setup**: Trigger async
-<<<<<<< HEAD
 - **Image builds**: Build syntax-highlighter, Build symbols, Build Docker images, Build Docker images, Build Docker images, Build executor image, Build executor binary, Build docker registry mirror image
-- **Image security scans**: Scan executor, Scan alpine-3.14, Scan postgres-12-alpine, Scan cadvisor, Scan codeinsights-db, Scan codeintel-db, Scan frontend, Scan github-proxy, Scan gitserver, Scan grafana, Scan indexed-searcher, Scan migrator, Scan node-exporter, Scan opentelemetry-collector, Scan postgres_exporter, Scan precise-code-intel-worker, Scan prometheus, Scan prometheus-gcp, Scan redis-cache, Scan redis-store, Scan redis_exporter, Scan repo-updater, Scan search-indexer, Scan searcher, Scan syntax-highlighter, Scan worker, Scan batcheshelper, Scan blobstore2, Scan bundled-executor, Scan dind, Scan embeddings, Scan executor-kubernetes, Scan executor-vm, Scan jaeger-agent, Scan jaeger-all-in-one, Scan llm-proxy, Scan sg, Scan cody-slack
-=======
-- **Image builds**: Build syntax-highlighter, Build Docker images, Build Docker images, Build Docker images, Build executor image, Build executor binary, Build docker registry mirror image
-- **Image security scans**: Scan symbols, Scan executor, Scan alpine-3.14, Scan postgres-12-alpine, Scan cadvisor, Scan codeinsights-db, Scan codeintel-db, Scan frontend, Scan github-proxy, Scan gitserver, Scan grafana, Scan indexed-searcher, Scan migrator, Scan node-exporter, Scan opentelemetry-collector, Scan postgres_exporter, Scan precise-code-intel-worker, Scan prometheus, Scan prometheus-gcp, Scan redis-cache, Scan redis-store, Scan redis_exporter, Scan repo-updater, Scan search-indexer, Scan searcher, Scan syntax-highlighter, Scan worker, Scan batcheshelper, Scan blobstore2, Scan bundled-executor, Scan dind, Scan embeddings, Scan executor-kubernetes, Scan executor-vm, Scan jaeger-agent, Scan jaeger-all-in-one, Scan cody-gateway, Scan sg, Scan cody-slack
->>>>>>> b6f5a27c
+- **Image security scans**: Scan executor, Scan alpine-3.14, Scan postgres-12-alpine, Scan cadvisor, Scan codeinsights-db, Scan codeintel-db, Scan frontend, Scan github-proxy, Scan gitserver, Scan grafana, Scan indexed-searcher, Scan migrator, Scan node-exporter, Scan opentelemetry-collector, Scan postgres_exporter, Scan precise-code-intel-worker, Scan prometheus, Scan prometheus-gcp, Scan redis-cache, Scan redis-store, Scan redis_exporter, Scan repo-updater, Scan search-indexer, Scan searcher, Scan syntax-highlighter, Scan worker, Scan batcheshelper, Scan blobstore2, Scan bundled-executor, Scan dind, Scan embeddings, Scan executor-kubernetes, Scan executor-vm, Scan jaeger-agent, Scan jaeger-all-in-one, Scan cody-gateway, Scan sg, Scan cody-slack
 - Ensure buildfiles are up to date
 - Tests
 - BackCompat Tests
@@ -235,11 +221,7 @@
 - **Client checks**: Upload Storybook to Chromatic, Enterprise build, Build (client/jetbrains), Tests for VS Code extension, Unit, integration, and E2E tests for the Cody VS Code extension, ESLint (all), ESLint (web), Stylelint (all)
 - **Integration tests**: Backend integration tests (gRPC), Backend integration tests, Code Intel QA
 - **End-to-end tests**: Executors E2E, Sourcegraph E2E, Sourcegraph Upgrade
-<<<<<<< HEAD
-- **Publish images**: server, executor, alpine-3.14, postgres-12-alpine, blobstore, cadvisor, codeinsights-db, codeintel-db, frontend, github-proxy, gitserver, grafana, indexed-searcher, migrator, node-exporter, opentelemetry-collector, postgres_exporter, precise-code-intel-worker, prometheus, prometheus-gcp, redis-cache, redis-store, redis_exporter, repo-updater, search-indexer, searcher, syntax-highlighter, worker, batcheshelper, blobstore2, bundled-executor, dind, embeddings, executor-kubernetes, executor-vm, jaeger-agent, jaeger-all-in-one, llm-proxy, sg, cody-slack
-=======
-- **Publish images**: symbols, server, executor, alpine-3.14, postgres-12-alpine, blobstore, cadvisor, codeinsights-db, codeintel-db, frontend, github-proxy, gitserver, grafana, indexed-searcher, migrator, node-exporter, opentelemetry-collector, postgres_exporter, precise-code-intel-worker, prometheus, prometheus-gcp, redis-cache, redis-store, redis_exporter, repo-updater, search-indexer, searcher, syntax-highlighter, worker, batcheshelper, blobstore2, bundled-executor, dind, embeddings, executor-kubernetes, executor-vm, jaeger-agent, jaeger-all-in-one, cody-gateway, sg, cody-slack
->>>>>>> b6f5a27c
+- **Publish images**: server, executor, alpine-3.14, postgres-12-alpine, blobstore, cadvisor, codeinsights-db, codeintel-db, frontend, github-proxy, gitserver, grafana, indexed-searcher, migrator, node-exporter, opentelemetry-collector, postgres_exporter, precise-code-intel-worker, prometheus, prometheus-gcp, redis-cache, redis-store, redis_exporter, repo-updater, search-indexer, searcher, syntax-highlighter, worker, batcheshelper, blobstore2, bundled-executor, dind, embeddings, executor-kubernetes, executor-vm, jaeger-agent, jaeger-all-in-one, cody-gateway, sg, cody-slack
 
 ### Browser extension release build
 
@@ -290,13 +272,8 @@
 
 - **Metadata**: Pipeline metadata
 - **Pipeline setup**: Trigger async
-<<<<<<< HEAD
 - **Image builds**: Build syntax-highlighter, Build symbols, Build Docker images, Build Docker images, Build Docker images, Build executor image, Build executor binary
-- **Image security scans**: Scan executor, Scan alpine-3.14, Scan postgres-12-alpine, Scan cadvisor, Scan codeinsights-db, Scan codeintel-db, Scan frontend, Scan github-proxy, Scan gitserver, Scan grafana, Scan indexed-searcher, Scan migrator, Scan node-exporter, Scan opentelemetry-collector, Scan postgres_exporter, Scan precise-code-intel-worker, Scan prometheus, Scan prometheus-gcp, Scan redis-cache, Scan redis-store, Scan redis_exporter, Scan repo-updater, Scan search-indexer, Scan searcher, Scan syntax-highlighter, Scan worker, Scan batcheshelper, Scan blobstore2, Scan bundled-executor, Scan dind, Scan embeddings, Scan executor-kubernetes, Scan executor-vm, Scan jaeger-agent, Scan jaeger-all-in-one, Scan llm-proxy, Scan sg, Scan cody-slack
-=======
-- **Image builds**: Build syntax-highlighter, Build Docker images, Build Docker images, Build Docker images, Build executor image, Build executor binary
-- **Image security scans**: Scan symbols, Scan executor, Scan alpine-3.14, Scan postgres-12-alpine, Scan cadvisor, Scan codeinsights-db, Scan codeintel-db, Scan frontend, Scan github-proxy, Scan gitserver, Scan grafana, Scan indexed-searcher, Scan migrator, Scan node-exporter, Scan opentelemetry-collector, Scan postgres_exporter, Scan precise-code-intel-worker, Scan prometheus, Scan prometheus-gcp, Scan redis-cache, Scan redis-store, Scan redis_exporter, Scan repo-updater, Scan search-indexer, Scan searcher, Scan syntax-highlighter, Scan worker, Scan batcheshelper, Scan blobstore2, Scan bundled-executor, Scan dind, Scan embeddings, Scan executor-kubernetes, Scan executor-vm, Scan jaeger-agent, Scan jaeger-all-in-one, Scan cody-gateway, Scan sg, Scan cody-slack
->>>>>>> b6f5a27c
+- **Image security scans**: Scan executor, Scan alpine-3.14, Scan postgres-12-alpine, Scan cadvisor, Scan codeinsights-db, Scan codeintel-db, Scan frontend, Scan github-proxy, Scan gitserver, Scan grafana, Scan indexed-searcher, Scan migrator, Scan node-exporter, Scan opentelemetry-collector, Scan postgres_exporter, Scan precise-code-intel-worker, Scan prometheus, Scan prometheus-gcp, Scan redis-cache, Scan redis-store, Scan redis_exporter, Scan repo-updater, Scan search-indexer, Scan searcher, Scan syntax-highlighter, Scan worker, Scan batcheshelper, Scan blobstore2, Scan bundled-executor, Scan dind, Scan embeddings, Scan executor-kubernetes, Scan executor-vm, Scan jaeger-agent, Scan jaeger-all-in-one, Scan cody-gateway, Scan sg, Scan cody-slack
 - Ensure buildfiles are up to date
 - Tests
 - BackCompat Tests
@@ -304,11 +281,7 @@
 - **Client checks**: Upload Storybook to Chromatic, Enterprise build, Build (client/jetbrains), Tests for VS Code extension, Unit, integration, and E2E tests for the Cody VS Code extension, ESLint (all), ESLint (web), Stylelint (all)
 - **Integration tests**: Backend integration tests (gRPC), Backend integration tests, Code Intel QA
 - **End-to-end tests**: Executors E2E, Sourcegraph E2E, Sourcegraph Upgrade
-<<<<<<< HEAD
-- **Publish images**: server, executor, alpine-3.14, postgres-12-alpine, blobstore, cadvisor, codeinsights-db, codeintel-db, frontend, github-proxy, gitserver, grafana, indexed-searcher, migrator, node-exporter, opentelemetry-collector, postgres_exporter, precise-code-intel-worker, prometheus, prometheus-gcp, redis-cache, redis-store, redis_exporter, repo-updater, search-indexer, searcher, syntax-highlighter, worker, batcheshelper, blobstore2, bundled-executor, dind, embeddings, executor-kubernetes, executor-vm, jaeger-agent, jaeger-all-in-one, llm-proxy, sg, cody-slack, Publish executor image, Publish executor binary
-=======
-- **Publish images**: symbols, server, executor, alpine-3.14, postgres-12-alpine, blobstore, cadvisor, codeinsights-db, codeintel-db, frontend, github-proxy, gitserver, grafana, indexed-searcher, migrator, node-exporter, opentelemetry-collector, postgres_exporter, precise-code-intel-worker, prometheus, prometheus-gcp, redis-cache, redis-store, redis_exporter, repo-updater, search-indexer, searcher, syntax-highlighter, worker, batcheshelper, blobstore2, bundled-executor, dind, embeddings, executor-kubernetes, executor-vm, jaeger-agent, jaeger-all-in-one, cody-gateway, sg, cody-slack, Publish executor image, Publish executor binary
->>>>>>> b6f5a27c
+- **Publish images**: server, executor, alpine-3.14, postgres-12-alpine, blobstore, cadvisor, codeinsights-db, codeintel-db, frontend, github-proxy, gitserver, grafana, indexed-searcher, migrator, node-exporter, opentelemetry-collector, postgres_exporter, precise-code-intel-worker, prometheus, prometheus-gcp, redis-cache, redis-store, redis_exporter, repo-updater, search-indexer, searcher, syntax-highlighter, worker, batcheshelper, blobstore2, bundled-executor, dind, embeddings, executor-kubernetes, executor-vm, jaeger-agent, jaeger-all-in-one, cody-gateway, sg, cody-slack, Publish executor image, Publish executor binary
 
 ### Main dry run
 
@@ -323,13 +296,8 @@
 
 - **Metadata**: Pipeline metadata
 - **Pipeline setup**: Trigger async
-<<<<<<< HEAD
 - **Image builds**: Build syntax-highlighter, Build symbols, Build Docker images, Build Docker images, Build Docker images, Build executor image, Build executor binary
-- **Image security scans**: Scan executor, Scan alpine-3.14, Scan postgres-12-alpine, Scan cadvisor, Scan codeinsights-db, Scan codeintel-db, Scan frontend, Scan github-proxy, Scan gitserver, Scan grafana, Scan indexed-searcher, Scan migrator, Scan node-exporter, Scan opentelemetry-collector, Scan postgres_exporter, Scan precise-code-intel-worker, Scan prometheus, Scan prometheus-gcp, Scan redis-cache, Scan redis-store, Scan redis_exporter, Scan repo-updater, Scan search-indexer, Scan searcher, Scan syntax-highlighter, Scan worker, Scan batcheshelper, Scan blobstore2, Scan bundled-executor, Scan dind, Scan embeddings, Scan executor-kubernetes, Scan executor-vm, Scan jaeger-agent, Scan jaeger-all-in-one, Scan llm-proxy, Scan sg, Scan cody-slack
-=======
-- **Image builds**: Build syntax-highlighter, Build Docker images, Build Docker images, Build Docker images, Build executor image, Build executor binary
-- **Image security scans**: Scan symbols, Scan executor, Scan alpine-3.14, Scan postgres-12-alpine, Scan cadvisor, Scan codeinsights-db, Scan codeintel-db, Scan frontend, Scan github-proxy, Scan gitserver, Scan grafana, Scan indexed-searcher, Scan migrator, Scan node-exporter, Scan opentelemetry-collector, Scan postgres_exporter, Scan precise-code-intel-worker, Scan prometheus, Scan prometheus-gcp, Scan redis-cache, Scan redis-store, Scan redis_exporter, Scan repo-updater, Scan search-indexer, Scan searcher, Scan syntax-highlighter, Scan worker, Scan batcheshelper, Scan blobstore2, Scan bundled-executor, Scan dind, Scan embeddings, Scan executor-kubernetes, Scan executor-vm, Scan jaeger-agent, Scan jaeger-all-in-one, Scan cody-gateway, Scan sg, Scan cody-slack
->>>>>>> b6f5a27c
+- **Image security scans**: Scan executor, Scan alpine-3.14, Scan postgres-12-alpine, Scan cadvisor, Scan codeinsights-db, Scan codeintel-db, Scan frontend, Scan github-proxy, Scan gitserver, Scan grafana, Scan indexed-searcher, Scan migrator, Scan node-exporter, Scan opentelemetry-collector, Scan postgres_exporter, Scan precise-code-intel-worker, Scan prometheus, Scan prometheus-gcp, Scan redis-cache, Scan redis-store, Scan redis_exporter, Scan repo-updater, Scan search-indexer, Scan searcher, Scan syntax-highlighter, Scan worker, Scan batcheshelper, Scan blobstore2, Scan bundled-executor, Scan dind, Scan embeddings, Scan executor-kubernetes, Scan executor-vm, Scan jaeger-agent, Scan jaeger-all-in-one, Scan cody-gateway, Scan sg, Scan cody-slack
 - Ensure buildfiles are up to date
 - Tests
 - BackCompat Tests
@@ -337,11 +305,7 @@
 - **Client checks**: Upload Storybook to Chromatic, Enterprise build, Build (client/jetbrains), Tests for VS Code extension, Unit, integration, and E2E tests for the Cody VS Code extension, ESLint (all), ESLint (web), Stylelint (all)
 - **Integration tests**: Backend integration tests (gRPC), Backend integration tests, Code Intel QA
 - **End-to-end tests**: Executors E2E, Sourcegraph E2E, Sourcegraph Upgrade
-<<<<<<< HEAD
-- **Publish images**: server, executor, alpine-3.14, postgres-12-alpine, blobstore, cadvisor, codeinsights-db, codeintel-db, frontend, github-proxy, gitserver, grafana, indexed-searcher, migrator, node-exporter, opentelemetry-collector, postgres_exporter, precise-code-intel-worker, prometheus, prometheus-gcp, redis-cache, redis-store, redis_exporter, repo-updater, search-indexer, searcher, syntax-highlighter, worker, batcheshelper, blobstore2, bundled-executor, dind, embeddings, executor-kubernetes, executor-vm, jaeger-agent, jaeger-all-in-one, llm-proxy, sg, cody-slack
-=======
-- **Publish images**: symbols, server, executor, alpine-3.14, postgres-12-alpine, blobstore, cadvisor, codeinsights-db, codeintel-db, frontend, github-proxy, gitserver, grafana, indexed-searcher, migrator, node-exporter, opentelemetry-collector, postgres_exporter, precise-code-intel-worker, prometheus, prometheus-gcp, redis-cache, redis-store, redis_exporter, repo-updater, search-indexer, searcher, syntax-highlighter, worker, batcheshelper, blobstore2, bundled-executor, dind, embeddings, executor-kubernetes, executor-vm, jaeger-agent, jaeger-all-in-one, cody-gateway, sg, cody-slack
->>>>>>> b6f5a27c
+- **Publish images**: server, executor, alpine-3.14, postgres-12-alpine, blobstore, cadvisor, codeinsights-db, codeintel-db, frontend, github-proxy, gitserver, grafana, indexed-searcher, migrator, node-exporter, opentelemetry-collector, postgres_exporter, precise-code-intel-worker, prometheus, prometheus-gcp, redis-cache, redis-store, redis_exporter, repo-updater, search-indexer, searcher, syntax-highlighter, worker, batcheshelper, blobstore2, bundled-executor, dind, embeddings, executor-kubernetes, executor-vm, jaeger-agent, jaeger-all-in-one, cody-gateway, sg, cody-slack
 
 ### Patch image
 
