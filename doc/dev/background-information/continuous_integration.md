--- conflicted
+++ resolved
@@ -172,8 +172,20 @@
   </iframe>
 </div>
 
-<<<<<<< HEAD
-#### Creating annotations
+##### Developing PR checks
+
+To create a new check that can run on pull requests on relevant files, refer to how [diff types](#diff-types) work to get started.
+
+Then, you can add a new check to [`CoreTestOperations`](https://sourcegraph.com/search?q=context:global+repo:%5Egithub%5C.com/sourcegraph/sourcegraph%24+file:%5Eenterprise/dev/ci/internal/ci+CoreTestOperations+type:symbol+&patternType=literal).
+Make sure to follow the best practices outlined in docstring.
+
+For more advanced pipelines, see [Run types](#run-types).
+
+#### Step options
+
+> NOTE: Coming soon!
+
+##### Creating annotations
 
 Annotations get rendered in the Buildkite UI to present the viewer notices about the build.
 The pipeline generator provides an API for this that, at a high level, works like this:
@@ -197,25 +209,9 @@
 
 For more details about best practices and additional features and capabilities, please refer to [the `bk.AnnotatedCmd` docstring](https://sourcegraph.com/search?q=context:global+repo:%5Egithub%5C.com/sourcegraph/sourcegraph%24+file:%5Eenterprise/dev/ci/internal/buildkite+AnnotatedCmd+type:symbol&patternType=literal).
 
-#### Developing PR checks
-=======
-##### Developing PR checks
->>>>>>> 6fd4eccb
-
-To create a new check that can run on pull requests on relevant files, refer to how [diff types](#diff-types) work to get started.
-
-Then, you can add a new check to [`CoreTestOperations`](https://sourcegraph.com/search?q=context:global+repo:%5Egithub%5C.com/sourcegraph/sourcegraph%24+file:%5Eenterprise/dev/ci/internal/ci+CoreTestOperations+type:symbol+&patternType=literal).
-Make sure to follow the best practices outlined in docstring.
-
-For more advanced pipelines, see [Run types](#run-types).
-
 ##### Caching build artefacts
 
-For caching artefacts in steps to speed up operations, see [How to cache CI artefacts](../how-to/cache_ci_artefacts.md).
-
-#### Step options
-
-> NOTE: Coming soon!
+For caching artefacts in steps to speed up steps, see [How to cache CI artefacts](../how-to/cache_ci_artefacts.md).
 
 ### Buildkite infrastructure
 
