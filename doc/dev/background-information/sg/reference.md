<!-- DO NOT EDIT: generated via: go generate ./dev/sg -->

# sg reference

sg - The Sourcegraph developer tool!

Learn more: https://docs.sourcegraph.com/dev/background-information/sg

```sh
sg [GLOBAL FLAGS] command [COMMAND FLAGS] [ARGUMENTS...]
```

Global flags:

* `--config, -c="<value>"`: load sg configuration from `file` (default: sg.config.yaml)
* `--disable-analytics`: disable event logging (logged to '~/.sourcegraph/events')
* `--disable-output-detection`: use fixed output configuration instead of detecting terminal capabilities
* `--disable-overwrite`: disable loading additional sg configuration from overwrite file (see -overwrite)
* `--overwrite, -o="<value>"`: load sg configuration from `file` that is gitignored and can be used to, for example, add credentials (default: sg.config.overwrite.yaml)
* `--skip-auto-update`: prevent sg from automatically updating itself
* `--verbose, -v`: toggle verbose mode


## sg start

🌟 Starts the given commandset. Without a commandset it starts the default Sourcegraph dev environment.

Use this to start your Sourcegraph environment!

Available comamndsets in `sg.config.yaml`:

* api-only
* batches 🦡
* codeintel
* dotcom
* enterprise
* enterprise-codeinsights
* enterprise-codeintel 🧠
* enterprise-e2e
* iam
* monitoring
* monitoring-alerts
* oss
* oss-web-standalone
* oss-web-standalone-prod
* otel
* web-standalone
* web-standalone-prod

```sh
# Run default environment, Sourcegraph enterprise:
$ sg start

# List available environments (defined under 'commandSets' in 'sg.config.yaml'):
$ sg start -help

# Run the enterprise environment with code-intel enabled:
$ sg start enterprise-codeintel

# Run the environment for Batch Changes development:
$ sg start batches

# Override the logger levels for specific services
$ sg start --debug=gitserver --error=enterprise-worker,enterprise-frontend enterprise
```

Flags:

* `--crit, -c="<value>"`: Services to set at info crit level.
* `--debug, -d="<value>"`: Services to set at debug log level.
* `--error, -e="<value>"`: Services to set at info error level.
* `--feedback`: provide feedback about this command by opening up a GitHub discussion
* `--info, -i="<value>"`: Services to set at info log level.
* `--warn, -w="<value>"`: Services to set at warn log level.

## sg run

Run the given commands.

Runs the given command. If given a whitespace-separated list of commands it runs the set of commands.

Available commands in `sg.config.yaml`:

* batches-executor
* batches-executor-firecracker
* bext
* caddy
* codeintel-executor
* codeintel-worker
* debug-env: Debug env vars
* docsite: Docsite instance serving the docs
* executor-template
* frontend: Enterprise frontend
* github-proxy
* gitserver
* grafana
* jaeger
* loki
* minio
* monitoring-generator
* oss-frontend
* oss-repo-updater
* oss-symbols
* oss-web: Open source version of the web app
* oss-worker
* otel-collector: OpenTelemetry collector
* postgres_exporter
* prometheus
* redis-postgres: Dockerized version of redis and postgres
* repo-updater
* searcher
* server: Run an all-in-one sourcegraph/server image
* storybook
* symbols
* syntax-highlighter
* web-integration-build: Build web application for integration tests
* web-standalone-http-prod: Standalone web frontend (production) with API proxy to a configurable URL
* web-standalone-http: Standalone web frontend (dev) with API proxy to a configurable URL
* web: Enterprise version of the web app
* worker
* zoekt-index-0
* zoekt-index-1
* zoekt-indexserver-template
* zoekt-web-0
* zoekt-web-1
* zoekt-web-template

```sh
# Run specific commands:
$ sg run gitserver
$ sg run frontend

# List available commands (defined under 'commands:' in 'sg.config.yaml'):
$ sg run -help

# Run multiple commands:
$ sg run gitserver frontend repo-updater
```

Flags:

* `--feedback`: provide feedback about this command by opening up a GitHub discussion

## sg ci

Interact with Sourcegraph's Buildkite continuous integration pipelines.

Note that Sourcegraph's CI pipelines are under our enterprise license: https://github.com/sourcegraph/sourcegraph/blob/main/LICENSE.enterprise

```sh
# Preview what a CI run for your current changes will look like
$ sg ci preview

# Check on the status of your changes on the current branch in the Buildkite pipeline
$ sg ci status
# Check on the status of a specific branch instead
$ sg ci status --branch my-branch
# Block until the build has completed (it will send a system notification)
$ sg ci status --wait
# Get status for a specific build number
$ sg ci status --build 123456

# Pull logs of failed jobs to stdout
$ sg ci logs
# Push logs of most recent main failure to local Loki for analysis
# You can spin up a Loki instance with 'sg run loki grafana'
$ sg ci logs --branch main --out http://127.0.0.1:3100
# Get the logs for a specific build number, useful when debugging
$ sg ci logs --build 123456

# Manually trigger a build on the CI with the current branch
$ sg ci build
# Manually trigger a build on the CI on the current branch, but with a specific commit
$ sg ci build --commit my-commit
# Manually trigger a main-dry-run build of the HEAD commit on the current branch
$ sg ci build main-dry-run
$ sg ci build --force main-dry-run
# Manually trigger a main-dry-run build of a specified commit on the current ranch
$ sg ci build --force --commit my-commit main-dry-run
# View the available special build types
$ sg ci build --help
```

### sg ci preview

Preview the pipeline that would be run against the currently checked out branch.


Flags:

* `--branch, -b="<value>"`: Branch `name` of build to target (defaults to current branch)
<<<<<<< HEAD
* `--feedback`: provide feedback about this command by opening up a Github discussion
* `--format="<value>"`: Output format for the preview (one of 'markdown', 'json', or 'yaml') (default: markdown)
=======
* `--feedback`: provide feedback about this command by opening up a GitHub discussion
>>>>>>> 281a314b

### sg ci status

Get the status of the CI run associated with the currently checked out branch.


Flags:

* `--branch, -b="<value>"`: Branch `name` of build to target (defaults to current branch)
* `--build, -n="<value>"`: Override branch detection with a specific build `number`
* `--commit, -c="<value>"`: Override branch detection with the latest build for `commit`
* `--feedback`: provide feedback about this command by opening up a GitHub discussion
* `--pipeline, -p="<value>"`: Select a custom Buildkite `pipeline` in the Sourcegraph org (default: sourcegraph)
* `--view, -v`: Open build page in browser
* `--wait, -w`: Wait by blocking until the build is finished

### sg ci build

Manually request a build for the currently checked out commit and branch (e.g. to trigger builds on forks or with special run types).

Optionally provide a run type to build with.

This command is useful when:

- you want to trigger a build with a particular run type, such as 'main-dry-run'
- triggering builds for PRs from forks (such as those from external contributors), which do not trigger Buildkite builds automatically for security reasons (we do not want to run insecure code on our infrastructure by default!)

Supported run types when providing an argument for 'sg ci build [runtype]':

* main-dry-run
* docker-images-patch
* docker-images-patch-notest
* docker-images-candidates-notest
* executor-patch-notest
* backend-integration

For run types that require branch arguments, you will be prompted for an argument, or you
can provide it directly (for example, 'sg ci build [runtype] [argument]').

Learn more about pipeline run types in https://docs.sourcegraph.com/dev/background-information/ci/reference.

Arguments: `[runtype]`

Flags:

* `--commit, -c="<value>"`: `commit` from the current branch to build (defaults to current commit)
* `--feedback`: provide feedback about this command by opening up a GitHub discussion
* `--pipeline, -p="<value>"`: Select a custom Buildkite `pipeline` in the Sourcegraph org (default: sourcegraph)

### sg ci logs

Get logs from CI builds (e.g. to grep locally).

Get logs from CI builds, and output them in stdout or push them to Loki. By default only gets failed jobs - to change this, use the '--state' flag.

The '--job' flag can be used to narrow down the logs returned - you can provide either the ID, or part of the name of the job you want to see logs for.

To send logs to a Loki instance, you can provide --out=http://127.0.0.1:3100 after spinning up an instance with 'sg run loki grafana'.
From there, you can start exploring logs with the Grafana explore panel.



Flags:

* `--branch, -b="<value>"`: Branch `name` of build to target (defaults to current branch)
* `--build, -n="<value>"`: Override branch detection with a specific build `number`
* `--commit, -c="<value>"`: Override branch detection with the latest build for `commit`
* `--feedback`: provide feedback about this command by opening up a GitHub discussion
* `--job, -j="<value>"`: ID or name of the job to export logs for
* `--out, -o="<value>"`: Output `format`: one of [terminal|simple|json], or a URL pointing to a Loki instance, such as http://127.0.0.1:3100 (default: terminal)
* `--overwrite-state="<value>"`: `state` to overwrite the job state metadata
* `--pipeline, -p="<value>"`: Select a custom Buildkite `pipeline` in the Sourcegraph org (default: sourcegraph)
* `--state, -s="<value>"`: Job `state` to export logs for (provide an empty value for all states) (default: failed)

### sg ci docs

Render reference documentation for build pipeline types.

An online version of the rendered documentation is also available in https://docs.sourcegraph.com/dev/background-information/ci/reference.


Flags:

* `--feedback`: provide feedback about this command by opening up a GitHub discussion

### sg ci open

Open Sourcegraph's Buildkite page in browser.

Arguments: `[pipeline]`

Flags:

* `--feedback`: provide feedback about this command by opening up a GitHub discussion

### sg ci search-failures

Open Sourcegraph's CI failures Grafana logs page in browser.

Arguments: `[text to search for]`

Flags:

* `--feedback`: provide feedback about this command by opening up a GitHub discussion
* `--step="<value>"`: Filter by step name (--step STEP_NAME will translate to '.*STEP_NAME.*')

## sg test

Run the given test suite.

Testsuites are defined in sg configuration.

Available testsuites in `sg.config.yaml`:

* backend
* backend-integration
* bext
* bext-build
* bext-e2e
* bext-integration
* client
* docsite
* web-e2e
* web-integration
* web-integration:debug
* web-regression

```sh
# Run different test suites:
$ sg test backend
$ sg test backend-integration
$ sg test client
$ sg test web-e2e

# List available test suites:
$ sg test -help

# Arguments are passed along to the command
$ sg test backend-integration -run TestSearch
```

Flags:

* `--feedback`: provide feedback about this command by opening up a GitHub discussion

## sg lint

Run all or specified linters on the codebase.

To run all checks, don't provide an argument. You can also provide multiple arguments to run linters for multiple targets.

```sh
# Run all possible checks
$ sg lint

# Run only go related checks
$ sg lint go

# Run only shell related checks
$ sg lint shell

# Run only client related checks
$ sg lint client

# List all available check groups
$ sg lint --help
```

Flags:

* `--annotations`: Write helpful output to ./annotations directory
* `--fail-fast, --ff`: Exit immediately if an issue is encountered (not available with '-fix')
* `--feedback`: provide feedback about this command by opening up a GitHub discussion
* `--fix, -f`: Try to fix any lint issues

### sg lint urls

Check for broken urls in the codebase.


Flags:

* `--feedback`: provide feedback about this command by opening up a GitHub discussion

### sg lint go

Check go code for linting errors, forbidden imports, generated files, etc.


Flags:

* `--feedback`: provide feedback about this command by opening up a GitHub discussion

### sg lint docs

Documentation checks.


Flags:

* `--feedback`: provide feedback about this command by opening up a GitHub discussion

### sg lint dockerfiles

Check Dockerfiles for Sourcegraph best practices.


Flags:

* `--feedback`: provide feedback about this command by opening up a GitHub discussion

### sg lint client

Check client code for linting errors, forbidden imports, etc.


Flags:

* `--feedback`: provide feedback about this command by opening up a GitHub discussion

### sg lint svg

Check svg assets.


Flags:

* `--feedback`: provide feedback about this command by opening up a GitHub discussion

### sg lint shell

Check shell code for linting errors, formatting, etc.


Flags:

* `--feedback`: provide feedback about this command by opening up a GitHub discussion

## sg generate

Run code and docs generation tasks.

If no target is provided, all target are run with default arguments.

```sh
$ sg --verbose generate ... # Enable verbose output
```

Flags:

* `--feedback`: provide feedback about this command by opening up a GitHub discussion
* `--quiet, -q`: Suppress all output but errors from generate tasks

### sg generate go

Run go generate [packages...] on the codebase.


Flags:

* `--feedback`: provide feedback about this command by opening up a GitHub discussion

## sg db

Interact with local Sourcegraph databases for development.

```sh
# Reset the Sourcegraph 'frontend' database
$ sg db reset-pg

# Reset the 'frontend' and 'codeintel' databases
$ sg db reset-pg -db=frontend,codeintel

# Reset all databases ('frontend', 'codeintel', 'codeinsights')
$ sg db reset-pg -db=all

# Reset the redis database
$ sg db reset-redis

# Create a site-admin user whose email and password are foo@sourcegraph.com and sourcegraph.
$ sg db add-user -name=foo
```

### sg db reset-pg

Drops, recreates and migrates the specified Sourcegraph database.

If -db is not set, then the "frontend" database is used (what's set as PGDATABASE in env or the sg.config.yaml). If -db is set to "all" then all databases are reset and recreated.


Flags:

* `--db="<value>"`: The target database instance. (default: frontend)
* `--feedback`: provide feedback about this command by opening up a GitHub discussion

### sg db reset-redis

Drops, recreates and migrates the specified Sourcegraph Redis database.

```sh
$ sg db reset-redis
```

Flags:

* `--feedback`: provide feedback about this command by opening up a GitHub discussion

### sg db add-user

Create an admin sourcegraph user.

Run 'sg db add-user -username bob' to create an admin user whose email is bob@sourcegraph.com. The password will be printed if the operation succeeds


Flags:

* `--feedback`: provide feedback about this command by opening up a GitHub discussion
* `--password="<value>"`: Password for user (default: sourcegraphsourcegraph)
* `--username="<value>"`: Username for user (default: sourcegraph)

## sg migration

Modifies and runs database migrations.

```sh
# Migrate local default database up all the way
$ sg migration up

# Migrate specific database down one migration
$ sg migration down --db codeintel

# Add new migration for specific database
$ sg migration add --db codeintel 'add missing index'

# Squash migrations for default database
$ sg migration squash
```

### sg migration add

Add a new migration file.

Available schemas:

* frontend
* codeintel
* codeinsights

Arguments: `<name>`

Flags:

* `--db="<value>"`: The target database `schema` to modify (default: frontend)
* `--feedback`: provide feedback about this command by opening up a GitHub discussion

### sg migration revert

Revert the migrations defined on the given commit.

Available schemas:

* frontend
* codeintel
* codeinsights

Arguments: `<commit>`

Flags:

* `--feedback`: provide feedback about this command by opening up a GitHub discussion

### sg migration up

Apply all migrations.

Available schemas:

* frontend
* codeintel
* codeinsights

```sh
$ sg migration up [-db=<schema>]
```

Flags:

* `--db="<value>"`: The target `schema(s)` to modify. Comma-separated values are accepted. Supply "all" to migrate all schemas. (default: [all])
* `--feedback`: provide feedback about this command by opening up a GitHub discussion
* `--ignore-single-dirty-log`: Ignore a single previously failed attempt if it will be immediately retried by this operation.
* `--ignore-single-pending-log`: Ignore a single pending migration attempt if it will be immediately retried by this operation.
* `--noop-privileged`: Skip application of privileged migrations, but record that they have been applied. This assumes the user has already applied the required privileged migrations with elevated permissions.
* `--privileged-hash="<value>"`: Running -noop-privileged without this value will supply a value that will unlock migration application for the current upgrade operation. Future (distinct) upgrade operations will require a unique hash.
* `--skip-oobmigration-validation`: Do not attempt to validate the progress of out-of-band migrations.
* `--skip-upgrade-validation`: Do not attempt to compare the previous instance version with the target instance version for upgrade compatibility. Please refer to https://docs.sourcegraph.com/admin/updates#update-policy for our instance upgrade compatibility policy.
* `--unprivileged-only`: Refuse to apply privileged migrations.

### sg migration upto

Ensure a given migration has been applied - may apply dependency migrations.

Available schemas:

* frontend
* codeintel
* codeinsights

```sh
$ sg migration upto -db=<schema> -target=<target>,<target>,...
```

Flags:

* `--db="<value>"`: The target `schema` to modify.
* `--feedback`: provide feedback about this command by opening up a GitHub discussion
* `--ignore-single-dirty-log`: Ignore a single previously failed attempt if it will be immediately retried by this operation.
* `--ignore-single-pending-log`: Ignore a single pending migration attempt if it will be immediately retried by this operation.
* `--noop-privileged`: Skip application of privileged migrations, but record that they have been applied. This assumes the user has already applied the required privileged migrations with elevated permissions.
* `--privileged-hash="<value>"`: Running -noop-privileged without this value will supply a value that will unlock migration application for the current upgrade operation. Future (distinct) upgrade operations will require a unique hash.
* `--target="<value>"`: The `migration` to apply. Comma-separated values are accepted.
* `--unprivileged-only`: Refuse to apply privileged migrations.

### sg migration undo

Revert the last migration applied - useful in local development.

Available schemas:

* frontend
* codeintel
* codeinsights

```sh
$ sg migration undo -db=<schema>
```

Flags:

* `--db="<value>"`: The target `schema` to modify.
* `--feedback`: provide feedback about this command by opening up a GitHub discussion

### sg migration downto

Revert any applied migrations that are children of the given targets - this effectively "resets" the schema to the target version.

Available schemas:

* frontend
* codeintel
* codeinsights

```sh
$ sg migration downto -db=<schema> -target=<target>,<target>,...
```

Flags:

* `--db="<value>"`: The target `schema` to modify.
* `--feedback`: provide feedback about this command by opening up a GitHub discussion
* `--ignore-single-dirty-log`: Ignore a single previously failed attempt if it will be immediately retried by this operation.
* `--ignore-single-pending-log`: Ignore a single pending migration attempt if it will be immediately retried by this operation.
* `--noop-privileged`: Skip application of privileged migrations, but record that they have been applied. This assumes the user has already applied the required privileged migrations with elevated permissions.
* `--privileged-hash="<value>"`: Running -noop-privileged without this value will supply a value that will unlock migration application for the current upgrade operation. Future (distinct) upgrade operations will require a unique hash.
* `--target="<value>"`: The migration to apply. Comma-separated values are accepted.
* `--unprivileged-only`: Refuse to apply privileged migrations.

### sg migration validate

Validate the current schema.

Available schemas:

* frontend
* codeintel
* codeinsights


Flags:

* `--db="<value>"`: The target `schema(s)` to validate. Comma-separated values are accepted. Supply "all" to validate all schemas. (default: [all])
* `--feedback`: provide feedback about this command by opening up a GitHub discussion
* `--skip-out-of-band-migrations`: Do not attempt to validate out-of-band migration status.

### sg migration describe

Describe the current database schema.

Available schemas:

* frontend
* codeintel
* codeinsights


Flags:

* `--db="<value>"`: The target `schema` to describe.
* `--feedback`: provide feedback about this command by opening up a GitHub discussion
* `--force`: Force write the file if it already exists.
* `--format="<value>"`: The target output format.
* `--no-color`: If writing to stdout, disable output colorization.
* `--out="<value>"`: The file to write to. If not supplied, stdout is used.

### sg migration drift

Detect differences between the current database schema and the expected schema.

Available schemas:

* frontend
* codeintel
* codeinsights


Flags:

* `--db="<value>"`: The target `schema` to compare.
* `--feedback`: provide feedback about this command by opening up a GitHub discussion
* `--file="<value>"`: The target schema description file.
* `--version="<value>"`: The target schema version. Must be resolvable as a git revlike on the Sourcegraph repository.

### sg migration add-log

Add an entry to the migration log.

Available schemas:

* frontend
* codeintel
* codeinsights

```sh
$ sg migration add-log -db=<schema> -version=<version> [-up=true|false]
```

Flags:

* `--db="<value>"`: The target `schema` to modify.
* `--feedback`: provide feedback about this command by opening up a GitHub discussion
* `--up`: The migration direction.
* `--version="<value>"`: The migration `version` to log. (default: 0)

### sg migration leaves

Identify the migration leaves for the given commit.

Available schemas:

* frontend
* codeintel
* codeinsights

Arguments: `<commit>`

Flags:

* `--feedback`: provide feedback about this command by opening up a GitHub discussion

### sg migration squash

Collapse migration files from historic releases together.

Available schemas:

* frontend
* codeintel
* codeinsights

Arguments: `<current-release>`

Flags:

* `--db="<value>"`: The target database `schema` to modify (default: frontend)
* `--feedback`: provide feedback about this command by opening up a GitHub discussion
* `--in-container`: Launch Postgres in a Docker container for squashing; do not use the host
* `--in-timescaledb-container`: Launch TimescaleDB in a Docker container for squashing; do not use the host
* `--skip-data`: Skip writing data rows into the squashed migration
* `--skip-teardown`: Skip tearing down the database created to run all registered migrations

### sg migration squash-all

Collapse schema definitions into a single SQL file.

Available schemas:

* frontend
* codeintel
* codeinsights


Flags:

* `--db="<value>"`: The target database `schema` to modify (default: frontend)
* `--feedback`: provide feedback about this command by opening up a GitHub discussion
* `--in-container`: Launch Postgres in a Docker container for squashing; do not use the host
* `--in-timescaledb-container`: Launch TimescaleDB in a Docker container for squashing; do not use the host
* `--skip-data`: Skip writing data rows into the squashed migration
* `--skip-teardown`: Skip tearing down the database created to run all registered migrations
* `-f="<value>"`: The output filepath

### sg migration visualize

Output a DOT visualization of the migration graph.

Available schemas:

* frontend
* codeintel
* codeinsights


Flags:

* `--db="<value>"`: The target database `schema` to modify (default: frontend)
* `--feedback`: provide feedback about this command by opening up a GitHub discussion
* `-f="<value>"`: The output filepath

### sg migration rewrite

Rewrite schemas definitions as they were at a particular version.

Available schemas:

* frontend
* codeintel
* codeinsights


Flags:

* `--db="<value>"`: The target database `schema` to modify (default: frontend)
* `--feedback`: provide feedback about this command by opening up a GitHub discussion
* `--rev="<value>"`: The target revision

## sg insights

Tools to interact with Code Insights data.


### sg insights decode-id

Decodes an encoded insight ID found on the frontend into a view unique_id.

Run 'sg insights decode-id' to decode 1+ frontend IDs which can then be used for SQL queries


Flags:

* `--feedback`: provide feedback about this command by opening up a GitHub discussion

### sg insights series-ids

Gets all insight series ID from the base64 encoded frontend ID.

Run 'sg insights series-ids' to decode a frontend ID and find all related series IDs


Flags:

* `--feedback`: provide feedback about this command by opening up a GitHub discussion

## sg telemetry

Operations relating to Sourcegraph telemetry.


### sg telemetry allowlist

Edit the usage data allow list.


Utility that will generate SQL to add and remove events from the usage data allow list.
https://docs.sourcegraph.com/dev/background-information/data-usage-pipeline#allow-list

Events are keyed by event name and passed in as additional arguments to the add and remove subcommands.


```sh
# Generate SQL to add events from the allow list
$ sg telemetry allowlist add EVENT_ONE EVENT_TWO

# Generate SQL to remove events from the allow list
$ sg telemetry allowlist remove EVENT_ONE EVENT_TWO

# Automatically generate migration files associated with the allow list modification
$ sg telemetry allowlist add --migration EVENT_ONE EVENT_TWO

# Provide a specific migration name for the migration files
$ sg telemetry allowlist add --migration --name my_migration_name EVENT_ONE EVENT_TWO
```

#### sg telemetry allowlist add

Generate the SQL required to add events to the allow list.

```sh
# Generate SQL to add events from the allow list
$ sg telemetry allowlist add EVENT_ONE EVENT_TWO

# Automatically generate migration files associated with the allow list modification
$ sg telemetry allowlist add --migration EVENT_ONE EVENT_TWO

# Provide a specific migration name for the migration files
$ sg telemetry allowlist add --migration --name my_migration_name EVENT_ONE EVENT_TWO
```

Flags:

* `--feedback`: provide feedback about this command by opening up a GitHub discussion
* `--migration`: Create migration files with the generated SQL.
* `--name="<value>"`: Specifies the name of the resulting migration. (default: sg_telemetry_allowlist)

#### sg telemetry allowlist remove

Generate the SQL required to remove events from the allow list.

```sh
# Generate SQL to add events from the allow list
$ sg telemetry allowlist remove EVENT_ONE EVENT_TWO

# Automatically generate migration files associated with the allow list modification
$ sg telemetry allowlist remove --migration EVENT_ONE EVENT_TWO

# Provide a specific migration name for the migration files
$ sg telemetry allowlist remove --migration --name my_migration_name EVENT_ONE EVENT_TWO
```

Flags:

* `--feedback`: provide feedback about this command by opening up a GitHub discussion
* `--migration`: Create migration files with the generated SQL.
* `--name="<value>"`: Specifies the name of the resulting migration. (default: sg_telemetry_allowlist)

## sg secret

Manipulate secrets stored in memory and in file.

```sh
# List all secrets stored in your local configuration.
$ sg secret list

# Remove the secrets associated with buildkite (sg ci build) - supports autocompletion for
# ease of use
$ sg secret reset buildkite
```

### sg secret reset

Remove a specific secret from secrets file.

Arguments: `<...key>`

Flags:

* `--feedback`: provide feedback about this command by opening up a GitHub discussion

### sg secret list

List all stored secrets.


Flags:

* `--feedback`: provide feedback about this command by opening up a GitHub discussion
* `--view, -v`: Display configured secrets when listing

## sg setup

Validate and set up your local dev environment!.


Flags:

* `--check, -c`: Run checks and report setup state
* `--feedback`: provide feedback about this command by opening up a GitHub discussion
* `--fix, -f`: Fix all checks
* `--oss`: Omit Sourcegraph-teammate-specific setup

## sg teammate

Get information about Sourcegraph teammates.

For example, you can check a teammate's current time and find their handbook bio!

```sh
# Get the current time of a team mate based on their slack handle (case insensitive).
$ sg teammate time @dax
$ sg teammate time dax
# or their full name (case insensitive)
$ sg teammate time thorsten ball

# Open their handbook bio
$ sg teammate handbook asdine
```

### sg teammate time

Get the current time of a Sourcegraph teammate.

Arguments: `<nickname>`

Flags:

* `--feedback`: provide feedback about this command by opening up a GitHub discussion

### sg teammate handbook

Open the handbook page of a Sourcegraph teammate.

Arguments: `<nickname>`

Flags:

* `--feedback`: provide feedback about this command by opening up a GitHub discussion

## sg rfc

List, search, and open Sourcegraph RFCs.

```sh
# List all RFCs
$ sg rfc list

# Search for an RFC
$ sg rfc search "search terms"

# Open a specific RFC
$ sg rfc open 420
```

Flags:

* `--feedback`: provide feedback about this command by opening up a GitHub discussion

## sg adr

List, search, view, and create Sourcegraph Architecture Decision Records (ADRs).

We use Architecture Decision Records (ADRs) only for logging decisions that have notable
architectural impact on our codebase. Since we're a high-agency company, we encourage any
contributor to commit an ADR if they've made an architecturally significant decision.

ADRs are not meant to replace our current RFC process but to complement it by capturing
decisions made in RFCs. However, ADRs do not need to come out of RFCs only. GitHub issues
or pull requests, PoCs, team-wide discussions, and similar processes may result in an ADR
as well.

Learn more about ADRs here: https://docs.sourcegraph.com/dev/adr

```sh
# List all ADRs
$ sg adr list

# Search for an ADR
$ sg adr search "search terms"

# Open a specific index
$ sg adr view 420

# Create a new ADR!
$ sg adr create my ADR title
```

### sg adr list

List all ADRs.


Flags:

* `--asc`: List oldest ADRs first
* `--feedback`: provide feedback about this command by opening up a GitHub discussion

### sg adr search

Search ADR titles and content.

Arguments: `[terms...]`

Flags:

* `--feedback`: provide feedback about this command by opening up a GitHub discussion

### sg adr view

View an ADR.

Arguments: `[number]`

Flags:

* `--feedback`: provide feedback about this command by opening up a GitHub discussion

### sg adr create

Create an ADR!.

Arguments: `<title>`

Flags:

* `--feedback`: provide feedback about this command by opening up a GitHub discussion

## sg live

Reports which version of Sourcegraph is currently live in the given environment.

Prints the Sourcegraph version deployed to the given environment.

Available preset environments:

* s2
* dotcom
* k8s

```sh
# See which version is deployed on a preset environment
$ sg live s2
$ sg live dotcom
$ sg live k8s

# See which version is deployed on a custom environment
$ sg live https://demo.sourcegraph.com

# List environments
$ sg live -help

# Check for commits further back in history
$ sg live -n 50 s2
```

Flags:

* `--commits, -c, -n="<value>"`: Number of commits to check for live version (default: 20)
* `--feedback`: provide feedback about this command by opening up a GitHub discussion

## sg ops

Commands used by operations teams to perform common tasks.

Supports internal deploy-sourcegraph repos (non-customer facing)


### sg ops update-images

Updates images in given directory to latest published image.

Updates images in given directory to latest published image.
Ex: in deploy-sourcegraph-cloud, run `sg ops update-images base/.`

Arguments: `<dir>`

Flags:

* `--cr-password="<value>"`: `password` or access token for the container registry
* `--cr-username="<value>"`: `username` for the container registry
* `--feedback`: provide feedback about this command by opening up a GitHub discussion
* `--kind, -k="<value>"`: the `kind` of deployment (one of 'k8s', 'helm', 'compose') (default: k8s)
* `--pin-tag, -t="<value>"`: pin all images to a specific sourcegraph `tag` (e.g. '3.36.2', 'insiders') (default: latest main branch tag)

### sg ops inspect-tag

Inspect main branch tag details from a image or tag.

```sh
# Inspect a full image
$ sg ops inspect-tag index.docker.io/sourcegraph/cadvisor:159625_2022-07-11_225c8ae162cc@sha256:foobar

# Inspect just the tag
$ sg ops inspect-tag 159625_2022-07-11_225c8ae162cc

# Get the build number
$ sg ops inspect-tag -p build 159625_2022-07-11_225c8ae162cc
```

Flags:

* `--feedback`: provide feedback about this command by opening up a GitHub discussion
* `--property, -p="<value>"`: only output a specific `property` (one of: 'build', 'date', 'commit')

## sg page

Page engineers at Sourcegraph - mostly used within scripts to automate paging alerts.

```sh
$ sg page --opsgenie.token [TOKEN] --message "something is broken" [my-schedule-on-ops-genie]
```

Flags:

* `--description, -d="<value>"`: Description for the paging alert (optional)
* `--escalation="<value>"`: Escalation team(s) to alert (if provided, target schedules can be omitted)
* `--feedback`: provide feedback about this command by opening up a GitHub discussion
* `--message, -m="<value>"`: Message for the paging alert
* `--opsgenie.token="<value>"`: OpsGenie token
* `--priority, -p="<value>"`: Alert priority, importance decreases from P1 (critical) to P5 (lowest), defaults to P5 (default: P5)
* `--url="<value>"`: URL field for alert details (optional)

## sg help

Get help and docs about sg.


Flags:

* `--feedback`: provide feedback about this command by opening up a GitHub discussion
* `--full, -f`: generate full markdown sg reference
* `--help, -h`: show help
* `--output="<value>"`: write reference to `file`

## sg feedback

Provide feedback about sg.


Flags:

* `--feedback`: provide feedback about this command by opening up a GitHub discussion

## sg version

View details for this installation of sg.


Flags:

* `--feedback`: provide feedback about this command by opening up a GitHub discussion

### sg version changelog

See what's changed in or since this version of sg.


Flags:

* `--feedback`: provide feedback about this command by opening up a GitHub discussion
* `--limit="<value>"`: Number of changelog entries to show. (default: 5)
* `--next`: Show changelog for changes you would get if you upgrade.

## sg update

Update local sg installation.

Update local sg installation with the latest changes. To see what's new, run:

    sg version changelog -next


Flags:

* `--feedback`: provide feedback about this command by opening up a GitHub discussion

## sg logo

Print the sg logo.

By default, prints the sg logo in different colors. When the 'classic' argument is passed it prints the classic logo.

Arguments: `[classic]`

Flags:

* `--feedback`: provide feedback about this command by opening up a GitHub discussion

## sg analytics

Manage analytics collected by sg.


### sg analytics submit

Make sg better by submitting all analytics stored locally!.

Requires HONEYCOMB_ENV_TOKEN or OTEL_EXPORTER_OTLP_ENDPOINT to be set.


Flags:

* `--feedback`: provide feedback about this command by opening up a GitHub discussion

### sg analytics reset

Delete all analytics stored locally.


Flags:

* `--feedback`: provide feedback about this command by opening up a GitHub discussion

### sg analytics view

View all analytics stored locally.


Flags:

* `--feedback`: provide feedback about this command by opening up a GitHub discussion
* `--raw`: view raw data<|MERGE_RESOLUTION|>--- conflicted
+++ resolved
@@ -189,12 +189,8 @@
 Flags:
 
 * `--branch, -b="<value>"`: Branch `name` of build to target (defaults to current branch)
-<<<<<<< HEAD
-* `--feedback`: provide feedback about this command by opening up a Github discussion
+* `--feedback`: provide feedback about this command by opening up a GitHub discussion
 * `--format="<value>"`: Output format for the preview (one of 'markdown', 'json', or 'yaml') (default: markdown)
-=======
-* `--feedback`: provide feedback about this command by opening up a GitHub discussion
->>>>>>> 281a314b
 
 ### sg ci status
 
