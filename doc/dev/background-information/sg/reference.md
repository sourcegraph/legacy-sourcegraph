--- conflicted
+++ resolved
@@ -1037,29 +1037,6 @@
 * `--feedback`: provide feedback about this command by opening up a Github discussion
 * `--kind, -k="<value>"`: the `kind` of deployment (one of 'k8s', 'helm', 'compose') (default: k8s)
 * `--pin-tag, -t="<value>"`: pin all images to a specific sourcegraph `tag` (e.g. '3.36.2', 'insiders') (default: latest main branch tag)
-<<<<<<< HEAD
-
-### sg ops inspect-tag
-
-Inspect main branch tag details from a image or tag.
-
-```sh
-# Inspect a full image
-$ sg ops inspect-tag index.docker.io/sourcegraph/cadvisor:159625_2022-07-11_225c8ae162cc@sha256:foobar
-
-# Inspect just the tag
-$ sg ops inspect-tag 159625_2022-07-11_225c8ae162cc
-
-# Get the build number
-$ sg ops inspect-tag -p build 159625_2022-07-11_225c8ae162cc
-```
-
-Flags:
-
-* `--feedback`: provide feedback about this command by opening up a Github discussion
-* `--property, -p="<value>"`: only output a specific `property` (one of: 'build', 'date', 'commit')
-=======
->>>>>>> 266e7288
 
 ### sg ops inspect-tag
 
