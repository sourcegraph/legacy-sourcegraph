--- conflicted
+++ resolved
@@ -44,11 +44,7 @@
 Then, you can start up the local dev monitoring stack by using:
 
 ```sh
-<<<<<<< HEAD
 sg start monitoring
-=======
-sg run grafana
->>>>>>> d0a7cbac
 ```
 
 Grafana dashboards will be available at `localhost:3370`.
