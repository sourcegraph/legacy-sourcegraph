--- conflicted
+++ resolved
@@ -101,7 +101,11 @@
 
 The docs detail how to use the UI or `src-cli` to upload CODEOWNERS files to Sourcegraph.
 
-<<<<<<< HEAD
+## Limitations
+
+- Sourcegraph Own is being released as an MVP for 5.0. In the future of the product we intend to infer ownership beyond CODEOWNERS data.
+- The feature has not been fully validated to work well on large repositories or large CODEOWNERS rulesets. This is a future area of improvement, but please contact us if you run into issues.
+
 ## Browsing ownership
 
 The ownership information is available for browsing once ownership data is available through [a CODEOWNERS file](#code-ownership).
@@ -135,10 +139,4 @@
 
 When performing a search the `select:file.owners` predicate will return the owners for the result of that search.
 
-For instance one can find all the owners of TypeScript files in a given repository by using `repo:^github\.com/sourcegraph/sourcegraph$ lang:TypeScript select:file.owners`.
-=======
-## Limitations
-
-- Sourcegraph Own is being released as an MVP for 5.0. In the future of the product we intend to infer ownership beyond CODEOWNERS data.
-- The feature has not been fully validated to work well on large repositories or large CODEOWNERS rulesets. This is a future area of improvement, but please contact us if you run into issues.
->>>>>>> da20b434
+For instance one can find all the owners of TypeScript files in a given repository by using `repo:^github\.com/sourcegraph/sourcegraph$ lang:TypeScript select:file.owners`.