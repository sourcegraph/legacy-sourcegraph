--- conflicted
+++ resolved
@@ -82,14 +82,6 @@
 
 For instance one can find all the owners of TypeScript files in a given repository by using `repo:^github\.com/sourcegraph/sourcegraph$ lang:TypeScript select:file.owners`.
 
-<<<<<<< HEAD
-## Further reading
-
-In order to learn more please check out our references:
-
-- [CODEOWNERS format](codeowners_format.md) - Guide to using the CODEOWNERS file format to define ownership
-- [Configuration](configuration_reference.md) - Full list of ownership configuration options
-=======
 ### Find commits in given release for given owner
 
 To find all commits between versions `5.0` and `5.1` made by `sourcegraph/own` team, the following query could be used:
@@ -97,4 +89,10 @@
 `repo:^github\.com/sourcegraph/sourcegraph$@5.1:^5.0 type:commit file:has.owner(sourcegraph/own)`
 
 Same query can be run for any owner (a person or a team).
->>>>>>> 8b5315f8
+
+## Further reading
+
+In order to learn more please check out our references:
+
+- [CODEOWNERS format](codeowners_format.md) - Guide to using the CODEOWNERS file format to define ownership
+- [Configuration](configuration_reference.md) - Full list of ownership configuration options