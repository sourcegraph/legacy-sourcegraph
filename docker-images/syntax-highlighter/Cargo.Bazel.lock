{
<<<<<<< HEAD
  "checksum": "5d95f56056b2f4f747b227a31cb61f44e3d6bb92c0ff956c8d71af3e9a355773",
=======
  "checksum": "3cd06aa5fd5108cee2e6e19b9e6809923b6c23e0bd51d36717b4c016dd136a8c",
>>>>>>> 4077b3ec
  "crates": {
    "addr2line 0.20.0": {
      "name": "addr2line",
      "version": "0.20.0",
      "repository": {
        "Http": {
          "url": "https://static.crates.io/crates/addr2line/0.20.0/download",
          "sha256": "f4fa78e18c64fce05e902adecd7a5eed15a5e0a3439f7b0e169f0252214865e3"
        }
      },
      "targets": [
        {
          "Library": {
            "crate_name": "addr2line",
            "crate_root": "src/lib.rs",
            "srcs": [
              "**/*.rs"
            ]
          }
        }
      ],
      "library_target_name": "addr2line",
      "common_attrs": {
        "compile_data_glob": [
          "**"
        ],
        "deps": {
          "common": [
            {
              "id": "gimli 0.27.3",
              "target": "gimli"
            }
          ],
          "selects": {}
        },
        "edition": "2018",
        "version": "0.20.0"
      },
      "license": "Apache-2.0 OR MIT"
    },
    "adler 1.0.2": {
      "name": "adler",
      "version": "1.0.2",
      "repository": {
        "Http": {
          "url": "https://static.crates.io/crates/adler/1.0.2/download",
          "sha256": "f26201604c87b1e01bd3d98f8d5d9a8fcbb815e8cedb41ffccbeb4bf593a35fe"
        }
      },
      "targets": [
        {
          "Library": {
            "crate_name": "adler",
            "crate_root": "src/lib.rs",
            "srcs": [
              "**/*.rs"
            ]
          }
        }
      ],
      "library_target_name": "adler",
      "common_attrs": {
        "compile_data_glob": [
          "**"
        ],
        "edition": "2015",
        "version": "1.0.2"
      },
      "license": "0BSD OR MIT OR Apache-2.0"
    },
    "ahash 0.7.7": {
      "name": "ahash",
      "version": "0.7.7",
      "repository": {
        "Http": {
          "url": "https://static.crates.io/crates/ahash/0.7.7/download",
          "sha256": "5a824f2aa7e75a0c98c5a504fceb80649e9c35265d44525b5f94de4771a395cd"
        }
      },
      "targets": [
        {
          "Library": {
            "crate_name": "ahash",
            "crate_root": "src/lib.rs",
            "srcs": [
              "**/*.rs"
            ]
          }
        },
        {
          "BuildScript": {
            "crate_name": "build_script_build",
            "crate_root": "build.rs",
            "srcs": [
              "**/*.rs"
            ]
          }
        }
      ],
      "library_target_name": "ahash",
      "common_attrs": {
        "compile_data_glob": [
          "**"
        ],
        "deps": {
          "common": [
            {
              "id": "ahash 0.7.7",
              "target": "build_script_build"
            }
          ],
          "selects": {
            "cfg(any(target_os = \"linux\", target_os = \"android\", target_os = \"windows\", target_os = \"macos\", target_os = \"ios\", target_os = \"freebsd\", target_os = \"openbsd\", target_os = \"netbsd\", target_os = \"dragonfly\", target_os = \"solaris\", target_os = \"illumos\", target_os = \"fuchsia\", target_os = \"redox\", target_os = \"cloudabi\", target_os = \"haiku\", target_os = \"vxworks\", target_os = \"emscripten\", target_os = \"wasi\"))": [
              {
                "id": "getrandom 0.2.10",
                "target": "getrandom"
              }
            ],
            "cfg(not(all(target_arch = \"arm\", target_os = \"none\")))": [
              {
                "id": "once_cell 1.18.0",
                "target": "once_cell"
              }
            ]
          }
        },
        "edition": "2018",
        "version": "0.7.7"
      },
      "build_script_attrs": {
        "data_glob": [
          "**"
        ],
        "deps": {
          "common": [
            {
              "id": "version_check 0.9.4",
              "target": "version_check"
            }
          ],
          "selects": {}
        }
      },
      "license": "MIT OR Apache-2.0"
    },
    "aho-corasick 1.0.4": {
      "name": "aho-corasick",
      "version": "1.0.4",
      "repository": {
        "Http": {
          "url": "https://static.crates.io/crates/aho-corasick/1.0.4/download",
          "sha256": "6748e8def348ed4d14996fa801f4122cd763fff530258cdc03f64b25f89d3a5a"
        }
      },
      "targets": [
        {
          "Library": {
            "crate_name": "aho_corasick",
            "crate_root": "src/lib.rs",
            "srcs": [
              "**/*.rs"
            ]
          }
        }
      ],
      "library_target_name": "aho_corasick",
      "common_attrs": {
        "compile_data_glob": [
          "**"
        ],
        "crate_features": {
          "common": [
            "default",
            "perf-literal",
            "std"
          ],
          "selects": {}
        },
        "deps": {
          "common": [
            {
              "id": "memchr 2.5.0",
              "target": "memchr"
            }
          ],
          "selects": {}
        },
        "edition": "2021",
        "version": "1.0.4"
      },
      "license": "Unlicense OR MIT"
    },
    "anes 0.1.6": {
      "name": "anes",
      "version": "0.1.6",
      "repository": {
        "Http": {
          "url": "https://static.crates.io/crates/anes/0.1.6/download",
          "sha256": "4b46cbb362ab8752921c97e041f5e366ee6297bd428a31275b9fcf1e380f7299"
        }
      },
      "targets": [
        {
          "Library": {
            "crate_name": "anes",
            "crate_root": "src/lib.rs",
            "srcs": [
              "**/*.rs"
            ]
          }
        }
      ],
      "library_target_name": "anes",
      "common_attrs": {
        "compile_data_glob": [
          "**"
        ],
        "crate_features": {
          "common": [
            "default"
          ],
          "selects": {}
        },
        "edition": "2018",
        "version": "0.1.6"
      },
      "license": "MIT OR Apache-2.0"
    },
    "anstream 0.3.2": {
      "name": "anstream",
      "version": "0.3.2",
      "repository": {
        "Http": {
          "url": "https://static.crates.io/crates/anstream/0.3.2/download",
          "sha256": "0ca84f3628370c59db74ee214b3263d58f9aadd9b4fe7e711fd87dc452b7f163"
        }
      },
      "targets": [
        {
          "Library": {
            "crate_name": "anstream",
            "crate_root": "src/lib.rs",
            "srcs": [
              "**/*.rs"
            ]
          }
        }
      ],
      "library_target_name": "anstream",
      "common_attrs": {
        "compile_data_glob": [
          "**"
        ],
        "crate_features": {
          "common": [
            "auto",
            "default",
            "wincon"
          ],
          "selects": {}
        },
        "deps": {
          "common": [
            {
              "id": "anstyle 1.0.1",
              "target": "anstyle"
            },
            {
              "id": "anstyle-parse 0.2.1",
              "target": "anstyle_parse"
            },
            {
              "id": "anstyle-query 1.0.0",
              "target": "anstyle_query"
            },
            {
              "id": "colorchoice 1.0.0",
              "target": "colorchoice"
            },
            {
              "id": "is-terminal 0.4.9",
              "target": "is_terminal"
            },
            {
              "id": "utf8parse 0.2.1",
              "target": "utf8parse"
            }
          ],
          "selects": {
            "cfg(windows)": [
              {
                "id": "anstyle-wincon 1.0.2",
                "target": "anstyle_wincon"
              }
            ]
          }
        },
        "edition": "2021",
        "version": "0.3.2"
      },
      "license": "MIT OR Apache-2.0"
    },
    "anstyle 1.0.1": {
      "name": "anstyle",
      "version": "1.0.1",
      "repository": {
        "Http": {
          "url": "https://static.crates.io/crates/anstyle/1.0.1/download",
          "sha256": "3a30da5c5f2d5e72842e00bcb57657162cdabef0931f40e2deb9b4140440cecd"
        }
      },
      "targets": [
        {
          "Library": {
            "crate_name": "anstyle",
            "crate_root": "src/lib.rs",
            "srcs": [
              "**/*.rs"
            ]
          }
        }
      ],
      "library_target_name": "anstyle",
      "common_attrs": {
        "compile_data_glob": [
          "**"
        ],
        "crate_features": {
          "common": [
            "default",
            "std"
          ],
          "selects": {}
        },
        "edition": "2021",
        "version": "1.0.1"
      },
      "license": "MIT OR Apache-2.0"
    },
    "anstyle-parse 0.2.1": {
      "name": "anstyle-parse",
      "version": "0.2.1",
      "repository": {
        "Http": {
          "url": "https://static.crates.io/crates/anstyle-parse/0.2.1/download",
          "sha256": "938874ff5980b03a87c5524b3ae5b59cf99b1d6bc836848df7bc5ada9643c333"
        }
      },
      "targets": [
        {
          "Library": {
            "crate_name": "anstyle_parse",
            "crate_root": "src/lib.rs",
            "srcs": [
              "**/*.rs"
            ]
          }
        }
      ],
      "library_target_name": "anstyle_parse",
      "common_attrs": {
        "compile_data_glob": [
          "**"
        ],
        "crate_features": {
          "common": [
            "default",
            "utf8"
          ],
          "selects": {}
        },
        "deps": {
          "common": [
            {
              "id": "utf8parse 0.2.1",
              "target": "utf8parse"
            }
          ],
          "selects": {}
        },
        "edition": "2021",
        "version": "0.2.1"
      },
      "license": "MIT OR Apache-2.0"
    },
    "anstyle-query 1.0.0": {
      "name": "anstyle-query",
      "version": "1.0.0",
      "repository": {
        "Http": {
          "url": "https://static.crates.io/crates/anstyle-query/1.0.0/download",
          "sha256": "5ca11d4be1bab0c8bc8734a9aa7bf4ee8316d462a08c6ac5052f888fef5b494b"
        }
      },
      "targets": [
        {
          "Library": {
            "crate_name": "anstyle_query",
            "crate_root": "src/lib.rs",
            "srcs": [
              "**/*.rs"
            ]
          }
        }
      ],
      "library_target_name": "anstyle_query",
      "common_attrs": {
        "compile_data_glob": [
          "**"
        ],
        "deps": {
          "common": [],
          "selects": {
            "cfg(windows)": [
              {
                "id": "windows-sys 0.48.0",
                "target": "windows_sys"
              }
            ]
          }
        },
        "edition": "2021",
        "version": "1.0.0"
      },
      "license": "MIT OR Apache-2.0"
    },
    "anstyle-wincon 1.0.2": {
      "name": "anstyle-wincon",
      "version": "1.0.2",
      "repository": {
        "Http": {
          "url": "https://static.crates.io/crates/anstyle-wincon/1.0.2/download",
          "sha256": "c677ab05e09154296dd37acecd46420c17b9713e8366facafa8fc0885167cf4c"
        }
      },
      "targets": [
        {
          "Library": {
            "crate_name": "anstyle_wincon",
            "crate_root": "src/lib.rs",
            "srcs": [
              "**/*.rs"
            ]
          }
        }
      ],
      "library_target_name": "anstyle_wincon",
      "common_attrs": {
        "compile_data_glob": [
          "**"
        ],
        "deps": {
          "common": [
            {
              "id": "anstyle 1.0.1",
              "target": "anstyle"
            }
          ],
          "selects": {
            "cfg(windows)": [
              {
                "id": "windows-sys 0.48.0",
                "target": "windows_sys"
              }
            ]
          }
        },
        "edition": "2021",
        "version": "1.0.2"
      },
      "license": "MIT OR Apache-2.0"
    },
    "anyhow 1.0.75": {
      "name": "anyhow",
      "version": "1.0.75",
      "repository": {
        "Http": {
          "url": "https://static.crates.io/crates/anyhow/1.0.75/download",
          "sha256": "a4668cab20f66d8d020e1fbc0ebe47217433c1b6c8f2040faf858554e394ace6"
        }
      },
      "targets": [
        {
          "Library": {
            "crate_name": "anyhow",
            "crate_root": "src/lib.rs",
            "srcs": [
              "**/*.rs"
            ]
          }
        },
        {
          "BuildScript": {
            "crate_name": "build_script_build",
            "crate_root": "build.rs",
            "srcs": [
              "**/*.rs"
            ]
          }
        }
      ],
      "library_target_name": "anyhow",
      "common_attrs": {
        "compile_data_glob": [
          "**"
        ],
        "crate_features": {
          "common": [
            "default",
            "std"
          ],
          "selects": {}
        },
        "deps": {
          "common": [
            {
              "id": "anyhow 1.0.75",
              "target": "build_script_build"
            }
          ],
          "selects": {}
        },
        "edition": "2018",
        "version": "1.0.75"
      },
      "build_script_attrs": {
        "data_glob": [
          "**"
        ]
      },
      "license": "MIT OR Apache-2.0"
    },
    "assert_cmd 2.0.12": {
      "name": "assert_cmd",
      "version": "2.0.12",
      "repository": {
        "Http": {
          "url": "https://static.crates.io/crates/assert_cmd/2.0.12/download",
          "sha256": "88903cb14723e4d4003335bb7f8a14f27691649105346a0f0957466c096adfe6"
        }
      },
      "targets": [
        {
          "Library": {
            "crate_name": "assert_cmd",
            "crate_root": "src/lib.rs",
            "srcs": [
              "**/*.rs"
            ]
          }
        }
      ],
      "library_target_name": "assert_cmd",
      "common_attrs": {
        "compile_data_glob": [
          "**"
        ],
        "deps": {
          "common": [
            {
              "id": "anstyle 1.0.1",
              "target": "anstyle"
            },
            {
              "id": "bstr 1.6.0",
              "target": "bstr"
            },
            {
              "id": "doc-comment 0.3.3",
              "target": "doc_comment"
            },
            {
              "id": "predicates 3.0.4",
              "target": "predicates"
            },
            {
              "id": "predicates-core 1.0.6",
              "target": "predicates_core"
            },
            {
              "id": "predicates-tree 1.0.9",
              "target": "predicates_tree"
            },
            {
              "id": "wait-timeout 0.2.0",
              "target": "wait_timeout"
            }
          ],
          "selects": {}
        },
        "edition": "2021",
        "version": "2.0.12"
      },
      "license": "MIT OR Apache-2.0"
    },
    "async-stream 0.3.5": {
      "name": "async-stream",
      "version": "0.3.5",
      "repository": {
        "Http": {
          "url": "https://static.crates.io/crates/async-stream/0.3.5/download",
          "sha256": "cd56dd203fef61ac097dd65721a419ddccb106b2d2b70ba60a6b529f03961a51"
        }
      },
      "targets": [
        {
          "Library": {
            "crate_name": "async_stream",
            "crate_root": "src/lib.rs",
            "srcs": [
              "**/*.rs"
            ]
          }
        }
      ],
      "library_target_name": "async_stream",
      "common_attrs": {
        "compile_data_glob": [
          "**"
        ],
        "deps": {
          "common": [
            {
              "id": "futures-core 0.3.28",
              "target": "futures_core"
            },
            {
              "id": "pin-project-lite 0.2.12",
              "target": "pin_project_lite"
            }
          ],
          "selects": {}
        },
        "edition": "2018",
        "proc_macro_deps": {
          "common": [
            {
              "id": "async-stream-impl 0.3.5",
              "target": "async_stream_impl"
            }
          ],
          "selects": {}
        },
        "version": "0.3.5"
      },
      "license": "MIT"
    },
    "async-stream-impl 0.3.5": {
      "name": "async-stream-impl",
      "version": "0.3.5",
      "repository": {
        "Http": {
          "url": "https://static.crates.io/crates/async-stream-impl/0.3.5/download",
          "sha256": "16e62a023e7c117e27523144c5d2459f4397fcc3cab0085af8e2224f643a0193"
        }
      },
      "targets": [
        {
          "ProcMacro": {
            "crate_name": "async_stream_impl",
            "crate_root": "src/lib.rs",
            "srcs": [
              "**/*.rs"
            ]
          }
        }
      ],
      "library_target_name": "async_stream_impl",
      "common_attrs": {
        "compile_data_glob": [
          "**"
        ],
        "deps": {
          "common": [
            {
              "id": "proc-macro2 1.0.74",
              "target": "proc_macro2"
            },
            {
              "id": "quote 1.0.35",
              "target": "quote"
            },
            {
              "id": "syn 2.0.46",
              "target": "syn"
            }
          ],
          "selects": {}
        },
        "edition": "2018",
        "version": "0.3.5"
      },
      "license": "MIT"
    },
    "async-trait 0.1.73": {
      "name": "async-trait",
      "version": "0.1.73",
      "repository": {
        "Http": {
          "url": "https://static.crates.io/crates/async-trait/0.1.73/download",
          "sha256": "bc00ceb34980c03614e35a3a4e218276a0a824e911d07651cd0d858a51e8c0f0"
        }
      },
      "targets": [
        {
          "ProcMacro": {
            "crate_name": "async_trait",
            "crate_root": "src/lib.rs",
            "srcs": [
              "**/*.rs"
            ]
          }
        },
        {
          "BuildScript": {
            "crate_name": "build_script_build",
            "crate_root": "build.rs",
            "srcs": [
              "**/*.rs"
            ]
          }
        }
      ],
      "library_target_name": "async_trait",
      "common_attrs": {
        "compile_data_glob": [
          "**"
        ],
        "deps": {
          "common": [
            {
              "id": "async-trait 0.1.73",
              "target": "build_script_build"
            },
            {
              "id": "proc-macro2 1.0.74",
              "target": "proc_macro2"
            },
            {
              "id": "quote 1.0.35",
              "target": "quote"
            },
            {
              "id": "syn 2.0.46",
              "target": "syn"
            }
          ],
          "selects": {}
        },
        "edition": "2021",
        "version": "0.1.73"
      },
      "build_script_attrs": {
        "data_glob": [
          "**"
        ]
      },
      "license": "MIT OR Apache-2.0"
    },
    "atomic 0.5.3": {
      "name": "atomic",
      "version": "0.5.3",
      "repository": {
        "Http": {
          "url": "https://static.crates.io/crates/atomic/0.5.3/download",
          "sha256": "c59bdb34bc650a32731b31bd8f0829cc15d24a708ee31559e0bb34f2bc320cba"
        }
      },
      "targets": [
        {
          "Library": {
            "crate_name": "atomic",
            "crate_root": "src/lib.rs",
            "srcs": [
              "**/*.rs"
            ]
          }
        }
      ],
      "library_target_name": "atomic",
      "common_attrs": {
        "compile_data_glob": [
          "**"
        ],
        "crate_features": {
          "common": [
            "default",
            "fallback"
          ],
          "selects": {}
        },
        "edition": "2018",
        "version": "0.5.3"
      },
      "license": "Apache-2.0/MIT"
    },
    "atty 0.2.14": {
      "name": "atty",
      "version": "0.2.14",
      "repository": {
        "Http": {
          "url": "https://static.crates.io/crates/atty/0.2.14/download",
          "sha256": "d9b39be18770d11421cdb1b9947a45dd3f37e93092cbf377614828a319d5fee8"
        }
      },
      "targets": [
        {
          "Library": {
            "crate_name": "atty",
            "crate_root": "src/lib.rs",
            "srcs": [
              "**/*.rs"
            ]
          }
        }
      ],
      "library_target_name": "atty",
      "common_attrs": {
        "compile_data_glob": [
          "**"
        ],
        "deps": {
          "common": [],
          "selects": {
            "cfg(target_os = \"hermit\")": [
              {
                "id": "hermit-abi 0.1.19",
                "target": "hermit_abi"
              }
            ],
            "cfg(unix)": [
              {
                "id": "libc 0.2.155",
                "target": "libc"
              }
            ],
            "cfg(windows)": [
              {
                "id": "winapi 0.3.9",
                "target": "winapi"
              }
            ]
          }
        },
        "edition": "2015",
        "version": "0.2.14"
      },
      "license": "MIT"
    },
    "autocfg 1.1.0": {
      "name": "autocfg",
      "version": "1.1.0",
      "repository": {
        "Http": {
          "url": "https://static.crates.io/crates/autocfg/1.1.0/download",
          "sha256": "d468802bab17cbc0cc575e9b053f41e72aa36bfa6b7f55e3529ffa43161b97fa"
        }
      },
      "targets": [
        {
          "Library": {
            "crate_name": "autocfg",
            "crate_root": "src/lib.rs",
            "srcs": [
              "**/*.rs"
            ]
          }
        }
      ],
      "library_target_name": "autocfg",
      "common_attrs": {
        "compile_data_glob": [
          "**"
        ],
        "edition": "2015",
        "version": "1.1.0"
      },
      "license": "Apache-2.0 OR MIT"
    },
    "backtrace 0.3.68": {
      "name": "backtrace",
      "version": "0.3.68",
      "repository": {
        "Http": {
          "url": "https://static.crates.io/crates/backtrace/0.3.68/download",
          "sha256": "4319208da049c43661739c5fade2ba182f09d1dc2299b32298d3a31692b17e12"
        }
      },
      "targets": [
        {
          "Library": {
            "crate_name": "backtrace",
            "crate_root": "src/lib.rs",
            "srcs": [
              "**/*.rs"
            ]
          }
        },
        {
          "BuildScript": {
            "crate_name": "build_script_build",
            "crate_root": "build.rs",
            "srcs": [
              "**/*.rs"
            ]
          }
        }
      ],
      "library_target_name": "backtrace",
      "common_attrs": {
        "compile_data_glob": [
          "**"
        ],
        "deps": {
          "common": [
            {
              "id": "addr2line 0.20.0",
              "target": "addr2line"
            },
            {
              "id": "backtrace 0.3.68",
              "target": "build_script_build"
            },
            {
              "id": "cfg-if 1.0.0",
              "target": "cfg_if"
            },
            {
              "id": "libc 0.2.155",
              "target": "libc"
            },
            {
              "id": "miniz_oxide 0.7.1",
              "target": "miniz_oxide"
            },
            {
              "id": "object 0.31.1",
              "target": "object"
            },
            {
              "id": "rustc-demangle 0.1.23",
              "target": "rustc_demangle"
            }
          ],
          "selects": {}
        },
        "edition": "2018",
        "version": "0.3.68"
      },
      "build_script_attrs": {
        "data_glob": [
          "**"
        ],
        "deps": {
          "common": [
            {
              "id": "cc 1.0.83",
              "target": "cc"
            }
          ],
          "selects": {}
        }
      },
      "license": "MIT OR Apache-2.0"
    },
    "base64 0.13.1": {
      "name": "base64",
      "version": "0.13.1",
      "repository": {
        "Http": {
          "url": "https://static.crates.io/crates/base64/0.13.1/download",
          "sha256": "9e1b586273c5702936fe7b7d6896644d8be71e6314cfe09d3167c95f712589e8"
        }
      },
      "targets": [
        {
          "Library": {
            "crate_name": "base64",
            "crate_root": "src/lib.rs",
            "srcs": [
              "**/*.rs"
            ]
          }
        }
      ],
      "library_target_name": "base64",
      "common_attrs": {
        "compile_data_glob": [
          "**"
        ],
        "crate_features": {
          "common": [
            "default",
            "std"
          ],
          "selects": {}
        },
        "edition": "2018",
        "version": "0.13.1"
      },
      "license": "MIT/Apache-2.0"
    },
    "base64 0.21.2": {
      "name": "base64",
      "version": "0.21.2",
      "repository": {
        "Http": {
          "url": "https://static.crates.io/crates/base64/0.21.2/download",
          "sha256": "604178f6c5c21f02dc555784810edfb88d34ac2c73b2eae109655649ee73ce3d"
        }
      },
      "targets": [
        {
          "Library": {
            "crate_name": "base64",
            "crate_root": "src/lib.rs",
            "srcs": [
              "**/*.rs"
            ]
          }
        }
      ],
      "library_target_name": "base64",
      "common_attrs": {
        "compile_data_glob": [
          "**"
        ],
        "crate_features": {
          "common": [
            "default",
            "std"
          ],
          "selects": {}
        },
        "edition": "2021",
        "version": "0.21.2"
      },
      "license": "MIT OR Apache-2.0"
    },
    "binascii 0.1.4": {
      "name": "binascii",
      "version": "0.1.4",
      "repository": {
        "Http": {
          "url": "https://static.crates.io/crates/binascii/0.1.4/download",
          "sha256": "383d29d513d8764dcdc42ea295d979eb99c3c9f00607b3692cf68a431f7dca72"
        }
      },
      "targets": [
        {
          "Library": {
            "crate_name": "binascii",
            "crate_root": "src/lib.rs",
            "srcs": [
              "**/*.rs"
            ]
          }
        }
      ],
      "library_target_name": "binascii",
      "common_attrs": {
        "compile_data_glob": [
          "**"
        ],
        "crate_features": {
          "common": [
            "decode",
            "default",
            "encode"
          ],
          "selects": {}
        },
        "edition": "2015",
        "version": "0.1.4"
      },
      "license": "MIT"
    },
    "bincode 1.3.3": {
      "name": "bincode",
      "version": "1.3.3",
      "repository": {
        "Http": {
          "url": "https://static.crates.io/crates/bincode/1.3.3/download",
          "sha256": "b1f45e9417d87227c7a56d22e471c6206462cba514c7590c09aff4cf6d1ddcad"
        }
      },
      "targets": [
        {
          "Library": {
            "crate_name": "bincode",
            "crate_root": "src/lib.rs",
            "srcs": [
              "**/*.rs"
            ]
          }
        }
      ],
      "library_target_name": "bincode",
      "common_attrs": {
        "compile_data_glob": [
          "**"
        ],
        "deps": {
          "common": [
            {
              "id": "serde 1.0.194",
              "target": "serde"
            }
          ],
          "selects": {}
        },
        "edition": "2015",
        "version": "1.3.3"
      },
      "license": "MIT"
    },
    "bitflags 1.3.2": {
      "name": "bitflags",
      "version": "1.3.2",
      "repository": {
        "Http": {
          "url": "https://static.crates.io/crates/bitflags/1.3.2/download",
          "sha256": "bef38d45163c2f1dde094a7dfd33ccf595c92905c8f8f4fdc18d06fb1037718a"
        }
      },
      "targets": [
        {
          "Library": {
            "crate_name": "bitflags",
            "crate_root": "src/lib.rs",
            "srcs": [
              "**/*.rs"
            ]
          }
        }
      ],
      "library_target_name": "bitflags",
      "common_attrs": {
        "compile_data_glob": [
          "**"
        ],
        "crate_features": {
          "common": [
            "default"
          ],
          "selects": {}
        },
        "edition": "2018",
        "version": "1.3.2"
      },
      "license": "MIT/Apache-2.0"
    },
    "bitflags 2.4.0": {
      "name": "bitflags",
      "version": "2.4.0",
      "repository": {
        "Http": {
          "url": "https://static.crates.io/crates/bitflags/2.4.0/download",
          "sha256": "b4682ae6287fcf752ecaabbfcc7b6f9b72aa33933dc23a554d853aea8eea8635"
        }
      },
      "targets": [
        {
          "Library": {
            "crate_name": "bitflags",
            "crate_root": "src/lib.rs",
            "srcs": [
              "**/*.rs"
            ]
          }
        }
      ],
      "library_target_name": "bitflags",
      "common_attrs": {
        "compile_data_glob": [
          "**"
        ],
        "crate_features": {
          "common": [
            "std"
          ],
          "selects": {}
        },
        "edition": "2021",
        "version": "2.4.0"
      },
      "license": "MIT OR Apache-2.0"
    },
    "bitvec 1.0.1": {
      "name": "bitvec",
      "version": "1.0.1",
      "repository": {
        "Http": {
          "url": "https://static.crates.io/crates/bitvec/1.0.1/download",
          "sha256": "1bc2832c24239b0141d5674bb9174f9d68a8b5b3f2753311927c172ca46f7e9c"
        }
      },
      "targets": [
        {
          "Library": {
            "crate_name": "bitvec",
            "crate_root": "src/lib.rs",
            "srcs": [
              "**/*.rs"
            ]
          }
        }
      ],
      "library_target_name": "bitvec",
      "common_attrs": {
        "compile_data_glob": [
          "**"
        ],
        "crate_features": {
          "common": [
            "alloc",
            "atomic",
            "default",
            "std"
          ],
          "selects": {}
        },
        "deps": {
          "common": [
            {
              "id": "funty 2.0.0",
              "target": "funty"
            },
            {
              "id": "radium 0.7.0",
              "target": "radium"
            },
            {
              "id": "tap 1.0.1",
              "target": "tap"
            },
            {
              "id": "wyz 0.5.1",
              "target": "wyz"
            }
          ],
          "selects": {}
        },
        "edition": "2021",
        "version": "1.0.1"
      },
      "license": "MIT"
    },
    "bstr 1.6.0": {
      "name": "bstr",
      "version": "1.6.0",
      "repository": {
        "Http": {
          "url": "https://static.crates.io/crates/bstr/1.6.0/download",
          "sha256": "6798148dccfbff0fae41c7574d2fa8f1ef3492fba0face179de5d8d447d67b05"
        }
      },
      "targets": [
        {
          "Library": {
            "crate_name": "bstr",
            "crate_root": "src/lib.rs",
            "srcs": [
              "**/*.rs"
            ]
          }
        }
      ],
      "library_target_name": "bstr",
      "common_attrs": {
        "compile_data_glob": [
          "**"
        ],
        "crate_features": {
          "common": [
            "alloc",
            "default",
            "std",
            "unicode"
          ],
          "selects": {}
        },
        "deps": {
          "common": [
            {
              "id": "memchr 2.5.0",
              "target": "memchr"
            },
            {
              "id": "regex-automata 0.3.6",
              "target": "regex_automata"
            }
          ],
          "selects": {}
        },
        "edition": "2021",
        "version": "1.6.0"
      },
      "license": "MIT OR Apache-2.0"
    },
    "bumpalo 3.13.0": {
      "name": "bumpalo",
      "version": "3.13.0",
      "repository": {
        "Http": {
          "url": "https://static.crates.io/crates/bumpalo/3.13.0/download",
          "sha256": "a3e2c3daef883ecc1b5d58c15adae93470a91d425f3532ba1695849656af3fc1"
        }
      },
      "targets": [
        {
          "Library": {
            "crate_name": "bumpalo",
            "crate_root": "src/lib.rs",
            "srcs": [
              "**/*.rs"
            ]
          }
        }
      ],
      "library_target_name": "bumpalo",
      "common_attrs": {
        "compile_data_glob": [
          "**"
        ],
        "crate_features": {
          "common": [
            "default"
          ],
          "selects": {}
        },
        "edition": "2021",
        "version": "3.13.0"
      },
      "license": "MIT/Apache-2.0"
    },
    "bytes 1.4.0": {
      "name": "bytes",
      "version": "1.4.0",
      "repository": {
        "Http": {
          "url": "https://static.crates.io/crates/bytes/1.4.0/download",
          "sha256": "89b2fd2a0dcf38d7971e2194b6b6eebab45ae01067456a7fd93d5547a61b70be"
        }
      },
      "targets": [
        {
          "Library": {
            "crate_name": "bytes",
            "crate_root": "src/lib.rs",
            "srcs": [
              "**/*.rs"
            ]
          }
        }
      ],
      "library_target_name": "bytes",
      "common_attrs": {
        "compile_data_glob": [
          "**"
        ],
        "crate_features": {
          "common": [
            "default",
            "std"
          ],
          "selects": {}
        },
        "edition": "2018",
        "version": "1.4.0"
      },
      "license": "MIT"
    },
    "cast 0.3.0": {
      "name": "cast",
      "version": "0.3.0",
      "repository": {
        "Http": {
          "url": "https://static.crates.io/crates/cast/0.3.0/download",
          "sha256": "37b2a672a2cb129a2e41c10b1224bb368f9f37a2b16b612598138befd7b37eb5"
        }
      },
      "targets": [
        {
          "Library": {
            "crate_name": "cast",
            "crate_root": "src/lib.rs",
            "srcs": [
              "**/*.rs"
            ]
          }
        }
      ],
      "library_target_name": "cast",
      "common_attrs": {
        "compile_data_glob": [
          "**"
        ],
        "edition": "2018",
        "version": "0.3.0"
      },
      "license": "MIT OR Apache-2.0"
    },
    "cc 1.0.83": {
      "name": "cc",
      "version": "1.0.83",
      "repository": {
        "Http": {
          "url": "https://static.crates.io/crates/cc/1.0.83/download",
          "sha256": "f1174fb0b6ec23863f8b971027804a42614e347eafb0a95bf0b12cdae21fc4d0"
        }
      },
      "targets": [
        {
          "Library": {
            "crate_name": "cc",
            "crate_root": "src/lib.rs",
            "srcs": [
              "**/*.rs"
            ]
          }
        }
      ],
      "library_target_name": "cc",
      "common_attrs": {
        "compile_data_glob": [
          "**"
        ],
        "deps": {
          "common": [],
          "selects": {
            "cfg(unix)": [
              {
                "id": "libc 0.2.155",
                "target": "libc"
              }
            ]
          }
        },
        "edition": "2018",
        "version": "1.0.83"
      },
      "license": "MIT OR Apache-2.0"
    },
    "cfg-if 1.0.0": {
      "name": "cfg-if",
      "version": "1.0.0",
      "repository": {
        "Http": {
          "url": "https://static.crates.io/crates/cfg-if/1.0.0/download",
          "sha256": "baf1de4339761588bc0619e3cbc0120ee582ebb74b53b4efbf79117bd2da40fd"
        }
      },
      "targets": [
        {
          "Library": {
            "crate_name": "cfg_if",
            "crate_root": "src/lib.rs",
            "srcs": [
              "**/*.rs"
            ]
          }
        }
      ],
      "library_target_name": "cfg_if",
      "common_attrs": {
        "compile_data_glob": [
          "**"
        ],
        "edition": "2018",
        "version": "1.0.0"
      },
      "license": "MIT/Apache-2.0"
    },
    "ciborium 0.2.1": {
      "name": "ciborium",
      "version": "0.2.1",
      "repository": {
        "Http": {
          "url": "https://static.crates.io/crates/ciborium/0.2.1/download",
          "sha256": "effd91f6c78e5a4ace8a5d3c0b6bfaec9e2baaef55f3efc00e45fb2e477ee926"
        }
      },
      "targets": [
        {
          "Library": {
            "crate_name": "ciborium",
            "crate_root": "src/lib.rs",
            "srcs": [
              "**/*.rs"
            ]
          }
        }
      ],
      "library_target_name": "ciborium",
      "common_attrs": {
        "compile_data_glob": [
          "**"
        ],
        "crate_features": {
          "common": [
            "default",
            "std"
          ],
          "selects": {}
        },
        "deps": {
          "common": [
            {
              "id": "ciborium-io 0.2.1",
              "target": "ciborium_io"
            },
            {
              "id": "ciborium-ll 0.2.1",
              "target": "ciborium_ll"
            },
            {
              "id": "serde 1.0.194",
              "target": "serde"
            }
          ],
          "selects": {}
        },
        "edition": "2021",
        "version": "0.2.1"
      },
      "license": "Apache-2.0"
    },
    "ciborium-io 0.2.1": {
      "name": "ciborium-io",
      "version": "0.2.1",
      "repository": {
        "Http": {
          "url": "https://static.crates.io/crates/ciborium-io/0.2.1/download",
          "sha256": "cdf919175532b369853f5d5e20b26b43112613fd6fe7aee757e35f7a44642656"
        }
      },
      "targets": [
        {
          "Library": {
            "crate_name": "ciborium_io",
            "crate_root": "src/lib.rs",
            "srcs": [
              "**/*.rs"
            ]
          }
        }
      ],
      "library_target_name": "ciborium_io",
      "common_attrs": {
        "compile_data_glob": [
          "**"
        ],
        "crate_features": {
          "common": [
            "alloc",
            "std"
          ],
          "selects": {}
        },
        "edition": "2021",
        "version": "0.2.1"
      },
      "license": "Apache-2.0"
    },
    "ciborium-ll 0.2.1": {
      "name": "ciborium-ll",
      "version": "0.2.1",
      "repository": {
        "Http": {
          "url": "https://static.crates.io/crates/ciborium-ll/0.2.1/download",
          "sha256": "defaa24ecc093c77630e6c15e17c51f5e187bf35ee514f4e2d67baaa96dae22b"
        }
      },
      "targets": [
        {
          "Library": {
            "crate_name": "ciborium_ll",
            "crate_root": "src/lib.rs",
            "srcs": [
              "**/*.rs"
            ]
          }
        }
      ],
      "library_target_name": "ciborium_ll",
      "common_attrs": {
        "compile_data_glob": [
          "**"
        ],
        "deps": {
          "common": [
            {
              "id": "ciborium-io 0.2.1",
              "target": "ciborium_io"
            },
            {
              "id": "half 1.8.2",
              "target": "half"
            }
          ],
          "selects": {}
        },
        "edition": "2021",
        "version": "0.2.1"
      },
      "license": "Apache-2.0"
    },
    "clap 3.2.25": {
      "name": "clap",
      "version": "3.2.25",
      "repository": {
        "Http": {
          "url": "https://static.crates.io/crates/clap/3.2.25/download",
          "sha256": "4ea181bf566f71cb9a5d17a59e1871af638180a18fb0035c92ae62b705207123"
        }
      },
      "targets": [
        {
          "Library": {
            "crate_name": "clap",
            "crate_root": "src/lib.rs",
            "srcs": [
              "**/*.rs"
            ]
          }
        }
      ],
      "library_target_name": "clap",
      "common_attrs": {
        "compile_data_glob": [
          "**"
        ],
        "crate_features": {
          "common": [
            "std"
          ],
          "selects": {}
        },
        "deps": {
          "common": [
            {
              "id": "bitflags 1.3.2",
              "target": "bitflags"
            },
            {
              "id": "clap_lex 0.2.4",
              "target": "clap_lex"
            },
            {
              "id": "indexmap 1.9.3",
              "target": "indexmap"
            },
            {
              "id": "textwrap 0.16.0",
              "target": "textwrap"
            }
          ],
          "selects": {}
        },
        "edition": "2021",
        "version": "3.2.25"
      },
      "license": "MIT OR Apache-2.0"
    },
    "clap 4.3.23": {
      "name": "clap",
      "version": "4.3.23",
      "repository": {
        "Http": {
          "url": "https://static.crates.io/crates/clap/4.3.23/download",
          "sha256": "03aef18ddf7d879c15ce20f04826ef8418101c7e528014c3eeea13321047dca3"
        }
      },
      "targets": [
        {
          "Library": {
            "crate_name": "clap",
            "crate_root": "src/lib.rs",
            "srcs": [
              "**/*.rs"
            ]
          }
        }
      ],
      "library_target_name": "clap",
      "common_attrs": {
        "compile_data_glob": [
          "**"
        ],
        "crate_features": {
          "common": [
            "cargo",
            "color",
            "default",
            "derive",
            "error-context",
            "help",
            "std",
            "suggestions",
            "usage"
          ],
          "selects": {}
        },
        "deps": {
          "common": [
            {
              "id": "clap_builder 4.3.23",
              "target": "clap_builder"
            },
            {
              "id": "once_cell 1.18.0",
              "target": "once_cell"
            }
          ],
          "selects": {}
        },
        "edition": "2021",
        "proc_macro_deps": {
          "common": [
            {
              "id": "clap_derive 4.3.12",
              "target": "clap_derive"
            }
          ],
          "selects": {}
        },
        "version": "4.3.23"
      },
      "license": "MIT OR Apache-2.0"
    },
    "clap_builder 4.3.23": {
      "name": "clap_builder",
      "version": "4.3.23",
      "repository": {
        "Http": {
          "url": "https://static.crates.io/crates/clap_builder/4.3.23/download",
          "sha256": "f8ce6fffb678c9b80a70b6b6de0aad31df727623a70fd9a842c30cd573e2fa98"
        }
      },
      "targets": [
        {
          "Library": {
            "crate_name": "clap_builder",
            "crate_root": "src/lib.rs",
            "srcs": [
              "**/*.rs"
            ]
          }
        }
      ],
      "library_target_name": "clap_builder",
      "common_attrs": {
        "compile_data_glob": [
          "**"
        ],
        "crate_features": {
          "common": [
            "cargo",
            "color",
            "error-context",
            "help",
            "std",
            "suggestions",
            "usage"
          ],
          "selects": {}
        },
        "deps": {
          "common": [
            {
              "id": "anstream 0.3.2",
              "target": "anstream"
            },
            {
              "id": "anstyle 1.0.1",
              "target": "anstyle"
            },
            {
              "id": "clap_lex 0.5.0",
              "target": "clap_lex"
            },
            {
              "id": "once_cell 1.18.0",
              "target": "once_cell"
            },
            {
              "id": "strsim 0.10.0",
              "target": "strsim"
            }
          ],
          "selects": {}
        },
        "edition": "2021",
        "version": "4.3.23"
      },
      "license": "MIT OR Apache-2.0"
    },
    "clap_derive 4.3.12": {
      "name": "clap_derive",
      "version": "4.3.12",
      "repository": {
        "Http": {
          "url": "https://static.crates.io/crates/clap_derive/4.3.12/download",
          "sha256": "54a9bb5758fc5dfe728d1019941681eccaf0cf8a4189b692a0ee2f2ecf90a050"
        }
      },
      "targets": [
        {
          "ProcMacro": {
            "crate_name": "clap_derive",
            "crate_root": "src/lib.rs",
            "srcs": [
              "**/*.rs"
            ]
          }
        }
      ],
      "library_target_name": "clap_derive",
      "common_attrs": {
        "compile_data_glob": [
          "**"
        ],
        "crate_features": {
          "common": [
            "default"
          ],
          "selects": {}
        },
        "deps": {
          "common": [
            {
              "id": "heck 0.4.1",
              "target": "heck"
            },
            {
              "id": "proc-macro2 1.0.74",
              "target": "proc_macro2"
            },
            {
              "id": "quote 1.0.35",
              "target": "quote"
            },
            {
              "id": "syn 2.0.46",
              "target": "syn"
            }
          ],
          "selects": {}
        },
        "edition": "2021",
        "version": "4.3.12"
      },
      "license": "MIT OR Apache-2.0"
    },
    "clap_lex 0.2.4": {
      "name": "clap_lex",
      "version": "0.2.4",
      "repository": {
        "Http": {
          "url": "https://static.crates.io/crates/clap_lex/0.2.4/download",
          "sha256": "2850f2f5a82cbf437dd5af4d49848fbdfc27c157c3d010345776f952765261c5"
        }
      },
      "targets": [
        {
          "Library": {
            "crate_name": "clap_lex",
            "crate_root": "src/lib.rs",
            "srcs": [
              "**/*.rs"
            ]
          }
        }
      ],
      "library_target_name": "clap_lex",
      "common_attrs": {
        "compile_data_glob": [
          "**"
        ],
        "deps": {
          "common": [
            {
              "id": "os_str_bytes 6.5.1",
              "target": "os_str_bytes"
            }
          ],
          "selects": {}
        },
        "edition": "2021",
        "version": "0.2.4"
      },
      "license": "MIT OR Apache-2.0"
    },
    "clap_lex 0.5.0": {
      "name": "clap_lex",
      "version": "0.5.0",
      "repository": {
        "Http": {
          "url": "https://static.crates.io/crates/clap_lex/0.5.0/download",
          "sha256": "2da6da31387c7e4ef160ffab6d5e7f00c42626fe39aea70a7b0f1773f7dd6c1b"
        }
      },
      "targets": [
        {
          "Library": {
            "crate_name": "clap_lex",
            "crate_root": "src/lib.rs",
            "srcs": [
              "**/*.rs"
            ]
          }
        }
      ],
      "library_target_name": "clap_lex",
      "common_attrs": {
        "compile_data_glob": [
          "**"
        ],
        "edition": "2021",
        "version": "0.5.0"
      },
      "license": "MIT OR Apache-2.0"
    },
    "clipboard-win 4.5.0": {
      "name": "clipboard-win",
      "version": "4.5.0",
      "repository": {
        "Http": {
          "url": "https://static.crates.io/crates/clipboard-win/4.5.0/download",
          "sha256": "7191c27c2357d9b7ef96baac1773290d4ca63b24205b82a3fd8a0637afcf0362"
        }
      },
      "targets": [
        {
          "Library": {
            "crate_name": "clipboard_win",
            "crate_root": "src/lib.rs",
            "srcs": [
              "**/*.rs"
            ]
          }
        }
      ],
      "library_target_name": "clipboard_win",
      "common_attrs": {
        "compile_data_glob": [
          "**"
        ],
        "deps": {
          "common": [],
          "selects": {
            "cfg(windows)": [
              {
                "id": "error-code 2.3.1",
                "target": "error_code"
              },
              {
                "id": "str-buf 1.0.6",
                "target": "str_buf"
              },
              {
                "id": "winapi 0.3.9",
                "target": "winapi"
              }
            ]
          }
        },
        "edition": "2018",
        "version": "4.5.0"
      },
      "license": "BSL-1.0"
    },
    "colorchoice 1.0.0": {
      "name": "colorchoice",
      "version": "1.0.0",
      "repository": {
        "Http": {
          "url": "https://static.crates.io/crates/colorchoice/1.0.0/download",
          "sha256": "acbf1af155f9b9ef647e42cdc158db4b64a1b61f743629225fde6f3e0be2a7c7"
        }
      },
      "targets": [
        {
          "Library": {
            "crate_name": "colorchoice",
            "crate_root": "src/lib.rs",
            "srcs": [
              "**/*.rs"
            ]
          }
        }
      ],
      "library_target_name": "colorchoice",
      "common_attrs": {
        "compile_data_glob": [
          "**"
        ],
        "edition": "2021",
        "version": "1.0.0"
      },
      "license": "MIT OR Apache-2.0"
    },
    "colored 2.0.4": {
      "name": "colored",
      "version": "2.0.4",
      "repository": {
        "Http": {
          "url": "https://static.crates.io/crates/colored/2.0.4/download",
          "sha256": "2674ec482fbc38012cf31e6c42ba0177b431a0cb6f15fe40efa5aab1bda516f6"
        }
      },
      "targets": [
        {
          "Library": {
            "crate_name": "colored",
            "crate_root": "src/lib.rs",
            "srcs": [
              "**/*.rs"
            ]
          }
        }
      ],
      "library_target_name": "colored",
      "common_attrs": {
        "compile_data_glob": [
          "**"
        ],
        "deps": {
          "common": [
            {
              "id": "is-terminal 0.4.9",
              "target": "is_terminal"
            },
            {
              "id": "lazy_static 1.4.0",
              "target": "lazy_static"
            }
          ],
          "selects": {
            "cfg(windows)": [
              {
                "id": "windows-sys 0.48.0",
                "target": "windows_sys"
              }
            ]
          }
        },
        "edition": "2021",
        "version": "2.0.4"
      },
      "license": "MPL-2.0"
    },
    "console 0.15.7": {
      "name": "console",
      "version": "0.15.7",
      "repository": {
        "Http": {
          "url": "https://static.crates.io/crates/console/0.15.7/download",
          "sha256": "c926e00cc70edefdc64d3a5ff31cc65bb97a3460097762bd23afb4d8145fccf8"
        }
      },
      "targets": [
        {
          "Library": {
            "crate_name": "console",
            "crate_root": "src/lib.rs",
            "srcs": [
              "**/*.rs"
            ]
          }
        }
      ],
      "library_target_name": "console",
      "common_attrs": {
        "compile_data_glob": [
          "**"
        ],
        "crate_features": {
          "common": [
            "ansi-parsing",
            "unicode-width"
          ],
          "selects": {}
        },
        "deps": {
          "common": [
            {
              "id": "lazy_static 1.4.0",
              "target": "lazy_static"
            },
            {
              "id": "libc 0.2.155",
              "target": "libc"
            },
            {
              "id": "unicode-width 0.1.10",
              "target": "unicode_width"
            }
          ],
          "selects": {
            "cfg(windows)": [
              {
                "id": "encode_unicode 0.3.6",
                "target": "encode_unicode"
              },
              {
                "id": "windows-sys 0.45.0",
                "target": "windows_sys"
              }
            ]
          }
        },
        "edition": "2018",
        "version": "0.15.7"
      },
      "license": "MIT"
    },
    "cookie 0.17.0": {
      "name": "cookie",
      "version": "0.17.0",
      "repository": {
        "Http": {
          "url": "https://static.crates.io/crates/cookie/0.17.0/download",
          "sha256": "7efb37c3e1ccb1ff97164ad95ac1606e8ccd35b3fa0a7d99a304c7f4a428cc24"
        }
      },
      "targets": [
        {
          "Library": {
            "crate_name": "cookie",
            "crate_root": "src/lib.rs",
            "srcs": [
              "**/*.rs"
            ]
          }
        },
        {
          "BuildScript": {
            "crate_name": "build_script_build",
            "crate_root": "build.rs",
            "srcs": [
              "**/*.rs"
            ]
          }
        }
      ],
      "library_target_name": "cookie",
      "common_attrs": {
        "compile_data_glob": [
          "**"
        ],
        "crate_features": {
          "common": [
            "percent-encode",
            "percent-encoding"
          ],
          "selects": {}
        },
        "deps": {
          "common": [
            {
              "id": "cookie 0.17.0",
              "target": "build_script_build"
            },
            {
              "id": "percent-encoding 2.3.0",
              "target": "percent_encoding"
            },
            {
              "id": "time 0.3.31",
              "target": "time"
            }
          ],
          "selects": {}
        },
        "edition": "2018",
        "version": "0.17.0"
      },
      "build_script_attrs": {
        "data_glob": [
          "**"
        ],
        "deps": {
          "common": [
            {
              "id": "version_check 0.9.4",
              "target": "version_check"
            }
          ],
          "selects": {}
        }
      },
      "license": "MIT OR Apache-2.0"
    },
    "crc32fast 1.3.2": {
      "name": "crc32fast",
      "version": "1.3.2",
      "repository": {
        "Http": {
          "url": "https://static.crates.io/crates/crc32fast/1.3.2/download",
          "sha256": "b540bd8bc810d3885c6ea91e2018302f68baba2129ab3e88f32389ee9370880d"
        }
      },
      "targets": [
        {
          "Library": {
            "crate_name": "crc32fast",
            "crate_root": "src/lib.rs",
            "srcs": [
              "**/*.rs"
            ]
          }
        },
        {
          "BuildScript": {
            "crate_name": "build_script_build",
            "crate_root": "build.rs",
            "srcs": [
              "**/*.rs"
            ]
          }
        }
      ],
      "library_target_name": "crc32fast",
      "common_attrs": {
        "compile_data_glob": [
          "**"
        ],
        "crate_features": {
          "common": [
            "default",
            "std"
          ],
          "selects": {}
        },
        "deps": {
          "common": [
            {
              "id": "cfg-if 1.0.0",
              "target": "cfg_if"
            },
            {
              "id": "crc32fast 1.3.2",
              "target": "build_script_build"
            }
          ],
          "selects": {}
        },
        "edition": "2015",
        "version": "1.3.2"
      },
      "build_script_attrs": {
        "data_glob": [
          "**"
        ]
      },
      "license": "MIT OR Apache-2.0"
    },
    "criterion 0.4.0": {
      "name": "criterion",
      "version": "0.4.0",
      "repository": {
        "Http": {
          "url": "https://static.crates.io/crates/criterion/0.4.0/download",
          "sha256": "e7c76e09c1aae2bc52b3d2f29e13c6572553b30c4aa1b8a49fd70de6412654cb"
        }
      },
      "targets": [
        {
          "Library": {
            "crate_name": "criterion",
            "crate_root": "src/lib.rs",
            "srcs": [
              "**/*.rs"
            ]
          }
        }
      ],
      "library_target_name": "criterion",
      "common_attrs": {
        "compile_data_glob": [
          "**"
        ],
        "crate_features": {
          "common": [
            "cargo_bench_support",
            "default",
            "html_reports",
            "plotters",
            "rayon"
          ],
          "selects": {}
        },
        "deps": {
          "common": [
            {
              "id": "anes 0.1.6",
              "target": "anes"
            },
            {
              "id": "atty 0.2.14",
              "target": "atty"
            },
            {
              "id": "cast 0.3.0",
              "target": "cast"
            },
            {
              "id": "ciborium 0.2.1",
              "target": "ciborium"
            },
            {
              "id": "clap 3.2.25",
              "target": "clap"
            },
            {
              "id": "criterion-plot 0.5.0",
              "target": "criterion_plot"
            },
            {
              "id": "itertools 0.10.5",
              "target": "itertools"
            },
            {
              "id": "lazy_static 1.4.0",
              "target": "lazy_static"
            },
            {
              "id": "num-traits 0.2.16",
              "target": "num_traits"
            },
            {
              "id": "oorandom 11.1.3",
              "target": "oorandom"
            },
            {
              "id": "plotters 0.3.5",
              "target": "plotters"
            },
            {
              "id": "rayon 1.7.0",
              "target": "rayon"
            },
            {
              "id": "regex 1.9.3",
              "target": "regex"
            },
            {
              "id": "serde 1.0.194",
              "target": "serde"
            },
            {
              "id": "serde_json 1.0.99",
              "target": "serde_json"
            },
            {
              "id": "tinytemplate 1.2.1",
              "target": "tinytemplate"
            },
            {
              "id": "walkdir 2.3.3",
              "target": "walkdir"
            }
          ],
          "selects": {}
        },
        "edition": "2018",
        "proc_macro_deps": {
          "common": [
            {
              "id": "serde_derive 1.0.194",
              "target": "serde_derive"
            }
          ],
          "selects": {}
        },
        "version": "0.4.0"
      },
      "license": "Apache-2.0/MIT"
    },
    "criterion-plot 0.5.0": {
      "name": "criterion-plot",
      "version": "0.5.0",
      "repository": {
        "Http": {
          "url": "https://static.crates.io/crates/criterion-plot/0.5.0/download",
          "sha256": "6b50826342786a51a89e2da3a28f1c32b06e387201bc2d19791f622c673706b1"
        }
      },
      "targets": [
        {
          "Library": {
            "crate_name": "criterion_plot",
            "crate_root": "src/lib.rs",
            "srcs": [
              "**/*.rs"
            ]
          }
        }
      ],
      "library_target_name": "criterion_plot",
      "common_attrs": {
        "compile_data_glob": [
          "**"
        ],
        "deps": {
          "common": [
            {
              "id": "cast 0.3.0",
              "target": "cast"
            },
            {
              "id": "itertools 0.10.5",
              "target": "itertools"
            }
          ],
          "selects": {}
        },
        "edition": "2018",
        "version": "0.5.0"
      },
      "license": "MIT/Apache-2.0"
    },
    "crossbeam-channel 0.5.8": {
      "name": "crossbeam-channel",
      "version": "0.5.8",
      "repository": {
        "Http": {
          "url": "https://static.crates.io/crates/crossbeam-channel/0.5.8/download",
          "sha256": "a33c2bf77f2df06183c3aa30d1e96c0695a313d4f9c453cc3762a6db39f99200"
        }
      },
      "targets": [
        {
          "Library": {
            "crate_name": "crossbeam_channel",
            "crate_root": "src/lib.rs",
            "srcs": [
              "**/*.rs"
            ]
          }
        }
      ],
      "library_target_name": "crossbeam_channel",
      "common_attrs": {
        "compile_data_glob": [
          "**"
        ],
        "crate_features": {
          "common": [
            "crossbeam-utils",
            "default",
            "std"
          ],
          "selects": {}
        },
        "deps": {
          "common": [
            {
              "id": "cfg-if 1.0.0",
              "target": "cfg_if"
            },
            {
              "id": "crossbeam-utils 0.8.16",
              "target": "crossbeam_utils"
            }
          ],
          "selects": {}
        },
        "edition": "2018",
        "version": "0.5.8"
      },
      "license": "MIT OR Apache-2.0"
    },
    "crossbeam-deque 0.8.3": {
      "name": "crossbeam-deque",
      "version": "0.8.3",
      "repository": {
        "Http": {
          "url": "https://static.crates.io/crates/crossbeam-deque/0.8.3/download",
          "sha256": "ce6fd6f855243022dcecf8702fef0c297d4338e226845fe067f6341ad9fa0cef"
        }
      },
      "targets": [
        {
          "Library": {
            "crate_name": "crossbeam_deque",
            "crate_root": "src/lib.rs",
            "srcs": [
              "**/*.rs"
            ]
          }
        }
      ],
      "library_target_name": "crossbeam_deque",
      "common_attrs": {
        "compile_data_glob": [
          "**"
        ],
        "crate_features": {
          "common": [
            "crossbeam-epoch",
            "crossbeam-utils",
            "default",
            "std"
          ],
          "selects": {}
        },
        "deps": {
          "common": [
            {
              "id": "cfg-if 1.0.0",
              "target": "cfg_if"
            },
            {
              "id": "crossbeam-epoch 0.9.15",
              "target": "crossbeam_epoch"
            },
            {
              "id": "crossbeam-utils 0.8.16",
              "target": "crossbeam_utils"
            }
          ],
          "selects": {}
        },
        "edition": "2018",
        "version": "0.8.3"
      },
      "license": "MIT OR Apache-2.0"
    },
    "crossbeam-epoch 0.9.15": {
      "name": "crossbeam-epoch",
      "version": "0.9.15",
      "repository": {
        "Http": {
          "url": "https://static.crates.io/crates/crossbeam-epoch/0.9.15/download",
          "sha256": "ae211234986c545741a7dc064309f67ee1e5ad243d0e48335adc0484d960bcc7"
        }
      },
      "targets": [
        {
          "Library": {
            "crate_name": "crossbeam_epoch",
            "crate_root": "src/lib.rs",
            "srcs": [
              "**/*.rs"
            ]
          }
        },
        {
          "BuildScript": {
            "crate_name": "build_script_build",
            "crate_root": "build.rs",
            "srcs": [
              "**/*.rs"
            ]
          }
        }
      ],
      "library_target_name": "crossbeam_epoch",
      "common_attrs": {
        "compile_data_glob": [
          "**"
        ],
        "crate_features": {
          "common": [
            "alloc",
            "std"
          ],
          "selects": {}
        },
        "deps": {
          "common": [
            {
              "id": "cfg-if 1.0.0",
              "target": "cfg_if"
            },
            {
              "id": "crossbeam-epoch 0.9.15",
              "target": "build_script_build"
            },
            {
              "id": "crossbeam-utils 0.8.16",
              "target": "crossbeam_utils"
            },
            {
              "id": "memoffset 0.9.0",
              "target": "memoffset"
            },
            {
              "id": "scopeguard 1.2.0",
              "target": "scopeguard"
            }
          ],
          "selects": {}
        },
        "edition": "2018",
        "version": "0.9.15"
      },
      "build_script_attrs": {
        "data_glob": [
          "**"
        ],
        "deps": {
          "common": [
            {
              "id": "autocfg 1.1.0",
              "target": "autocfg"
            }
          ],
          "selects": {}
        }
      },
      "license": "MIT OR Apache-2.0"
    },
    "crossbeam-utils 0.8.16": {
      "name": "crossbeam-utils",
      "version": "0.8.16",
      "repository": {
        "Http": {
          "url": "https://static.crates.io/crates/crossbeam-utils/0.8.16/download",
          "sha256": "5a22b2d63d4d1dc0b7f1b6b2747dd0088008a9be28b6ddf0b1e7d335e3037294"
        }
      },
      "targets": [
        {
          "Library": {
            "crate_name": "crossbeam_utils",
            "crate_root": "src/lib.rs",
            "srcs": [
              "**/*.rs"
            ]
          }
        },
        {
          "BuildScript": {
            "crate_name": "build_script_build",
            "crate_root": "build.rs",
            "srcs": [
              "**/*.rs"
            ]
          }
        }
      ],
      "library_target_name": "crossbeam_utils",
      "common_attrs": {
        "compile_data_glob": [
          "**"
        ],
        "crate_features": {
          "common": [
            "default",
            "std"
          ],
          "selects": {}
        },
        "deps": {
          "common": [
            {
              "id": "cfg-if 1.0.0",
              "target": "cfg_if"
            },
            {
              "id": "crossbeam-utils 0.8.16",
              "target": "build_script_build"
            }
          ],
          "selects": {}
        },
        "edition": "2018",
        "version": "0.8.16"
      },
      "build_script_attrs": {
        "data_glob": [
          "**"
        ]
      },
      "license": "MIT OR Apache-2.0"
    },
    "deranged 0.3.11": {
      "name": "deranged",
      "version": "0.3.11",
      "repository": {
        "Http": {
          "url": "https://static.crates.io/crates/deranged/0.3.11/download",
          "sha256": "b42b6fa04a440b495c8b04d0e71b707c585f83cb9cb28cf8cd0d976c315e31b4"
        }
      },
      "targets": [
        {
          "Library": {
            "crate_name": "deranged",
            "crate_root": "src/lib.rs",
            "srcs": [
              "**/*.rs"
            ]
          }
        }
      ],
      "library_target_name": "deranged",
      "common_attrs": {
        "compile_data_glob": [
          "**"
        ],
        "crate_features": {
          "common": [
            "alloc",
            "powerfmt",
            "std"
          ],
          "selects": {}
        },
        "deps": {
          "common": [
            {
              "id": "powerfmt 0.2.0",
              "target": "powerfmt"
            }
          ],
          "selects": {}
        },
        "edition": "2021",
        "version": "0.3.11"
      },
      "license": "MIT OR Apache-2.0"
    },
    "devise 0.4.1": {
      "name": "devise",
      "version": "0.4.1",
      "repository": {
        "Http": {
          "url": "https://static.crates.io/crates/devise/0.4.1/download",
          "sha256": "d6eacefd3f541c66fc61433d65e54e0e46e0a029a819a7dbbc7a7b489e8a85f8"
        }
      },
      "targets": [
        {
          "Library": {
            "crate_name": "devise",
            "crate_root": "src/lib.rs",
            "srcs": [
              "**/*.rs"
            ]
          }
        }
      ],
      "library_target_name": "devise",
      "common_attrs": {
        "compile_data_glob": [
          "**"
        ],
        "deps": {
          "common": [
            {
              "id": "devise_core 0.4.1",
              "target": "devise_core"
            }
          ],
          "selects": {}
        },
        "edition": "2015",
        "proc_macro_deps": {
          "common": [
            {
              "id": "devise_codegen 0.4.1",
              "target": "devise_codegen"
            }
          ],
          "selects": {}
        },
        "version": "0.4.1"
      },
      "license": "MIT/Apache-2.0"
    },
    "devise_codegen 0.4.1": {
      "name": "devise_codegen",
      "version": "0.4.1",
      "repository": {
        "Http": {
          "url": "https://static.crates.io/crates/devise_codegen/0.4.1/download",
          "sha256": "9c8cf4b8dd484ede80fd5c547592c46c3745a617c8af278e2b72bea86b2dfed6"
        }
      },
      "targets": [
        {
          "ProcMacro": {
            "crate_name": "devise_codegen",
            "crate_root": "src/lib.rs",
            "srcs": [
              "**/*.rs"
            ]
          }
        }
      ],
      "library_target_name": "devise_codegen",
      "common_attrs": {
        "compile_data_glob": [
          "**"
        ],
        "deps": {
          "common": [
            {
              "id": "devise_core 0.4.1",
              "target": "devise_core"
            },
            {
              "id": "quote 1.0.35",
              "target": "quote"
            }
          ],
          "selects": {}
        },
        "edition": "2015",
        "version": "0.4.1"
      },
      "license": "MIT/Apache-2.0"
    },
    "devise_core 0.4.1": {
      "name": "devise_core",
      "version": "0.4.1",
      "repository": {
        "Http": {
          "url": "https://static.crates.io/crates/devise_core/0.4.1/download",
          "sha256": "35b50dba0afdca80b187392b24f2499a88c336d5a8493e4b4ccfb608708be56a"
        }
      },
      "targets": [
        {
          "Library": {
            "crate_name": "devise_core",
            "crate_root": "src/lib.rs",
            "srcs": [
              "**/*.rs"
            ]
          }
        }
      ],
      "library_target_name": "devise_core",
      "common_attrs": {
        "compile_data_glob": [
          "**"
        ],
        "deps": {
          "common": [
            {
              "id": "bitflags 2.4.0",
              "target": "bitflags"
            },
            {
              "id": "proc-macro2 1.0.74",
              "target": "proc_macro2"
            },
            {
              "id": "proc-macro2-diagnostics 0.10.1",
              "target": "proc_macro2_diagnostics"
            },
            {
              "id": "quote 1.0.35",
              "target": "quote"
            },
            {
              "id": "syn 2.0.46",
              "target": "syn"
            }
          ],
          "selects": {}
        },
        "edition": "2015",
        "version": "0.4.1"
      },
      "license": "MIT/Apache-2.0"
    },
    "diff 0.1.13": {
      "name": "diff",
      "version": "0.1.13",
      "repository": {
        "Http": {
          "url": "https://static.crates.io/crates/diff/0.1.13/download",
          "sha256": "56254986775e3233ffa9c4d7d3faaf6d36a2c09d30b20687e9f88bc8bafc16c8"
        }
      },
      "targets": [
        {
          "Library": {
            "crate_name": "diff",
            "crate_root": "src/lib.rs",
            "srcs": [
              "**/*.rs"
            ]
          }
        }
      ],
      "library_target_name": "diff",
      "common_attrs": {
        "compile_data_glob": [
          "**"
        ],
        "edition": "2015",
        "version": "0.1.13"
      },
      "license": "MIT OR Apache-2.0"
    },
    "difflib 0.4.0": {
      "name": "difflib",
      "version": "0.4.0",
      "repository": {
        "Http": {
          "url": "https://static.crates.io/crates/difflib/0.4.0/download",
          "sha256": "6184e33543162437515c2e2b48714794e37845ec9851711914eec9d308f6ebe8"
        }
      },
      "targets": [
        {
          "Library": {
            "crate_name": "difflib",
            "crate_root": "src/lib.rs",
            "srcs": [
              "**/*.rs"
            ]
          }
        }
      ],
      "library_target_name": "difflib",
      "common_attrs": {
        "compile_data_glob": [
          "**"
        ],
        "edition": "2015",
        "version": "0.4.0"
      },
      "license": "MIT"
    },
    "dirs-next 2.0.0": {
      "name": "dirs-next",
      "version": "2.0.0",
      "repository": {
        "Http": {
          "url": "https://static.crates.io/crates/dirs-next/2.0.0/download",
          "sha256": "b98cf8ebf19c3d1b223e151f99a4f9f0690dca41414773390fc824184ac833e1"
        }
      },
      "targets": [
        {
          "Library": {
            "crate_name": "dirs_next",
            "crate_root": "src/lib.rs",
            "srcs": [
              "**/*.rs"
            ]
          }
        }
      ],
      "library_target_name": "dirs_next",
      "common_attrs": {
        "compile_data_glob": [
          "**"
        ],
        "deps": {
          "common": [
            {
              "id": "cfg-if 1.0.0",
              "target": "cfg_if"
            },
            {
              "id": "dirs-sys-next 0.1.2",
              "target": "dirs_sys_next"
            }
          ],
          "selects": {}
        },
        "edition": "2018",
        "version": "2.0.0"
      },
      "license": "MIT OR Apache-2.0"
    },
    "dirs-sys-next 0.1.2": {
      "name": "dirs-sys-next",
      "version": "0.1.2",
      "repository": {
        "Http": {
          "url": "https://static.crates.io/crates/dirs-sys-next/0.1.2/download",
          "sha256": "4ebda144c4fe02d1f7ea1a7d9641b6fc6b580adcfa024ae48797ecdeb6825b4d"
        }
      },
      "targets": [
        {
          "Library": {
            "crate_name": "dirs_sys_next",
            "crate_root": "src/lib.rs",
            "srcs": [
              "**/*.rs"
            ]
          }
        }
      ],
      "library_target_name": "dirs_sys_next",
      "common_attrs": {
        "compile_data_glob": [
          "**"
        ],
        "deps": {
          "common": [],
          "selects": {
            "cfg(target_os = \"redox\")": [
              {
                "id": "redox_users 0.4.3",
                "target": "redox_users"
              }
            ],
            "cfg(unix)": [
              {
                "id": "libc 0.2.155",
                "target": "libc"
              }
            ],
            "cfg(windows)": [
              {
                "id": "winapi 0.3.9",
                "target": "winapi"
              }
            ]
          }
        },
        "edition": "2018",
        "version": "0.1.2"
      },
      "license": "MIT OR Apache-2.0"
    },
    "doc-comment 0.3.3": {
      "name": "doc-comment",
      "version": "0.3.3",
      "repository": {
        "Http": {
          "url": "https://static.crates.io/crates/doc-comment/0.3.3/download",
          "sha256": "fea41bba32d969b513997752735605054bc0dfa92b4c56bf1189f2e174be7a10"
        }
      },
      "targets": [
        {
          "Library": {
            "crate_name": "doc_comment",
            "crate_root": "src/lib.rs",
            "srcs": [
              "**/*.rs"
            ]
          }
        },
        {
          "BuildScript": {
            "crate_name": "build_script_build",
            "crate_root": "build.rs",
            "srcs": [
              "**/*.rs"
            ]
          }
        }
      ],
      "library_target_name": "doc_comment",
      "common_attrs": {
        "compile_data_glob": [
          "**"
        ],
        "deps": {
          "common": [
            {
              "id": "doc-comment 0.3.3",
              "target": "build_script_build"
            }
          ],
          "selects": {}
        },
        "edition": "2015",
        "version": "0.3.3"
      },
      "build_script_attrs": {
        "data_glob": [
          "**"
        ]
      },
      "license": "MIT"
    },
    "either 1.9.0": {
      "name": "either",
      "version": "1.9.0",
      "repository": {
        "Http": {
          "url": "https://static.crates.io/crates/either/1.9.0/download",
          "sha256": "a26ae43d7bcc3b814de94796a5e736d4029efb0ee900c12e2d54c993ad1a1e07"
        }
      },
      "targets": [
        {
          "Library": {
            "crate_name": "either",
            "crate_root": "src/lib.rs",
            "srcs": [
              "**/*.rs"
            ]
          }
        }
      ],
      "library_target_name": "either",
      "common_attrs": {
        "compile_data_glob": [
          "**"
        ],
        "crate_features": {
          "common": [
            "default",
            "use_std"
          ],
          "selects": {}
        },
        "edition": "2018",
        "version": "1.9.0"
      },
      "license": "MIT OR Apache-2.0"
    },
    "encode_unicode 0.3.6": {
      "name": "encode_unicode",
      "version": "0.3.6",
      "repository": {
        "Http": {
          "url": "https://static.crates.io/crates/encode_unicode/0.3.6/download",
          "sha256": "a357d28ed41a50f9c765dbfe56cbc04a64e53e5fc58ba79fbc34c10ef3df831f"
        }
      },
      "targets": [
        {
          "Library": {
            "crate_name": "encode_unicode",
            "crate_root": "src/lib.rs",
            "srcs": [
              "**/*.rs"
            ]
          }
        }
      ],
      "library_target_name": "encode_unicode",
      "common_attrs": {
        "compile_data_glob": [
          "**"
        ],
        "crate_features": {
          "common": [
            "default",
            "std"
          ],
          "selects": {}
        },
        "edition": "2015",
        "version": "0.3.6"
      },
      "license": "MIT/Apache-2.0"
    },
    "encoding_rs 0.8.32": {
      "name": "encoding_rs",
      "version": "0.8.32",
      "repository": {
        "Http": {
          "url": "https://static.crates.io/crates/encoding_rs/0.8.32/download",
          "sha256": "071a31f4ee85403370b58aca746f01041ede6f0da2730960ad001edc2b71b394"
        }
      },
      "targets": [
        {
          "Library": {
            "crate_name": "encoding_rs",
            "crate_root": "src/lib.rs",
            "srcs": [
              "**/*.rs"
            ]
          }
        }
      ],
      "library_target_name": "encoding_rs",
      "common_attrs": {
        "compile_data_glob": [
          "**"
        ],
        "crate_features": {
          "common": [
            "alloc",
            "default"
          ],
          "selects": {}
        },
        "deps": {
          "common": [
            {
              "id": "cfg-if 1.0.0",
              "target": "cfg_if"
            }
          ],
          "selects": {}
        },
        "edition": "2018",
        "version": "0.8.32"
      },
      "license": "(Apache-2.0 OR MIT) AND BSD-3-Clause"
    },
    "endian-type 0.1.2": {
      "name": "endian-type",
      "version": "0.1.2",
      "repository": {
        "Http": {
          "url": "https://static.crates.io/crates/endian-type/0.1.2/download",
          "sha256": "c34f04666d835ff5d62e058c3995147c06f42fe86ff053337632bca83e42702d"
        }
      },
      "targets": [
        {
          "Library": {
            "crate_name": "endian_type",
            "crate_root": "src/lib.rs",
            "srcs": [
              "**/*.rs"
            ]
          }
        }
      ],
      "library_target_name": "endian_type",
      "common_attrs": {
        "compile_data_glob": [
          "**"
        ],
        "edition": "2015",
        "version": "0.1.2"
      },
      "license": "MIT"
    },
    "equivalent 1.0.1": {
      "name": "equivalent",
      "version": "1.0.1",
      "repository": {
        "Http": {
          "url": "https://static.crates.io/crates/equivalent/1.0.1/download",
          "sha256": "5443807d6dff69373d433ab9ef5378ad8df50ca6298caf15de6e52e24aaf54d5"
        }
      },
      "targets": [
        {
          "Library": {
            "crate_name": "equivalent",
            "crate_root": "src/lib.rs",
            "srcs": [
              "**/*.rs"
            ]
          }
        }
      ],
      "library_target_name": "equivalent",
      "common_attrs": {
        "compile_data_glob": [
          "**"
        ],
        "edition": "2015",
        "version": "1.0.1"
      },
      "license": "Apache-2.0 OR MIT"
    },
    "errno 0.3.9": {
      "name": "errno",
      "version": "0.3.9",
      "repository": {
        "Http": {
          "url": "https://static.crates.io/crates/errno/0.3.9/download",
          "sha256": "534c5cf6194dfab3db3242765c03bbe257cf92f22b38f6bc0c58d59108a820ba"
        }
      },
      "targets": [
        {
          "Library": {
            "crate_name": "errno",
            "crate_root": "src/lib.rs",
            "srcs": [
              "**/*.rs"
            ]
          }
        }
      ],
      "library_target_name": "errno",
      "common_attrs": {
        "compile_data_glob": [
          "**"
        ],
        "crate_features": {
          "common": [
            "std"
          ],
          "selects": {}
        },
        "deps": {
          "common": [],
          "selects": {
            "cfg(target_os = \"hermit\")": [
              {
                "id": "libc 0.2.155",
                "target": "libc"
              }
            ],
            "cfg(target_os = \"wasi\")": [
              {
                "id": "libc 0.2.155",
                "target": "libc"
              }
            ],
            "cfg(unix)": [
              {
                "id": "libc 0.2.155",
                "target": "libc"
              }
            ],
            "cfg(windows)": [
              {
                "id": "windows-sys 0.52.0",
                "target": "windows_sys"
              }
            ]
          }
        },
        "edition": "2018",
        "version": "0.3.9"
      },
      "license": "MIT OR Apache-2.0"
    },
    "error-code 2.3.1": {
      "name": "error-code",
      "version": "2.3.1",
      "repository": {
        "Http": {
          "url": "https://static.crates.io/crates/error-code/2.3.1/download",
          "sha256": "64f18991e7bf11e7ffee451b5318b5c1a73c52d0d0ada6e5a3017c8c1ced6a21"
        }
      },
      "targets": [
        {
          "Library": {
            "crate_name": "error_code",
            "crate_root": "src/lib.rs",
            "srcs": [
              "**/*.rs"
            ]
          }
        }
      ],
      "library_target_name": "error_code",
      "common_attrs": {
        "compile_data_glob": [
          "**"
        ],
        "deps": {
          "common": [
            {
              "id": "libc 0.2.155",
              "target": "libc"
            },
            {
              "id": "str-buf 1.0.6",
              "target": "str_buf"
            }
          ],
          "selects": {}
        },
        "edition": "2018",
        "version": "2.3.1"
      },
      "license": "BSL-1.0"
    },
    "fastrand 2.1.0": {
      "name": "fastrand",
      "version": "2.1.0",
      "repository": {
        "Http": {
          "url": "https://static.crates.io/crates/fastrand/2.1.0/download",
          "sha256": "9fc0510504f03c51ada170672ac806f1f105a88aa97a5281117e1ddc3368e51a"
        }
      },
      "targets": [
        {
          "Library": {
            "crate_name": "fastrand",
            "crate_root": "src/lib.rs",
            "srcs": [
              "**/*.rs"
            ]
          }
        }
      ],
      "library_target_name": "fastrand",
      "common_attrs": {
        "compile_data_glob": [
          "**"
        ],
        "crate_features": {
          "common": [
            "alloc",
            "default",
            "std"
          ],
          "selects": {}
        },
        "edition": "2018",
        "version": "2.1.0"
      },
      "license": "Apache-2.0 OR MIT"
    },
    "fd-lock 3.0.13": {
      "name": "fd-lock",
      "version": "3.0.13",
      "repository": {
        "Http": {
          "url": "https://static.crates.io/crates/fd-lock/3.0.13/download",
          "sha256": "ef033ed5e9bad94e55838ca0ca906db0e043f517adda0c8b79c7a8c66c93c1b5"
        }
      },
      "targets": [
        {
          "Library": {
            "crate_name": "fd_lock",
            "crate_root": "src/lib.rs",
            "srcs": [
              "**/*.rs"
            ]
          }
        }
      ],
      "library_target_name": "fd_lock",
      "common_attrs": {
        "compile_data_glob": [
          "**"
        ],
        "deps": {
          "common": [
            {
              "id": "cfg-if 1.0.0",
              "target": "cfg_if"
            }
          ],
          "selects": {
            "cfg(unix)": [
              {
                "id": "rustix 0.38.34",
                "target": "rustix"
              }
            ],
            "cfg(windows)": [
              {
                "id": "windows-sys 0.48.0",
                "target": "windows_sys"
              }
            ]
          }
        },
        "edition": "2018",
        "version": "3.0.13"
      },
      "license": "MIT OR Apache-2.0"
    },
    "figment 0.10.10": {
      "name": "figment",
      "version": "0.10.10",
      "repository": {
        "Http": {
          "url": "https://static.crates.io/crates/figment/0.10.10/download",
          "sha256": "4547e226f4c9ab860571e070a9034192b3175580ecea38da34fcdb53a018c9a5"
        }
      },
      "targets": [
        {
          "Library": {
            "crate_name": "figment",
            "crate_root": "src/lib.rs",
            "srcs": [
              "**/*.rs"
            ]
          }
        },
        {
          "BuildScript": {
            "crate_name": "build_script_build",
            "crate_root": "build.rs",
            "srcs": [
              "**/*.rs"
            ]
          }
        }
      ],
      "library_target_name": "figment",
      "common_attrs": {
        "compile_data_glob": [
          "**"
        ],
        "crate_features": {
          "common": [
            "env",
            "parse-value",
            "pear",
            "toml"
          ],
          "selects": {}
        },
        "deps": {
          "common": [
            {
              "id": "figment 0.10.10",
              "target": "build_script_build"
            },
            {
              "id": "pear 0.2.7",
              "target": "pear"
            },
            {
              "id": "serde 1.0.194",
              "target": "serde"
            },
            {
              "id": "toml 0.7.6",
              "target": "toml"
            },
            {
              "id": "uncased 0.9.9",
              "target": "uncased"
            }
          ],
          "selects": {
            "cfg(any(target_pointer_width = \"8\", target_pointer_width = \"16\", target_pointer_width = \"32\"))": [
              {
                "id": "atomic 0.5.3",
                "target": "atomic"
              }
            ]
          }
        },
        "edition": "2018",
        "version": "0.10.10"
      },
      "build_script_attrs": {
        "data_glob": [
          "**"
        ],
        "deps": {
          "common": [
            {
              "id": "version_check 0.9.4",
              "target": "version_check"
            }
          ],
          "selects": {}
        }
      },
      "license": "MIT OR Apache-2.0"
    },
    "filetime 0.2.23": {
      "name": "filetime",
      "version": "0.2.23",
      "repository": {
        "Http": {
          "url": "https://static.crates.io/crates/filetime/0.2.23/download",
          "sha256": "1ee447700ac8aa0b2f2bd7bc4462ad686ba06baa6727ac149a2d6277f0d240fd"
        }
      },
      "targets": [
        {
          "Library": {
            "crate_name": "filetime",
            "crate_root": "src/lib.rs",
            "srcs": [
              "**/*.rs"
            ]
          }
        }
      ],
      "library_target_name": "filetime",
      "common_attrs": {
        "compile_data_glob": [
          "**"
        ],
        "deps": {
          "common": [
            {
              "id": "cfg-if 1.0.0",
              "target": "cfg_if"
            }
          ],
          "selects": {
            "cfg(target_os = \"redox\")": [
              {
                "id": "redox_syscall 0.4.1",
                "target": "syscall"
              }
            ],
            "cfg(unix)": [
              {
                "id": "libc 0.2.155",
                "target": "libc"
              }
            ],
            "cfg(windows)": [
              {
                "id": "windows-sys 0.52.0",
                "target": "windows_sys"
              }
            ]
          }
        },
        "edition": "2018",
        "version": "0.2.23"
      },
      "license": "MIT/Apache-2.0"
    },
    "flate2 1.0.27": {
      "name": "flate2",
      "version": "1.0.27",
      "repository": {
        "Http": {
          "url": "https://static.crates.io/crates/flate2/1.0.27/download",
          "sha256": "c6c98ee8095e9d1dcbf2fcc6d95acccb90d1c81db1e44725c6a984b1dbdfb010"
        }
      },
      "targets": [
        {
          "Library": {
            "crate_name": "flate2",
            "crate_root": "src/lib.rs",
            "srcs": [
              "**/*.rs"
            ]
          }
        }
      ],
      "library_target_name": "flate2",
      "common_attrs": {
        "compile_data_glob": [
          "**"
        ],
        "crate_features": {
          "common": [
            "any_impl",
            "default",
            "miniz_oxide",
            "rust_backend"
          ],
          "selects": {}
        },
        "deps": {
          "common": [
            {
              "id": "crc32fast 1.3.2",
              "target": "crc32fast"
            },
            {
              "id": "miniz_oxide 0.7.1",
              "target": "miniz_oxide"
            }
          ],
          "selects": {}
        },
        "edition": "2018",
        "version": "1.0.27"
      },
      "license": "MIT OR Apache-2.0"
    },
    "float-cmp 0.9.0": {
      "name": "float-cmp",
      "version": "0.9.0",
      "repository": {
        "Http": {
          "url": "https://static.crates.io/crates/float-cmp/0.9.0/download",
          "sha256": "98de4bbd547a563b716d8dfa9aad1cb19bfab00f4fa09a6a4ed21dbcf44ce9c4"
        }
      },
      "targets": [
        {
          "Library": {
            "crate_name": "float_cmp",
            "crate_root": "src/lib.rs",
            "srcs": [
              "**/*.rs"
            ]
          }
        }
      ],
      "library_target_name": "float_cmp",
      "common_attrs": {
        "compile_data_glob": [
          "**"
        ],
        "crate_features": {
          "common": [
            "default",
            "num-traits",
            "ratio"
          ],
          "selects": {}
        },
        "deps": {
          "common": [
            {
              "id": "num-traits 0.2.16",
              "target": "num_traits"
            }
          ],
          "selects": {}
        },
        "edition": "2018",
        "version": "0.9.0"
      },
      "license": "MIT"
    },
    "fnv 1.0.7": {
      "name": "fnv",
      "version": "1.0.7",
      "repository": {
        "Http": {
          "url": "https://static.crates.io/crates/fnv/1.0.7/download",
          "sha256": "3f9eec918d3f24069decb9af1554cad7c880e2da24a9afd88aca000531ab82c1"
        }
      },
      "targets": [
        {
          "Library": {
            "crate_name": "fnv",
            "crate_root": "lib.rs",
            "srcs": [
              "**/*.rs"
            ]
          }
        }
      ],
      "library_target_name": "fnv",
      "common_attrs": {
        "compile_data_glob": [
          "**"
        ],
        "crate_features": {
          "common": [
            "default",
            "std"
          ],
          "selects": {}
        },
        "edition": "2015",
        "version": "1.0.7"
      },
      "license": "Apache-2.0 / MIT"
    },
    "funty 2.0.0": {
      "name": "funty",
      "version": "2.0.0",
      "repository": {
        "Http": {
          "url": "https://static.crates.io/crates/funty/2.0.0/download",
          "sha256": "e6d5a32815ae3f33302d95fdcb2ce17862f8c65363dcfd29360480ba1001fc9c"
        }
      },
      "targets": [
        {
          "Library": {
            "crate_name": "funty",
            "crate_root": "src/lib.rs",
            "srcs": [
              "**/*.rs"
            ]
          }
        }
      ],
      "library_target_name": "funty",
      "common_attrs": {
        "compile_data_glob": [
          "**"
        ],
        "edition": "2018",
        "version": "2.0.0"
      },
      "license": "MIT"
    },
    "futures 0.3.28": {
      "name": "futures",
      "version": "0.3.28",
      "repository": {
        "Http": {
          "url": "https://static.crates.io/crates/futures/0.3.28/download",
          "sha256": "23342abe12aba583913b2e62f22225ff9c950774065e4bfb61a19cd9770fec40"
        }
      },
      "targets": [
        {
          "Library": {
            "crate_name": "futures",
            "crate_root": "src/lib.rs",
            "srcs": [
              "**/*.rs"
            ]
          }
        }
      ],
      "library_target_name": "futures",
      "common_attrs": {
        "compile_data_glob": [
          "**"
        ],
        "crate_features": {
          "common": [
            "alloc",
            "std"
          ],
          "selects": {}
        },
        "deps": {
          "common": [
            {
              "id": "futures-channel 0.3.28",
              "target": "futures_channel"
            },
            {
              "id": "futures-core 0.3.28",
              "target": "futures_core"
            },
            {
              "id": "futures-io 0.3.28",
              "target": "futures_io"
            },
            {
              "id": "futures-sink 0.3.28",
              "target": "futures_sink"
            },
            {
              "id": "futures-task 0.3.28",
              "target": "futures_task"
            },
            {
              "id": "futures-util 0.3.28",
              "target": "futures_util"
            }
          ],
          "selects": {}
        },
        "edition": "2018",
        "version": "0.3.28"
      },
      "license": "MIT OR Apache-2.0"
    },
    "futures-channel 0.3.28": {
      "name": "futures-channel",
      "version": "0.3.28",
      "repository": {
        "Http": {
          "url": "https://static.crates.io/crates/futures-channel/0.3.28/download",
          "sha256": "955518d47e09b25bbebc7a18df10b81f0c766eaf4c4f1cccef2fca5f2a4fb5f2"
        }
      },
      "targets": [
        {
          "Library": {
            "crate_name": "futures_channel",
            "crate_root": "src/lib.rs",
            "srcs": [
              "**/*.rs"
            ]
          }
        },
        {
          "BuildScript": {
            "crate_name": "build_script_build",
            "crate_root": "build.rs",
            "srcs": [
              "**/*.rs"
            ]
          }
        }
      ],
      "library_target_name": "futures_channel",
      "common_attrs": {
        "compile_data_glob": [
          "**"
        ],
        "crate_features": {
          "common": [
            "alloc",
            "default",
            "futures-sink",
            "sink",
            "std"
          ],
          "selects": {}
        },
        "deps": {
          "common": [
            {
              "id": "futures-channel 0.3.28",
              "target": "build_script_build"
            },
            {
              "id": "futures-core 0.3.28",
              "target": "futures_core"
            },
            {
              "id": "futures-sink 0.3.28",
              "target": "futures_sink"
            }
          ],
          "selects": {}
        },
        "edition": "2018",
        "version": "0.3.28"
      },
      "build_script_attrs": {
        "data_glob": [
          "**"
        ]
      },
      "license": "MIT OR Apache-2.0"
    },
    "futures-core 0.3.28": {
      "name": "futures-core",
      "version": "0.3.28",
      "repository": {
        "Http": {
          "url": "https://static.crates.io/crates/futures-core/0.3.28/download",
          "sha256": "4bca583b7e26f571124fe5b7561d49cb2868d79116cfa0eefce955557c6fee8c"
        }
      },
      "targets": [
        {
          "Library": {
            "crate_name": "futures_core",
            "crate_root": "src/lib.rs",
            "srcs": [
              "**/*.rs"
            ]
          }
        },
        {
          "BuildScript": {
            "crate_name": "build_script_build",
            "crate_root": "build.rs",
            "srcs": [
              "**/*.rs"
            ]
          }
        }
      ],
      "library_target_name": "futures_core",
      "common_attrs": {
        "compile_data_glob": [
          "**"
        ],
        "crate_features": {
          "common": [
            "alloc",
            "default",
            "std"
          ],
          "selects": {}
        },
        "deps": {
          "common": [
            {
              "id": "futures-core 0.3.28",
              "target": "build_script_build"
            }
          ],
          "selects": {}
        },
        "edition": "2018",
        "version": "0.3.28"
      },
      "build_script_attrs": {
        "data_glob": [
          "**"
        ]
      },
      "license": "MIT OR Apache-2.0"
    },
    "futures-io 0.3.28": {
      "name": "futures-io",
      "version": "0.3.28",
      "repository": {
        "Http": {
          "url": "https://static.crates.io/crates/futures-io/0.3.28/download",
          "sha256": "4fff74096e71ed47f8e023204cfd0aa1289cd54ae5430a9523be060cdb849964"
        }
      },
      "targets": [
        {
          "Library": {
            "crate_name": "futures_io",
            "crate_root": "src/lib.rs",
            "srcs": [
              "**/*.rs"
            ]
          }
        }
      ],
      "library_target_name": "futures_io",
      "common_attrs": {
        "compile_data_glob": [
          "**"
        ],
        "crate_features": {
          "common": [
            "std"
          ],
          "selects": {}
        },
        "edition": "2018",
        "version": "0.3.28"
      },
      "license": "MIT OR Apache-2.0"
    },
    "futures-sink 0.3.28": {
      "name": "futures-sink",
      "version": "0.3.28",
      "repository": {
        "Http": {
          "url": "https://static.crates.io/crates/futures-sink/0.3.28/download",
          "sha256": "f43be4fe21a13b9781a69afa4985b0f6ee0e1afab2c6f454a8cf30e2b2237b6e"
        }
      },
      "targets": [
        {
          "Library": {
            "crate_name": "futures_sink",
            "crate_root": "src/lib.rs",
            "srcs": [
              "**/*.rs"
            ]
          }
        }
      ],
      "library_target_name": "futures_sink",
      "common_attrs": {
        "compile_data_glob": [
          "**"
        ],
        "crate_features": {
          "common": [
            "alloc",
            "default",
            "std"
          ],
          "selects": {}
        },
        "edition": "2018",
        "version": "0.3.28"
      },
      "license": "MIT OR Apache-2.0"
    },
    "futures-task 0.3.28": {
      "name": "futures-task",
      "version": "0.3.28",
      "repository": {
        "Http": {
          "url": "https://static.crates.io/crates/futures-task/0.3.28/download",
          "sha256": "76d3d132be6c0e6aa1534069c705a74a5997a356c0dc2f86a47765e5617c5b65"
        }
      },
      "targets": [
        {
          "Library": {
            "crate_name": "futures_task",
            "crate_root": "src/lib.rs",
            "srcs": [
              "**/*.rs"
            ]
          }
        },
        {
          "BuildScript": {
            "crate_name": "build_script_build",
            "crate_root": "build.rs",
            "srcs": [
              "**/*.rs"
            ]
          }
        }
      ],
      "library_target_name": "futures_task",
      "common_attrs": {
        "compile_data_glob": [
          "**"
        ],
        "crate_features": {
          "common": [
            "alloc",
            "std"
          ],
          "selects": {}
        },
        "deps": {
          "common": [
            {
              "id": "futures-task 0.3.28",
              "target": "build_script_build"
            }
          ],
          "selects": {}
        },
        "edition": "2018",
        "version": "0.3.28"
      },
      "build_script_attrs": {
        "data_glob": [
          "**"
        ]
      },
      "license": "MIT OR Apache-2.0"
    },
    "futures-util 0.3.28": {
      "name": "futures-util",
      "version": "0.3.28",
      "repository": {
        "Http": {
          "url": "https://static.crates.io/crates/futures-util/0.3.28/download",
          "sha256": "26b01e40b772d54cf6c6d721c1d1abd0647a0106a12ecaa1c186273392a69533"
        }
      },
      "targets": [
        {
          "Library": {
            "crate_name": "futures_util",
            "crate_root": "src/lib.rs",
            "srcs": [
              "**/*.rs"
            ]
          }
        },
        {
          "BuildScript": {
            "crate_name": "build_script_build",
            "crate_root": "build.rs",
            "srcs": [
              "**/*.rs"
            ]
          }
        }
      ],
      "library_target_name": "futures_util",
      "common_attrs": {
        "compile_data_glob": [
          "**"
        ],
        "crate_features": {
          "common": [
            "alloc",
            "channel",
            "futures-channel",
            "futures-io",
            "futures-sink",
            "io",
            "memchr",
            "sink",
            "slab",
            "std"
          ],
          "selects": {}
        },
        "deps": {
          "common": [
            {
              "id": "futures-channel 0.3.28",
              "target": "futures_channel"
            },
            {
              "id": "futures-core 0.3.28",
              "target": "futures_core"
            },
            {
              "id": "futures-io 0.3.28",
              "target": "futures_io"
            },
            {
              "id": "futures-sink 0.3.28",
              "target": "futures_sink"
            },
            {
              "id": "futures-task 0.3.28",
              "target": "futures_task"
            },
            {
              "id": "futures-util 0.3.28",
              "target": "build_script_build"
            },
            {
              "id": "memchr 2.5.0",
              "target": "memchr"
            },
            {
              "id": "pin-project-lite 0.2.12",
              "target": "pin_project_lite"
            },
            {
              "id": "pin-utils 0.1.0",
              "target": "pin_utils"
            },
            {
              "id": "slab 0.4.8",
              "target": "slab"
            }
          ],
          "selects": {}
        },
        "edition": "2018",
        "version": "0.3.28"
      },
      "build_script_attrs": {
        "data_glob": [
          "**"
        ]
      },
      "license": "MIT OR Apache-2.0"
    },
    "generator 0.7.5": {
      "name": "generator",
      "version": "0.7.5",
      "repository": {
        "Http": {
          "url": "https://static.crates.io/crates/generator/0.7.5/download",
          "sha256": "5cc16584ff22b460a382b7feec54b23d2908d858152e5739a120b949293bd74e"
        }
      },
      "targets": [
        {
          "Library": {
            "crate_name": "generator",
            "crate_root": "src/lib.rs",
            "srcs": [
              "**/*.rs"
            ]
          }
        },
        {
          "BuildScript": {
            "crate_name": "build_script_build",
            "crate_root": "build.rs",
            "srcs": [
              "**/*.rs"
            ]
          }
        }
      ],
      "library_target_name": "generator",
      "common_attrs": {
        "compile_data_glob": [
          "**"
        ],
        "deps": {
          "common": [
            {
              "id": "generator 0.7.5",
              "target": "build_script_build"
            },
            {
              "id": "log 0.4.20",
              "target": "log"
            }
          ],
          "selects": {
            "cfg(unix)": [
              {
                "id": "libc 0.2.155",
                "target": "libc"
              }
            ],
            "cfg(windows)": [
              {
                "id": "windows 0.48.0",
                "target": "windows"
              }
            ]
          }
        },
        "edition": "2021",
        "version": "0.7.5"
      },
      "build_script_attrs": {
        "data_glob": [
          "**"
        ],
        "deps": {
          "common": [
            {
              "id": "cc 1.0.83",
              "target": "cc"
            }
          ],
          "selects": {}
        },
        "proc_macro_deps": {
          "common": [
            {
              "id": "rustversion 1.0.14",
              "target": "rustversion"
            }
          ],
          "selects": {}
        }
      },
      "license": "MIT/Apache-2.0"
    },
    "getrandom 0.2.10": {
      "name": "getrandom",
      "version": "0.2.10",
      "repository": {
        "Http": {
          "url": "https://static.crates.io/crates/getrandom/0.2.10/download",
          "sha256": "be4136b2a15dd319360be1c07d9933517ccf0be8f16bf62a3bee4f0d618df427"
        }
      },
      "targets": [
        {
          "Library": {
            "crate_name": "getrandom",
            "crate_root": "src/lib.rs",
            "srcs": [
              "**/*.rs"
            ]
          }
        }
      ],
      "library_target_name": "getrandom",
      "common_attrs": {
        "compile_data_glob": [
          "**"
        ],
        "crate_features": {
          "common": [
            "std"
          ],
          "selects": {}
        },
        "deps": {
          "common": [
            {
              "id": "cfg-if 1.0.0",
              "target": "cfg_if"
            }
          ],
          "selects": {
            "cfg(target_os = \"wasi\")": [
              {
                "id": "wasi 0.11.0+wasi-snapshot-preview1",
                "target": "wasi"
              }
            ],
            "cfg(unix)": [
              {
                "id": "libc 0.2.155",
                "target": "libc"
              }
            ]
          }
        },
        "edition": "2018",
        "version": "0.2.10"
      },
      "license": "MIT OR Apache-2.0"
    },
    "gimli 0.27.3": {
      "name": "gimli",
      "version": "0.27.3",
      "repository": {
        "Http": {
          "url": "https://static.crates.io/crates/gimli/0.27.3/download",
          "sha256": "b6c80984affa11d98d1b88b66ac8853f143217b399d3c74116778ff8fdb4ed2e"
        }
      },
      "targets": [
        {
          "Library": {
            "crate_name": "gimli",
            "crate_root": "src/lib.rs",
            "srcs": [
              "**/*.rs"
            ]
          }
        }
      ],
      "library_target_name": "gimli",
      "common_attrs": {
        "compile_data_glob": [
          "**"
        ],
        "edition": "2018",
        "version": "0.27.3"
      },
      "license": "MIT OR Apache-2.0"
    },
    "glob 0.3.1": {
      "name": "glob",
      "version": "0.3.1",
      "repository": {
        "Http": {
          "url": "https://static.crates.io/crates/glob/0.3.1/download",
          "sha256": "d2fabcfbdc87f4758337ca535fb41a6d701b65693ce38287d856d1674551ec9b"
        }
      },
      "targets": [
        {
          "Library": {
            "crate_name": "glob",
            "crate_root": "src/lib.rs",
            "srcs": [
              "**/*.rs"
            ]
          }
        }
      ],
      "library_target_name": "glob",
      "common_attrs": {
        "compile_data_glob": [
          "**"
        ],
        "edition": "2015",
        "version": "0.3.1"
      },
      "license": "MIT OR Apache-2.0"
    },
    "h2 0.3.21": {
      "name": "h2",
      "version": "0.3.21",
      "repository": {
        "Http": {
          "url": "https://static.crates.io/crates/h2/0.3.21/download",
          "sha256": "91fc23aa11be92976ef4729127f1a74adf36d8436f7816b185d18df956790833"
        }
      },
      "targets": [
        {
          "Library": {
            "crate_name": "h2",
            "crate_root": "src/lib.rs",
            "srcs": [
              "**/*.rs"
            ]
          }
        }
      ],
      "library_target_name": "h2",
      "common_attrs": {
        "compile_data_glob": [
          "**"
        ],
        "deps": {
          "common": [
            {
              "id": "bytes 1.4.0",
              "target": "bytes"
            },
            {
              "id": "fnv 1.0.7",
              "target": "fnv"
            },
            {
              "id": "futures-core 0.3.28",
              "target": "futures_core"
            },
            {
              "id": "futures-sink 0.3.28",
              "target": "futures_sink"
            },
            {
              "id": "futures-util 0.3.28",
              "target": "futures_util"
            },
            {
              "id": "http 0.2.9",
              "target": "http"
            },
            {
              "id": "indexmap 1.9.3",
              "target": "indexmap"
            },
            {
              "id": "slab 0.4.8",
              "target": "slab"
            },
            {
              "id": "tokio 1.32.0",
              "target": "tokio"
            },
            {
              "id": "tokio-util 0.7.8",
              "target": "tokio_util"
            },
            {
              "id": "tracing 0.1.37",
              "target": "tracing"
            }
          ],
          "selects": {}
        },
        "edition": "2018",
        "version": "0.3.21"
      },
      "license": "MIT"
    },
    "half 1.8.2": {
      "name": "half",
      "version": "1.8.2",
      "repository": {
        "Http": {
          "url": "https://static.crates.io/crates/half/1.8.2/download",
          "sha256": "eabb4a44450da02c90444cf74558da904edde8fb4e9035a9a6a4e15445af0bd7"
        }
      },
      "targets": [
        {
          "Library": {
            "crate_name": "half",
            "crate_root": "src/lib.rs",
            "srcs": [
              "**/*.rs"
            ]
          }
        }
      ],
      "library_target_name": "half",
      "common_attrs": {
        "compile_data_glob": [
          "**"
        ],
        "edition": "2018",
        "version": "1.8.2"
      },
      "license": "MIT OR Apache-2.0"
    },
    "hashbrown 0.11.2": {
      "name": "hashbrown",
      "version": "0.11.2",
      "repository": {
        "Http": {
          "url": "https://static.crates.io/crates/hashbrown/0.11.2/download",
          "sha256": "ab5ef0d4909ef3724cc8cce6ccc8572c5c817592e9285f5464f8e86f8bd3726e"
        }
      },
      "targets": [
        {
          "Library": {
            "crate_name": "hashbrown",
            "crate_root": "src/lib.rs",
            "srcs": [
              "**/*.rs"
            ]
          }
        }
      ],
      "library_target_name": "hashbrown",
      "common_attrs": {
        "compile_data_glob": [
          "**"
        ],
        "crate_features": {
          "common": [
            "ahash",
            "inline-more"
          ],
          "selects": {}
        },
        "deps": {
          "common": [
            {
              "id": "ahash 0.7.7",
              "target": "ahash"
            }
          ],
          "selects": {}
        },
        "edition": "2018",
        "version": "0.11.2"
      },
      "license": "Apache-2.0/MIT"
    },
    "hashbrown 0.12.3": {
      "name": "hashbrown",
      "version": "0.12.3",
      "repository": {
        "Http": {
          "url": "https://static.crates.io/crates/hashbrown/0.12.3/download",
          "sha256": "8a9ee70c43aaf417c914396645a0fa852624801b24ebb7ae78fe8272889ac888"
        }
      },
      "targets": [
        {
          "Library": {
            "crate_name": "hashbrown",
            "crate_root": "src/lib.rs",
            "srcs": [
              "**/*.rs"
            ]
          }
        }
      ],
      "library_target_name": "hashbrown",
      "common_attrs": {
        "compile_data_glob": [
          "**"
        ],
        "crate_features": {
          "common": [
            "raw"
          ],
          "selects": {}
        },
        "edition": "2021",
        "version": "0.12.3"
      },
      "license": "MIT OR Apache-2.0"
    },
    "hashbrown 0.14.0": {
      "name": "hashbrown",
      "version": "0.14.0",
      "repository": {
        "Http": {
          "url": "https://static.crates.io/crates/hashbrown/0.14.0/download",
          "sha256": "2c6201b9ff9fd90a5a3bac2e56a830d0caa509576f0e503818ee82c181b3437a"
        }
      },
      "targets": [
        {
          "Library": {
            "crate_name": "hashbrown",
            "crate_root": "src/lib.rs",
            "srcs": [
              "**/*.rs"
            ]
          }
        }
      ],
      "library_target_name": "hashbrown",
      "common_attrs": {
        "compile_data_glob": [
          "**"
        ],
        "crate_features": {
          "common": [
            "raw"
          ],
          "selects": {}
        },
        "edition": "2021",
        "version": "0.14.0"
      },
      "license": "MIT OR Apache-2.0"
    },
    "heck 0.4.1": {
      "name": "heck",
      "version": "0.4.1",
      "repository": {
        "Http": {
          "url": "https://static.crates.io/crates/heck/0.4.1/download",
          "sha256": "95505c38b4572b2d910cecb0281560f54b440a19336cbbcb27bf6ce6adc6f5a8"
        }
      },
      "targets": [
        {
          "Library": {
            "crate_name": "heck",
            "crate_root": "src/lib.rs",
            "srcs": [
              "**/*.rs"
            ]
          }
        }
      ],
      "library_target_name": "heck",
      "common_attrs": {
        "compile_data_glob": [
          "**"
        ],
        "crate_features": {
          "common": [
            "default"
          ],
          "selects": {}
        },
        "edition": "2018",
        "version": "0.4.1"
      },
      "license": "MIT OR Apache-2.0"
    },
    "hermit-abi 0.1.19": {
      "name": "hermit-abi",
      "version": "0.1.19",
      "repository": {
        "Http": {
          "url": "https://static.crates.io/crates/hermit-abi/0.1.19/download",
          "sha256": "62b467343b94ba476dcb2500d242dadbb39557df889310ac77c5d99100aaac33"
        }
      },
      "targets": [
        {
          "Library": {
            "crate_name": "hermit_abi",
            "crate_root": "src/lib.rs",
            "srcs": [
              "**/*.rs"
            ]
          }
        }
      ],
      "library_target_name": "hermit_abi",
      "common_attrs": {
        "compile_data_glob": [
          "**"
        ],
        "deps": {
          "common": [
            {
              "id": "libc 0.2.155",
              "target": "libc"
            }
          ],
          "selects": {}
        },
        "edition": "2018",
        "version": "0.1.19"
      },
      "license": "MIT/Apache-2.0"
    },
    "hermit-abi 0.3.2": {
      "name": "hermit-abi",
      "version": "0.3.2",
      "repository": {
        "Http": {
          "url": "https://static.crates.io/crates/hermit-abi/0.3.2/download",
          "sha256": "443144c8cdadd93ebf52ddb4056d257f5b52c04d3c804e657d19eb73fc33668b"
        }
      },
      "targets": [
        {
          "Library": {
            "crate_name": "hermit_abi",
            "crate_root": "src/lib.rs",
            "srcs": [
              "**/*.rs"
            ]
          }
        }
      ],
      "library_target_name": "hermit_abi",
      "common_attrs": {
        "compile_data_glob": [
          "**"
        ],
        "edition": "2021",
        "version": "0.3.2"
      },
      "license": "MIT OR Apache-2.0"
    },
    "http 0.2.9": {
      "name": "http",
      "version": "0.2.9",
      "repository": {
        "Http": {
          "url": "https://static.crates.io/crates/http/0.2.9/download",
          "sha256": "bd6effc99afb63425aff9b05836f029929e345a6148a14b7ecd5ab67af944482"
        }
      },
      "targets": [
        {
          "Library": {
            "crate_name": "http",
            "crate_root": "src/lib.rs",
            "srcs": [
              "**/*.rs"
            ]
          }
        }
      ],
      "library_target_name": "http",
      "common_attrs": {
        "compile_data_glob": [
          "**"
        ],
        "deps": {
          "common": [
            {
              "id": "bytes 1.4.0",
              "target": "bytes"
            },
            {
              "id": "fnv 1.0.7",
              "target": "fnv"
            },
            {
              "id": "itoa 1.0.9",
              "target": "itoa"
            }
          ],
          "selects": {}
        },
        "edition": "2018",
        "version": "0.2.9"
      },
      "license": "MIT OR Apache-2.0"
    },
    "http-body 0.4.5": {
      "name": "http-body",
      "version": "0.4.5",
      "repository": {
        "Http": {
          "url": "https://static.crates.io/crates/http-body/0.4.5/download",
          "sha256": "d5f38f16d184e36f2408a55281cd658ecbd3ca05cce6d6510a176eca393e26d1"
        }
      },
      "targets": [
        {
          "Library": {
            "crate_name": "http_body",
            "crate_root": "src/lib.rs",
            "srcs": [
              "**/*.rs"
            ]
          }
        }
      ],
      "library_target_name": "http_body",
      "common_attrs": {
        "compile_data_glob": [
          "**"
        ],
        "deps": {
          "common": [
            {
              "id": "bytes 1.4.0",
              "target": "bytes"
            },
            {
              "id": "http 0.2.9",
              "target": "http"
            },
            {
              "id": "pin-project-lite 0.2.12",
              "target": "pin_project_lite"
            }
          ],
          "selects": {}
        },
        "edition": "2018",
        "version": "0.4.5"
      },
      "license": "MIT"
    },
    "httparse 1.8.0": {
      "name": "httparse",
      "version": "1.8.0",
      "repository": {
        "Http": {
          "url": "https://static.crates.io/crates/httparse/1.8.0/download",
          "sha256": "d897f394bad6a705d5f4104762e116a75639e470d80901eed05a860a95cb1904"
        }
      },
      "targets": [
        {
          "Library": {
            "crate_name": "httparse",
            "crate_root": "src/lib.rs",
            "srcs": [
              "**/*.rs"
            ]
          }
        },
        {
          "BuildScript": {
            "crate_name": "build_script_build",
            "crate_root": "build.rs",
            "srcs": [
              "**/*.rs"
            ]
          }
        }
      ],
      "library_target_name": "httparse",
      "common_attrs": {
        "compile_data_glob": [
          "**"
        ],
        "crate_features": {
          "common": [
            "default",
            "std"
          ],
          "selects": {}
        },
        "deps": {
          "common": [
            {
              "id": "httparse 1.8.0",
              "target": "build_script_build"
            }
          ],
          "selects": {}
        },
        "edition": "2018",
        "version": "1.8.0"
      },
      "build_script_attrs": {
        "data_glob": [
          "**"
        ]
      },
      "license": "MIT/Apache-2.0"
    },
    "httpdate 1.0.3": {
      "name": "httpdate",
      "version": "1.0.3",
      "repository": {
        "Http": {
          "url": "https://static.crates.io/crates/httpdate/1.0.3/download",
          "sha256": "df3b46402a9d5adb4c86a0cf463f42e19994e3ee891101b1841f30a545cb49a9"
        }
      },
      "targets": [
        {
          "Library": {
            "crate_name": "httpdate",
            "crate_root": "src/lib.rs",
            "srcs": [
              "**/*.rs"
            ]
          }
        }
      ],
      "library_target_name": "httpdate",
      "common_attrs": {
        "compile_data_glob": [
          "**"
        ],
        "edition": "2021",
        "version": "1.0.3"
      },
      "license": "MIT OR Apache-2.0"
    },
    "hyper 0.14.27": {
      "name": "hyper",
      "version": "0.14.27",
      "repository": {
        "Http": {
          "url": "https://static.crates.io/crates/hyper/0.14.27/download",
          "sha256": "ffb1cfd654a8219eaef89881fdb3bb3b1cdc5fa75ded05d6933b2b382e395468"
        }
      },
      "targets": [
        {
          "Library": {
            "crate_name": "hyper",
            "crate_root": "src/lib.rs",
            "srcs": [
              "**/*.rs"
            ]
          }
        }
      ],
      "library_target_name": "hyper",
      "common_attrs": {
        "compile_data_glob": [
          "**"
        ],
        "crate_features": {
          "common": [
            "h2",
            "http1",
            "http2",
            "runtime",
            "server",
            "socket2",
            "stream",
            "tcp"
          ],
          "selects": {}
        },
        "deps": {
          "common": [
            {
              "id": "bytes 1.4.0",
              "target": "bytes"
            },
            {
              "id": "futures-channel 0.3.28",
              "target": "futures_channel"
            },
            {
              "id": "futures-core 0.3.28",
              "target": "futures_core"
            },
            {
              "id": "futures-util 0.3.28",
              "target": "futures_util"
            },
            {
              "id": "h2 0.3.21",
              "target": "h2"
            },
            {
              "id": "http 0.2.9",
              "target": "http"
            },
            {
              "id": "http-body 0.4.5",
              "target": "http_body"
            },
            {
              "id": "httparse 1.8.0",
              "target": "httparse"
            },
            {
              "id": "httpdate 1.0.3",
              "target": "httpdate"
            },
            {
              "id": "itoa 1.0.9",
              "target": "itoa"
            },
            {
              "id": "pin-project-lite 0.2.12",
              "target": "pin_project_lite"
            },
            {
              "id": "socket2 0.4.9",
              "target": "socket2"
            },
            {
              "id": "tokio 1.32.0",
              "target": "tokio"
            },
            {
              "id": "tower-service 0.3.2",
              "target": "tower_service"
            },
            {
              "id": "tracing 0.1.37",
              "target": "tracing"
            },
            {
              "id": "want 0.3.1",
              "target": "want"
            }
          ],
          "selects": {}
        },
        "edition": "2018",
        "version": "0.14.27"
      },
      "license": "MIT"
    },
    "id-arena 2.2.1": {
      "name": "id-arena",
      "version": "2.2.1",
      "repository": {
        "Http": {
          "url": "https://static.crates.io/crates/id-arena/2.2.1/download",
          "sha256": "25a2bc672d1148e28034f176e01fffebb08b35768468cc954630da77a1449005"
        }
      },
      "targets": [
        {
          "Library": {
            "crate_name": "id_arena",
            "crate_root": "src/lib.rs",
            "srcs": [
              "**/*.rs"
            ]
          }
        }
      ],
      "library_target_name": "id_arena",
      "common_attrs": {
        "compile_data_glob": [
          "**"
        ],
        "crate_features": {
          "common": [
            "default",
            "std"
          ],
          "selects": {}
        },
        "edition": "2015",
        "version": "2.2.1"
      },
      "license": "MIT/Apache-2.0"
    },
    "if_chain 1.0.2": {
      "name": "if_chain",
      "version": "1.0.2",
      "repository": {
        "Http": {
          "url": "https://static.crates.io/crates/if_chain/1.0.2/download",
          "sha256": "cb56e1aa765b4b4f3aadfab769793b7087bb03a4ea4920644a6d238e2df5b9ed"
        }
      },
      "targets": [
        {
          "Library": {
            "crate_name": "if_chain",
            "crate_root": "src/lib.rs",
            "srcs": [
              "**/*.rs"
            ]
          }
        }
      ],
      "library_target_name": "if_chain",
      "common_attrs": {
        "compile_data_glob": [
          "**"
        ],
        "edition": "2015",
        "version": "1.0.2"
      },
      "license": "MIT/Apache-2.0"
    },
    "indexmap 1.9.3": {
      "name": "indexmap",
      "version": "1.9.3",
      "repository": {
        "Http": {
          "url": "https://static.crates.io/crates/indexmap/1.9.3/download",
          "sha256": "bd070e393353796e801d209ad339e89596eb4c8d430d18ede6a1cced8fafbd99"
        }
      },
      "targets": [
        {
          "Library": {
            "crate_name": "indexmap",
            "crate_root": "src/lib.rs",
            "srcs": [
              "**/*.rs"
            ]
          }
        },
        {
          "BuildScript": {
            "crate_name": "build_script_build",
            "crate_root": "build.rs",
            "srcs": [
              "**/*.rs"
            ]
          }
        }
      ],
      "library_target_name": "indexmap",
      "common_attrs": {
        "compile_data_glob": [
          "**"
        ],
        "crate_features": {
          "common": [
            "serde",
            "serde-1",
            "std"
          ],
          "selects": {}
        },
        "deps": {
          "common": [
            {
              "id": "hashbrown 0.12.3",
              "target": "hashbrown"
            },
            {
              "id": "indexmap 1.9.3",
              "target": "build_script_build"
            },
            {
              "id": "serde 1.0.194",
              "target": "serde"
            }
          ],
          "selects": {}
        },
        "edition": "2021",
        "version": "1.9.3"
      },
      "build_script_attrs": {
        "data_glob": [
          "**"
        ],
        "deps": {
          "common": [
            {
              "id": "autocfg 1.1.0",
              "target": "autocfg"
            }
          ],
          "selects": {}
        }
      },
      "license": "Apache-2.0 OR MIT"
    },
    "indexmap 2.0.0": {
      "name": "indexmap",
      "version": "2.0.0",
      "repository": {
        "Http": {
          "url": "https://static.crates.io/crates/indexmap/2.0.0/download",
          "sha256": "d5477fe2230a79769d8dc68e0eabf5437907c0457a5614a9e8dddb67f65eb65d"
        }
      },
      "targets": [
        {
          "Library": {
            "crate_name": "indexmap",
            "crate_root": "src/lib.rs",
            "srcs": [
              "**/*.rs"
            ]
          }
        }
      ],
      "library_target_name": "indexmap",
      "common_attrs": {
        "compile_data_glob": [
          "**"
        ],
        "crate_features": {
          "common": [
            "default",
            "std"
          ],
          "selects": {}
        },
        "deps": {
          "common": [
            {
              "id": "equivalent 1.0.1",
              "target": "equivalent"
            },
            {
              "id": "hashbrown 0.14.0",
              "target": "hashbrown"
            }
          ],
          "selects": {}
        },
        "edition": "2021",
        "version": "2.0.0"
      },
      "license": "Apache-2.0 OR MIT"
    },
    "indicatif 0.17.7": {
      "name": "indicatif",
      "version": "0.17.7",
      "repository": {
        "Http": {
          "url": "https://static.crates.io/crates/indicatif/0.17.7/download",
          "sha256": "fb28741c9db9a713d93deb3bb9515c20788cef5815265bee4980e87bde7e0f25"
        }
      },
      "targets": [
        {
          "Library": {
            "crate_name": "indicatif",
            "crate_root": "src/lib.rs",
            "srcs": [
              "**/*.rs"
            ]
          }
        }
      ],
      "library_target_name": "indicatif",
      "common_attrs": {
        "compile_data_glob": [
          "**"
        ],
        "crate_features": {
          "common": [
            "default",
            "unicode-width"
          ],
          "selects": {}
        },
        "deps": {
          "common": [
            {
              "id": "console 0.15.7",
              "target": "console"
            },
            {
              "id": "number_prefix 0.4.0",
              "target": "number_prefix"
            },
            {
              "id": "portable-atomic 1.5.0",
              "target": "portable_atomic"
            },
            {
              "id": "unicode-width 0.1.10",
              "target": "unicode_width"
            }
          ],
          "selects": {
            "cfg(target_arch = \"wasm32\")": [
              {
                "id": "instant 0.1.12",
                "target": "instant"
              }
            ]
          }
        },
        "edition": "2021",
        "version": "0.17.7"
      },
      "license": "MIT"
    },
    "inlinable_string 0.1.15": {
      "name": "inlinable_string",
      "version": "0.1.15",
      "repository": {
        "Http": {
          "url": "https://static.crates.io/crates/inlinable_string/0.1.15/download",
          "sha256": "c8fae54786f62fb2918dcfae3d568594e50eb9b5c25bf04371af6fe7516452fb"
        }
      },
      "targets": [
        {
          "Library": {
            "crate_name": "inlinable_string",
            "crate_root": "src/lib.rs",
            "srcs": [
              "**/*.rs"
            ]
          }
        }
      ],
      "library_target_name": "inlinable_string",
      "common_attrs": {
        "compile_data_glob": [
          "**"
        ],
        "edition": "2018",
        "version": "0.1.15"
      },
      "license": "Apache-2.0/MIT"
    },
    "insta 1.34.0": {
      "name": "insta",
      "version": "1.34.0",
      "repository": {
        "Http": {
          "url": "https://static.crates.io/crates/insta/1.34.0/download",
          "sha256": "5d64600be34b2fcfc267740a243fa7744441bb4947a619ac4e5bb6507f35fbfc"
        }
      },
      "targets": [
        {
          "Library": {
            "crate_name": "insta",
            "crate_root": "src/lib.rs",
            "srcs": [
              "**/*.rs"
            ]
          }
        }
      ],
      "library_target_name": "insta",
      "common_attrs": {
        "compile_data_glob": [
          "**"
        ],
        "crate_features": {
          "common": [
            "colors",
            "console",
            "default"
          ],
          "selects": {}
        },
        "deps": {
          "common": [
            {
              "id": "console 0.15.7",
              "target": "console"
            },
            {
              "id": "lazy_static 1.4.0",
              "target": "lazy_static"
            },
            {
              "id": "linked-hash-map 0.5.6",
              "target": "linked_hash_map"
            },
            {
              "id": "similar 2.2.1",
              "target": "similar"
            },
            {
              "id": "yaml-rust 0.4.5",
              "target": "yaml_rust"
            }
          ],
          "selects": {}
        },
        "edition": "2018",
        "version": "1.34.0"
      },
      "license": "Apache-2.0"
    },
    "instant 0.1.12": {
      "name": "instant",
      "version": "0.1.12",
      "repository": {
        "Http": {
          "url": "https://static.crates.io/crates/instant/0.1.12/download",
          "sha256": "7a5bbe824c507c5da5956355e86a746d82e0e1464f65d862cc5e71da70e94b2c"
        }
      },
      "targets": [
        {
          "Library": {
            "crate_name": "instant",
            "crate_root": "src/lib.rs",
            "srcs": [
              "**/*.rs"
            ]
          }
        }
      ],
      "library_target_name": "instant",
      "common_attrs": {
        "compile_data_glob": [
          "**"
        ],
        "deps": {
          "common": [
            {
              "id": "cfg-if 1.0.0",
              "target": "cfg_if"
            }
          ],
          "selects": {}
        },
        "edition": "2018",
        "version": "0.1.12"
      },
      "license": "BSD-3-Clause"
    },
    "is-terminal 0.4.9": {
      "name": "is-terminal",
      "version": "0.4.9",
      "repository": {
        "Http": {
          "url": "https://static.crates.io/crates/is-terminal/0.4.9/download",
          "sha256": "cb0889898416213fab133e1d33a0e5858a48177452750691bde3666d0fdbaf8b"
        }
      },
      "targets": [
        {
          "Library": {
            "crate_name": "is_terminal",
            "crate_root": "src/lib.rs",
            "srcs": [
              "**/*.rs"
            ]
          }
        }
      ],
      "library_target_name": "is_terminal",
      "common_attrs": {
        "compile_data_glob": [
          "**"
        ],
        "deps": {
          "common": [],
          "selects": {
            "cfg(not(any(windows, target_os = \"hermit\", target_os = \"unknown\")))": [
              {
                "id": "rustix 0.38.34",
                "target": "rustix"
              }
            ],
            "cfg(target_os = \"hermit\")": [
              {
                "id": "hermit-abi 0.3.2",
                "target": "hermit_abi"
              }
            ],
            "cfg(windows)": [
              {
                "id": "windows-sys 0.48.0",
                "target": "windows_sys"
              }
            ]
          }
        },
        "edition": "2018",
        "version": "0.4.9"
      },
      "license": "MIT"
    },
    "itertools 0.10.5": {
      "name": "itertools",
      "version": "0.10.5",
      "repository": {
        "Http": {
          "url": "https://static.crates.io/crates/itertools/0.10.5/download",
          "sha256": "b0fd2260e829bddf4cb6ea802289de2f86d6a7a690192fbe91b3f46e0f2c8473"
        }
      },
      "targets": [
        {
          "Library": {
            "crate_name": "itertools",
            "crate_root": "src/lib.rs",
            "srcs": [
              "**/*.rs"
            ]
          }
        }
      ],
      "library_target_name": "itertools",
      "common_attrs": {
        "compile_data_glob": [
          "**"
        ],
        "crate_features": {
          "common": [
            "default",
            "use_alloc",
            "use_std"
          ],
          "selects": {}
        },
        "deps": {
          "common": [
            {
              "id": "either 1.9.0",
              "target": "either"
            }
          ],
          "selects": {}
        },
        "edition": "2018",
        "version": "0.10.5"
      },
      "license": "MIT/Apache-2.0"
    },
    "itertools 0.11.0": {
      "name": "itertools",
      "version": "0.11.0",
      "repository": {
        "Http": {
          "url": "https://static.crates.io/crates/itertools/0.11.0/download",
          "sha256": "b1c173a5686ce8bfa551b3563d0c2170bf24ca44da99c7ca4bfdab5418c3fe57"
        }
      },
      "targets": [
        {
          "Library": {
            "crate_name": "itertools",
            "crate_root": "src/lib.rs",
            "srcs": [
              "**/*.rs"
            ]
          }
        }
      ],
      "library_target_name": "itertools",
      "common_attrs": {
        "compile_data_glob": [
          "**"
        ],
        "crate_features": {
          "common": [
            "default",
            "use_alloc",
            "use_std"
          ],
          "selects": {}
        },
        "deps": {
          "common": [
            {
              "id": "either 1.9.0",
              "target": "either"
            }
          ],
          "selects": {}
        },
        "edition": "2018",
        "version": "0.11.0"
      },
      "license": "MIT OR Apache-2.0"
    },
    "itoa 1.0.9": {
      "name": "itoa",
      "version": "1.0.9",
      "repository": {
        "Http": {
          "url": "https://static.crates.io/crates/itoa/1.0.9/download",
          "sha256": "af150ab688ff2122fcef229be89cb50dd66af9e01a4ff320cc137eecc9bacc38"
        }
      },
      "targets": [
        {
          "Library": {
            "crate_name": "itoa",
            "crate_root": "src/lib.rs",
            "srcs": [
              "**/*.rs"
            ]
          }
        }
      ],
      "library_target_name": "itoa",
      "common_attrs": {
        "compile_data_glob": [
          "**"
        ],
        "edition": "2018",
        "version": "1.0.9"
      },
      "license": "MIT OR Apache-2.0"
    },
    "js-sys 0.3.64": {
      "name": "js-sys",
      "version": "0.3.64",
      "repository": {
        "Http": {
          "url": "https://static.crates.io/crates/js-sys/0.3.64/download",
          "sha256": "c5f195fe497f702db0f318b07fdd68edb16955aed830df8363d837542f8f935a"
        }
      },
      "targets": [
        {
          "Library": {
            "crate_name": "js_sys",
            "crate_root": "src/lib.rs",
            "srcs": [
              "**/*.rs"
            ]
          }
        }
      ],
      "library_target_name": "js_sys",
      "common_attrs": {
        "compile_data_glob": [
          "**"
        ],
        "deps": {
          "common": [
            {
              "id": "wasm-bindgen 0.2.87",
              "target": "wasm_bindgen"
            }
          ],
          "selects": {}
        },
        "edition": "2018",
        "version": "0.3.64"
      },
      "license": "MIT/Apache-2.0"
    },
    "lazy_static 1.4.0": {
      "name": "lazy_static",
      "version": "1.4.0",
      "repository": {
        "Http": {
          "url": "https://static.crates.io/crates/lazy_static/1.4.0/download",
          "sha256": "e2abad23fbc42b3700f2f279844dc832adb2b2eb069b2df918f455c4e18cc646"
        }
      },
      "targets": [
        {
          "Library": {
            "crate_name": "lazy_static",
            "crate_root": "src/lib.rs",
            "srcs": [
              "**/*.rs"
            ]
          }
        }
      ],
      "library_target_name": "lazy_static",
      "common_attrs": {
        "compile_data_glob": [
          "**"
        ],
        "edition": "2015",
        "version": "1.4.0"
      },
      "license": "MIT/Apache-2.0"
    },
    "libc 0.2.155": {
      "name": "libc",
      "version": "0.2.155",
      "repository": {
        "Http": {
          "url": "https://static.crates.io/crates/libc/0.2.155/download",
          "sha256": "97b3888a4aecf77e811145cadf6eef5901f4782c53886191b2f693f24761847c"
        }
      },
      "targets": [
        {
          "Library": {
            "crate_name": "libc",
            "crate_root": "src/lib.rs",
            "srcs": [
              "**/*.rs"
            ]
          }
        },
        {
          "BuildScript": {
            "crate_name": "build_script_build",
            "crate_root": "build.rs",
            "srcs": [
              "**/*.rs"
            ]
          }
        }
      ],
      "library_target_name": "libc",
      "common_attrs": {
        "compile_data_glob": [
          "**"
        ],
        "crate_features": {
          "common": [
            "default",
            "std"
          ],
          "selects": {
            "aarch64-apple-darwin": [
              "extra_traits"
            ],
            "aarch64-apple-ios": [
              "extra_traits"
            ],
            "aarch64-apple-ios-sim": [
              "extra_traits"
            ],
            "aarch64-fuchsia": [
              "extra_traits"
            ],
            "aarch64-linux-android": [
              "extra_traits"
            ],
            "aarch64-unknown-linux-gnu": [
              "extra_traits"
            ],
            "aarch64-unknown-nixos-gnu": [
              "extra_traits"
            ],
            "aarch64-unknown-nto-qnx710": [
              "extra_traits"
            ],
            "arm-unknown-linux-gnueabi": [
              "extra_traits"
            ],
            "armv7-linux-androideabi": [
              "extra_traits"
            ],
            "armv7-unknown-linux-gnueabi": [
              "extra_traits"
            ],
            "i686-apple-darwin": [
              "extra_traits"
            ],
            "i686-linux-android": [
              "extra_traits"
            ],
            "i686-unknown-freebsd": [
              "extra_traits"
            ],
            "i686-unknown-linux-gnu": [
              "extra_traits"
            ],
            "powerpc-unknown-linux-gnu": [
              "extra_traits"
            ],
            "riscv32imc-unknown-none-elf": [
              "extra_traits"
            ],
            "riscv64gc-unknown-none-elf": [
              "extra_traits"
            ],
            "s390x-unknown-linux-gnu": [
              "extra_traits"
            ],
            "thumbv7em-none-eabi": [
              "extra_traits"
            ],
            "thumbv8m.main-none-eabi": [
              "extra_traits"
            ],
            "wasm32-unknown-unknown": [
              "extra_traits"
            ],
            "wasm32-wasi": [
              "extra_traits"
            ],
            "x86_64-apple-darwin": [
              "extra_traits"
            ],
            "x86_64-apple-ios": [
              "extra_traits"
            ],
            "x86_64-fuchsia": [
              "extra_traits"
            ],
            "x86_64-linux-android": [
              "extra_traits"
            ],
            "x86_64-unknown-freebsd": [
              "extra_traits"
            ],
            "x86_64-unknown-linux-gnu": [
              "extra_traits"
            ],
            "x86_64-unknown-nixos-gnu": [
              "extra_traits"
            ],
            "x86_64-unknown-none": [
              "extra_traits"
            ]
          }
        },
        "deps": {
          "common": [
            {
              "id": "libc 0.2.155",
              "target": "build_script_build"
            }
          ],
          "selects": {}
        },
        "edition": "2015",
        "version": "0.2.155"
      },
      "build_script_attrs": {
        "data_glob": [
          "**"
        ]
      },
      "license": "MIT OR Apache-2.0"
    },
    "line-wrap 0.1.1": {
      "name": "line-wrap",
      "version": "0.1.1",
      "repository": {
        "Http": {
          "url": "https://static.crates.io/crates/line-wrap/0.1.1/download",
          "sha256": "f30344350a2a51da54c1d53be93fade8a237e545dbcc4bdbe635413f2117cab9"
        }
      },
      "targets": [
        {
          "Library": {
            "crate_name": "line_wrap",
            "crate_root": "src/lib.rs",
            "srcs": [
              "**/*.rs"
            ]
          }
        }
      ],
      "library_target_name": "line_wrap",
      "common_attrs": {
        "compile_data_glob": [
          "**"
        ],
        "deps": {
          "common": [
            {
              "id": "safemem 0.3.3",
              "target": "safemem"
            }
          ],
          "selects": {}
        },
        "edition": "2015",
        "version": "0.1.1"
      },
      "license": "Apache-2.0"
    },
    "linked-hash-map 0.5.6": {
      "name": "linked-hash-map",
      "version": "0.5.6",
      "repository": {
        "Http": {
          "url": "https://static.crates.io/crates/linked-hash-map/0.5.6/download",
          "sha256": "0717cef1bc8b636c6e1c1bbdefc09e6322da8a9321966e8928ef80d20f7f770f"
        }
      },
      "targets": [
        {
          "Library": {
            "crate_name": "linked_hash_map",
            "crate_root": "src/lib.rs",
            "srcs": [
              "**/*.rs"
            ]
          }
        }
      ],
      "library_target_name": "linked_hash_map",
      "common_attrs": {
        "compile_data_glob": [
          "**"
        ],
        "edition": "2015",
        "version": "0.5.6"
      },
      "license": "MIT/Apache-2.0"
    },
    "linux-raw-sys 0.4.14": {
      "name": "linux-raw-sys",
      "version": "0.4.14",
      "repository": {
        "Http": {
          "url": "https://static.crates.io/crates/linux-raw-sys/0.4.14/download",
          "sha256": "78b3ae25bc7c8c38cec158d1f2757ee79e9b3740fbc7ccf0e59e4b08d793fa89"
        }
      },
      "targets": [
        {
          "Library": {
            "crate_name": "linux_raw_sys",
            "crate_root": "src/lib.rs",
            "srcs": [
              "**/*.rs"
            ]
          }
        }
      ],
      "library_target_name": "linux_raw_sys",
      "common_attrs": {
        "compile_data_glob": [
          "**"
        ],
        "crate_features": {
          "common": [
            "general",
            "ioctl",
            "no_std"
          ],
          "selects": {
            "aarch64-unknown-linux-gnu": [
              "elf",
              "errno",
              "std"
            ],
            "aarch64-unknown-nixos-gnu": [
              "elf",
              "errno",
              "std"
            ],
            "arm-unknown-linux-gnueabi": [
              "elf",
              "errno",
              "std"
            ],
            "armv7-unknown-linux-gnueabi": [
              "elf",
              "errno",
              "std"
            ],
            "i686-unknown-linux-gnu": [
              "elf",
              "errno",
              "std"
            ],
            "powerpc-unknown-linux-gnu": [
              "std"
            ],
            "s390x-unknown-linux-gnu": [
              "std"
            ],
            "x86_64-unknown-linux-gnu": [
              "elf",
              "errno",
              "std"
            ],
            "x86_64-unknown-nixos-gnu": [
              "elf",
              "errno",
              "std"
            ]
          }
        },
        "edition": "2021",
        "version": "0.4.14"
      },
      "license": "Apache-2.0 WITH LLVM-exception OR Apache-2.0 OR MIT"
    },
    "lock_api 0.4.10": {
      "name": "lock_api",
      "version": "0.4.10",
      "repository": {
        "Http": {
          "url": "https://static.crates.io/crates/lock_api/0.4.10/download",
          "sha256": "c1cc9717a20b1bb222f333e6a92fd32f7d8a18ddc5a3191a11af45dcbf4dcd16"
        }
      },
      "targets": [
        {
          "Library": {
            "crate_name": "lock_api",
            "crate_root": "src/lib.rs",
            "srcs": [
              "**/*.rs"
            ]
          }
        },
        {
          "BuildScript": {
            "crate_name": "build_script_build",
            "crate_root": "build.rs",
            "srcs": [
              "**/*.rs"
            ]
          }
        }
      ],
      "library_target_name": "lock_api",
      "common_attrs": {
        "compile_data_glob": [
          "**"
        ],
        "crate_features": {
          "common": [
            "atomic_usize",
            "default"
          ],
          "selects": {}
        },
        "deps": {
          "common": [
            {
              "id": "lock_api 0.4.10",
              "target": "build_script_build"
            },
            {
              "id": "scopeguard 1.2.0",
              "target": "scopeguard"
            }
          ],
          "selects": {}
        },
        "edition": "2018",
        "version": "0.4.10"
      },
      "build_script_attrs": {
        "data_glob": [
          "**"
        ],
        "deps": {
          "common": [
            {
              "id": "autocfg 1.1.0",
              "target": "autocfg"
            }
          ],
          "selects": {}
        }
      },
      "license": "MIT OR Apache-2.0"
    },
    "log 0.4.20": {
      "name": "log",
      "version": "0.4.20",
      "repository": {
        "Http": {
          "url": "https://static.crates.io/crates/log/0.4.20/download",
          "sha256": "b5e6163cb8c49088c2c36f57875e58ccd8c87c7427f7fbd50ea6710b2f3f2e8f"
        }
      },
      "targets": [
        {
          "Library": {
            "crate_name": "log",
            "crate_root": "src/lib.rs",
            "srcs": [
              "**/*.rs"
            ]
          }
        }
      ],
      "library_target_name": "log",
      "common_attrs": {
        "compile_data_glob": [
          "**"
        ],
        "crate_features": {
          "common": [
            "std"
          ],
          "selects": {}
        },
        "edition": "2015",
        "version": "0.4.20"
      },
      "license": "MIT OR Apache-2.0"
    },
    "loom 0.5.6": {
      "name": "loom",
      "version": "0.5.6",
      "repository": {
        "Http": {
          "url": "https://static.crates.io/crates/loom/0.5.6/download",
          "sha256": "ff50ecb28bb86013e935fb6683ab1f6d3a20016f123c76fd4c27470076ac30f5"
        }
      },
      "targets": [
        {
          "Library": {
            "crate_name": "loom",
            "crate_root": "src/lib.rs",
            "srcs": [
              "**/*.rs"
            ]
          }
        }
      ],
      "library_target_name": "loom",
      "common_attrs": {
        "compile_data_glob": [
          "**"
        ],
        "deps": {
          "common": [
            {
              "id": "cfg-if 1.0.0",
              "target": "cfg_if"
            },
            {
              "id": "generator 0.7.5",
              "target": "generator"
            },
            {
              "id": "scoped-tls 1.0.1",
              "target": "scoped_tls"
            },
            {
              "id": "serde 1.0.194",
              "target": "serde"
            },
            {
              "id": "serde_json 1.0.99",
              "target": "serde_json"
            },
            {
              "id": "tracing 0.1.37",
              "target": "tracing"
            },
            {
              "id": "tracing-subscriber 0.3.17",
              "target": "tracing_subscriber"
            }
          ],
          "selects": {}
        },
        "edition": "2018",
        "version": "0.5.6"
      },
      "license": "MIT"
    },
    "matchers 0.1.0": {
      "name": "matchers",
      "version": "0.1.0",
      "repository": {
        "Http": {
          "url": "https://static.crates.io/crates/matchers/0.1.0/download",
          "sha256": "8263075bb86c5a1b1427b5ae862e8889656f126e9f77c484496e8b47cf5c5558"
        }
      },
      "targets": [
        {
          "Library": {
            "crate_name": "matchers",
            "crate_root": "src/lib.rs",
            "srcs": [
              "**/*.rs"
            ]
          }
        }
      ],
      "library_target_name": "matchers",
      "common_attrs": {
        "compile_data_glob": [
          "**"
        ],
        "deps": {
          "common": [
            {
              "id": "regex-automata 0.1.10",
              "target": "regex_automata"
            }
          ],
          "selects": {}
        },
        "edition": "2018",
        "version": "0.1.0"
      },
      "license": "MIT"
    },
    "memchr 2.5.0": {
      "name": "memchr",
      "version": "2.5.0",
      "repository": {
        "Http": {
          "url": "https://static.crates.io/crates/memchr/2.5.0/download",
          "sha256": "2dffe52ecf27772e601905b7522cb4ef790d2cc203488bbd0e2fe85fcb74566d"
        }
      },
      "targets": [
        {
          "Library": {
            "crate_name": "memchr",
            "crate_root": "src/lib.rs",
            "srcs": [
              "**/*.rs"
            ]
          }
        },
        {
          "BuildScript": {
            "crate_name": "build_script_build",
            "crate_root": "build.rs",
            "srcs": [
              "**/*.rs"
            ]
          }
        }
      ],
      "library_target_name": "memchr",
      "common_attrs": {
        "compile_data_glob": [
          "**"
        ],
        "crate_features": {
          "common": [
            "default",
            "std"
          ],
          "selects": {}
        },
        "deps": {
          "common": [
            {
              "id": "memchr 2.5.0",
              "target": "build_script_build"
            }
          ],
          "selects": {}
        },
        "edition": "2018",
        "version": "2.5.0"
      },
      "build_script_attrs": {
        "data_glob": [
          "**"
        ]
      },
      "license": "Unlicense/MIT"
    },
    "memoffset 0.6.5": {
      "name": "memoffset",
      "version": "0.6.5",
      "repository": {
        "Http": {
          "url": "https://static.crates.io/crates/memoffset/0.6.5/download",
          "sha256": "5aa361d4faea93603064a027415f07bd8e1d5c88c9fbf68bf56a285428fd79ce"
        }
      },
      "targets": [
        {
          "Library": {
            "crate_name": "memoffset",
            "crate_root": "src/lib.rs",
            "srcs": [
              "**/*.rs"
            ]
          }
        },
        {
          "BuildScript": {
            "crate_name": "build_script_build",
            "crate_root": "build.rs",
            "srcs": [
              "**/*.rs"
            ]
          }
        }
      ],
      "library_target_name": "memoffset",
      "common_attrs": {
        "compile_data_glob": [
          "**"
        ],
        "crate_features": {
          "common": [
            "default"
          ],
          "selects": {}
        },
        "deps": {
          "common": [
            {
              "id": "memoffset 0.6.5",
              "target": "build_script_build"
            }
          ],
          "selects": {}
        },
        "edition": "2015",
        "version": "0.6.5"
      },
      "build_script_attrs": {
        "data_glob": [
          "**"
        ],
        "deps": {
          "common": [
            {
              "id": "autocfg 1.1.0",
              "target": "autocfg"
            }
          ],
          "selects": {}
        }
      },
      "license": "MIT"
    },
    "memoffset 0.9.0": {
      "name": "memoffset",
      "version": "0.9.0",
      "repository": {
        "Http": {
          "url": "https://static.crates.io/crates/memoffset/0.9.0/download",
          "sha256": "5a634b1c61a95585bd15607c6ab0c4e5b226e695ff2800ba0cdccddf208c406c"
        }
      },
      "targets": [
        {
          "Library": {
            "crate_name": "memoffset",
            "crate_root": "src/lib.rs",
            "srcs": [
              "**/*.rs"
            ]
          }
        },
        {
          "BuildScript": {
            "crate_name": "build_script_build",
            "crate_root": "build.rs",
            "srcs": [
              "**/*.rs"
            ]
          }
        }
      ],
      "library_target_name": "memoffset",
      "common_attrs": {
        "compile_data_glob": [
          "**"
        ],
        "crate_features": {
          "common": [
            "default"
          ],
          "selects": {}
        },
        "deps": {
          "common": [
            {
              "id": "memoffset 0.9.0",
              "target": "build_script_build"
            }
          ],
          "selects": {}
        },
        "edition": "2015",
        "version": "0.9.0"
      },
      "build_script_attrs": {
        "data_glob": [
          "**"
        ],
        "deps": {
          "common": [
            {
              "id": "autocfg 1.1.0",
              "target": "autocfg"
            }
          ],
          "selects": {}
        }
      },
      "license": "MIT"
    },
    "mime 0.3.17": {
      "name": "mime",
      "version": "0.3.17",
      "repository": {
        "Http": {
          "url": "https://static.crates.io/crates/mime/0.3.17/download",
          "sha256": "6877bb514081ee2a7ff5ef9de3281f14a4dd4bceac4c09388074a6b5df8a139a"
        }
      },
      "targets": [
        {
          "Library": {
            "crate_name": "mime",
            "crate_root": "src/lib.rs",
            "srcs": [
              "**/*.rs"
            ]
          }
        }
      ],
      "library_target_name": "mime",
      "common_attrs": {
        "compile_data_glob": [
          "**"
        ],
        "edition": "2015",
        "version": "0.3.17"
      },
      "license": "MIT OR Apache-2.0"
    },
    "miniz_oxide 0.7.1": {
      "name": "miniz_oxide",
      "version": "0.7.1",
      "repository": {
        "Http": {
          "url": "https://static.crates.io/crates/miniz_oxide/0.7.1/download",
          "sha256": "e7810e0be55b428ada41041c41f32c9f1a42817901b4ccf45fa3d4b6561e74c7"
        }
      },
      "targets": [
        {
          "Library": {
            "crate_name": "miniz_oxide",
            "crate_root": "src/lib.rs",
            "srcs": [
              "**/*.rs"
            ]
          }
        }
      ],
      "library_target_name": "miniz_oxide",
      "common_attrs": {
        "compile_data_glob": [
          "**"
        ],
        "crate_features": {
          "common": [
            "with-alloc"
          ],
          "selects": {}
        },
        "deps": {
          "common": [
            {
              "id": "adler 1.0.2",
              "target": "adler"
            }
          ],
          "selects": {}
        },
        "edition": "2018",
        "version": "0.7.1"
      },
      "license": "MIT OR Zlib OR Apache-2.0"
    },
    "mio 0.8.8": {
      "name": "mio",
      "version": "0.8.8",
      "repository": {
        "Http": {
          "url": "https://static.crates.io/crates/mio/0.8.8/download",
          "sha256": "927a765cd3fc26206e66b296465fa9d3e5ab003e651c1b3c060e7956d96b19d2"
        }
      },
      "targets": [
        {
          "Library": {
            "crate_name": "mio",
            "crate_root": "src/lib.rs",
            "srcs": [
              "**/*.rs"
            ]
          }
        }
      ],
      "library_target_name": "mio",
      "common_attrs": {
        "compile_data_glob": [
          "**"
        ],
        "crate_features": {
          "common": [
            "net",
            "os-ext",
            "os-poll"
          ],
          "selects": {}
        },
        "deps": {
          "common": [],
          "selects": {
            "cfg(target_os = \"wasi\")": [
              {
                "id": "libc 0.2.155",
                "target": "libc"
              },
              {
                "id": "wasi 0.11.0+wasi-snapshot-preview1",
                "target": "wasi"
              }
            ],
            "cfg(unix)": [
              {
                "id": "libc 0.2.155",
                "target": "libc"
              }
            ],
            "cfg(windows)": [
              {
                "id": "windows-sys 0.48.0",
                "target": "windows_sys"
              }
            ]
          }
        },
        "edition": "2018",
        "version": "0.8.8"
      },
      "license": "MIT"
    },
    "multer 2.1.0": {
      "name": "multer",
      "version": "2.1.0",
      "repository": {
        "Http": {
          "url": "https://static.crates.io/crates/multer/2.1.0/download",
          "sha256": "01acbdc23469fd8fe07ab135923371d5f5a422fbf9c522158677c8eb15bc51c2"
        }
      },
      "targets": [
        {
          "Library": {
            "crate_name": "multer",
            "crate_root": "src/lib.rs",
            "srcs": [
              "**/*.rs"
            ]
          }
        },
        {
          "BuildScript": {
            "crate_name": "build_script_build",
            "crate_root": "build.rs",
            "srcs": [
              "**/*.rs"
            ]
          }
        }
      ],
      "library_target_name": "multer",
      "common_attrs": {
        "compile_data_glob": [
          "**"
        ],
        "crate_features": {
          "common": [
            "default",
            "tokio",
            "tokio-io",
            "tokio-util"
          ],
          "selects": {}
        },
        "deps": {
          "common": [
            {
              "id": "bytes 1.4.0",
              "target": "bytes"
            },
            {
              "id": "encoding_rs 0.8.32",
              "target": "encoding_rs"
            },
            {
              "id": "futures-util 0.3.28",
              "target": "futures_util"
            },
            {
              "id": "http 0.2.9",
              "target": "http"
            },
            {
              "id": "httparse 1.8.0",
              "target": "httparse"
            },
            {
              "id": "log 0.4.20",
              "target": "log"
            },
            {
              "id": "memchr 2.5.0",
              "target": "memchr"
            },
            {
              "id": "mime 0.3.17",
              "target": "mime"
            },
            {
              "id": "multer 2.1.0",
              "target": "build_script_build"
            },
            {
              "id": "spin 0.9.8",
              "target": "spin"
            },
            {
              "id": "tokio 1.32.0",
              "target": "tokio"
            },
            {
              "id": "tokio-util 0.7.8",
              "target": "tokio_util"
            }
          ],
          "selects": {}
        },
        "edition": "2018",
        "version": "2.1.0"
      },
      "build_script_attrs": {
        "data_glob": [
          "**"
        ],
        "deps": {
          "common": [
            {
              "id": "version_check 0.9.4",
              "target": "version_check"
            }
          ],
          "selects": {}
        }
      },
      "license": "MIT"
    },
    "nibble_vec 0.1.0": {
      "name": "nibble_vec",
      "version": "0.1.0",
      "repository": {
        "Http": {
          "url": "https://static.crates.io/crates/nibble_vec/0.1.0/download",
          "sha256": "77a5d83df9f36fe23f0c3648c6bbb8b0298bb5f1939c8f2704431371f4b84d43"
        }
      },
      "targets": [
        {
          "Library": {
            "crate_name": "nibble_vec",
            "crate_root": "src/lib.rs",
            "srcs": [
              "**/*.rs"
            ]
          }
        }
      ],
      "library_target_name": "nibble_vec",
      "common_attrs": {
        "compile_data_glob": [
          "**"
        ],
        "deps": {
          "common": [
            {
              "id": "smallvec 1.11.0",
              "target": "smallvec"
            }
          ],
          "selects": {}
        },
        "edition": "2018",
        "version": "0.1.0"
      },
      "license": "MIT"
    },
    "nix 0.23.2": {
      "name": "nix",
      "version": "0.23.2",
      "repository": {
        "Http": {
          "url": "https://static.crates.io/crates/nix/0.23.2/download",
          "sha256": "8f3790c00a0150112de0f4cd161e3d7fc4b2d8a5542ffc35f099a2562aecb35c"
        }
      },
      "targets": [
        {
          "Library": {
            "crate_name": "nix",
            "crate_root": "src/lib.rs",
            "srcs": [
              "**/*.rs"
            ]
          }
        }
      ],
      "library_target_name": "nix",
      "common_attrs": {
        "compile_data_glob": [
          "**"
        ],
        "deps": {
          "common": [
            {
              "id": "bitflags 1.3.2",
              "target": "bitflags"
            },
            {
              "id": "cfg-if 1.0.0",
              "target": "cfg_if"
            },
            {
              "id": "libc 0.2.155",
              "target": "libc"
            }
          ],
          "selects": {
            "cfg(not(target_os = \"redox\"))": [
              {
                "id": "memoffset 0.6.5",
                "target": "memoffset"
              }
            ]
          }
        },
        "edition": "2018",
        "version": "0.23.2"
      },
      "license": "MIT"
    },
    "normalize-line-endings 0.3.0": {
      "name": "normalize-line-endings",
      "version": "0.3.0",
      "repository": {
        "Http": {
          "url": "https://static.crates.io/crates/normalize-line-endings/0.3.0/download",
          "sha256": "61807f77802ff30975e01f4f071c8ba10c022052f98b3294119f3e615d13e5be"
        }
      },
      "targets": [
        {
          "Library": {
            "crate_name": "normalize_line_endings",
            "crate_root": "src/lib.rs",
            "srcs": [
              "**/*.rs"
            ]
          }
        }
      ],
      "library_target_name": "normalize_line_endings",
      "common_attrs": {
        "compile_data_glob": [
          "**"
        ],
        "edition": "2015",
        "version": "0.3.0"
      },
      "license": "Apache-2.0"
    },
    "nu-ansi-term 0.46.0": {
      "name": "nu-ansi-term",
      "version": "0.46.0",
      "repository": {
        "Http": {
          "url": "https://static.crates.io/crates/nu-ansi-term/0.46.0/download",
          "sha256": "77a8165726e8236064dbb45459242600304b42a5ea24ee2948e18e023bf7ba84"
        }
      },
      "targets": [
        {
          "Library": {
            "crate_name": "nu_ansi_term",
            "crate_root": "src/lib.rs",
            "srcs": [
              "**/*.rs"
            ]
          }
        }
      ],
      "library_target_name": "nu_ansi_term",
      "common_attrs": {
        "compile_data_glob": [
          "**"
        ],
        "deps": {
          "common": [
            {
              "id": "overload 0.1.1",
              "target": "overload"
            }
          ],
          "selects": {
            "cfg(target_os = \"windows\")": [
              {
                "id": "winapi 0.3.9",
                "target": "winapi"
              }
            ]
          }
        },
        "edition": "2018",
        "version": "0.46.0"
      },
      "license": "MIT"
    },
    "num-traits 0.2.16": {
      "name": "num-traits",
      "version": "0.2.16",
      "repository": {
        "Http": {
          "url": "https://static.crates.io/crates/num-traits/0.2.16/download",
          "sha256": "f30b0abd723be7e2ffca1272140fac1a2f084c77ec3e123c192b66af1ee9e6c2"
        }
      },
      "targets": [
        {
          "Library": {
            "crate_name": "num_traits",
            "crate_root": "src/lib.rs",
            "srcs": [
              "**/*.rs"
            ]
          }
        },
        {
          "BuildScript": {
            "crate_name": "build_script_build",
            "crate_root": "build.rs",
            "srcs": [
              "**/*.rs"
            ]
          }
        }
      ],
      "library_target_name": "num_traits",
      "common_attrs": {
        "compile_data_glob": [
          "**"
        ],
        "crate_features": {
          "common": [
            "default",
            "std"
          ],
          "selects": {}
        },
        "deps": {
          "common": [
            {
              "id": "num-traits 0.2.16",
              "target": "build_script_build"
            }
          ],
          "selects": {}
        },
        "edition": "2018",
        "version": "0.2.16"
      },
      "build_script_attrs": {
        "data_glob": [
          "**"
        ],
        "deps": {
          "common": [
            {
              "id": "autocfg 1.1.0",
              "target": "autocfg"
            }
          ],
          "selects": {}
        }
      },
      "license": "MIT OR Apache-2.0"
    },
    "num_cpus 1.16.0": {
      "name": "num_cpus",
      "version": "1.16.0",
      "repository": {
        "Http": {
          "url": "https://static.crates.io/crates/num_cpus/1.16.0/download",
          "sha256": "4161fcb6d602d4d2081af7c3a45852d875a03dd337a6bfdd6e06407b61342a43"
        }
      },
      "targets": [
        {
          "Library": {
            "crate_name": "num_cpus",
            "crate_root": "src/lib.rs",
            "srcs": [
              "**/*.rs"
            ]
          }
        }
      ],
      "library_target_name": "num_cpus",
      "common_attrs": {
        "compile_data_glob": [
          "**"
        ],
        "deps": {
          "common": [],
          "selects": {
            "cfg(not(windows))": [
              {
                "id": "libc 0.2.155",
                "target": "libc"
              }
            ],
            "cfg(target_os = \"hermit\")": [
              {
                "id": "hermit-abi 0.3.2",
                "target": "hermit_abi"
              }
            ]
          }
        },
        "edition": "2015",
        "version": "1.16.0"
      },
      "license": "MIT OR Apache-2.0"
    },
    "number_prefix 0.4.0": {
      "name": "number_prefix",
      "version": "0.4.0",
      "repository": {
        "Http": {
          "url": "https://static.crates.io/crates/number_prefix/0.4.0/download",
          "sha256": "830b246a0e5f20af87141b25c173cd1b609bd7779a4617d6ec582abaf90870f3"
        }
      },
      "targets": [
        {
          "Library": {
            "crate_name": "number_prefix",
            "crate_root": "src/lib.rs",
            "srcs": [
              "**/*.rs"
            ]
          }
        }
      ],
      "library_target_name": "number_prefix",
      "common_attrs": {
        "compile_data_glob": [
          "**"
        ],
        "crate_features": {
          "common": [
            "default",
            "std"
          ],
          "selects": {}
        },
        "edition": "2015",
        "version": "0.4.0"
      },
      "license": "MIT"
    },
    "object 0.31.1": {
      "name": "object",
      "version": "0.31.1",
      "repository": {
        "Http": {
          "url": "https://static.crates.io/crates/object/0.31.1/download",
          "sha256": "8bda667d9f2b5051b8833f59f3bf748b28ef54f850f4fcb389a252aa383866d1"
        }
      },
      "targets": [
        {
          "Library": {
            "crate_name": "object",
            "crate_root": "src/lib.rs",
            "srcs": [
              "**/*.rs"
            ]
          }
        }
      ],
      "library_target_name": "object",
      "common_attrs": {
        "compile_data_glob": [
          "**"
        ],
        "deps": {
          "common": [
            {
              "id": "memchr 2.5.0",
              "target": "memchr"
            }
          ],
          "selects": {}
        },
        "edition": "2018",
        "version": "0.31.1"
      },
      "license": "Apache-2.0 OR MIT"
    },
    "once_cell 1.18.0": {
      "name": "once_cell",
      "version": "1.18.0",
      "repository": {
        "Http": {
          "url": "https://static.crates.io/crates/once_cell/1.18.0/download",
          "sha256": "dd8b5dd2ae5ed71462c540258bedcb51965123ad7e7ccf4b9a8cafaa4a63576d"
        }
      },
      "targets": [
        {
          "Library": {
            "crate_name": "once_cell",
            "crate_root": "src/lib.rs",
            "srcs": [
              "**/*.rs"
            ]
          }
        }
      ],
      "library_target_name": "once_cell",
      "common_attrs": {
        "compile_data_glob": [
          "**"
        ],
        "crate_features": {
          "common": [
            "alloc",
            "default",
            "race",
            "std"
          ],
          "selects": {}
        },
        "edition": "2021",
        "version": "1.18.0"
      },
      "license": "MIT OR Apache-2.0"
    },
    "onig 6.4.0": {
      "name": "onig",
      "version": "6.4.0",
      "repository": {
        "Http": {
          "url": "https://static.crates.io/crates/onig/6.4.0/download",
          "sha256": "8c4b31c8722ad9171c6d77d3557db078cab2bd50afcc9d09c8b315c59df8ca4f"
        }
      },
      "targets": [
        {
          "Library": {
            "crate_name": "onig",
            "crate_root": "src/lib.rs",
            "srcs": [
              "**/*.rs"
            ]
          }
        }
      ],
      "library_target_name": "onig",
      "common_attrs": {
        "compile_data_glob": [
          "**"
        ],
        "deps": {
          "common": [
            {
              "id": "bitflags 1.3.2",
              "target": "bitflags"
            },
            {
              "id": "once_cell 1.18.0",
              "target": "once_cell"
            },
            {
              "id": "onig_sys 69.8.1",
              "target": "onig_sys"
            }
          ],
          "selects": {
            "cfg(windows)": [
              {
                "id": "libc 0.2.155",
                "target": "libc"
              }
            ]
          }
        },
        "edition": "2018",
        "version": "6.4.0"
      },
      "license": "MIT"
    },
    "onig_sys 69.8.1": {
      "name": "onig_sys",
      "version": "69.8.1",
      "repository": {
        "Http": {
          "url": "https://static.crates.io/crates/onig_sys/69.8.1/download",
          "sha256": "7b829e3d7e9cc74c7e315ee8edb185bf4190da5acde74afd7fc59c35b1f086e7"
        }
      },
      "targets": [
        {
          "Library": {
            "crate_name": "onig_sys",
            "crate_root": "src/lib.rs",
            "srcs": [
              "**/*.rs"
            ]
          }
        },
        {
          "BuildScript": {
            "crate_name": "build_script_build",
            "crate_root": "build.rs",
            "srcs": [
              "**/*.rs"
            ]
          }
        }
      ],
      "library_target_name": "onig_sys",
      "common_attrs": {
        "compile_data_glob": [
          "**"
        ],
        "deps": {
          "common": [
            {
              "id": "onig_sys 69.8.1",
              "target": "build_script_build"
            }
          ],
          "selects": {}
        },
        "edition": "2018",
        "version": "69.8.1"
      },
      "build_script_attrs": {
        "data_glob": [
          "**"
        ],
        "deps": {
          "common": [
            {
              "id": "cc 1.0.83",
              "target": "cc"
            },
            {
              "id": "pkg-config 0.3.27",
              "target": "pkg_config"
            }
          ],
          "selects": {}
        },
        "links": "onig"
      },
      "license": "MIT"
    },
    "oorandom 11.1.3": {
      "name": "oorandom",
      "version": "11.1.3",
      "repository": {
        "Http": {
          "url": "https://static.crates.io/crates/oorandom/11.1.3/download",
          "sha256": "0ab1bc2a289d34bd04a330323ac98a1b4bc82c9d9fcb1e66b63caa84da26b575"
        }
      },
      "targets": [
        {
          "Library": {
            "crate_name": "oorandom",
            "crate_root": "src/lib.rs",
            "srcs": [
              "**/*.rs"
            ]
          }
        }
      ],
      "library_target_name": "oorandom",
      "common_attrs": {
        "compile_data_glob": [
          "**"
        ],
        "edition": "2018",
        "version": "11.1.3"
      },
      "license": "MIT"
    },
    "os_str_bytes 6.5.1": {
      "name": "os_str_bytes",
      "version": "6.5.1",
      "repository": {
        "Http": {
          "url": "https://static.crates.io/crates/os_str_bytes/6.5.1/download",
          "sha256": "4d5d9eb14b174ee9aa2ef96dc2b94637a2d4b6e7cb873c7e171f0c20c6cf3eac"
        }
      },
      "targets": [
        {
          "Library": {
            "crate_name": "os_str_bytes",
            "crate_root": "src/lib.rs",
            "srcs": [
              "**/*.rs"
            ]
          }
        }
      ],
      "library_target_name": "os_str_bytes",
      "common_attrs": {
        "compile_data_glob": [
          "**"
        ],
        "crate_features": {
          "common": [
            "raw_os_str"
          ],
          "selects": {}
        },
        "edition": "2021",
        "version": "6.5.1"
      },
      "license": "MIT OR Apache-2.0"
    },
    "overload 0.1.1": {
      "name": "overload",
      "version": "0.1.1",
      "repository": {
        "Http": {
          "url": "https://static.crates.io/crates/overload/0.1.1/download",
          "sha256": "b15813163c1d831bf4a13c3610c05c0d03b39feb07f7e09fa234dac9b15aaf39"
        }
      },
      "targets": [
        {
          "Library": {
            "crate_name": "overload",
            "crate_root": "src/lib.rs",
            "srcs": [
              "**/*.rs"
            ]
          }
        }
      ],
      "library_target_name": "overload",
      "common_attrs": {
        "compile_data_glob": [
          "**"
        ],
        "edition": "2018",
        "version": "0.1.1"
      },
      "license": "MIT"
    },
    "parking_lot 0.12.1": {
      "name": "parking_lot",
      "version": "0.12.1",
      "repository": {
        "Http": {
          "url": "https://static.crates.io/crates/parking_lot/0.12.1/download",
          "sha256": "3742b2c103b9f06bc9fff0a37ff4912935851bee6d36f3c02bcc755bcfec228f"
        }
      },
      "targets": [
        {
          "Library": {
            "crate_name": "parking_lot",
            "crate_root": "src/lib.rs",
            "srcs": [
              "**/*.rs"
            ]
          }
        }
      ],
      "library_target_name": "parking_lot",
      "common_attrs": {
        "compile_data_glob": [
          "**"
        ],
        "crate_features": {
          "common": [
            "default"
          ],
          "selects": {}
        },
        "deps": {
          "common": [
            {
              "id": "lock_api 0.4.10",
              "target": "lock_api"
            },
            {
              "id": "parking_lot_core 0.9.8",
              "target": "parking_lot_core"
            }
          ],
          "selects": {}
        },
        "edition": "2018",
        "version": "0.12.1"
      },
      "license": "MIT OR Apache-2.0"
    },
    "parking_lot_core 0.9.8": {
      "name": "parking_lot_core",
      "version": "0.9.8",
      "repository": {
        "Http": {
          "url": "https://static.crates.io/crates/parking_lot_core/0.9.8/download",
          "sha256": "93f00c865fe7cabf650081affecd3871070f26767e7b2070a3ffae14c654b447"
        }
      },
      "targets": [
        {
          "Library": {
            "crate_name": "parking_lot_core",
            "crate_root": "src/lib.rs",
            "srcs": [
              "**/*.rs"
            ]
          }
        },
        {
          "BuildScript": {
            "crate_name": "build_script_build",
            "crate_root": "build.rs",
            "srcs": [
              "**/*.rs"
            ]
          }
        }
      ],
      "library_target_name": "parking_lot_core",
      "common_attrs": {
        "compile_data_glob": [
          "**"
        ],
        "deps": {
          "common": [
            {
              "id": "cfg-if 1.0.0",
              "target": "cfg_if"
            },
            {
              "id": "parking_lot_core 0.9.8",
              "target": "build_script_build"
            },
            {
              "id": "smallvec 1.11.0",
              "target": "smallvec"
            }
          ],
          "selects": {
            "cfg(target_os = \"redox\")": [
              {
                "id": "redox_syscall 0.3.5",
                "target": "syscall"
              }
            ],
            "cfg(unix)": [
              {
                "id": "libc 0.2.155",
                "target": "libc"
              }
            ],
            "cfg(windows)": [
              {
                "id": "windows-targets 0.48.5",
                "target": "windows_targets"
              }
            ]
          }
        },
        "edition": "2018",
        "version": "0.9.8"
      },
      "build_script_attrs": {
        "data_glob": [
          "**"
        ]
      },
      "license": "MIT OR Apache-2.0"
    },
    "paste 1.0.14": {
      "name": "paste",
      "version": "1.0.14",
      "repository": {
        "Http": {
          "url": "https://static.crates.io/crates/paste/1.0.14/download",
          "sha256": "de3145af08024dea9fa9914f381a17b8fc6034dfb00f3a84013f7ff43f29ed4c"
        }
      },
      "targets": [
        {
          "ProcMacro": {
            "crate_name": "paste",
            "crate_root": "src/lib.rs",
            "srcs": [
              "**/*.rs"
            ]
          }
        },
        {
          "BuildScript": {
            "crate_name": "build_script_build",
            "crate_root": "build.rs",
            "srcs": [
              "**/*.rs"
            ]
          }
        }
      ],
      "library_target_name": "paste",
      "common_attrs": {
        "compile_data_glob": [
          "**"
        ],
        "deps": {
          "common": [
            {
              "id": "paste 1.0.14",
              "target": "build_script_build"
            }
          ],
          "selects": {}
        },
        "edition": "2018",
        "version": "1.0.14"
      },
      "build_script_attrs": {
        "data_glob": [
          "**"
        ]
      },
      "license": "MIT OR Apache-2.0"
    },
    "path-clean 1.0.1": {
      "name": "path-clean",
      "version": "1.0.1",
      "repository": {
        "Http": {
          "url": "https://static.crates.io/crates/path-clean/1.0.1/download",
          "sha256": "17359afc20d7ab31fdb42bb844c8b3bb1dabd7dcf7e68428492da7f16966fcef"
        }
      },
      "targets": [
        {
          "Library": {
            "crate_name": "path_clean",
            "crate_root": "src/lib.rs",
            "srcs": [
              "**/*.rs"
            ]
          }
        }
      ],
      "library_target_name": "path_clean",
      "common_attrs": {
        "compile_data_glob": [
          "**"
        ],
        "edition": "2015",
        "version": "1.0.1"
      },
      "license": "MIT OR Apache-2.0"
    },
    "pear 0.2.7": {
      "name": "pear",
      "version": "0.2.7",
      "repository": {
        "Http": {
          "url": "https://static.crates.io/crates/pear/0.2.7/download",
          "sha256": "61a386cd715229d399604b50d1361683fe687066f42d56f54be995bc6868f71c"
        }
      },
      "targets": [
        {
          "Library": {
            "crate_name": "pear",
            "crate_root": "src/lib.rs",
            "srcs": [
              "**/*.rs"
            ]
          }
        }
      ],
      "library_target_name": "pear",
      "common_attrs": {
        "compile_data_glob": [
          "**"
        ],
        "crate_features": {
          "common": [
            "color",
            "default",
            "yansi"
          ],
          "selects": {}
        },
        "deps": {
          "common": [
            {
              "id": "inlinable_string 0.1.15",
              "target": "inlinable_string"
            },
            {
              "id": "yansi 1.0.0-rc.1",
              "target": "yansi"
            }
          ],
          "selects": {}
        },
        "edition": "2018",
        "proc_macro_deps": {
          "common": [
            {
              "id": "pear_codegen 0.2.7",
              "target": "pear_codegen"
            }
          ],
          "selects": {}
        },
        "version": "0.2.7"
      },
      "license": "MIT/Apache-2.0"
    },
    "pear_codegen 0.2.7": {
      "name": "pear_codegen",
      "version": "0.2.7",
      "repository": {
        "Http": {
          "url": "https://static.crates.io/crates/pear_codegen/0.2.7/download",
          "sha256": "da9f0f13dac8069c139e8300a6510e3f4143ecf5259c60b116a9b271b4ca0d54"
        }
      },
      "targets": [
        {
          "ProcMacro": {
            "crate_name": "pear_codegen",
            "crate_root": "src/lib.rs",
            "srcs": [
              "**/*.rs"
            ]
          }
        }
      ],
      "library_target_name": "pear_codegen",
      "common_attrs": {
        "compile_data_glob": [
          "**"
        ],
        "deps": {
          "common": [
            {
              "id": "proc-macro2 1.0.74",
              "target": "proc_macro2"
            },
            {
              "id": "proc-macro2-diagnostics 0.10.1",
              "target": "proc_macro2_diagnostics"
            },
            {
              "id": "quote 1.0.35",
              "target": "quote"
            },
            {
              "id": "syn 2.0.46",
              "target": "syn"
            }
          ],
          "selects": {}
        },
        "edition": "2018",
        "version": "0.2.7"
      },
      "license": "MIT/Apache-2.0"
    },
    "percent-encoding 2.3.0": {
      "name": "percent-encoding",
      "version": "2.3.0",
      "repository": {
        "Http": {
          "url": "https://static.crates.io/crates/percent-encoding/2.3.0/download",
          "sha256": "9b2a4787296e9989611394c33f193f676704af1686e70b8f8033ab5ba9a35a94"
        }
      },
      "targets": [
        {
          "Library": {
            "crate_name": "percent_encoding",
            "crate_root": "src/lib.rs",
            "srcs": [
              "**/*.rs"
            ]
          }
        }
      ],
      "library_target_name": "percent_encoding",
      "common_attrs": {
        "compile_data_glob": [
          "**"
        ],
        "crate_features": {
          "common": [
            "alloc",
            "default",
            "std"
          ],
          "selects": {}
        },
        "edition": "2018",
        "version": "2.3.0"
      },
      "license": "MIT OR Apache-2.0"
    },
    "pin-project-lite 0.2.12": {
      "name": "pin-project-lite",
      "version": "0.2.12",
      "repository": {
        "Http": {
          "url": "https://static.crates.io/crates/pin-project-lite/0.2.12/download",
          "sha256": "12cc1b0bf1727a77a54b6654e7b5f1af8604923edc8b81885f8ec92f9e3f0a05"
        }
      },
      "targets": [
        {
          "Library": {
            "crate_name": "pin_project_lite",
            "crate_root": "src/lib.rs",
            "srcs": [
              "**/*.rs"
            ]
          }
        }
      ],
      "library_target_name": "pin_project_lite",
      "common_attrs": {
        "compile_data_glob": [
          "**"
        ],
        "edition": "2018",
        "version": "0.2.12"
      },
      "license": "Apache-2.0 OR MIT"
    },
    "pin-utils 0.1.0": {
      "name": "pin-utils",
      "version": "0.1.0",
      "repository": {
        "Http": {
          "url": "https://static.crates.io/crates/pin-utils/0.1.0/download",
          "sha256": "8b870d8c151b6f2fb93e84a13146138f05d02ed11c7e7c54f8826aaaf7c9f184"
        }
      },
      "targets": [
        {
          "Library": {
            "crate_name": "pin_utils",
            "crate_root": "src/lib.rs",
            "srcs": [
              "**/*.rs"
            ]
          }
        }
      ],
      "library_target_name": "pin_utils",
      "common_attrs": {
        "compile_data_glob": [
          "**"
        ],
        "edition": "2018",
        "version": "0.1.0"
      },
      "license": "MIT OR Apache-2.0"
    },
    "pkg-config 0.3.27": {
      "name": "pkg-config",
      "version": "0.3.27",
      "repository": {
        "Http": {
          "url": "https://static.crates.io/crates/pkg-config/0.3.27/download",
          "sha256": "26072860ba924cbfa98ea39c8c19b4dd6a4a25423dbdf219c1eca91aa0cf6964"
        }
      },
      "targets": [
        {
          "Library": {
            "crate_name": "pkg_config",
            "crate_root": "src/lib.rs",
            "srcs": [
              "**/*.rs"
            ]
          }
        }
      ],
      "library_target_name": "pkg_config",
      "common_attrs": {
        "compile_data_glob": [
          "**"
        ],
        "edition": "2015",
        "version": "0.3.27"
      },
      "license": "MIT OR Apache-2.0"
    },
    "plist 1.5.0": {
      "name": "plist",
      "version": "1.5.0",
      "repository": {
        "Http": {
          "url": "https://static.crates.io/crates/plist/1.5.0/download",
          "sha256": "bdc0001cfea3db57a2e24bc0d818e9e20e554b5f97fabb9bc231dc240269ae06"
        }
      },
      "targets": [
        {
          "Library": {
            "crate_name": "plist",
            "crate_root": "src/lib.rs",
            "srcs": [
              "**/*.rs"
            ]
          }
        }
      ],
      "library_target_name": "plist",
      "common_attrs": {
        "compile_data_glob": [
          "**"
        ],
        "crate_features": {
          "common": [
            "default",
            "serde"
          ],
          "selects": {}
        },
        "deps": {
          "common": [
            {
              "id": "base64 0.21.2",
              "target": "base64"
            },
            {
              "id": "indexmap 1.9.3",
              "target": "indexmap"
            },
            {
              "id": "line-wrap 0.1.1",
              "target": "line_wrap"
            },
            {
              "id": "quick-xml 0.29.0",
              "target": "quick_xml"
            },
            {
              "id": "serde 1.0.194",
              "target": "serde"
            },
            {
              "id": "time 0.3.31",
              "target": "time"
            }
          ],
          "selects": {}
        },
        "edition": "2021",
        "version": "1.5.0"
      },
      "license": "MIT"
    },
    "plotters 0.3.5": {
      "name": "plotters",
      "version": "0.3.5",
      "repository": {
        "Http": {
          "url": "https://static.crates.io/crates/plotters/0.3.5/download",
          "sha256": "d2c224ba00d7cadd4d5c660deaf2098e5e80e07846537c51f9cfa4be50c1fd45"
        }
      },
      "targets": [
        {
          "Library": {
            "crate_name": "plotters",
            "crate_root": "src/lib.rs",
            "srcs": [
              "**/*.rs"
            ]
          }
        }
      ],
      "library_target_name": "plotters",
      "common_attrs": {
        "compile_data_glob": [
          "**"
        ],
        "crate_features": {
          "common": [
            "area_series",
            "line_series",
            "plotters-svg",
            "svg_backend"
          ],
          "selects": {}
        },
        "deps": {
          "common": [
            {
              "id": "num-traits 0.2.16",
              "target": "num_traits"
            },
            {
              "id": "plotters-backend 0.3.5",
              "target": "plotters_backend"
            },
            {
              "id": "plotters-svg 0.3.5",
              "target": "plotters_svg"
            }
          ],
          "selects": {
            "cfg(all(target_arch = \"wasm32\", not(target_os = \"wasi\")))": [
              {
                "id": "wasm-bindgen 0.2.87",
                "target": "wasm_bindgen"
              },
              {
                "id": "web-sys 0.3.64",
                "target": "web_sys"
              }
            ]
          }
        },
        "edition": "2018",
        "version": "0.3.5"
      },
      "license": "MIT"
    },
    "plotters-backend 0.3.5": {
      "name": "plotters-backend",
      "version": "0.3.5",
      "repository": {
        "Http": {
          "url": "https://static.crates.io/crates/plotters-backend/0.3.5/download",
          "sha256": "9e76628b4d3a7581389a35d5b6e2139607ad7c75b17aed325f210aa91f4a9609"
        }
      },
      "targets": [
        {
          "Library": {
            "crate_name": "plotters_backend",
            "crate_root": "src/lib.rs",
            "srcs": [
              "**/*.rs"
            ]
          }
        }
      ],
      "library_target_name": "plotters_backend",
      "common_attrs": {
        "compile_data_glob": [
          "**"
        ],
        "edition": "2018",
        "version": "0.3.5"
      },
      "license": "MIT"
    },
    "plotters-svg 0.3.5": {
      "name": "plotters-svg",
      "version": "0.3.5",
      "repository": {
        "Http": {
          "url": "https://static.crates.io/crates/plotters-svg/0.3.5/download",
          "sha256": "38f6d39893cca0701371e3c27294f09797214b86f1fb951b89ade8ec04e2abab"
        }
      },
      "targets": [
        {
          "Library": {
            "crate_name": "plotters_svg",
            "crate_root": "src/lib.rs",
            "srcs": [
              "**/*.rs"
            ]
          }
        }
      ],
      "library_target_name": "plotters_svg",
      "common_attrs": {
        "compile_data_glob": [
          "**"
        ],
        "deps": {
          "common": [
            {
              "id": "plotters-backend 0.3.5",
              "target": "plotters_backend"
            }
          ],
          "selects": {}
        },
        "edition": "2018",
        "version": "0.3.5"
      },
      "license": "MIT"
    },
    "portable-atomic 1.5.0": {
      "name": "portable-atomic",
      "version": "1.5.0",
      "repository": {
        "Http": {
          "url": "https://static.crates.io/crates/portable-atomic/1.5.0/download",
          "sha256": "b559898e0b4931ed2d3b959ab0c2da4d99cc644c4b0b1a35b4d344027f474023"
        }
      },
      "targets": [
        {
          "Library": {
            "crate_name": "portable_atomic",
            "crate_root": "src/lib.rs",
            "srcs": [
              "**/*.rs"
            ]
          }
        },
        {
          "BuildScript": {
            "crate_name": "build_script_build",
            "crate_root": "build.rs",
            "srcs": [
              "**/*.rs"
            ]
          }
        }
      ],
      "library_target_name": "portable_atomic",
      "common_attrs": {
        "compile_data_glob": [
          "**"
        ],
        "crate_features": {
          "common": [
            "default",
            "fallback"
          ],
          "selects": {}
        },
        "deps": {
          "common": [
            {
              "id": "portable-atomic 1.5.0",
              "target": "build_script_build"
            }
          ],
          "selects": {}
        },
        "edition": "2018",
        "version": "1.5.0"
      },
      "build_script_attrs": {
        "data_glob": [
          "**"
        ]
      },
      "license": "Apache-2.0 OR MIT"
    },
    "powerfmt 0.2.0": {
      "name": "powerfmt",
      "version": "0.2.0",
      "repository": {
        "Http": {
          "url": "https://static.crates.io/crates/powerfmt/0.2.0/download",
          "sha256": "439ee305def115ba05938db6eb1644ff94165c5ab5e9420d1c1bcedbba909391"
        }
      },
      "targets": [
        {
          "Library": {
            "crate_name": "powerfmt",
            "crate_root": "src/lib.rs",
            "srcs": [
              "**/*.rs"
            ]
          }
        }
      ],
      "library_target_name": "powerfmt",
      "common_attrs": {
        "compile_data_glob": [
          "**"
        ],
        "edition": "2021",
        "version": "0.2.0"
      },
      "license": "MIT OR Apache-2.0"
    },
    "ppv-lite86 0.2.17": {
      "name": "ppv-lite86",
      "version": "0.2.17",
      "repository": {
        "Http": {
          "url": "https://static.crates.io/crates/ppv-lite86/0.2.17/download",
          "sha256": "5b40af805b3121feab8a3c29f04d8ad262fa8e0561883e7653e024ae4479e6de"
        }
      },
      "targets": [
        {
          "Library": {
            "crate_name": "ppv_lite86",
            "crate_root": "src/lib.rs",
            "srcs": [
              "**/*.rs"
            ]
          }
        }
      ],
      "library_target_name": "ppv_lite86",
      "common_attrs": {
        "compile_data_glob": [
          "**"
        ],
        "crate_features": {
          "common": [
            "simd",
            "std"
          ],
          "selects": {}
        },
        "edition": "2018",
        "version": "0.2.17"
      },
      "license": "MIT/Apache-2.0"
    },
    "predicates 3.0.4": {
      "name": "predicates",
      "version": "3.0.4",
      "repository": {
        "Http": {
          "url": "https://static.crates.io/crates/predicates/3.0.4/download",
          "sha256": "6dfc28575c2e3f19cb3c73b93af36460ae898d426eba6fc15b9bd2a5220758a0"
        }
      },
      "targets": [
        {
          "Library": {
            "crate_name": "predicates",
            "crate_root": "src/lib.rs",
            "srcs": [
              "**/*.rs"
            ]
          }
        }
      ],
      "library_target_name": "predicates",
      "common_attrs": {
        "compile_data_glob": [
          "**"
        ],
        "crate_features": {
          "common": [
            "color",
            "default",
            "diff",
            "float-cmp",
            "normalize-line-endings",
            "regex"
          ],
          "selects": {}
        },
        "deps": {
          "common": [
            {
              "id": "anstyle 1.0.1",
              "target": "anstyle"
            },
            {
              "id": "difflib 0.4.0",
              "target": "difflib"
            },
            {
              "id": "float-cmp 0.9.0",
              "target": "float_cmp"
            },
            {
              "id": "itertools 0.11.0",
              "target": "itertools"
            },
            {
              "id": "normalize-line-endings 0.3.0",
              "target": "normalize_line_endings"
            },
            {
              "id": "predicates-core 1.0.6",
              "target": "predicates_core"
            },
            {
              "id": "regex 1.9.3",
              "target": "regex"
            }
          ],
          "selects": {}
        },
        "edition": "2021",
        "version": "3.0.4"
      },
      "license": "MIT OR Apache-2.0"
    },
    "predicates-core 1.0.6": {
      "name": "predicates-core",
      "version": "1.0.6",
      "repository": {
        "Http": {
          "url": "https://static.crates.io/crates/predicates-core/1.0.6/download",
          "sha256": "b794032607612e7abeb4db69adb4e33590fa6cf1149e95fd7cb00e634b92f174"
        }
      },
      "targets": [
        {
          "Library": {
            "crate_name": "predicates_core",
            "crate_root": "src/lib.rs",
            "srcs": [
              "**/*.rs"
            ]
          }
        }
      ],
      "library_target_name": "predicates_core",
      "common_attrs": {
        "compile_data_glob": [
          "**"
        ],
        "edition": "2021",
        "version": "1.0.6"
      },
      "license": "MIT OR Apache-2.0"
    },
    "predicates-tree 1.0.9": {
      "name": "predicates-tree",
      "version": "1.0.9",
      "repository": {
        "Http": {
          "url": "https://static.crates.io/crates/predicates-tree/1.0.9/download",
          "sha256": "368ba315fb8c5052ab692e68a0eefec6ec57b23a36959c14496f0b0df2c0cecf"
        }
      },
      "targets": [
        {
          "Library": {
            "crate_name": "predicates_tree",
            "crate_root": "src/lib.rs",
            "srcs": [
              "**/*.rs"
            ]
          }
        }
      ],
      "library_target_name": "predicates_tree",
      "common_attrs": {
        "compile_data_glob": [
          "**"
        ],
        "deps": {
          "common": [
            {
              "id": "predicates-core 1.0.6",
              "target": "predicates_core"
            },
            {
              "id": "termtree 0.4.1",
              "target": "termtree"
            }
          ],
          "selects": {}
        },
        "edition": "2021",
        "version": "1.0.9"
      },
      "license": "MIT OR Apache-2.0"
    },
    "pretty_assertions 1.4.0": {
      "name": "pretty_assertions",
      "version": "1.4.0",
      "repository": {
        "Http": {
          "url": "https://static.crates.io/crates/pretty_assertions/1.4.0/download",
          "sha256": "af7cee1a6c8a5b9208b3cb1061f10c0cb689087b3d8ce85fb9d2dd7a29b6ba66"
        }
      },
      "targets": [
        {
          "Library": {
            "crate_name": "pretty_assertions",
            "crate_root": "src/lib.rs",
            "srcs": [
              "**/*.rs"
            ]
          }
        }
      ],
      "library_target_name": "pretty_assertions",
      "common_attrs": {
        "compile_data_glob": [
          "**"
        ],
        "crate_features": {
          "common": [
            "default",
            "std"
          ],
          "selects": {}
        },
        "deps": {
          "common": [
            {
              "id": "diff 0.1.13",
              "target": "diff"
            },
            {
              "id": "yansi 0.5.1",
              "target": "yansi"
            }
          ],
          "selects": {}
        },
        "edition": "2018",
        "version": "1.4.0"
      },
      "license": "MIT OR Apache-2.0"
    },
    "proc-macro2 1.0.74": {
      "name": "proc-macro2",
      "version": "1.0.74",
      "repository": {
        "Http": {
          "url": "https://static.crates.io/crates/proc-macro2/1.0.74/download",
          "sha256": "2de98502f212cfcea8d0bb305bd0f49d7ebdd75b64ba0a68f937d888f4e0d6db"
        }
      },
      "targets": [
        {
          "Library": {
            "crate_name": "proc_macro2",
            "crate_root": "src/lib.rs",
            "srcs": [
              "**/*.rs"
            ]
          }
        },
        {
          "BuildScript": {
            "crate_name": "build_script_build",
            "crate_root": "build.rs",
            "srcs": [
              "**/*.rs"
            ]
          }
        }
      ],
      "library_target_name": "proc_macro2",
      "common_attrs": {
        "compile_data_glob": [
          "**"
        ],
        "crate_features": {
          "common": [
            "default",
            "proc-macro"
          ],
          "selects": {}
        },
        "deps": {
          "common": [
            {
              "id": "proc-macro2 1.0.74",
              "target": "build_script_build"
            },
            {
              "id": "unicode-ident 1.0.11",
              "target": "unicode_ident"
            }
          ],
          "selects": {}
        },
        "edition": "2021",
        "version": "1.0.74"
      },
      "build_script_attrs": {
        "data_glob": [
          "**"
        ]
      },
      "license": "MIT OR Apache-2.0"
    },
    "proc-macro2-diagnostics 0.10.1": {
      "name": "proc-macro2-diagnostics",
      "version": "0.10.1",
      "repository": {
        "Http": {
          "url": "https://static.crates.io/crates/proc-macro2-diagnostics/0.10.1/download",
          "sha256": "af066a9c399a26e020ada66a034357a868728e72cd426f3adcd35f80d88d88c8"
        }
      },
      "targets": [
        {
          "Library": {
            "crate_name": "proc_macro2_diagnostics",
            "crate_root": "src/lib.rs",
            "srcs": [
              "**/*.rs"
            ]
          }
        },
        {
          "BuildScript": {
            "crate_name": "build_script_build",
            "crate_root": "build.rs",
            "srcs": [
              "**/*.rs"
            ]
          }
        }
      ],
      "library_target_name": "proc_macro2_diagnostics",
      "common_attrs": {
        "compile_data_glob": [
          "**"
        ],
        "crate_features": {
          "common": [
            "colors",
            "default",
            "yansi"
          ],
          "selects": {}
        },
        "deps": {
          "common": [
            {
              "id": "proc-macro2 1.0.74",
              "target": "proc_macro2"
            },
            {
              "id": "proc-macro2-diagnostics 0.10.1",
              "target": "build_script_build"
            },
            {
              "id": "quote 1.0.35",
              "target": "quote"
            },
            {
              "id": "syn 2.0.46",
              "target": "syn"
            },
            {
              "id": "yansi 1.0.0-rc.1",
              "target": "yansi"
            }
          ],
          "selects": {}
        },
        "edition": "2018",
        "version": "0.10.1"
      },
      "build_script_attrs": {
        "data_glob": [
          "**"
        ],
        "deps": {
          "common": [
            {
              "id": "version_check 0.9.4",
              "target": "version_check"
            }
          ],
          "selects": {}
        }
      },
      "license": "MIT/Apache-2.0"
    },
    "protobuf 3.2.0": {
      "name": "protobuf",
      "version": "3.2.0",
      "repository": {
        "Http": {
          "url": "https://static.crates.io/crates/protobuf/3.2.0/download",
          "sha256": "b55bad9126f378a853655831eb7363b7b01b81d19f8cb1218861086ca4a1a61e"
        }
      },
      "targets": [
        {
          "Library": {
            "crate_name": "protobuf",
            "crate_root": "src/lib.rs",
            "srcs": [
              "**/*.rs"
            ]
          }
        },
        {
          "BuildScript": {
            "crate_name": "build_script_build",
            "crate_root": "build.rs",
            "srcs": [
              "**/*.rs"
            ]
          }
        }
      ],
      "library_target_name": "protobuf",
      "common_attrs": {
        "compile_data_glob": [
          "**"
        ],
        "crate_features": {
          "common": [
            "default"
          ],
          "selects": {}
        },
        "deps": {
          "common": [
            {
              "id": "once_cell 1.18.0",
              "target": "once_cell"
            },
            {
              "id": "protobuf 3.2.0",
              "target": "build_script_build"
            },
            {
              "id": "protobuf-support 3.2.0",
              "target": "protobuf_support"
            },
            {
              "id": "thiserror 1.0.47",
              "target": "thiserror"
            }
          ],
          "selects": {}
        },
        "edition": "2021",
        "version": "3.2.0"
      },
      "build_script_attrs": {
        "data_glob": [
          "**"
        ]
      },
      "license": "MIT"
    },
    "protobuf-support 3.2.0": {
      "name": "protobuf-support",
      "version": "3.2.0",
      "repository": {
        "Http": {
          "url": "https://static.crates.io/crates/protobuf-support/3.2.0/download",
          "sha256": "a5d4d7b8601c814cfb36bcebb79f0e61e45e1e93640cf778837833bbed05c372"
        }
      },
      "targets": [
        {
          "Library": {
            "crate_name": "protobuf_support",
            "crate_root": "src/lib.rs",
            "srcs": [
              "**/*.rs"
            ]
          }
        }
      ],
      "library_target_name": "protobuf_support",
      "common_attrs": {
        "compile_data_glob": [
          "**"
        ],
        "deps": {
          "common": [
            {
              "id": "thiserror 1.0.47",
              "target": "thiserror"
            }
          ],
          "selects": {}
        },
        "edition": "2021",
        "version": "3.2.0"
      },
      "license": "MIT"
    },
    "quick-xml 0.29.0": {
      "name": "quick-xml",
      "version": "0.29.0",
      "repository": {
        "Http": {
          "url": "https://static.crates.io/crates/quick-xml/0.29.0/download",
          "sha256": "81b9228215d82c7b61490fec1de287136b5de6f5700f6e58ea9ad61a7964ca51"
        }
      },
      "targets": [
        {
          "Library": {
            "crate_name": "quick_xml",
            "crate_root": "src/lib.rs",
            "srcs": [
              "**/*.rs"
            ]
          }
        }
      ],
      "library_target_name": "quick_xml",
      "common_attrs": {
        "compile_data_glob": [
          "**"
        ],
        "crate_features": {
          "common": [
            "default"
          ],
          "selects": {}
        },
        "deps": {
          "common": [
            {
              "id": "memchr 2.5.0",
              "target": "memchr"
            }
          ],
          "selects": {}
        },
        "edition": "2018",
        "version": "0.29.0"
      },
      "license": "MIT"
    },
    "quote 1.0.35": {
      "name": "quote",
      "version": "1.0.35",
      "repository": {
        "Http": {
          "url": "https://static.crates.io/crates/quote/1.0.35/download",
          "sha256": "291ec9ab5efd934aaf503a6466c5d5251535d108ee747472c3977cc5acc868ef"
        }
      },
      "targets": [
        {
          "Library": {
            "crate_name": "quote",
            "crate_root": "src/lib.rs",
            "srcs": [
              "**/*.rs"
            ]
          }
        }
      ],
      "library_target_name": "quote",
      "common_attrs": {
        "compile_data_glob": [
          "**"
        ],
        "crate_features": {
          "common": [
            "default",
            "proc-macro"
          ],
          "selects": {}
        },
        "deps": {
          "common": [
            {
              "id": "proc-macro2 1.0.74",
              "target": "proc_macro2"
            }
          ],
          "selects": {}
        },
        "edition": "2018",
        "version": "1.0.35"
      },
      "license": "MIT OR Apache-2.0"
    },
    "radium 0.7.0": {
      "name": "radium",
      "version": "0.7.0",
      "repository": {
        "Http": {
          "url": "https://static.crates.io/crates/radium/0.7.0/download",
          "sha256": "dc33ff2d4973d518d823d61aa239014831e521c75da58e3df4840d3f47749d09"
        }
      },
      "targets": [
        {
          "Library": {
            "crate_name": "radium",
            "crate_root": "src/lib.rs",
            "srcs": [
              "**/*.rs"
            ]
          }
        },
        {
          "BuildScript": {
            "crate_name": "build_script_build",
            "crate_root": "build.rs",
            "srcs": [
              "**/*.rs"
            ]
          }
        }
      ],
      "library_target_name": "radium",
      "common_attrs": {
        "compile_data_glob": [
          "**"
        ],
        "deps": {
          "common": [
            {
              "id": "radium 0.7.0",
              "target": "build_script_build"
            }
          ],
          "selects": {}
        },
        "edition": "2018",
        "version": "0.7.0"
      },
      "build_script_attrs": {
        "data_glob": [
          "**"
        ]
      },
      "license": "MIT"
    },
    "radix_trie 0.2.1": {
      "name": "radix_trie",
      "version": "0.2.1",
      "repository": {
        "Http": {
          "url": "https://static.crates.io/crates/radix_trie/0.2.1/download",
          "sha256": "c069c179fcdc6a2fe24d8d18305cf085fdbd4f922c041943e203685d6a1c58fd"
        }
      },
      "targets": [
        {
          "Library": {
            "crate_name": "radix_trie",
            "crate_root": "src/lib.rs",
            "srcs": [
              "**/*.rs"
            ]
          }
        }
      ],
      "library_target_name": "radix_trie",
      "common_attrs": {
        "compile_data_glob": [
          "**"
        ],
        "deps": {
          "common": [
            {
              "id": "endian-type 0.1.2",
              "target": "endian_type"
            },
            {
              "id": "nibble_vec 0.1.0",
              "target": "nibble_vec"
            }
          ],
          "selects": {}
        },
        "edition": "2018",
        "version": "0.2.1"
      },
      "license": "MIT"
    },
    "rand 0.8.5": {
      "name": "rand",
      "version": "0.8.5",
      "repository": {
        "Http": {
          "url": "https://static.crates.io/crates/rand/0.8.5/download",
          "sha256": "34af8d1a0e25924bc5b7c43c079c942339d8f0a8b57c39049bef581b46327404"
        }
      },
      "targets": [
        {
          "Library": {
            "crate_name": "rand",
            "crate_root": "src/lib.rs",
            "srcs": [
              "**/*.rs"
            ]
          }
        }
      ],
      "library_target_name": "rand",
      "common_attrs": {
        "compile_data_glob": [
          "**"
        ],
        "crate_features": {
          "common": [
            "alloc",
            "default",
            "getrandom",
            "libc",
            "rand_chacha",
            "std",
            "std_rng"
          ],
          "selects": {}
        },
        "deps": {
          "common": [
            {
              "id": "rand_chacha 0.3.1",
              "target": "rand_chacha"
            },
            {
              "id": "rand_core 0.6.4",
              "target": "rand_core"
            }
          ],
          "selects": {
            "cfg(unix)": [
              {
                "id": "libc 0.2.155",
                "target": "libc"
              }
            ]
          }
        },
        "edition": "2018",
        "version": "0.8.5"
      },
      "license": "MIT OR Apache-2.0"
    },
    "rand_chacha 0.3.1": {
      "name": "rand_chacha",
      "version": "0.3.1",
      "repository": {
        "Http": {
          "url": "https://static.crates.io/crates/rand_chacha/0.3.1/download",
          "sha256": "e6c10a63a0fa32252be49d21e7709d4d4baf8d231c2dbce1eaa8141b9b127d88"
        }
      },
      "targets": [
        {
          "Library": {
            "crate_name": "rand_chacha",
            "crate_root": "src/lib.rs",
            "srcs": [
              "**/*.rs"
            ]
          }
        }
      ],
      "library_target_name": "rand_chacha",
      "common_attrs": {
        "compile_data_glob": [
          "**"
        ],
        "crate_features": {
          "common": [
            "std"
          ],
          "selects": {}
        },
        "deps": {
          "common": [
            {
              "id": "ppv-lite86 0.2.17",
              "target": "ppv_lite86"
            },
            {
              "id": "rand_core 0.6.4",
              "target": "rand_core"
            }
          ],
          "selects": {}
        },
        "edition": "2018",
        "version": "0.3.1"
      },
      "license": "MIT OR Apache-2.0"
    },
    "rand_core 0.6.4": {
      "name": "rand_core",
      "version": "0.6.4",
      "repository": {
        "Http": {
          "url": "https://static.crates.io/crates/rand_core/0.6.4/download",
          "sha256": "ec0be4795e2f6a28069bec0b5ff3e2ac9bafc99e6a9a7dc3547996c5c816922c"
        }
      },
      "targets": [
        {
          "Library": {
            "crate_name": "rand_core",
            "crate_root": "src/lib.rs",
            "srcs": [
              "**/*.rs"
            ]
          }
        }
      ],
      "library_target_name": "rand_core",
      "common_attrs": {
        "compile_data_glob": [
          "**"
        ],
        "crate_features": {
          "common": [
            "alloc",
            "getrandom",
            "std"
          ],
          "selects": {}
        },
        "deps": {
          "common": [
            {
              "id": "getrandom 0.2.10",
              "target": "getrandom"
            }
          ],
          "selects": {}
        },
        "edition": "2018",
        "version": "0.6.4"
      },
      "license": "MIT OR Apache-2.0"
    },
    "rayon 1.7.0": {
      "name": "rayon",
      "version": "1.7.0",
      "repository": {
        "Http": {
          "url": "https://static.crates.io/crates/rayon/1.7.0/download",
          "sha256": "1d2df5196e37bcc87abebc0053e20787d73847bb33134a69841207dd0a47f03b"
        }
      },
      "targets": [
        {
          "Library": {
            "crate_name": "rayon",
            "crate_root": "src/lib.rs",
            "srcs": [
              "**/*.rs"
            ]
          }
        }
      ],
      "library_target_name": "rayon",
      "common_attrs": {
        "compile_data_glob": [
          "**"
        ],
        "deps": {
          "common": [
            {
              "id": "either 1.9.0",
              "target": "either"
            },
            {
              "id": "rayon-core 1.11.0",
              "target": "rayon_core"
            }
          ],
          "selects": {}
        },
        "edition": "2021",
        "version": "1.7.0"
      },
      "license": "MIT OR Apache-2.0"
    },
    "rayon-core 1.11.0": {
      "name": "rayon-core",
      "version": "1.11.0",
      "repository": {
        "Http": {
          "url": "https://static.crates.io/crates/rayon-core/1.11.0/download",
          "sha256": "4b8f95bd6966f5c87776639160a66bd8ab9895d9d4ab01ddba9fc60661aebe8d"
        }
      },
      "targets": [
        {
          "Library": {
            "crate_name": "rayon_core",
            "crate_root": "src/lib.rs",
            "srcs": [
              "**/*.rs"
            ]
          }
        },
        {
          "BuildScript": {
            "crate_name": "build_script_build",
            "crate_root": "build.rs",
            "srcs": [
              "**/*.rs"
            ]
          }
        }
      ],
      "library_target_name": "rayon_core",
      "common_attrs": {
        "compile_data_glob": [
          "**"
        ],
        "deps": {
          "common": [
            {
              "id": "crossbeam-channel 0.5.8",
              "target": "crossbeam_channel"
            },
            {
              "id": "crossbeam-deque 0.8.3",
              "target": "crossbeam_deque"
            },
            {
              "id": "crossbeam-utils 0.8.16",
              "target": "crossbeam_utils"
            },
            {
              "id": "num_cpus 1.16.0",
              "target": "num_cpus"
            },
            {
              "id": "rayon-core 1.11.0",
              "target": "build_script_build"
            }
          ],
          "selects": {}
        },
        "edition": "2021",
        "version": "1.11.0"
      },
      "build_script_attrs": {
        "data_glob": [
          "**"
        ],
        "links": "rayon-core"
      },
      "license": "MIT OR Apache-2.0"
    },
    "redox_syscall 0.2.16": {
      "name": "redox_syscall",
      "version": "0.2.16",
      "repository": {
        "Http": {
          "url": "https://static.crates.io/crates/redox_syscall/0.2.16/download",
          "sha256": "fb5a58c1855b4b6819d59012155603f0b22ad30cad752600aadfcb695265519a"
        }
      },
      "targets": [
        {
          "Library": {
            "crate_name": "syscall",
            "crate_root": "src/lib.rs",
            "srcs": [
              "**/*.rs"
            ]
          }
        }
      ],
      "library_target_name": "syscall",
      "common_attrs": {
        "compile_data_glob": [
          "**"
        ],
        "deps": {
          "common": [
            {
              "id": "bitflags 1.3.2",
              "target": "bitflags"
            }
          ],
          "selects": {}
        },
        "edition": "2018",
        "version": "0.2.16"
      },
      "license": "MIT"
    },
    "redox_syscall 0.3.5": {
      "name": "redox_syscall",
      "version": "0.3.5",
      "repository": {
        "Http": {
          "url": "https://static.crates.io/crates/redox_syscall/0.3.5/download",
          "sha256": "567664f262709473930a4bf9e51bf2ebf3348f2e748ccc50dea20646858f8f29"
        }
      },
      "targets": [
        {
          "Library": {
            "crate_name": "syscall",
            "crate_root": "src/lib.rs",
            "srcs": [
              "**/*.rs"
            ]
          }
        }
      ],
      "library_target_name": "syscall",
      "common_attrs": {
        "compile_data_glob": [
          "**"
        ],
        "deps": {
          "common": [
            {
              "id": "bitflags 1.3.2",
              "target": "bitflags"
            }
          ],
          "selects": {}
        },
        "edition": "2018",
        "version": "0.3.5"
      },
      "license": "MIT"
    },
    "redox_syscall 0.4.1": {
      "name": "redox_syscall",
      "version": "0.4.1",
      "repository": {
        "Http": {
          "url": "https://static.crates.io/crates/redox_syscall/0.4.1/download",
          "sha256": "4722d768eff46b75989dd134e5c353f0d6296e5aaa3132e776cbdb56be7731aa"
        }
      },
      "targets": [
        {
          "Library": {
            "crate_name": "syscall",
            "crate_root": "src/lib.rs",
            "srcs": [
              "**/*.rs"
            ]
          }
        }
      ],
      "library_target_name": "syscall",
      "common_attrs": {
        "compile_data_glob": [
          "**"
        ],
        "deps": {
          "common": [
            {
              "id": "bitflags 1.3.2",
              "target": "bitflags"
            }
          ],
          "selects": {}
        },
        "edition": "2018",
        "version": "0.4.1"
      },
      "license": "MIT"
    },
    "redox_users 0.4.3": {
      "name": "redox_users",
      "version": "0.4.3",
      "repository": {
        "Http": {
          "url": "https://static.crates.io/crates/redox_users/0.4.3/download",
          "sha256": "b033d837a7cf162d7993aded9304e30a83213c648b6e389db233191f891e5c2b"
        }
      },
      "targets": [
        {
          "Library": {
            "crate_name": "redox_users",
            "crate_root": "src/lib.rs",
            "srcs": [
              "**/*.rs"
            ]
          }
        }
      ],
      "library_target_name": "redox_users",
      "common_attrs": {
        "compile_data_glob": [
          "**"
        ],
        "deps": {
          "common": [
            {
              "id": "getrandom 0.2.10",
              "target": "getrandom"
            },
            {
              "id": "redox_syscall 0.2.16",
              "target": "syscall"
            },
            {
              "id": "thiserror 1.0.47",
              "target": "thiserror"
            }
          ],
          "selects": {}
        },
        "edition": "2018",
        "version": "0.4.3"
      },
      "license": "MIT"
    },
    "ref-cast 1.0.20": {
      "name": "ref-cast",
      "version": "1.0.20",
      "repository": {
        "Http": {
          "url": "https://static.crates.io/crates/ref-cast/1.0.20/download",
          "sha256": "acde58d073e9c79da00f2b5b84eed919c8326832648a5b109b3fce1bb1175280"
        }
      },
      "targets": [
        {
          "Library": {
            "crate_name": "ref_cast",
            "crate_root": "src/lib.rs",
            "srcs": [
              "**/*.rs"
            ]
          }
        },
        {
          "BuildScript": {
            "crate_name": "build_script_build",
            "crate_root": "build.rs",
            "srcs": [
              "**/*.rs"
            ]
          }
        }
      ],
      "library_target_name": "ref_cast",
      "common_attrs": {
        "compile_data_glob": [
          "**"
        ],
        "deps": {
          "common": [
            {
              "id": "ref-cast 1.0.20",
              "target": "build_script_build"
            }
          ],
          "selects": {}
        },
        "edition": "2021",
        "proc_macro_deps": {
          "common": [
            {
              "id": "ref-cast-impl 1.0.20",
              "target": "ref_cast_impl"
            }
          ],
          "selects": {}
        },
        "version": "1.0.20"
      },
      "build_script_attrs": {
        "data_glob": [
          "**"
        ]
      },
      "license": "MIT OR Apache-2.0"
    },
    "ref-cast-impl 1.0.20": {
      "name": "ref-cast-impl",
      "version": "1.0.20",
      "repository": {
        "Http": {
          "url": "https://static.crates.io/crates/ref-cast-impl/1.0.20/download",
          "sha256": "7f7473c2cfcf90008193dd0e3e16599455cb601a9fce322b5bb55de799664925"
        }
      },
      "targets": [
        {
          "ProcMacro": {
            "crate_name": "ref_cast_impl",
            "crate_root": "src/lib.rs",
            "srcs": [
              "**/*.rs"
            ]
          }
        }
      ],
      "library_target_name": "ref_cast_impl",
      "common_attrs": {
        "compile_data_glob": [
          "**"
        ],
        "deps": {
          "common": [
            {
              "id": "proc-macro2 1.0.74",
              "target": "proc_macro2"
            },
            {
              "id": "quote 1.0.35",
              "target": "quote"
            },
            {
              "id": "syn 2.0.46",
              "target": "syn"
            }
          ],
          "selects": {}
        },
        "edition": "2021",
        "version": "1.0.20"
      },
      "license": "MIT OR Apache-2.0"
    },
    "regex 1.9.3": {
      "name": "regex",
      "version": "1.9.3",
      "repository": {
        "Http": {
          "url": "https://static.crates.io/crates/regex/1.9.3/download",
          "sha256": "81bc1d4caf89fac26a70747fe603c130093b53c773888797a6329091246d651a"
        }
      },
      "targets": [
        {
          "Library": {
            "crate_name": "regex",
            "crate_root": "src/lib.rs",
            "srcs": [
              "**/*.rs"
            ]
          }
        }
      ],
      "library_target_name": "regex",
      "common_attrs": {
        "compile_data_glob": [
          "**"
        ],
        "crate_features": {
          "common": [
            "default",
            "perf",
            "perf-backtrack",
            "perf-cache",
            "perf-dfa",
            "perf-inline",
            "perf-literal",
            "perf-onepass",
            "std",
            "unicode",
            "unicode-age",
            "unicode-bool",
            "unicode-case",
            "unicode-gencat",
            "unicode-perl",
            "unicode-script",
            "unicode-segment"
          ],
          "selects": {}
        },
        "deps": {
          "common": [
            {
              "id": "aho-corasick 1.0.4",
              "target": "aho_corasick"
            },
            {
              "id": "memchr 2.5.0",
              "target": "memchr"
            },
            {
              "id": "regex-automata 0.3.6",
              "target": "regex_automata"
            },
            {
              "id": "regex-syntax 0.7.4",
              "target": "regex_syntax"
            }
          ],
          "selects": {}
        },
        "edition": "2021",
        "version": "1.9.3"
      },
      "license": "MIT OR Apache-2.0"
    },
    "regex-automata 0.1.10": {
      "name": "regex-automata",
      "version": "0.1.10",
      "repository": {
        "Http": {
          "url": "https://static.crates.io/crates/regex-automata/0.1.10/download",
          "sha256": "6c230d73fb8d8c1b9c0b3135c5142a8acee3a0558fb8db5cf1cb65f8d7862132"
        }
      },
      "targets": [
        {
          "Library": {
            "crate_name": "regex_automata",
            "crate_root": "src/lib.rs",
            "srcs": [
              "**/*.rs"
            ]
          }
        }
      ],
      "library_target_name": "regex_automata",
      "common_attrs": {
        "compile_data_glob": [
          "**"
        ],
        "deps": {
          "common": [
            {
              "id": "regex-syntax 0.6.29",
              "target": "regex_syntax"
            }
          ],
          "selects": {}
        },
        "edition": "2015",
        "version": "0.1.10"
      },
      "license": "Unlicense/MIT"
    },
    "regex-automata 0.3.6": {
      "name": "regex-automata",
      "version": "0.3.6",
      "repository": {
        "Http": {
          "url": "https://static.crates.io/crates/regex-automata/0.3.6/download",
          "sha256": "fed1ceff11a1dddaee50c9dc8e4938bd106e9d89ae372f192311e7da498e3b69"
        }
      },
      "targets": [
        {
          "Library": {
            "crate_name": "regex_automata",
            "crate_root": "src/lib.rs",
            "srcs": [
              "**/*.rs"
            ]
          }
        }
      ],
      "library_target_name": "regex_automata",
      "common_attrs": {
        "compile_data_glob": [
          "**"
        ],
        "crate_features": {
          "common": [
            "alloc",
            "dfa-onepass",
            "dfa-search",
            "hybrid",
            "meta",
            "nfa-backtrack",
            "nfa-pikevm",
            "nfa-thompson",
            "perf-inline",
            "perf-literal",
            "perf-literal-multisubstring",
            "perf-literal-substring",
            "std",
            "syntax",
            "unicode",
            "unicode-age",
            "unicode-bool",
            "unicode-case",
            "unicode-gencat",
            "unicode-perl",
            "unicode-script",
            "unicode-segment",
            "unicode-word-boundary"
          ],
          "selects": {}
        },
        "deps": {
          "common": [
            {
              "id": "aho-corasick 1.0.4",
              "target": "aho_corasick"
            },
            {
              "id": "memchr 2.5.0",
              "target": "memchr"
            },
            {
              "id": "regex-syntax 0.7.4",
              "target": "regex_syntax"
            }
          ],
          "selects": {}
        },
        "edition": "2021",
        "version": "0.3.6"
      },
      "license": "MIT OR Apache-2.0"
    },
    "regex-syntax 0.6.29": {
      "name": "regex-syntax",
      "version": "0.6.29",
      "repository": {
        "Http": {
          "url": "https://static.crates.io/crates/regex-syntax/0.6.29/download",
          "sha256": "f162c6dd7b008981e4d40210aca20b4bd0f9b60ca9271061b07f78537722f2e1"
        }
      },
      "targets": [
        {
          "Library": {
            "crate_name": "regex_syntax",
            "crate_root": "src/lib.rs",
            "srcs": [
              "**/*.rs"
            ]
          }
        }
      ],
      "library_target_name": "regex_syntax",
      "common_attrs": {
        "compile_data_glob": [
          "**"
        ],
        "crate_features": {
          "common": [
            "default",
            "unicode",
            "unicode-age",
            "unicode-bool",
            "unicode-case",
            "unicode-gencat",
            "unicode-perl",
            "unicode-script",
            "unicode-segment"
          ],
          "selects": {}
        },
        "edition": "2018",
        "version": "0.6.29"
      },
      "license": "MIT OR Apache-2.0"
    },
    "regex-syntax 0.7.4": {
      "name": "regex-syntax",
      "version": "0.7.4",
      "repository": {
        "Http": {
          "url": "https://static.crates.io/crates/regex-syntax/0.7.4/download",
          "sha256": "e5ea92a5b6195c6ef2a0295ea818b312502c6fc94dde986c5553242e18fd4ce2"
        }
      },
      "targets": [
        {
          "Library": {
            "crate_name": "regex_syntax",
            "crate_root": "src/lib.rs",
            "srcs": [
              "**/*.rs"
            ]
          }
        }
      ],
      "library_target_name": "regex_syntax",
      "common_attrs": {
        "compile_data_glob": [
          "**"
        ],
        "crate_features": {
          "common": [
            "default",
            "std",
            "unicode",
            "unicode-age",
            "unicode-bool",
            "unicode-case",
            "unicode-gencat",
            "unicode-perl",
            "unicode-script",
            "unicode-segment"
          ],
          "selects": {}
        },
        "edition": "2021",
        "version": "0.7.4"
      },
      "license": "MIT OR Apache-2.0"
    },
    "rocket 0.5.0-rc.3": {
      "name": "rocket",
      "version": "0.5.0-rc.3",
      "repository": {
        "Http": {
          "url": "https://static.crates.io/crates/rocket/0.5.0-rc.3/download",
          "sha256": "58734f7401ae5cfd129685b48f61182331745b357b96f2367f01aebaf1cc9cc9"
        }
      },
      "targets": [
        {
          "Library": {
            "crate_name": "rocket",
            "crate_root": "src/lib.rs",
            "srcs": [
              "**/*.rs"
            ]
          }
        },
        {
          "BuildScript": {
            "crate_name": "build_script_build",
            "crate_root": "build.rs",
            "srcs": [
              "**/*.rs"
            ]
          }
        }
      ],
      "library_target_name": "rocket",
      "common_attrs": {
        "compile_data_glob": [
          "**"
        ],
        "crate_features": {
          "common": [
            "default",
            "http2",
            "json",
            "serde_json"
          ],
          "selects": {}
        },
        "deps": {
          "common": [
            {
              "id": "async-stream 0.3.5",
              "target": "async_stream"
            },
            {
              "id": "atomic 0.5.3",
              "target": "atomic"
            },
            {
              "id": "binascii 0.1.4",
              "target": "binascii"
            },
            {
              "id": "bytes 1.4.0",
              "target": "bytes"
            },
            {
              "id": "either 1.9.0",
              "target": "either"
            },
            {
              "id": "figment 0.10.10",
              "target": "figment"
            },
            {
              "id": "futures 0.3.28",
              "target": "futures"
            },
            {
              "id": "indexmap 1.9.3",
              "target": "indexmap"
            },
            {
              "id": "is-terminal 0.4.9",
              "target": "is_terminal"
            },
            {
              "id": "log 0.4.20",
              "target": "log"
            },
            {
              "id": "memchr 2.5.0",
              "target": "memchr"
            },
            {
              "id": "multer 2.1.0",
              "target": "multer"
            },
            {
              "id": "num_cpus 1.16.0",
              "target": "num_cpus"
            },
            {
              "id": "parking_lot 0.12.1",
              "target": "parking_lot"
            },
            {
              "id": "pin-project-lite 0.2.12",
              "target": "pin_project_lite"
            },
            {
              "id": "rand 0.8.5",
              "target": "rand"
            },
            {
              "id": "ref-cast 1.0.20",
              "target": "ref_cast"
            },
            {
              "id": "rocket 0.5.0-rc.3",
              "target": "build_script_build"
            },
            {
              "id": "rocket_http 0.5.0-rc.3",
              "target": "rocket_http"
            },
            {
              "id": "serde 1.0.194",
              "target": "serde"
            },
            {
              "id": "serde_json 1.0.99",
              "target": "serde_json"
            },
            {
              "id": "state 0.5.3",
              "target": "state"
            },
            {
              "id": "tempfile 3.10.1",
              "target": "tempfile"
            },
            {
              "id": "time 0.3.31",
              "target": "time"
            },
            {
              "id": "tokio 1.32.0",
              "target": "tokio"
            },
            {
              "id": "tokio-stream 0.1.14",
              "target": "tokio_stream"
            },
            {
              "id": "tokio-util 0.7.8",
              "target": "tokio_util"
            },
            {
              "id": "ubyte 0.10.3",
              "target": "ubyte"
            },
            {
              "id": "yansi 0.5.1",
              "target": "yansi"
            }
          ],
          "selects": {}
        },
        "edition": "2021",
        "proc_macro_deps": {
          "common": [
            {
              "id": "async-trait 0.1.73",
              "target": "async_trait"
            },
            {
              "id": "rocket_codegen 0.5.0-rc.3",
              "target": "rocket_codegen"
            }
          ],
          "selects": {}
        },
        "version": "0.5.0-rc.3"
      },
      "build_script_attrs": {
        "data_glob": [
          "**"
        ],
        "deps": {
          "common": [
            {
              "id": "version_check 0.9.4",
              "target": "version_check"
            }
          ],
          "selects": {}
        }
      },
      "license": "MIT OR Apache-2.0"
    },
    "rocket_codegen 0.5.0-rc.3": {
      "name": "rocket_codegen",
      "version": "0.5.0-rc.3",
      "repository": {
        "Http": {
          "url": "https://static.crates.io/crates/rocket_codegen/0.5.0-rc.3/download",
          "sha256": "7093353f14228c744982e409259fb54878ba9563d08214f2d880d59ff2fc508b"
        }
      },
      "targets": [
        {
          "ProcMacro": {
            "crate_name": "rocket_codegen",
            "crate_root": "src/lib.rs",
            "srcs": [
              "**/*.rs"
            ]
          }
        }
      ],
      "library_target_name": "rocket_codegen",
      "common_attrs": {
        "compile_data_glob": [
          "**"
        ],
        "deps": {
          "common": [
            {
              "id": "devise 0.4.1",
              "target": "devise"
            },
            {
              "id": "glob 0.3.1",
              "target": "glob"
            },
            {
              "id": "indexmap 1.9.3",
              "target": "indexmap"
            },
            {
              "id": "proc-macro2 1.0.74",
              "target": "proc_macro2"
            },
            {
              "id": "quote 1.0.35",
              "target": "quote"
            },
            {
              "id": "rocket_http 0.5.0-rc.3",
              "target": "rocket_http"
            },
            {
              "id": "syn 2.0.46",
              "target": "syn"
            },
            {
              "id": "unicode-xid 0.2.4",
              "target": "unicode_xid"
            }
          ],
          "selects": {}
        },
        "edition": "2021",
        "version": "0.5.0-rc.3"
      },
      "license": "MIT OR Apache-2.0"
    },
    "rocket_http 0.5.0-rc.3": {
      "name": "rocket_http",
      "version": "0.5.0-rc.3",
      "repository": {
        "Http": {
          "url": "https://static.crates.io/crates/rocket_http/0.5.0-rc.3/download",
          "sha256": "936012c99162a03a67f37f9836d5f938f662e26f2717809761a9ac46432090f4"
        }
      },
      "targets": [
        {
          "Library": {
            "crate_name": "rocket_http",
            "crate_root": "src/lib.rs",
            "srcs": [
              "**/*.rs"
            ]
          }
        }
      ],
      "library_target_name": "rocket_http",
      "common_attrs": {
        "compile_data_glob": [
          "**"
        ],
        "crate_features": {
          "common": [
            "default",
            "http2",
            "serde",
            "serde_"
          ],
          "selects": {}
        },
        "deps": {
          "common": [
            {
              "id": "cookie 0.17.0",
              "target": "cookie"
            },
            {
              "id": "either 1.9.0",
              "target": "either"
            },
            {
              "id": "futures 0.3.28",
              "target": "futures"
            },
            {
              "id": "http 0.2.9",
              "target": "http"
            },
            {
              "id": "hyper 0.14.27",
              "target": "hyper"
            },
            {
              "id": "indexmap 1.9.3",
              "target": "indexmap"
            },
            {
              "id": "log 0.4.20",
              "target": "log"
            },
            {
              "id": "memchr 2.5.0",
              "target": "memchr"
            },
            {
              "id": "pear 0.2.7",
              "target": "pear"
            },
            {
              "id": "percent-encoding 2.3.0",
              "target": "percent_encoding"
            },
            {
              "id": "pin-project-lite 0.2.12",
              "target": "pin_project_lite"
            },
            {
              "id": "ref-cast 1.0.20",
              "target": "ref_cast"
            },
            {
              "id": "serde 1.0.194",
              "target": "serde",
              "alias": "serde_"
            },
            {
              "id": "smallvec 1.11.0",
              "target": "smallvec"
            },
            {
              "id": "stable-pattern 0.1.0",
              "target": "stable_pattern"
            },
            {
              "id": "state 0.5.3",
              "target": "state"
            },
            {
              "id": "time 0.3.31",
              "target": "time"
            },
            {
              "id": "tokio 1.32.0",
              "target": "tokio"
            },
            {
              "id": "uncased 0.9.9",
              "target": "uncased"
            }
          ],
          "selects": {}
        },
        "edition": "2021",
        "version": "0.5.0-rc.3"
      },
      "license": "MIT OR Apache-2.0"
    },
    "rustc-demangle 0.1.23": {
      "name": "rustc-demangle",
      "version": "0.1.23",
      "repository": {
        "Http": {
          "url": "https://static.crates.io/crates/rustc-demangle/0.1.23/download",
          "sha256": "d626bb9dae77e28219937af045c257c28bfd3f69333c512553507f5f9798cb76"
        }
      },
      "targets": [
        {
          "Library": {
            "crate_name": "rustc_demangle",
            "crate_root": "src/lib.rs",
            "srcs": [
              "**/*.rs"
            ]
          }
        }
      ],
      "library_target_name": "rustc_demangle",
      "common_attrs": {
        "compile_data_glob": [
          "**"
        ],
        "edition": "2015",
        "version": "0.1.23"
      },
      "license": "MIT/Apache-2.0"
    },
    "rustc-hash 1.1.0": {
      "name": "rustc-hash",
      "version": "1.1.0",
      "repository": {
        "Http": {
          "url": "https://static.crates.io/crates/rustc-hash/1.1.0/download",
          "sha256": "08d43f7aa6b08d49f382cde6a7982047c3426db949b1424bc4b7ec9ae12c6ce2"
        }
      },
      "targets": [
        {
          "Library": {
            "crate_name": "rustc_hash",
            "crate_root": "src/lib.rs",
            "srcs": [
              "**/*.rs"
            ]
          }
        }
      ],
      "library_target_name": "rustc_hash",
      "common_attrs": {
        "compile_data_glob": [
          "**"
        ],
        "crate_features": {
          "common": [
            "default",
            "std"
          ],
          "selects": {}
        },
        "edition": "2015",
        "version": "1.1.0"
      },
      "license": "Apache-2.0/MIT"
    },
    "rustix 0.38.34": {
      "name": "rustix",
      "version": "0.38.34",
      "repository": {
        "Http": {
          "url": "https://static.crates.io/crates/rustix/0.38.34/download",
          "sha256": "70dc5ec042f7a43c4a73241207cecc9873a06d45debb38b329f8541d85c2730f"
        }
      },
      "targets": [
        {
          "Library": {
            "crate_name": "rustix",
            "crate_root": "src/lib.rs",
            "srcs": [
              "**/*.rs"
            ]
          }
        },
        {
          "BuildScript": {
            "crate_name": "build_script_build",
            "crate_root": "build.rs",
            "srcs": [
              "**/*.rs"
            ]
          }
        }
      ],
      "library_target_name": "rustix",
      "common_attrs": {
        "compile_data_glob": [
          "**"
        ],
        "crate_features": {
          "common": [
            "alloc",
            "default",
            "libc",
            "libc-extra-traits",
            "libc_errno",
            "std",
            "use-libc",
            "use-libc-auxv"
          ],
          "selects": {
            "aarch64-apple-darwin": [
              "fs",
              "termios"
            ],
            "aarch64-apple-ios": [
              "fs",
              "termios"
            ],
            "aarch64-apple-ios-sim": [
              "fs",
              "termios"
            ],
            "aarch64-fuchsia": [
              "fs",
              "termios"
            ],
            "aarch64-linux-android": [
              "fs",
              "termios"
            ],
            "aarch64-unknown-linux-gnu": [
              "fs",
              "termios"
            ],
            "aarch64-unknown-nixos-gnu": [
              "fs",
              "termios"
            ],
            "aarch64-unknown-nto-qnx710": [
              "fs",
              "termios"
            ],
            "arm-unknown-linux-gnueabi": [
              "fs",
              "termios"
            ],
            "armv7-linux-androideabi": [
              "fs",
              "termios"
            ],
            "armv7-unknown-linux-gnueabi": [
              "fs",
              "termios"
            ],
            "i686-apple-darwin": [
              "fs",
              "termios"
            ],
            "i686-linux-android": [
              "fs",
              "termios"
            ],
            "i686-unknown-freebsd": [
              "fs",
              "termios"
            ],
            "i686-unknown-linux-gnu": [
              "fs",
              "termios"
            ],
            "powerpc-unknown-linux-gnu": [
              "fs",
              "termios"
            ],
            "riscv32imc-unknown-none-elf": [
              "termios"
            ],
            "riscv64gc-unknown-none-elf": [
              "termios"
            ],
            "s390x-unknown-linux-gnu": [
              "fs",
              "termios"
            ],
            "thumbv7em-none-eabi": [
              "termios"
            ],
            "thumbv8m.main-none-eabi": [
              "termios"
            ],
            "wasm32-wasi": [
              "fs",
              "termios"
            ],
            "x86_64-apple-darwin": [
              "fs",
              "termios"
            ],
            "x86_64-apple-ios": [
              "fs",
              "termios"
            ],
            "x86_64-fuchsia": [
              "fs",
              "termios"
            ],
            "x86_64-linux-android": [
              "fs",
              "termios"
            ],
            "x86_64-unknown-freebsd": [
              "fs",
              "termios"
            ],
            "x86_64-unknown-linux-gnu": [
              "fs",
              "termios"
            ],
            "x86_64-unknown-nixos-gnu": [
              "fs",
              "termios"
            ],
            "x86_64-unknown-none": [
              "termios"
            ]
          }
        },
        "deps": {
          "common": [
            {
              "id": "bitflags 2.4.0",
              "target": "bitflags"
            },
            {
              "id": "rustix 0.38.34",
              "target": "build_script_build"
            }
          ],
          "selects": {
            "cfg(all(any(target_os = \"android\", target_os = \"linux\"), any(rustix_use_libc, miri, not(all(target_os = \"linux\", target_endian = \"little\", any(target_arch = \"arm\", all(target_arch = \"aarch64\", target_pointer_width = \"64\"), target_arch = \"riscv64\", all(rustix_use_experimental_asm, target_arch = \"powerpc64\"), all(rustix_use_experimental_asm, target_arch = \"mips\"), all(rustix_use_experimental_asm, target_arch = \"mips32r6\"), all(rustix_use_experimental_asm, target_arch = \"mips64\"), all(rustix_use_experimental_asm, target_arch = \"mips64r6\"), target_arch = \"x86\", all(target_arch = \"x86_64\", target_pointer_width = \"64\")))))))": [
              {
                "id": "linux-raw-sys 0.4.14",
                "target": "linux_raw_sys"
              }
            ],
            "cfg(all(not(rustix_use_libc), not(miri), target_os = \"linux\", target_endian = \"little\", any(target_arch = \"arm\", all(target_arch = \"aarch64\", target_pointer_width = \"64\"), target_arch = \"riscv64\", all(rustix_use_experimental_asm, target_arch = \"powerpc64\"), all(rustix_use_experimental_asm, target_arch = \"mips\"), all(rustix_use_experimental_asm, target_arch = \"mips32r6\"), all(rustix_use_experimental_asm, target_arch = \"mips64\"), all(rustix_use_experimental_asm, target_arch = \"mips64r6\"), target_arch = \"x86\", all(target_arch = \"x86_64\", target_pointer_width = \"64\"))))": [
              {
                "id": "errno 0.3.9",
                "target": "errno",
                "alias": "libc_errno"
              },
              {
                "id": "libc 0.2.155",
                "target": "libc"
              },
              {
                "id": "linux-raw-sys 0.4.14",
                "target": "linux_raw_sys"
              }
            ],
            "cfg(all(not(windows), any(rustix_use_libc, miri, not(all(target_os = \"linux\", target_endian = \"little\", any(target_arch = \"arm\", all(target_arch = \"aarch64\", target_pointer_width = \"64\"), target_arch = \"riscv64\", all(rustix_use_experimental_asm, target_arch = \"powerpc64\"), all(rustix_use_experimental_asm, target_arch = \"mips\"), all(rustix_use_experimental_asm, target_arch = \"mips32r6\"), all(rustix_use_experimental_asm, target_arch = \"mips64\"), all(rustix_use_experimental_asm, target_arch = \"mips64r6\"), target_arch = \"x86\", all(target_arch = \"x86_64\", target_pointer_width = \"64\")))))))": [
              {
                "id": "errno 0.3.9",
                "target": "errno",
                "alias": "libc_errno"
              },
              {
                "id": "libc 0.2.155",
                "target": "libc"
              }
            ],
            "cfg(windows)": [
              {
                "id": "errno 0.3.9",
                "target": "errno",
                "alias": "libc_errno"
              },
              {
                "id": "windows-sys 0.52.0",
                "target": "windows_sys"
              }
            ]
          }
        },
        "edition": "2021",
        "version": "0.38.34"
      },
      "build_script_attrs": {
        "data_glob": [
          "**"
        ]
      },
      "license": "Apache-2.0 WITH LLVM-exception OR Apache-2.0 OR MIT"
    },
    "rustversion 1.0.14": {
      "name": "rustversion",
      "version": "1.0.14",
      "repository": {
        "Http": {
          "url": "https://static.crates.io/crates/rustversion/1.0.14/download",
          "sha256": "7ffc183a10b4478d04cbbbfc96d0873219d962dd5accaff2ffbd4ceb7df837f4"
        }
      },
      "targets": [
        {
          "ProcMacro": {
            "crate_name": "rustversion",
            "crate_root": "src/lib.rs",
            "srcs": [
              "**/*.rs"
            ]
          }
        },
        {
          "BuildScript": {
            "crate_name": "build_script_build",
            "crate_root": "build/build.rs",
            "srcs": [
              "**/*.rs"
            ]
          }
        }
      ],
      "library_target_name": "rustversion",
      "common_attrs": {
        "compile_data_glob": [
          "**"
        ],
        "deps": {
          "common": [
            {
              "id": "rustversion 1.0.14",
              "target": "build_script_build"
            }
          ],
          "selects": {}
        },
        "edition": "2018",
        "version": "1.0.14"
      },
      "build_script_attrs": {
        "data_glob": [
          "**"
        ]
      },
      "license": "MIT OR Apache-2.0"
    },
    "rustyline 9.1.2": {
      "name": "rustyline",
      "version": "9.1.2",
      "repository": {
        "Http": {
          "url": "https://static.crates.io/crates/rustyline/9.1.2/download",
          "sha256": "db7826789c0e25614b03e5a54a0717a86f9ff6e6e5247f92b369472869320039"
        }
      },
      "targets": [
        {
          "Library": {
            "crate_name": "rustyline",
            "crate_root": "src/lib.rs",
            "srcs": [
              "**/*.rs"
            ]
          }
        }
      ],
      "library_target_name": "rustyline",
      "common_attrs": {
        "compile_data_glob": [
          "**"
        ],
        "crate_features": {
          "common": [
            "default",
            "dirs-next",
            "with-dirs"
          ],
          "selects": {}
        },
        "deps": {
          "common": [
            {
              "id": "bitflags 1.3.2",
              "target": "bitflags"
            },
            {
              "id": "cfg-if 1.0.0",
              "target": "cfg_if"
            },
            {
              "id": "dirs-next 2.0.0",
              "target": "dirs_next"
            },
            {
              "id": "fd-lock 3.0.13",
              "target": "fd_lock"
            },
            {
              "id": "libc 0.2.155",
              "target": "libc"
            },
            {
              "id": "log 0.4.20",
              "target": "log"
            },
            {
              "id": "memchr 2.5.0",
              "target": "memchr"
            },
            {
              "id": "radix_trie 0.2.1",
              "target": "radix_trie"
            },
            {
              "id": "smallvec 1.11.0",
              "target": "smallvec"
            },
            {
              "id": "unicode-segmentation 1.10.1",
              "target": "unicode_segmentation"
            },
            {
              "id": "unicode-width 0.1.10",
              "target": "unicode_width"
            }
          ],
          "selects": {
            "cfg(unix)": [
              {
                "id": "nix 0.23.2",
                "target": "nix"
              },
              {
                "id": "utf8parse 0.2.1",
                "target": "utf8parse"
              }
            ],
            "cfg(windows)": [
              {
                "id": "clipboard-win 4.5.0",
                "target": "clipboard_win"
              },
              {
                "id": "scopeguard 1.2.0",
                "target": "scopeguard"
              },
              {
                "id": "winapi 0.3.9",
                "target": "winapi"
              }
            ]
          }
        },
        "edition": "2018",
        "version": "9.1.2"
      },
      "license": "MIT"
    },
    "ryu 1.0.15": {
      "name": "ryu",
      "version": "1.0.15",
      "repository": {
        "Http": {
          "url": "https://static.crates.io/crates/ryu/1.0.15/download",
          "sha256": "1ad4cc8da4ef723ed60bced201181d83791ad433213d8c24efffda1eec85d741"
        }
      },
      "targets": [
        {
          "Library": {
            "crate_name": "ryu",
            "crate_root": "src/lib.rs",
            "srcs": [
              "**/*.rs"
            ]
          }
        }
      ],
      "library_target_name": "ryu",
      "common_attrs": {
        "compile_data_glob": [
          "**"
        ],
        "edition": "2018",
        "version": "1.0.15"
      },
      "license": "Apache-2.0 OR BSL-1.0"
    },
    "safemem 0.3.3": {
      "name": "safemem",
      "version": "0.3.3",
      "repository": {
        "Http": {
          "url": "https://static.crates.io/crates/safemem/0.3.3/download",
          "sha256": "ef703b7cb59335eae2eb93ceb664c0eb7ea6bf567079d843e09420219668e072"
        }
      },
      "targets": [
        {
          "Library": {
            "crate_name": "safemem",
            "crate_root": "src/lib.rs",
            "srcs": [
              "**/*.rs"
            ]
          }
        }
      ],
      "library_target_name": "safemem",
      "common_attrs": {
        "compile_data_glob": [
          "**"
        ],
        "crate_features": {
          "common": [
            "default",
            "std"
          ],
          "selects": {}
        },
        "edition": "2015",
        "version": "0.3.3"
      },
      "license": "MIT/Apache-2.0"
    },
    "same-file 1.0.6": {
      "name": "same-file",
      "version": "1.0.6",
      "repository": {
        "Http": {
          "url": "https://static.crates.io/crates/same-file/1.0.6/download",
          "sha256": "93fc1dc3aaa9bfed95e02e6eadabb4baf7e3078b0bd1b4d7b6b0b68378900502"
        }
      },
      "targets": [
        {
          "Library": {
            "crate_name": "same_file",
            "crate_root": "src/lib.rs",
            "srcs": [
              "**/*.rs"
            ]
          }
        }
      ],
      "library_target_name": "same_file",
      "common_attrs": {
        "compile_data_glob": [
          "**"
        ],
        "deps": {
          "common": [],
          "selects": {
            "cfg(windows)": [
              {
                "id": "winapi-util 0.1.5",
                "target": "winapi_util"
              }
            ]
          }
        },
        "edition": "2018",
        "version": "1.0.6"
      },
      "license": "Unlicense/MIT"
    },
    "scip 0.3.2": {
      "name": "scip",
      "version": "0.3.2",
      "repository": {
        "Http": {
          "url": "https://static.crates.io/crates/scip/0.3.2/download",
          "sha256": "05ba59776110d1ff814521aaf9c688f82361292c830f208aa3476d5b1e248713"
        }
      },
      "targets": [
        {
          "Library": {
            "crate_name": "scip",
            "crate_root": "src/mod.rs",
            "srcs": [
              "**/*.rs"
            ]
          }
        }
      ],
      "library_target_name": "scip",
      "common_attrs": {
        "compile_data_glob": [
          "**"
        ],
        "deps": {
          "common": [
            {
              "id": "protobuf 3.2.0",
              "target": "protobuf"
            }
          ],
          "selects": {}
        },
        "edition": "2021",
        "version": "0.3.2"
      },
      "license": "Apache-2.0"
    },
    "scip-syntax 0.1.0": {
      "name": "scip-syntax",
      "version": "0.1.0",
      "repository": null,
      "targets": [
        {
          "Library": {
            "crate_name": "scip_syntax",
            "crate_root": "src/lib.rs",
            "srcs": [
              "**/*.rs"
            ]
          }
        }
      ],
      "library_target_name": "scip_syntax",
      "common_attrs": {
        "compile_data_glob": [
          "**"
        ],
        "deps": {
          "common": [
            {
              "id": "anyhow 1.0.75",
              "target": "anyhow"
            },
            {
              "id": "assert_cmd 2.0.12",
              "target": "assert_cmd"
            },
            {
              "id": "clap 4.3.23",
              "target": "clap"
            },
            {
              "id": "colored 2.0.4",
              "target": "colored"
            },
            {
              "id": "indicatif 0.17.7",
              "target": "indicatif"
            },
            {
              "id": "insta 1.34.0",
              "target": "insta"
            },
            {
              "id": "lazy_static 1.4.0",
              "target": "lazy_static"
            },
            {
              "id": "path-clean 1.0.1",
              "target": "path_clean"
            },
            {
              "id": "predicates 3.0.4",
              "target": "predicates"
            },
            {
              "id": "protobuf 3.2.0",
              "target": "protobuf"
            },
            {
              "id": "scip 0.3.2",
              "target": "scip"
            },
            {
              "id": "serde 1.0.194",
              "target": "serde"
            },
            {
              "id": "serde_json 1.0.99",
              "target": "serde_json"
            },
            {
              "id": "string-interner 0.14.0",
              "target": "string_interner"
            },
            {
              "id": "tar 0.4.40",
              "target": "tar"
            },
            {
              "id": "walkdir 2.3.3",
              "target": "walkdir"
            }
          ],
          "selects": {}
        },
        "deps_dev": {
          "common": [
            {
              "id": "tempfile 3.10.1",
              "target": "tempfile"
            }
          ],
          "selects": {}
        },
        "edition": "2021",
        "proc_macro_deps": {
          "common": [
            {
              "id": "paste 1.0.14",
              "target": "paste"
            }
          ],
          "selects": {}
        },
        "version": "0.1.0"
      },
      "license": null
    },
    "scoped-tls 1.0.1": {
      "name": "scoped-tls",
      "version": "1.0.1",
      "repository": {
        "Http": {
          "url": "https://static.crates.io/crates/scoped-tls/1.0.1/download",
          "sha256": "e1cf6437eb19a8f4a6cc0f7dca544973b0b78843adbfeb3683d1a94a0024a294"
        }
      },
      "targets": [
        {
          "Library": {
            "crate_name": "scoped_tls",
            "crate_root": "src/lib.rs",
            "srcs": [
              "**/*.rs"
            ]
          }
        }
      ],
      "library_target_name": "scoped_tls",
      "common_attrs": {
        "compile_data_glob": [
          "**"
        ],
        "edition": "2015",
        "version": "1.0.1"
      },
      "license": "MIT/Apache-2.0"
    },
    "scopeguard 1.2.0": {
      "name": "scopeguard",
      "version": "1.2.0",
      "repository": {
        "Http": {
          "url": "https://static.crates.io/crates/scopeguard/1.2.0/download",
          "sha256": "94143f37725109f92c262ed2cf5e59bce7498c01bcc1502d7b9afe439a4e9f49"
        }
      },
      "targets": [
        {
          "Library": {
            "crate_name": "scopeguard",
            "crate_root": "src/lib.rs",
            "srcs": [
              "**/*.rs"
            ]
          }
        }
      ],
      "library_target_name": "scopeguard",
      "common_attrs": {
        "compile_data_glob": [
          "**"
        ],
        "crate_features": {
          "common": [],
          "selects": {
            "aarch64-pc-windows-msvc": [
              "default",
              "use_std"
            ],
            "i686-pc-windows-msvc": [
              "default",
              "use_std"
            ],
            "x86_64-pc-windows-msvc": [
              "default",
              "use_std"
            ]
          }
        },
        "edition": "2015",
        "version": "1.2.0"
      },
      "license": "MIT OR Apache-2.0"
    },
    "serde 1.0.194": {
      "name": "serde",
      "version": "1.0.194",
      "repository": {
        "Http": {
          "url": "https://static.crates.io/crates/serde/1.0.194/download",
          "sha256": "0b114498256798c94a0689e1a15fec6005dee8ac1f41de56404b67afc2a4b773"
        }
      },
      "targets": [
        {
          "Library": {
            "crate_name": "serde",
            "crate_root": "src/lib.rs",
            "srcs": [
              "**/*.rs"
            ]
          }
        },
        {
          "BuildScript": {
            "crate_name": "build_script_build",
            "crate_root": "build.rs",
            "srcs": [
              "**/*.rs"
            ]
          }
        }
      ],
      "library_target_name": "serde",
      "common_attrs": {
        "compile_data_glob": [
          "**"
        ],
        "crate_features": {
          "common": [
            "alloc",
            "default",
            "derive",
            "serde_derive",
            "std"
          ],
          "selects": {}
        },
        "deps": {
          "common": [
            {
              "id": "serde 1.0.194",
              "target": "build_script_build"
            }
          ],
          "selects": {}
        },
        "edition": "2018",
        "proc_macro_deps": {
          "common": [
            {
              "id": "serde_derive 1.0.194",
              "target": "serde_derive"
            }
          ],
          "selects": {}
        },
        "version": "1.0.194"
      },
      "build_script_attrs": {
        "data_glob": [
          "**"
        ]
      },
      "license": "MIT OR Apache-2.0"
    },
    "serde_derive 1.0.194": {
      "name": "serde_derive",
      "version": "1.0.194",
      "repository": {
        "Http": {
          "url": "https://static.crates.io/crates/serde_derive/1.0.194/download",
          "sha256": "a3385e45322e8f9931410f01b3031ec534c3947d0e94c18049af4d9f9907d4e0"
        }
      },
      "targets": [
        {
          "ProcMacro": {
            "crate_name": "serde_derive",
            "crate_root": "src/lib.rs",
            "srcs": [
              "**/*.rs"
            ]
          }
        }
      ],
      "library_target_name": "serde_derive",
      "common_attrs": {
        "compile_data_glob": [
          "**"
        ],
        "crate_features": {
          "common": [
            "default"
          ],
          "selects": {}
        },
        "deps": {
          "common": [
            {
              "id": "proc-macro2 1.0.74",
              "target": "proc_macro2"
            },
            {
              "id": "quote 1.0.35",
              "target": "quote"
            },
            {
              "id": "syn 2.0.46",
              "target": "syn"
            }
          ],
          "selects": {}
        },
        "edition": "2015",
        "version": "1.0.194"
      },
      "license": "MIT OR Apache-2.0"
    },
    "serde_json 1.0.99": {
      "name": "serde_json",
      "version": "1.0.99",
      "repository": {
        "Http": {
          "url": "https://static.crates.io/crates/serde_json/1.0.99/download",
          "sha256": "46266871c240a00b8f503b877622fe33430b3c7d963bdc0f2adc511e54a1eae3"
        }
      },
      "targets": [
        {
          "Library": {
            "crate_name": "serde_json",
            "crate_root": "src/lib.rs",
            "srcs": [
              "**/*.rs"
            ]
          }
        },
        {
          "BuildScript": {
            "crate_name": "build_script_build",
            "crate_root": "build.rs",
            "srcs": [
              "**/*.rs"
            ]
          }
        }
      ],
      "library_target_name": "serde_json",
      "common_attrs": {
        "compile_data_glob": [
          "**"
        ],
        "crate_features": {
          "common": [
            "default",
            "std"
          ],
          "selects": {}
        },
        "deps": {
          "common": [
            {
              "id": "itoa 1.0.9",
              "target": "itoa"
            },
            {
              "id": "ryu 1.0.15",
              "target": "ryu"
            },
            {
              "id": "serde 1.0.194",
              "target": "serde"
            },
            {
              "id": "serde_json 1.0.99",
              "target": "build_script_build"
            }
          ],
          "selects": {}
        },
        "edition": "2018",
        "version": "1.0.99"
      },
      "build_script_attrs": {
        "data_glob": [
          "**"
        ]
      },
      "license": "MIT OR Apache-2.0"
    },
    "serde_spanned 0.6.3": {
      "name": "serde_spanned",
      "version": "0.6.3",
      "repository": {
        "Http": {
          "url": "https://static.crates.io/crates/serde_spanned/0.6.3/download",
          "sha256": "96426c9936fd7a0124915f9185ea1d20aa9445cc9821142f0a73bc9207a2e186"
        }
      },
      "targets": [
        {
          "Library": {
            "crate_name": "serde_spanned",
            "crate_root": "src/lib.rs",
            "srcs": [
              "**/*.rs"
            ]
          }
        }
      ],
      "library_target_name": "serde_spanned",
      "common_attrs": {
        "compile_data_glob": [
          "**"
        ],
        "crate_features": {
          "common": [
            "serde"
          ],
          "selects": {}
        },
        "deps": {
          "common": [
            {
              "id": "serde 1.0.194",
              "target": "serde"
            }
          ],
          "selects": {}
        },
        "edition": "2021",
        "version": "0.6.3"
      },
      "license": "MIT OR Apache-2.0"
    },
    "sharded-slab 0.1.4": {
      "name": "sharded-slab",
      "version": "0.1.4",
      "repository": {
        "Http": {
          "url": "https://static.crates.io/crates/sharded-slab/0.1.4/download",
          "sha256": "900fba806f70c630b0a382d0d825e17a0f19fcd059a2ade1ff237bcddf446b31"
        }
      },
      "targets": [
        {
          "Library": {
            "crate_name": "sharded_slab",
            "crate_root": "src/lib.rs",
            "srcs": [
              "**/*.rs"
            ]
          }
        }
      ],
      "library_target_name": "sharded_slab",
      "common_attrs": {
        "compile_data_glob": [
          "**"
        ],
        "deps": {
          "common": [
            {
              "id": "lazy_static 1.4.0",
              "target": "lazy_static"
            }
          ],
          "selects": {}
        },
        "edition": "2018",
        "version": "0.1.4"
      },
      "license": "MIT"
    },
    "signal-hook-registry 1.4.1": {
      "name": "signal-hook-registry",
      "version": "1.4.1",
      "repository": {
        "Http": {
          "url": "https://static.crates.io/crates/signal-hook-registry/1.4.1/download",
          "sha256": "d8229b473baa5980ac72ef434c4415e70c4b5e71b423043adb4ba059f89c99a1"
        }
      },
      "targets": [
        {
          "Library": {
            "crate_name": "signal_hook_registry",
            "crate_root": "src/lib.rs",
            "srcs": [
              "**/*.rs"
            ]
          }
        }
      ],
      "library_target_name": "signal_hook_registry",
      "common_attrs": {
        "compile_data_glob": [
          "**"
        ],
        "deps": {
          "common": [
            {
              "id": "libc 0.2.155",
              "target": "libc"
            }
          ],
          "selects": {}
        },
        "edition": "2015",
        "version": "1.4.1"
      },
      "license": "Apache-2.0/MIT"
    },
    "similar 2.2.1": {
      "name": "similar",
      "version": "2.2.1",
      "repository": {
        "Http": {
          "url": "https://static.crates.io/crates/similar/2.2.1/download",
          "sha256": "420acb44afdae038210c99e69aae24109f32f15500aa708e81d46c9f29d55fcf"
        }
      },
      "targets": [
        {
          "Library": {
            "crate_name": "similar",
            "crate_root": "src/lib.rs",
            "srcs": [
              "**/*.rs"
            ]
          }
        }
      ],
      "library_target_name": "similar",
      "common_attrs": {
        "compile_data_glob": [
          "**"
        ],
        "crate_features": {
          "common": [
            "default",
            "inline",
            "text"
          ],
          "selects": {}
        },
        "edition": "2018",
        "version": "2.2.1"
      },
      "license": "Apache-2.0"
    },
    "slab 0.4.8": {
      "name": "slab",
      "version": "0.4.8",
      "repository": {
        "Http": {
          "url": "https://static.crates.io/crates/slab/0.4.8/download",
          "sha256": "6528351c9bc8ab22353f9d776db39a20288e8d6c37ef8cfe3317cf875eecfc2d"
        }
      },
      "targets": [
        {
          "Library": {
            "crate_name": "slab",
            "crate_root": "src/lib.rs",
            "srcs": [
              "**/*.rs"
            ]
          }
        },
        {
          "BuildScript": {
            "crate_name": "build_script_build",
            "crate_root": "build.rs",
            "srcs": [
              "**/*.rs"
            ]
          }
        }
      ],
      "library_target_name": "slab",
      "common_attrs": {
        "compile_data_glob": [
          "**"
        ],
        "crate_features": {
          "common": [
            "default",
            "std"
          ],
          "selects": {}
        },
        "deps": {
          "common": [
            {
              "id": "slab 0.4.8",
              "target": "build_script_build"
            }
          ],
          "selects": {}
        },
        "edition": "2018",
        "version": "0.4.8"
      },
      "build_script_attrs": {
        "data_glob": [
          "**"
        ],
        "deps": {
          "common": [
            {
              "id": "autocfg 1.1.0",
              "target": "autocfg"
            }
          ],
          "selects": {}
        }
      },
      "license": "MIT"
    },
    "smallvec 1.11.0": {
      "name": "smallvec",
      "version": "1.11.0",
      "repository": {
        "Http": {
          "url": "https://static.crates.io/crates/smallvec/1.11.0/download",
          "sha256": "62bb4feee49fdd9f707ef802e22365a35de4b7b299de4763d44bfea899442ff9"
        }
      },
      "targets": [
        {
          "Library": {
            "crate_name": "smallvec",
            "crate_root": "src/lib.rs",
            "srcs": [
              "**/*.rs"
            ]
          }
        }
      ],
      "library_target_name": "smallvec",
      "common_attrs": {
        "compile_data_glob": [
          "**"
        ],
        "edition": "2018",
        "version": "1.11.0"
      },
      "license": "MIT OR Apache-2.0"
    },
    "socket2 0.4.9": {
      "name": "socket2",
      "version": "0.4.9",
      "repository": {
        "Http": {
          "url": "https://static.crates.io/crates/socket2/0.4.9/download",
          "sha256": "64a4a911eed85daf18834cfaa86a79b7d266ff93ff5ba14005426219480ed662"
        }
      },
      "targets": [
        {
          "Library": {
            "crate_name": "socket2",
            "crate_root": "src/lib.rs",
            "srcs": [
              "**/*.rs"
            ]
          }
        }
      ],
      "library_target_name": "socket2",
      "common_attrs": {
        "compile_data_glob": [
          "**"
        ],
        "crate_features": {
          "common": [
            "all"
          ],
          "selects": {}
        },
        "deps": {
          "common": [],
          "selects": {
            "cfg(unix)": [
              {
                "id": "libc 0.2.155",
                "target": "libc"
              }
            ],
            "cfg(windows)": [
              {
                "id": "winapi 0.3.9",
                "target": "winapi"
              }
            ]
          }
        },
        "edition": "2018",
        "version": "0.4.9"
      },
      "license": "MIT OR Apache-2.0"
    },
    "socket2 0.5.3": {
      "name": "socket2",
      "version": "0.5.3",
      "repository": {
        "Http": {
          "url": "https://static.crates.io/crates/socket2/0.5.3/download",
          "sha256": "2538b18701741680e0322a2302176d3253a35388e2e62f172f64f4f16605f877"
        }
      },
      "targets": [
        {
          "Library": {
            "crate_name": "socket2",
            "crate_root": "src/lib.rs",
            "srcs": [
              "**/*.rs"
            ]
          }
        }
      ],
      "library_target_name": "socket2",
      "common_attrs": {
        "compile_data_glob": [
          "**"
        ],
        "crate_features": {
          "common": [
            "all"
          ],
          "selects": {}
        },
        "deps": {
          "common": [],
          "selects": {
            "cfg(unix)": [
              {
                "id": "libc 0.2.155",
                "target": "libc"
              }
            ],
            "cfg(windows)": [
              {
                "id": "windows-sys 0.48.0",
                "target": "windows_sys"
              }
            ]
          }
        },
        "edition": "2021",
        "version": "0.5.3"
      },
      "license": "MIT OR Apache-2.0"
    },
    "spin 0.9.8": {
      "name": "spin",
      "version": "0.9.8",
      "repository": {
        "Http": {
          "url": "https://static.crates.io/crates/spin/0.9.8/download",
          "sha256": "6980e8d7511241f8acf4aebddbb1ff938df5eebe98691418c4468d0b72a96a67"
        }
      },
      "targets": [
        {
          "Library": {
            "crate_name": "spin",
            "crate_root": "src/lib.rs",
            "srcs": [
              "**/*.rs"
            ]
          }
        }
      ],
      "library_target_name": "spin",
      "common_attrs": {
        "compile_data_glob": [
          "**"
        ],
        "crate_features": {
          "common": [
            "mutex",
            "spin_mutex"
          ],
          "selects": {}
        },
        "edition": "2015",
        "version": "0.9.8"
      },
      "license": "MIT"
    },
    "stable-pattern 0.1.0": {
      "name": "stable-pattern",
      "version": "0.1.0",
      "repository": {
        "Http": {
          "url": "https://static.crates.io/crates/stable-pattern/0.1.0/download",
          "sha256": "4564168c00635f88eaed410d5efa8131afa8d8699a612c80c455a0ba05c21045"
        }
      },
      "targets": [
        {
          "Library": {
            "crate_name": "stable_pattern",
            "crate_root": "src/lib.rs",
            "srcs": [
              "**/*.rs"
            ]
          }
        }
      ],
      "library_target_name": "stable_pattern",
      "common_attrs": {
        "compile_data_glob": [
          "**"
        ],
        "crate_features": {
          "common": [
            "default",
            "std"
          ],
          "selects": {}
        },
        "deps": {
          "common": [
            {
              "id": "memchr 2.5.0",
              "target": "memchr"
            }
          ],
          "selects": {}
        },
        "edition": "2018",
        "version": "0.1.0"
      },
      "license": "MIT OR Apache-2.0"
    },
    "state 0.5.3": {
      "name": "state",
      "version": "0.5.3",
      "repository": {
        "Http": {
          "url": "https://static.crates.io/crates/state/0.5.3/download",
          "sha256": "dbe866e1e51e8260c9eed836a042a5e7f6726bb2b411dffeaa712e19c388f23b"
        }
      },
      "targets": [
        {
          "Library": {
            "crate_name": "state",
            "crate_root": "src/lib.rs",
            "srcs": [
              "**/*.rs"
            ]
          }
        }
      ],
      "library_target_name": "state",
      "common_attrs": {
        "compile_data_glob": [
          "**"
        ],
        "deps": {
          "common": [],
          "selects": {
            "cfg(loom)": [
              {
                "id": "loom 0.5.6",
                "target": "loom"
              }
            ]
          }
        },
        "edition": "2018",
        "version": "0.5.3"
      },
      "license": "MIT/Apache-2.0"
    },
    "str-buf 1.0.6": {
      "name": "str-buf",
      "version": "1.0.6",
      "repository": {
        "Http": {
          "url": "https://static.crates.io/crates/str-buf/1.0.6/download",
          "sha256": "9e08d8363704e6c71fc928674353e6b7c23dcea9d82d7012c8faf2a3a025f8d0"
        }
      },
      "targets": [
        {
          "Library": {
            "crate_name": "str_buf",
            "crate_root": "src/lib.rs",
            "srcs": [
              "**/*.rs"
            ]
          }
        }
      ],
      "library_target_name": "str_buf",
      "common_attrs": {
        "compile_data_glob": [
          "**"
        ],
        "edition": "2018",
        "version": "1.0.6"
      },
      "license": "BSL-1.0"
    },
    "string-interner 0.14.0": {
      "name": "string-interner",
      "version": "0.14.0",
      "repository": {
        "Http": {
          "url": "https://static.crates.io/crates/string-interner/0.14.0/download",
          "sha256": "91e2531d8525b29b514d25e275a43581320d587b86db302b9a7e464bac579648"
        }
      },
      "targets": [
        {
          "Library": {
            "crate_name": "string_interner",
            "crate_root": "src/lib.rs",
            "srcs": [
              "**/*.rs"
            ]
          }
        }
      ],
      "library_target_name": "string_interner",
      "common_attrs": {
        "compile_data_glob": [
          "**"
        ],
        "crate_features": {
          "common": [
            "backends",
            "default",
            "inline-more",
            "serde",
            "serde-1",
            "std"
          ],
          "selects": {}
        },
        "deps": {
          "common": [
            {
              "id": "cfg-if 1.0.0",
              "target": "cfg_if"
            },
            {
              "id": "hashbrown 0.11.2",
              "target": "hashbrown"
            },
            {
              "id": "serde 1.0.194",
              "target": "serde"
            }
          ],
          "selects": {}
        },
        "edition": "2021",
        "version": "0.14.0"
      },
      "license": "MIT/Apache-2.0"
    },
    "strsim 0.10.0": {
      "name": "strsim",
      "version": "0.10.0",
      "repository": {
        "Http": {
          "url": "https://static.crates.io/crates/strsim/0.10.0/download",
          "sha256": "73473c0e59e6d5812c5dfe2a064a6444949f089e20eec9a2e5506596494e4623"
        }
      },
      "targets": [
        {
          "Library": {
            "crate_name": "strsim",
            "crate_root": "src/lib.rs",
            "srcs": [
              "**/*.rs"
            ]
          }
        }
      ],
      "library_target_name": "strsim",
      "common_attrs": {
        "compile_data_glob": [
          "**"
        ],
        "edition": "2015",
        "version": "0.10.0"
      },
      "license": "MIT"
    },
    "syn 2.0.46": {
      "name": "syn",
      "version": "2.0.46",
      "repository": {
        "Http": {
          "url": "https://static.crates.io/crates/syn/2.0.46/download",
          "sha256": "89456b690ff72fddcecf231caedbe615c59480c93358a93dfae7fc29e3ebbf0e"
        }
      },
      "targets": [
        {
          "Library": {
            "crate_name": "syn",
            "crate_root": "src/lib.rs",
            "srcs": [
              "**/*.rs"
            ]
          }
        }
      ],
      "library_target_name": "syn",
      "common_attrs": {
        "compile_data_glob": [
          "**"
        ],
        "crate_features": {
          "common": [
            "clone-impls",
            "default",
            "derive",
            "extra-traits",
            "full",
            "parsing",
            "printing",
            "proc-macro",
            "quote",
            "visit",
            "visit-mut"
          ],
          "selects": {}
        },
        "deps": {
          "common": [
            {
              "id": "proc-macro2 1.0.74",
              "target": "proc_macro2"
            },
            {
              "id": "quote 1.0.35",
              "target": "quote"
            },
            {
              "id": "unicode-ident 1.0.11",
              "target": "unicode_ident"
            }
          ],
          "selects": {}
        },
        "edition": "2021",
        "version": "2.0.46"
      },
      "license": "MIT OR Apache-2.0"
    },
    "syntax-analysis 0.1.0": {
      "name": "syntax-analysis",
      "version": "0.1.0",
      "repository": null,
      "targets": [
        {
          "Library": {
            "crate_name": "syntax_analysis",
            "crate_root": "src/lib.rs",
            "srcs": [
              "**/*.rs"
            ]
          }
        }
      ],
      "library_target_name": "syntax_analysis",
      "common_attrs": {
        "compile_data_glob": [
          "**"
        ],
        "deps": {
          "common": [
            {
              "id": "anyhow 1.0.75",
              "target": "anyhow"
            },
            {
              "id": "base64 0.13.1",
              "target": "base64"
            },
            {
              "id": "bitvec 1.0.1",
              "target": "bitvec"
            },
            {
              "id": "clap 4.3.23",
              "target": "clap"
            },
            {
              "id": "id-arena 2.2.1",
              "target": "id_arena"
            },
            {
              "id": "if_chain 1.0.2",
              "target": "if_chain"
            },
            {
              "id": "insta 1.34.0",
              "target": "insta"
            },
            {
              "id": "itertools 0.10.5",
              "target": "itertools"
            },
            {
              "id": "lazy_static 1.4.0",
              "target": "lazy_static"
            },
            {
              "id": "once_cell 1.18.0",
              "target": "once_cell"
            },
            {
              "id": "protobuf 3.2.0",
              "target": "protobuf"
            },
            {
              "id": "regex 1.9.3",
              "target": "regex"
            },
            {
              "id": "rustc-hash 1.1.0",
              "target": "rustc_hash"
            },
            {
              "id": "scip 0.3.2",
              "target": "scip"
            },
            {
              "id": "serde 1.0.194",
              "target": "serde"
            },
            {
              "id": "serde_json 1.0.99",
              "target": "serde_json"
            },
            {
              "id": "string-interner 0.14.0",
              "target": "string_interner"
            },
            {
              "id": "syntect 4.7.0",
              "target": "syntect"
            },
            {
              "id": "tree-sitter 0.20.10",
              "target": "tree_sitter"
            },
            {
              "id": "tree-sitter-highlight 0.20.1",
              "target": "tree_sitter_highlight"
            },
            {
              "id": "walkdir 2.3.3",
              "target": "walkdir"
            }
          ],
          "selects": {}
        },
        "deps_dev": {
          "common": [
            {
              "id": "pretty_assertions 1.4.0",
              "target": "pretty_assertions"
            }
          ],
          "selects": {}
        },
        "edition": "2021",
        "proc_macro_deps": {
          "common": [
            {
              "id": "paste 1.0.14",
              "target": "paste"
            }
          ],
          "selects": {}
        },
        "version": "0.1.0"
      },
      "license": null
    },
    "syntect 4.7.0": {
      "name": "syntect",
      "version": "4.7.0",
      "repository": {
        "Git": {
          "remote": "https://github.com/sourcegraph/syntect",
          "commitish": {
            "Rev": "7e02c5b4085e6d935b960b8106cdd85da04532d2"
          }
        }
      },
      "targets": [
        {
          "Library": {
            "crate_name": "syntect",
            "crate_root": "src/lib.rs",
            "srcs": [
              "**/*.rs"
            ]
          }
        }
      ],
      "library_target_name": "syntect",
      "common_attrs": {
        "compile_data_glob": [
          "**"
        ],
        "crate_features": {
          "common": [
            "assets",
            "bincode",
            "default",
            "default-onig",
            "dump-create",
            "dump-load",
            "flate2",
            "fnv",
            "html",
            "onig",
            "parsing",
            "plist",
            "plist-load",
            "regex-onig",
            "regex-syntax",
            "yaml-load",
            "yaml-rust"
          ],
          "selects": {}
        },
        "deps": {
          "common": [
            {
              "id": "bincode 1.3.3",
              "target": "bincode"
            },
            {
              "id": "bitflags 1.3.2",
              "target": "bitflags"
            },
            {
              "id": "flate2 1.0.27",
              "target": "flate2"
            },
            {
              "id": "fnv 1.0.7",
              "target": "fnv"
            },
            {
              "id": "lazy_static 1.4.0",
              "target": "lazy_static"
            },
            {
              "id": "once_cell 1.18.0",
              "target": "once_cell"
            },
            {
              "id": "onig 6.4.0",
              "target": "onig"
            },
            {
              "id": "plist 1.5.0",
              "target": "plist"
            },
            {
              "id": "regex-syntax 0.6.29",
              "target": "regex_syntax"
            },
            {
              "id": "serde 1.0.194",
              "target": "serde"
            },
            {
              "id": "serde_json 1.0.99",
              "target": "serde_json"
            },
            {
              "id": "walkdir 2.3.3",
              "target": "walkdir"
            },
            {
              "id": "yaml-rust 0.4.5",
              "target": "yaml_rust"
            }
          ],
          "selects": {}
        },
        "edition": "2018",
        "proc_macro_deps": {
          "common": [
            {
              "id": "serde_derive 1.0.194",
              "target": "serde_derive"
            }
          ],
          "selects": {}
        },
        "version": "4.7.0"
      },
      "license": "MIT"
    },
    "syntect_server 1.0.1": {
      "name": "syntect_server",
      "version": "1.0.1",
      "repository": null,
      "targets": [
        {
          "Library": {
            "crate_name": "syntect_server",
            "crate_root": "src/lib.rs",
            "srcs": [
              "**/*.rs"
            ]
          }
        }
      ],
      "library_target_name": "syntect_server",
      "common_attrs": {
        "compile_data_glob": [
          "**"
        ],
        "deps": {
          "common": [
            {
              "id": "anyhow 1.0.75",
              "target": "anyhow"
            },
            {
              "id": "base64 0.13.1",
              "target": "base64"
            },
            {
              "id": "clap 4.3.23",
              "target": "clap"
            },
            {
              "id": "futures 0.3.28",
              "target": "futures"
            },
            {
              "id": "futures-task 0.3.28",
              "target": "futures_task"
            },
            {
              "id": "futures-util 0.3.28",
              "target": "futures_util"
            },
            {
              "id": "protobuf 3.2.0",
              "target": "protobuf"
            },
            {
              "id": "rocket 0.5.0-rc.3",
              "target": "rocket"
            },
            {
              "id": "rustix 0.38.34",
              "target": "rustix"
            },
            {
              "id": "rustyline 9.1.2",
              "target": "rustyline"
            },
            {
              "id": "scip 0.3.2",
              "target": "scip"
            },
            {
              "id": "serde 1.0.194",
              "target": "serde"
            },
            {
              "id": "serde_json 1.0.99",
              "target": "serde_json"
            },
            {
              "id": "syntect 4.7.0",
              "target": "syntect"
            },
            {
              "id": "tree-sitter-highlight 0.20.1",
              "target": "tree_sitter_highlight"
            }
          ],
          "selects": {}
        },
        "deps_dev": {
          "common": [
            {
              "id": "criterion 0.4.0",
              "target": "criterion"
            },
            {
              "id": "insta 1.34.0",
              "target": "insta"
            }
          ],
          "selects": {}
        },
        "edition": "2021",
        "version": "1.0.1"
      },
      "license": "MIT"
    },
    "tap 1.0.1": {
      "name": "tap",
      "version": "1.0.1",
      "repository": {
        "Http": {
          "url": "https://static.crates.io/crates/tap/1.0.1/download",
          "sha256": "55937e1799185b12863d447f42597ed69d9928686b8d88a1df17376a097d8369"
        }
      },
      "targets": [
        {
          "Library": {
            "crate_name": "tap",
            "crate_root": "src/lib.rs",
            "srcs": [
              "**/*.rs"
            ]
          }
        }
      ],
      "library_target_name": "tap",
      "common_attrs": {
        "compile_data_glob": [
          "**"
        ],
        "edition": "2015",
        "version": "1.0.1"
      },
      "license": "MIT"
    },
    "tar 0.4.40": {
      "name": "tar",
      "version": "0.4.40",
      "repository": {
        "Http": {
          "url": "https://static.crates.io/crates/tar/0.4.40/download",
          "sha256": "b16afcea1f22891c49a00c751c7b63b2233284064f11a200fc624137c51e2ddb"
        }
      },
      "targets": [
        {
          "Library": {
            "crate_name": "tar",
            "crate_root": "src/lib.rs",
            "srcs": [
              "**/*.rs"
            ]
          }
        }
      ],
      "library_target_name": "tar",
      "common_attrs": {
        "compile_data_glob": [
          "**"
        ],
        "crate_features": {
          "common": [
            "default",
            "xattr"
          ],
          "selects": {}
        },
        "deps": {
          "common": [
            {
              "id": "filetime 0.2.23",
              "target": "filetime"
            }
          ],
          "selects": {
            "cfg(unix)": [
              {
                "id": "libc 0.2.155",
                "target": "libc"
              },
              {
                "id": "xattr 1.3.1",
                "target": "xattr"
              }
            ]
          }
        },
        "edition": "2018",
        "version": "0.4.40"
      },
      "license": "MIT/Apache-2.0"
    },
    "tempfile 3.10.1": {
      "name": "tempfile",
      "version": "3.10.1",
      "repository": {
        "Http": {
          "url": "https://static.crates.io/crates/tempfile/3.10.1/download",
          "sha256": "85b77fafb263dd9d05cbeac119526425676db3784113aa9295c88498cbf8bff1"
        }
      },
      "targets": [
        {
          "Library": {
            "crate_name": "tempfile",
            "crate_root": "src/lib.rs",
            "srcs": [
              "**/*.rs"
            ]
          }
        }
      ],
      "library_target_name": "tempfile",
      "common_attrs": {
        "compile_data_glob": [
          "**"
        ],
        "deps": {
          "common": [
            {
              "id": "cfg-if 1.0.0",
              "target": "cfg_if"
            },
            {
              "id": "fastrand 2.1.0",
              "target": "fastrand"
            }
          ],
          "selects": {
            "cfg(any(unix, target_os = \"wasi\"))": [
              {
                "id": "rustix 0.38.34",
                "target": "rustix"
              }
            ],
            "cfg(windows)": [
              {
                "id": "windows-sys 0.52.0",
                "target": "windows_sys"
              }
            ]
          }
        },
        "edition": "2021",
        "version": "3.10.1"
      },
      "license": "MIT OR Apache-2.0"
    },
    "termtree 0.4.1": {
      "name": "termtree",
      "version": "0.4.1",
      "repository": {
        "Http": {
          "url": "https://static.crates.io/crates/termtree/0.4.1/download",
          "sha256": "3369f5ac52d5eb6ab48c6b4ffdc8efbcad6b89c765749064ba298f2c68a16a76"
        }
      },
      "targets": [
        {
          "Library": {
            "crate_name": "termtree",
            "crate_root": "src/lib.rs",
            "srcs": [
              "**/*.rs"
            ]
          }
        }
      ],
      "library_target_name": "termtree",
      "common_attrs": {
        "compile_data_glob": [
          "**"
        ],
        "edition": "2018",
        "version": "0.4.1"
      },
      "license": "MIT"
    },
    "textwrap 0.16.0": {
      "name": "textwrap",
      "version": "0.16.0",
      "repository": {
        "Http": {
          "url": "https://static.crates.io/crates/textwrap/0.16.0/download",
          "sha256": "222a222a5bfe1bba4a77b45ec488a741b3cb8872e5e499451fd7d0129c9c7c3d"
        }
      },
      "targets": [
        {
          "Library": {
            "crate_name": "textwrap",
            "crate_root": "src/lib.rs",
            "srcs": [
              "**/*.rs"
            ]
          }
        }
      ],
      "library_target_name": "textwrap",
      "common_attrs": {
        "compile_data_glob": [
          "**"
        ],
        "edition": "2021",
        "version": "0.16.0"
      },
      "license": "MIT"
    },
    "thiserror 1.0.47": {
      "name": "thiserror",
      "version": "1.0.47",
      "repository": {
        "Http": {
          "url": "https://static.crates.io/crates/thiserror/1.0.47/download",
          "sha256": "97a802ec30afc17eee47b2855fc72e0c4cd62be9b4efe6591edde0ec5bd68d8f"
        }
      },
      "targets": [
        {
          "Library": {
            "crate_name": "thiserror",
            "crate_root": "src/lib.rs",
            "srcs": [
              "**/*.rs"
            ]
          }
        },
        {
          "BuildScript": {
            "crate_name": "build_script_build",
            "crate_root": "build.rs",
            "srcs": [
              "**/*.rs"
            ]
          }
        }
      ],
      "library_target_name": "thiserror",
      "common_attrs": {
        "compile_data_glob": [
          "**"
        ],
        "deps": {
          "common": [
            {
              "id": "thiserror 1.0.47",
              "target": "build_script_build"
            }
          ],
          "selects": {}
        },
        "edition": "2021",
        "proc_macro_deps": {
          "common": [
            {
              "id": "thiserror-impl 1.0.47",
              "target": "thiserror_impl"
            }
          ],
          "selects": {}
        },
        "version": "1.0.47"
      },
      "build_script_attrs": {
        "data_glob": [
          "**"
        ]
      },
      "license": "MIT OR Apache-2.0"
    },
    "thiserror-impl 1.0.47": {
      "name": "thiserror-impl",
      "version": "1.0.47",
      "repository": {
        "Http": {
          "url": "https://static.crates.io/crates/thiserror-impl/1.0.47/download",
          "sha256": "6bb623b56e39ab7dcd4b1b98bb6c8f8d907ed255b18de254088016b27a8ee19b"
        }
      },
      "targets": [
        {
          "ProcMacro": {
            "crate_name": "thiserror_impl",
            "crate_root": "src/lib.rs",
            "srcs": [
              "**/*.rs"
            ]
          }
        }
      ],
      "library_target_name": "thiserror_impl",
      "common_attrs": {
        "compile_data_glob": [
          "**"
        ],
        "deps": {
          "common": [
            {
              "id": "proc-macro2 1.0.74",
              "target": "proc_macro2"
            },
            {
              "id": "quote 1.0.35",
              "target": "quote"
            },
            {
              "id": "syn 2.0.46",
              "target": "syn"
            }
          ],
          "selects": {}
        },
        "edition": "2021",
        "version": "1.0.47"
      },
      "license": "MIT OR Apache-2.0"
    },
    "thread_local 1.1.7": {
      "name": "thread_local",
      "version": "1.1.7",
      "repository": {
        "Http": {
          "url": "https://static.crates.io/crates/thread_local/1.1.7/download",
          "sha256": "3fdd6f064ccff2d6567adcb3873ca630700f00b5ad3f060c25b5dcfd9a4ce152"
        }
      },
      "targets": [
        {
          "Library": {
            "crate_name": "thread_local",
            "crate_root": "src/lib.rs",
            "srcs": [
              "**/*.rs"
            ]
          }
        }
      ],
      "library_target_name": "thread_local",
      "common_attrs": {
        "compile_data_glob": [
          "**"
        ],
        "deps": {
          "common": [
            {
              "id": "cfg-if 1.0.0",
              "target": "cfg_if"
            },
            {
              "id": "once_cell 1.18.0",
              "target": "once_cell"
            }
          ],
          "selects": {}
        },
        "edition": "2021",
        "version": "1.1.7"
      },
      "license": "MIT OR Apache-2.0"
    },
    "time 0.3.31": {
      "name": "time",
      "version": "0.3.31",
      "repository": {
        "Http": {
          "url": "https://static.crates.io/crates/time/0.3.31/download",
          "sha256": "f657ba42c3f86e7680e53c8cd3af8abbe56b5491790b46e22e19c0d57463583e"
        }
      },
      "targets": [
        {
          "Library": {
            "crate_name": "time",
            "crate_root": "src/lib.rs",
            "srcs": [
              "**/*.rs"
            ]
          }
        }
      ],
      "library_target_name": "time",
      "common_attrs": {
        "compile_data_glob": [
          "**"
        ],
        "crate_features": {
          "common": [
            "alloc",
            "default",
            "formatting",
            "macros",
            "parsing",
            "std"
          ],
          "selects": {}
        },
        "deps": {
          "common": [
            {
              "id": "deranged 0.3.11",
              "target": "deranged"
            },
            {
              "id": "itoa 1.0.9",
              "target": "itoa"
            },
            {
              "id": "powerfmt 0.2.0",
              "target": "powerfmt"
            },
            {
              "id": "time-core 0.1.2",
              "target": "time_core"
            }
          ],
          "selects": {}
        },
        "edition": "2021",
        "proc_macro_deps": {
          "common": [
            {
              "id": "time-macros 0.2.16",
              "target": "time_macros"
            }
          ],
          "selects": {}
        },
        "version": "0.3.31"
      },
      "license": "MIT OR Apache-2.0"
    },
    "time-core 0.1.2": {
      "name": "time-core",
      "version": "0.1.2",
      "repository": {
        "Http": {
          "url": "https://static.crates.io/crates/time-core/0.1.2/download",
          "sha256": "ef927ca75afb808a4d64dd374f00a2adf8d0fcff8e7b184af886c3c87ec4a3f3"
        }
      },
      "targets": [
        {
          "Library": {
            "crate_name": "time_core",
            "crate_root": "src/lib.rs",
            "srcs": [
              "**/*.rs"
            ]
          }
        }
      ],
      "library_target_name": "time_core",
      "common_attrs": {
        "compile_data_glob": [
          "**"
        ],
        "edition": "2021",
        "version": "0.1.2"
      },
      "license": "MIT OR Apache-2.0"
    },
    "time-macros 0.2.16": {
      "name": "time-macros",
      "version": "0.2.16",
      "repository": {
        "Http": {
          "url": "https://static.crates.io/crates/time-macros/0.2.16/download",
          "sha256": "26197e33420244aeb70c3e8c78376ca46571bc4e701e4791c2cd9f57dcb3a43f"
        }
      },
      "targets": [
        {
          "ProcMacro": {
            "crate_name": "time_macros",
            "crate_root": "src/lib.rs",
            "srcs": [
              "**/*.rs"
            ]
          }
        }
      ],
      "library_target_name": "time_macros",
      "common_attrs": {
        "compile_data_glob": [
          "**"
        ],
        "crate_features": {
          "common": [
            "formatting",
            "parsing"
          ],
          "selects": {}
        },
        "deps": {
          "common": [
            {
              "id": "time-core 0.1.2",
              "target": "time_core"
            }
          ],
          "selects": {}
        },
        "edition": "2021",
        "version": "0.2.16"
      },
      "license": "MIT OR Apache-2.0"
    },
    "tinytemplate 1.2.1": {
      "name": "tinytemplate",
      "version": "1.2.1",
      "repository": {
        "Http": {
          "url": "https://static.crates.io/crates/tinytemplate/1.2.1/download",
          "sha256": "be4d6b5f19ff7664e8c98d03e2139cb510db9b0a60b55f8e8709b689d939b6bc"
        }
      },
      "targets": [
        {
          "Library": {
            "crate_name": "tinytemplate",
            "crate_root": "src/lib.rs",
            "srcs": [
              "**/*.rs"
            ]
          }
        }
      ],
      "library_target_name": "tinytemplate",
      "common_attrs": {
        "compile_data_glob": [
          "**"
        ],
        "deps": {
          "common": [
            {
              "id": "serde 1.0.194",
              "target": "serde"
            },
            {
              "id": "serde_json 1.0.99",
              "target": "serde_json"
            }
          ],
          "selects": {}
        },
        "edition": "2015",
        "version": "1.2.1"
      },
      "license": "Apache-2.0 OR MIT"
    },
    "tokio 1.32.0": {
      "name": "tokio",
      "version": "1.32.0",
      "repository": {
        "Http": {
          "url": "https://static.crates.io/crates/tokio/1.32.0/download",
          "sha256": "17ed6077ed6cd6c74735e21f37eb16dc3935f96878b1fe961074089cc80893f9"
        }
      },
      "targets": [
        {
          "Library": {
            "crate_name": "tokio",
            "crate_root": "src/lib.rs",
            "srcs": [
              "**/*.rs"
            ]
          }
        }
      ],
      "library_target_name": "tokio",
      "common_attrs": {
        "compile_data_glob": [
          "**"
        ],
        "crate_features": {
          "common": [
            "bytes",
            "default",
            "fs",
            "io-std",
            "io-util",
            "libc",
            "macros",
            "mio",
            "net",
            "num_cpus",
            "rt",
            "rt-multi-thread",
            "signal",
            "signal-hook-registry",
            "socket2",
            "sync",
            "time",
            "tokio-macros"
          ],
          "selects": {
            "aarch64-pc-windows-msvc": [
              "windows-sys"
            ],
            "i686-pc-windows-msvc": [
              "windows-sys"
            ],
            "x86_64-pc-windows-msvc": [
              "windows-sys"
            ]
          }
        },
        "deps": {
          "common": [
            {
              "id": "bytes 1.4.0",
              "target": "bytes"
            },
            {
              "id": "mio 0.8.8",
              "target": "mio"
            },
            {
              "id": "num_cpus 1.16.0",
              "target": "num_cpus"
            },
            {
              "id": "pin-project-lite 0.2.12",
              "target": "pin_project_lite"
            }
          ],
          "selects": {
            "cfg(not(target_family = \"wasm\"))": [
              {
                "id": "socket2 0.5.3",
                "target": "socket2"
              }
            ],
            "cfg(tokio_taskdump)": [
              {
                "id": "backtrace 0.3.68",
                "target": "backtrace"
              }
            ],
            "cfg(unix)": [
              {
                "id": "libc 0.2.155",
                "target": "libc"
              },
              {
                "id": "signal-hook-registry 1.4.1",
                "target": "signal_hook_registry"
              }
            ],
            "cfg(windows)": [
              {
                "id": "windows-sys 0.48.0",
                "target": "windows_sys"
              }
            ]
          }
        },
        "edition": "2021",
        "proc_macro_deps": {
          "common": [
            {
              "id": "tokio-macros 2.1.0",
              "target": "tokio_macros"
            }
          ],
          "selects": {}
        },
        "version": "1.32.0"
      },
      "license": "MIT"
    },
    "tokio-macros 2.1.0": {
      "name": "tokio-macros",
      "version": "2.1.0",
      "repository": {
        "Http": {
          "url": "https://static.crates.io/crates/tokio-macros/2.1.0/download",
          "sha256": "630bdcf245f78637c13ec01ffae6187cca34625e8c63150d424b59e55af2675e"
        }
      },
      "targets": [
        {
          "ProcMacro": {
            "crate_name": "tokio_macros",
            "crate_root": "src/lib.rs",
            "srcs": [
              "**/*.rs"
            ]
          }
        }
      ],
      "library_target_name": "tokio_macros",
      "common_attrs": {
        "compile_data_glob": [
          "**"
        ],
        "deps": {
          "common": [
            {
              "id": "proc-macro2 1.0.74",
              "target": "proc_macro2"
            },
            {
              "id": "quote 1.0.35",
              "target": "quote"
            },
            {
              "id": "syn 2.0.46",
              "target": "syn"
            }
          ],
          "selects": {}
        },
        "edition": "2018",
        "version": "2.1.0"
      },
      "license": "MIT"
    },
    "tokio-stream 0.1.14": {
      "name": "tokio-stream",
      "version": "0.1.14",
      "repository": {
        "Http": {
          "url": "https://static.crates.io/crates/tokio-stream/0.1.14/download",
          "sha256": "397c988d37662c7dda6d2208364a706264bf3d6138b11d436cbac0ad38832842"
        }
      },
      "targets": [
        {
          "Library": {
            "crate_name": "tokio_stream",
            "crate_root": "src/lib.rs",
            "srcs": [
              "**/*.rs"
            ]
          }
        }
      ],
      "library_target_name": "tokio_stream",
      "common_attrs": {
        "compile_data_glob": [
          "**"
        ],
        "crate_features": {
          "common": [
            "default",
            "signal",
            "time"
          ],
          "selects": {}
        },
        "deps": {
          "common": [
            {
              "id": "futures-core 0.3.28",
              "target": "futures_core"
            },
            {
              "id": "pin-project-lite 0.2.12",
              "target": "pin_project_lite"
            },
            {
              "id": "tokio 1.32.0",
              "target": "tokio"
            }
          ],
          "selects": {}
        },
        "edition": "2021",
        "version": "0.1.14"
      },
      "license": "MIT"
    },
    "tokio-util 0.7.8": {
      "name": "tokio-util",
      "version": "0.7.8",
      "repository": {
        "Http": {
          "url": "https://static.crates.io/crates/tokio-util/0.7.8/download",
          "sha256": "806fe8c2c87eccc8b3267cbae29ed3ab2d0bd37fca70ab622e46aaa9375ddb7d"
        }
      },
      "targets": [
        {
          "Library": {
            "crate_name": "tokio_util",
            "crate_root": "src/lib.rs",
            "srcs": [
              "**/*.rs"
            ]
          }
        }
      ],
      "library_target_name": "tokio_util",
      "common_attrs": {
        "compile_data_glob": [
          "**"
        ],
        "crate_features": {
          "common": [
            "codec",
            "default",
            "io",
            "tracing"
          ],
          "selects": {}
        },
        "deps": {
          "common": [
            {
              "id": "bytes 1.4.0",
              "target": "bytes"
            },
            {
              "id": "futures-core 0.3.28",
              "target": "futures_core"
            },
            {
              "id": "futures-sink 0.3.28",
              "target": "futures_sink"
            },
            {
              "id": "pin-project-lite 0.2.12",
              "target": "pin_project_lite"
            },
            {
              "id": "tokio 1.32.0",
              "target": "tokio"
            },
            {
              "id": "tracing 0.1.37",
              "target": "tracing"
            }
          ],
          "selects": {}
        },
        "edition": "2021",
        "version": "0.7.8"
      },
      "license": "MIT"
    },
    "toml 0.7.6": {
      "name": "toml",
      "version": "0.7.6",
      "repository": {
        "Http": {
          "url": "https://static.crates.io/crates/toml/0.7.6/download",
          "sha256": "c17e963a819c331dcacd7ab957d80bc2b9a9c1e71c804826d2f283dd65306542"
        }
      },
      "targets": [
        {
          "Library": {
            "crate_name": "toml",
            "crate_root": "src/lib.rs",
            "srcs": [
              "**/*.rs"
            ]
          }
        }
      ],
      "library_target_name": "toml",
      "common_attrs": {
        "compile_data_glob": [
          "**"
        ],
        "crate_features": {
          "common": [
            "default",
            "display",
            "parse"
          ],
          "selects": {}
        },
        "deps": {
          "common": [
            {
              "id": "serde 1.0.194",
              "target": "serde"
            },
            {
              "id": "serde_spanned 0.6.3",
              "target": "serde_spanned"
            },
            {
              "id": "toml_datetime 0.6.3",
              "target": "toml_datetime"
            },
            {
              "id": "toml_edit 0.19.14",
              "target": "toml_edit"
            }
          ],
          "selects": {}
        },
        "edition": "2021",
        "version": "0.7.6"
      },
      "license": "MIT OR Apache-2.0"
    },
    "toml_datetime 0.6.3": {
      "name": "toml_datetime",
      "version": "0.6.3",
      "repository": {
        "Http": {
          "url": "https://static.crates.io/crates/toml_datetime/0.6.3/download",
          "sha256": "7cda73e2f1397b1262d6dfdcef8aafae14d1de7748d66822d3bfeeb6d03e5e4b"
        }
      },
      "targets": [
        {
          "Library": {
            "crate_name": "toml_datetime",
            "crate_root": "src/lib.rs",
            "srcs": [
              "**/*.rs"
            ]
          }
        }
      ],
      "library_target_name": "toml_datetime",
      "common_attrs": {
        "compile_data_glob": [
          "**"
        ],
        "crate_features": {
          "common": [
            "serde"
          ],
          "selects": {}
        },
        "deps": {
          "common": [
            {
              "id": "serde 1.0.194",
              "target": "serde"
            }
          ],
          "selects": {}
        },
        "edition": "2021",
        "version": "0.6.3"
      },
      "license": "MIT OR Apache-2.0"
    },
    "toml_edit 0.19.14": {
      "name": "toml_edit",
      "version": "0.19.14",
      "repository": {
        "Http": {
          "url": "https://static.crates.io/crates/toml_edit/0.19.14/download",
          "sha256": "f8123f27e969974a3dfba720fdb560be359f57b44302d280ba72e76a74480e8a"
        }
      },
      "targets": [
        {
          "Library": {
            "crate_name": "toml_edit",
            "crate_root": "src/lib.rs",
            "srcs": [
              "**/*.rs"
            ]
          }
        }
      ],
      "library_target_name": "toml_edit",
      "common_attrs": {
        "compile_data_glob": [
          "**"
        ],
        "crate_features": {
          "common": [
            "default",
            "serde"
          ],
          "selects": {}
        },
        "deps": {
          "common": [
            {
              "id": "indexmap 2.0.0",
              "target": "indexmap"
            },
            {
              "id": "serde 1.0.194",
              "target": "serde"
            },
            {
              "id": "serde_spanned 0.6.3",
              "target": "serde_spanned"
            },
            {
              "id": "toml_datetime 0.6.3",
              "target": "toml_datetime"
            },
            {
              "id": "winnow 0.5.14",
              "target": "winnow"
            }
          ],
          "selects": {}
        },
        "edition": "2021",
        "version": "0.19.14"
      },
      "license": "MIT OR Apache-2.0"
    },
    "tower-service 0.3.2": {
      "name": "tower-service",
      "version": "0.3.2",
      "repository": {
        "Http": {
          "url": "https://static.crates.io/crates/tower-service/0.3.2/download",
          "sha256": "b6bc1c9ce2b5135ac7f93c72918fc37feb872bdc6a5533a8b85eb4b86bfdae52"
        }
      },
      "targets": [
        {
          "Library": {
            "crate_name": "tower_service",
            "crate_root": "src/lib.rs",
            "srcs": [
              "**/*.rs"
            ]
          }
        }
      ],
      "library_target_name": "tower_service",
      "common_attrs": {
        "compile_data_glob": [
          "**"
        ],
        "edition": "2018",
        "version": "0.3.2"
      },
      "license": "MIT"
    },
    "tracing 0.1.37": {
      "name": "tracing",
      "version": "0.1.37",
      "repository": {
        "Http": {
          "url": "https://static.crates.io/crates/tracing/0.1.37/download",
          "sha256": "8ce8c33a8d48bd45d624a6e523445fd21ec13d3653cd51f681abf67418f54eb8"
        }
      },
      "targets": [
        {
          "Library": {
            "crate_name": "tracing",
            "crate_root": "src/lib.rs",
            "srcs": [
              "**/*.rs"
            ]
          }
        }
      ],
      "library_target_name": "tracing",
      "common_attrs": {
        "compile_data_glob": [
          "**"
        ],
        "crate_features": {
          "common": [
            "std"
          ],
          "selects": {}
        },
        "deps": {
          "common": [
            {
              "id": "cfg-if 1.0.0",
              "target": "cfg_if"
            },
            {
              "id": "pin-project-lite 0.2.12",
              "target": "pin_project_lite"
            },
            {
              "id": "tracing-core 0.1.31",
              "target": "tracing_core"
            }
          ],
          "selects": {}
        },
        "edition": "2018",
        "proc_macro_deps": {
          "common": [
            {
              "id": "tracing-attributes 0.1.26",
              "target": "tracing_attributes"
            }
          ],
          "selects": {}
        },
        "version": "0.1.37"
      },
      "license": "MIT"
    },
    "tracing-attributes 0.1.26": {
      "name": "tracing-attributes",
      "version": "0.1.26",
      "repository": {
        "Http": {
          "url": "https://static.crates.io/crates/tracing-attributes/0.1.26/download",
          "sha256": "5f4f31f56159e98206da9efd823404b79b6ef3143b4a7ab76e67b1751b25a4ab"
        }
      },
      "targets": [
        {
          "ProcMacro": {
            "crate_name": "tracing_attributes",
            "crate_root": "src/lib.rs",
            "srcs": [
              "**/*.rs"
            ]
          }
        }
      ],
      "library_target_name": "tracing_attributes",
      "common_attrs": {
        "compile_data_glob": [
          "**"
        ],
        "deps": {
          "common": [
            {
              "id": "proc-macro2 1.0.74",
              "target": "proc_macro2"
            },
            {
              "id": "quote 1.0.35",
              "target": "quote"
            },
            {
              "id": "syn 2.0.46",
              "target": "syn"
            }
          ],
          "selects": {}
        },
        "edition": "2018",
        "version": "0.1.26"
      },
      "license": "MIT"
    },
    "tracing-core 0.1.31": {
      "name": "tracing-core",
      "version": "0.1.31",
      "repository": {
        "Http": {
          "url": "https://static.crates.io/crates/tracing-core/0.1.31/download",
          "sha256": "0955b8137a1df6f1a2e9a37d8a6656291ff0297c1a97c24e0d8425fe2312f79a"
        }
      },
      "targets": [
        {
          "Library": {
            "crate_name": "tracing_core",
            "crate_root": "src/lib.rs",
            "srcs": [
              "**/*.rs"
            ]
          }
        }
      ],
      "library_target_name": "tracing_core",
      "common_attrs": {
        "compile_data_glob": [
          "**"
        ],
        "crate_features": {
          "common": [
            "once_cell",
            "std"
          ],
          "selects": {}
        },
        "deps": {
          "common": [
            {
              "id": "once_cell 1.18.0",
              "target": "once_cell"
            }
          ],
          "selects": {
            "cfg(tracing_unstable)": [
              {
                "id": "valuable 0.1.0",
                "target": "valuable"
              }
            ]
          }
        },
        "edition": "2018",
        "version": "0.1.31"
      },
      "license": "MIT"
    },
    "tracing-log 0.1.3": {
      "name": "tracing-log",
      "version": "0.1.3",
      "repository": {
        "Http": {
          "url": "https://static.crates.io/crates/tracing-log/0.1.3/download",
          "sha256": "78ddad33d2d10b1ed7eb9d1f518a5674713876e97e5bb9b7345a7984fbb4f922"
        }
      },
      "targets": [
        {
          "Library": {
            "crate_name": "tracing_log",
            "crate_root": "src/lib.rs",
            "srcs": [
              "**/*.rs"
            ]
          }
        }
      ],
      "library_target_name": "tracing_log",
      "common_attrs": {
        "compile_data_glob": [
          "**"
        ],
        "deps": {
          "common": [
            {
              "id": "lazy_static 1.4.0",
              "target": "lazy_static"
            },
            {
              "id": "log 0.4.20",
              "target": "log"
            },
            {
              "id": "tracing-core 0.1.31",
              "target": "tracing_core"
            }
          ],
          "selects": {}
        },
        "edition": "2018",
        "version": "0.1.3"
      },
      "license": "MIT"
    },
    "tracing-subscriber 0.3.17": {
      "name": "tracing-subscriber",
      "version": "0.3.17",
      "repository": {
        "Http": {
          "url": "https://static.crates.io/crates/tracing-subscriber/0.3.17/download",
          "sha256": "30a651bc37f915e81f087d86e62a18eec5f79550c7faff886f7090b4ea757c77"
        }
      },
      "targets": [
        {
          "Library": {
            "crate_name": "tracing_subscriber",
            "crate_root": "src/lib.rs",
            "srcs": [
              "**/*.rs"
            ]
          }
        }
      ],
      "library_target_name": "tracing_subscriber",
      "common_attrs": {
        "compile_data_glob": [
          "**"
        ],
        "deps": {
          "common": [
            {
              "id": "matchers 0.1.0",
              "target": "matchers"
            },
            {
              "id": "nu-ansi-term 0.46.0",
              "target": "nu_ansi_term"
            },
            {
              "id": "once_cell 1.18.0",
              "target": "once_cell"
            },
            {
              "id": "regex 1.9.3",
              "target": "regex"
            },
            {
              "id": "sharded-slab 0.1.4",
              "target": "sharded_slab"
            },
            {
              "id": "smallvec 1.11.0",
              "target": "smallvec"
            },
            {
              "id": "thread_local 1.1.7",
              "target": "thread_local"
            },
            {
              "id": "tracing 0.1.37",
              "target": "tracing"
            },
            {
              "id": "tracing-core 0.1.31",
              "target": "tracing_core"
            },
            {
              "id": "tracing-log 0.1.3",
              "target": "tracing_log"
            }
          ],
          "selects": {}
        },
        "edition": "2018",
        "version": "0.3.17"
      },
      "license": "MIT"
    },
    "tree-sitter 0.20.10": {
      "name": "tree-sitter",
      "version": "0.20.10",
      "repository": {
        "Http": {
          "url": "https://static.crates.io/crates/tree-sitter/0.20.10/download",
          "sha256": "e747b1f9b7b931ed39a548c1fae149101497de3c1fc8d9e18c62c1a66c683d3d"
        }
      },
      "targets": [
        {
          "Library": {
            "crate_name": "tree_sitter",
            "crate_root": "binding_rust/lib.rs",
            "srcs": [
              "**/*.rs"
            ]
          }
        },
        {
          "BuildScript": {
            "crate_name": "build_script_build",
            "crate_root": "binding_rust/build.rs",
            "srcs": [
              "**/*.rs"
            ]
          }
        }
      ],
      "library_target_name": "tree_sitter",
      "common_attrs": {
        "compile_data_glob": [
          "**"
        ],
        "deps": {
          "common": [
            {
              "id": "regex 1.9.3",
              "target": "regex"
            },
            {
              "id": "tree-sitter 0.20.10",
              "target": "build_script_build"
            }
          ],
          "selects": {}
        },
        "edition": "2021",
        "version": "0.20.10"
      },
      "build_script_attrs": {
        "data_glob": [
          "**"
        ],
        "deps": {
          "common": [
            {
              "id": "cc 1.0.83",
              "target": "cc"
            }
          ],
          "selects": {}
        }
      },
      "license": "MIT"
    },
    "tree-sitter-all-languages 0.1.0": {
      "name": "tree-sitter-all-languages",
      "version": "0.1.0",
      "repository": null,
      "targets": [
        {
          "Library": {
            "crate_name": "tree_sitter_all_languages",
            "crate_root": "src/lib.rs",
            "srcs": [
              "**/*.rs"
            ]
          }
        }
      ],
      "library_target_name": "tree_sitter_all_languages",
      "common_attrs": {
        "compile_data_glob": [
          "**"
        ],
        "deps": {
          "common": [
            {
              "id": "tree-sitter 0.20.10",
              "target": "tree_sitter"
            },
            {
              "id": "tree-sitter-c 0.20.6",
              "target": "tree_sitter_c"
            },
            {
              "id": "tree-sitter-c-sharp 0.20.0",
              "target": "tree_sitter_c_sharp"
            },
            {
              "id": "tree-sitter-cpp 0.20.3",
              "target": "tree_sitter_cpp"
            },
            {
              "id": "tree-sitter-dart 0.0.1",
              "target": "tree_sitter_dart"
            },
            {
              "id": "tree-sitter-go 0.20.0",
              "target": "tree_sitter_go"
            },
            {
              "id": "tree-sitter-hack 0.0.4",
              "target": "tree_sitter_hack"
            },
            {
              "id": "tree-sitter-java 0.20.2",
              "target": "tree_sitter_java"
            },
            {
              "id": "tree-sitter-javascript 0.20.0",
              "target": "tree_sitter_javascript"
            },
            {
              "id": "tree-sitter-jsonnet 0.0.1",
              "target": "tree_sitter_jsonnet"
            },
            {
              "id": "tree-sitter-kotlin 0.2.11",
              "target": "tree_sitter_kotlin"
            },
            {
              "id": "tree-sitter-matlab 1.0.2",
              "target": "tree_sitter_matlab"
            },
            {
              "id": "tree-sitter-nickel 0.0.1",
              "target": "tree_sitter_nickel"
            },
            {
              "id": "tree-sitter-perl 0.0.1",
              "target": "tree_sitter_perl"
            },
            {
              "id": "tree-sitter-pkl 0.16.0",
              "target": "tree_sitter_pkl"
            },
            {
              "id": "tree-sitter-pod 0.0.1",
              "target": "tree_sitter_pod"
            },
            {
              "id": "tree-sitter-python 0.20.4",
              "target": "tree_sitter_python"
            },
            {
              "id": "tree-sitter-ruby 0.20.0",
              "target": "tree_sitter_ruby"
            },
            {
              "id": "tree-sitter-rust 0.20.4",
              "target": "tree_sitter_rust"
            },
            {
              "id": "tree-sitter-scala 0.20.2",
              "target": "tree_sitter_scala"
            },
            {
              "id": "tree-sitter-sql 0.0.2",
              "target": "tree_sitter_sql"
            },
            {
              "id": "tree-sitter-typescript 0.20.2",
              "target": "tree_sitter_typescript"
            },
            {
              "id": "tree-sitter-xlsg 0.0.1",
              "target": "tree_sitter_xlsg"
            },
            {
              "id": "tree-sitter-zig 0.0.1",
              "target": "tree_sitter_zig"
            }
          ],
          "selects": {}
        },
        "edition": "2021",
        "version": "0.1.0"
      },
      "license": null
    },
    "tree-sitter-c 0.20.6": {
      "name": "tree-sitter-c",
      "version": "0.20.6",
      "repository": {
        "Http": {
          "url": "https://static.crates.io/crates/tree-sitter-c/0.20.6/download",
          "sha256": "30b03bdf218020057abee831581a74bff8c298323d6c6cd1a70556430ded9f4b"
        }
      },
      "targets": [
        {
          "Library": {
            "crate_name": "tree_sitter_c",
            "crate_root": "bindings/rust/lib.rs",
            "srcs": [
              "**/*.rs"
            ]
          }
        },
        {
          "BuildScript": {
            "crate_name": "build_script_build",
            "crate_root": "bindings/rust/build.rs",
            "srcs": [
              "**/*.rs"
            ]
          }
        }
      ],
      "library_target_name": "tree_sitter_c",
      "common_attrs": {
        "compile_data_glob": [
          "**"
        ],
        "deps": {
          "common": [
            {
              "id": "tree-sitter 0.20.10",
              "target": "tree_sitter"
            },
            {
              "id": "tree-sitter-c 0.20.6",
              "target": "build_script_build"
            }
          ],
          "selects": {}
        },
        "edition": "2021",
        "version": "0.20.6"
      },
      "build_script_attrs": {
        "data_glob": [
          "**"
        ],
        "deps": {
          "common": [
            {
              "id": "cc 1.0.83",
              "target": "cc"
            }
          ],
          "selects": {}
        }
      },
      "license": "MIT"
    },
    "tree-sitter-c-sharp 0.20.0": {
      "name": "tree-sitter-c-sharp",
      "version": "0.20.0",
      "repository": {
        "Http": {
          "url": "https://static.crates.io/crates/tree-sitter-c-sharp/0.20.0/download",
          "sha256": "b9ab3dc608f34924fa9e10533a95f62dbc14b6de0ddd7107722eba66fe19ae31"
        }
      },
      "targets": [
        {
          "Library": {
            "crate_name": "tree_sitter_c_sharp",
            "crate_root": "bindings/rust/lib.rs",
            "srcs": [
              "**/*.rs"
            ]
          }
        },
        {
          "BuildScript": {
            "crate_name": "build_script_build",
            "crate_root": "bindings/rust/build.rs",
            "srcs": [
              "**/*.rs"
            ]
          }
        }
      ],
      "library_target_name": "tree_sitter_c_sharp",
      "common_attrs": {
        "compile_data_glob": [
          "**"
        ],
        "deps": {
          "common": [
            {
              "id": "tree-sitter 0.20.10",
              "target": "tree_sitter"
            },
            {
              "id": "tree-sitter-c-sharp 0.20.0",
              "target": "build_script_build"
            }
          ],
          "selects": {}
        },
        "edition": "2018",
        "version": "0.20.0"
      },
      "build_script_attrs": {
        "data_glob": [
          "**"
        ],
        "deps": {
          "common": [
            {
              "id": "cc 1.0.83",
              "target": "cc"
            }
          ],
          "selects": {}
        }
      },
      "license": "MIT"
    },
    "tree-sitter-cpp 0.20.3": {
      "name": "tree-sitter-cpp",
      "version": "0.20.3",
      "repository": {
        "Http": {
          "url": "https://static.crates.io/crates/tree-sitter-cpp/0.20.3/download",
          "sha256": "23b4b625f46a7370544b9cf0545532c26712ae49bfc02eb09825db358b9f79e1"
        }
      },
      "targets": [
        {
          "Library": {
            "crate_name": "tree_sitter_cpp",
            "crate_root": "bindings/rust/lib.rs",
            "srcs": [
              "**/*.rs"
            ]
          }
        },
        {
          "BuildScript": {
            "crate_name": "build_script_build",
            "crate_root": "bindings/rust/build.rs",
            "srcs": [
              "**/*.rs"
            ]
          }
        }
      ],
      "library_target_name": "tree_sitter_cpp",
      "common_attrs": {
        "compile_data_glob": [
          "**"
        ],
        "deps": {
          "common": [
            {
              "id": "tree-sitter 0.20.10",
              "target": "tree_sitter"
            },
            {
              "id": "tree-sitter-cpp 0.20.3",
              "target": "build_script_build"
            }
          ],
          "selects": {}
        },
        "edition": "2021",
        "version": "0.20.3"
      },
      "build_script_attrs": {
        "data_glob": [
          "**"
        ],
        "deps": {
          "common": [
            {
              "id": "cc 1.0.83",
              "target": "cc"
            }
          ],
          "selects": {}
        }
      },
      "license": "MIT"
    },
    "tree-sitter-dart 0.0.1": {
      "name": "tree-sitter-dart",
      "version": "0.0.1",
      "repository": {
        "Git": {
          "remote": "https://github.com/UserNobody14/tree-sitter-dart",
          "commitish": {
            "Rev": "923fbe0d3e62340ea78422551166ce946bc05222"
          }
        }
      },
      "targets": [
        {
          "Library": {
            "crate_name": "tree_sitter_dart",
            "crate_root": "bindings/rust/lib.rs",
            "srcs": [
              "**/*.rs"
            ]
          }
        },
        {
          "BuildScript": {
            "crate_name": "build_script_build",
            "crate_root": "bindings/rust/build.rs",
            "srcs": [
              "**/*.rs"
            ]
          }
        }
      ],
      "library_target_name": "tree_sitter_dart",
      "common_attrs": {
        "compile_data_glob": [
          "**"
        ],
        "deps": {
          "common": [
            {
              "id": "tree-sitter 0.20.10",
              "target": "tree_sitter"
            },
            {
              "id": "tree-sitter-dart 0.0.1",
              "target": "build_script_build"
            }
          ],
          "selects": {}
        },
        "edition": "2018",
        "version": "0.0.1"
      },
      "build_script_attrs": {
        "data_glob": [
          "**"
        ],
        "deps": {
          "common": [
            {
              "id": "cc 1.0.83",
              "target": "cc"
            }
          ],
          "selects": {}
        }
      },
      "license": "MIT"
    },
    "tree-sitter-go 0.20.0": {
      "name": "tree-sitter-go",
      "version": "0.20.0",
      "repository": {
        "Http": {
          "url": "https://static.crates.io/crates/tree-sitter-go/0.20.0/download",
          "sha256": "1ad6d11f19441b961af2fda7f12f5d0dac325f6d6de83836a1d3750018cc5114"
        }
      },
      "targets": [
        {
          "Library": {
            "crate_name": "tree_sitter_go",
            "crate_root": "bindings/rust/lib.rs",
            "srcs": [
              "**/*.rs"
            ]
          }
        },
        {
          "BuildScript": {
            "crate_name": "build_script_build",
            "crate_root": "bindings/rust/build.rs",
            "srcs": [
              "**/*.rs"
            ]
          }
        }
      ],
      "library_target_name": "tree_sitter_go",
      "common_attrs": {
        "compile_data_glob": [
          "**"
        ],
        "deps": {
          "common": [
            {
              "id": "tree-sitter 0.20.10",
              "target": "tree_sitter"
            },
            {
              "id": "tree-sitter-go 0.20.0",
              "target": "build_script_build"
            }
          ],
          "selects": {}
        },
        "edition": "2018",
        "version": "0.20.0"
      },
      "build_script_attrs": {
        "data_glob": [
          "**"
        ],
        "deps": {
          "common": [
            {
              "id": "cc 1.0.83",
              "target": "cc"
            }
          ],
          "selects": {}
        }
      },
      "license": "MIT"
    },
    "tree-sitter-hack 0.0.4": {
      "name": "tree-sitter-hack",
      "version": "0.0.4",
      "repository": {
        "Git": {
          "remote": "https://github.com/slackhq/tree-sitter-hack",
          "commitish": {
            "Rev": "fca1e294f6dce8ec5659233a6a21f5bd0ed5b4f2"
          }
        }
      },
      "targets": [
        {
          "Library": {
            "crate_name": "tree_sitter_hack",
            "crate_root": "bindings/rust/lib.rs",
            "srcs": [
              "**/*.rs"
            ]
          }
        },
        {
          "BuildScript": {
            "crate_name": "build_script_build",
            "crate_root": "bindings/rust/build.rs",
            "srcs": [
              "**/*.rs"
            ]
          }
        }
      ],
      "library_target_name": "tree_sitter_hack",
      "common_attrs": {
        "compile_data_glob": [
          "**"
        ],
        "deps": {
          "common": [
            {
              "id": "tree-sitter 0.20.10",
              "target": "tree_sitter"
            },
            {
              "id": "tree-sitter-hack 0.0.4",
              "target": "build_script_build"
            }
          ],
          "selects": {}
        },
        "edition": "2018",
        "version": "0.0.4"
      },
      "build_script_attrs": {
        "data_glob": [
          "**"
        ],
        "deps": {
          "common": [
            {
              "id": "cc 1.0.83",
              "target": "cc"
            }
          ],
          "selects": {}
        }
      },
      "license": "MIT"
    },
    "tree-sitter-highlight 0.20.1": {
      "name": "tree-sitter-highlight",
      "version": "0.20.1",
      "repository": {
        "Http": {
          "url": "https://static.crates.io/crates/tree-sitter-highlight/0.20.1/download",
          "sha256": "042342584c5a7a0b833d9fc4e2bdab3f9868ddc6c4b339a1e01451c6720868bc"
        }
      },
      "targets": [
        {
          "Library": {
            "crate_name": "tree_sitter_highlight",
            "crate_root": "src/lib.rs",
            "srcs": [
              "**/*.rs"
            ]
          }
        }
      ],
      "library_target_name": "tree_sitter_highlight",
      "common_attrs": {
        "compile_data_glob": [
          "**"
        ],
        "deps": {
          "common": [
            {
              "id": "regex 1.9.3",
              "target": "regex"
            },
            {
              "id": "thiserror 1.0.47",
              "target": "thiserror"
            },
            {
              "id": "tree-sitter 0.20.10",
              "target": "tree_sitter"
            }
          ],
          "selects": {}
        },
        "edition": "2018",
        "version": "0.20.1"
      },
      "license": "MIT"
    },
    "tree-sitter-java 0.20.2": {
      "name": "tree-sitter-java",
      "version": "0.20.2",
      "repository": {
        "Http": {
          "url": "https://static.crates.io/crates/tree-sitter-java/0.20.2/download",
          "sha256": "2adc5696bf5abf761081d7457d2bb82d0e3b28964f4214f63fd7e720ef462653"
        }
      },
      "targets": [
        {
          "Library": {
            "crate_name": "tree_sitter_java",
            "crate_root": "bindings/rust/lib.rs",
            "srcs": [
              "**/*.rs"
            ]
          }
        },
        {
          "BuildScript": {
            "crate_name": "build_script_build",
            "crate_root": "bindings/rust/build.rs",
            "srcs": [
              "**/*.rs"
            ]
          }
        }
      ],
      "library_target_name": "tree_sitter_java",
      "common_attrs": {
        "compile_data_glob": [
          "**"
        ],
        "deps": {
          "common": [
            {
              "id": "tree-sitter 0.20.10",
              "target": "tree_sitter"
            },
            {
              "id": "tree-sitter-java 0.20.2",
              "target": "build_script_build"
            }
          ],
          "selects": {}
        },
        "edition": "2018",
        "version": "0.20.2"
      },
      "build_script_attrs": {
        "data_glob": [
          "**"
        ],
        "deps": {
          "common": [
            {
              "id": "cc 1.0.83",
              "target": "cc"
            }
          ],
          "selects": {}
        }
      },
      "license": "MIT"
    },
    "tree-sitter-javascript 0.20.0": {
      "name": "tree-sitter-javascript",
      "version": "0.20.0",
      "repository": {
        "Http": {
          "url": "https://static.crates.io/crates/tree-sitter-javascript/0.20.0/download",
          "sha256": "2490fab08630b2c8943c320f7b63473cbf65511c8d83aec551beb9b4375906ed"
        }
      },
      "targets": [
        {
          "Library": {
            "crate_name": "tree_sitter_javascript",
            "crate_root": "bindings/rust/lib.rs",
            "srcs": [
              "**/*.rs"
            ]
          }
        },
        {
          "BuildScript": {
            "crate_name": "build_script_build",
            "crate_root": "bindings/rust/build.rs",
            "srcs": [
              "**/*.rs"
            ]
          }
        }
      ],
      "library_target_name": "tree_sitter_javascript",
      "common_attrs": {
        "compile_data_glob": [
          "**"
        ],
        "deps": {
          "common": [
            {
              "id": "tree-sitter 0.20.10",
              "target": "tree_sitter"
            },
            {
              "id": "tree-sitter-javascript 0.20.0",
              "target": "build_script_build"
            }
          ],
          "selects": {}
        },
        "edition": "2018",
        "version": "0.20.0"
      },
      "build_script_attrs": {
        "data_glob": [
          "**"
        ],
        "deps": {
          "common": [
            {
              "id": "cc 1.0.83",
              "target": "cc"
            }
          ],
          "selects": {}
        }
      },
      "license": "MIT"
    },
    "tree-sitter-jsonnet 0.0.1": {
      "name": "tree-sitter-jsonnet",
      "version": "0.0.1",
      "repository": {
        "Git": {
          "remote": "https://github.com/sourcegraph/tree-sitter-jsonnet",
          "commitish": {
            "Rev": "009e6f06266f46ae07077dd6c8026ded56ab7dd8"
          }
        }
      },
      "targets": [
        {
          "Library": {
            "crate_name": "tree_sitter_jsonnet",
            "crate_root": "bindings/rust/lib.rs",
            "srcs": [
              "**/*.rs"
            ]
          }
        },
        {
          "BuildScript": {
            "crate_name": "build_script_build",
            "crate_root": "bindings/rust/build.rs",
            "srcs": [
              "**/*.rs"
            ]
          }
        }
      ],
      "library_target_name": "tree_sitter_jsonnet",
      "common_attrs": {
        "compile_data_glob": [
          "**"
        ],
        "deps": {
          "common": [
            {
              "id": "tree-sitter 0.20.10",
              "target": "tree_sitter"
            },
            {
              "id": "tree-sitter-jsonnet 0.0.1",
              "target": "build_script_build"
            }
          ],
          "selects": {}
        },
        "edition": "2018",
        "version": "0.0.1"
      },
      "build_script_attrs": {
        "data_glob": [
          "**"
        ],
        "deps": {
          "common": [
            {
              "id": "cc 1.0.83",
              "target": "cc"
            }
          ],
          "selects": {}
        }
      },
      "license": "MIT"
    },
    "tree-sitter-kotlin 0.2.11": {
      "name": "tree-sitter-kotlin",
      "version": "0.2.11",
      "repository": {
        "Git": {
          "remote": "https://github.com/fwcd/tree-sitter-kotlin",
          "commitish": {
            "Rev": "100d79fd96b56a1b99099a8d2f3c114b8687acfb"
          }
        }
      },
      "targets": [
        {
          "Library": {
            "crate_name": "tree_sitter_kotlin",
            "crate_root": "bindings/rust/lib.rs",
            "srcs": [
              "**/*.rs"
            ]
          }
        },
        {
          "BuildScript": {
            "crate_name": "build_script_build",
            "crate_root": "bindings/rust/build.rs",
            "srcs": [
              "**/*.rs"
            ]
          }
        }
      ],
      "library_target_name": "tree_sitter_kotlin",
      "common_attrs": {
        "compile_data_glob": [
          "**"
        ],
        "deps": {
          "common": [
            {
              "id": "tree-sitter 0.20.10",
              "target": "tree_sitter"
            },
            {
              "id": "tree-sitter-kotlin 0.2.11",
              "target": "build_script_build"
            }
          ],
          "selects": {}
        },
        "edition": "2018",
        "version": "0.2.11"
      },
      "build_script_attrs": {
        "data_glob": [
          "**"
        ],
        "deps": {
          "common": [
            {
              "id": "cc 1.0.83",
              "target": "cc"
            }
          ],
          "selects": {}
        }
      },
      "license": "MIT"
    },
    "tree-sitter-matlab 1.0.2": {
      "name": "tree-sitter-matlab",
      "version": "1.0.2",
      "repository": {
        "Git": {
          "remote": "https://github.com/acristoffers/tree-sitter-matlab",
          "commitish": {
            "Rev": "6071891a8c39600203eba20513666cf93b4d650a"
          }
        }
      },
      "targets": [
        {
          "Library": {
            "crate_name": "tree_sitter_matlab",
            "crate_root": "bindings/rust/lib.rs",
            "srcs": [
              "**/*.rs"
            ]
          }
        },
        {
          "BuildScript": {
            "crate_name": "build_script_build",
            "crate_root": "bindings/rust/build.rs",
            "srcs": [
              "**/*.rs"
            ]
          }
        }
      ],
      "library_target_name": "tree_sitter_matlab",
      "common_attrs": {
        "compile_data_glob": [
          "**"
        ],
        "deps": {
          "common": [
            {
              "id": "tree-sitter 0.20.10",
              "target": "tree_sitter"
            },
            {
              "id": "tree-sitter-matlab 1.0.2",
              "target": "build_script_build"
            }
          ],
          "selects": {}
        },
        "edition": "2018",
        "version": "1.0.2"
      },
      "build_script_attrs": {
        "data_glob": [
          "**"
        ],
        "deps": {
          "common": [
            {
              "id": "cc 1.0.83",
              "target": "cc"
            }
          ],
          "selects": {}
        }
      },
      "license": "MIT"
    },
    "tree-sitter-nickel 0.0.1": {
      "name": "tree-sitter-nickel",
      "version": "0.0.1",
      "repository": {
        "Git": {
          "remote": "https://github.com/nickel-lang/tree-sitter-nickel",
          "commitish": {
            "Rev": "d6c7eeb751038f934b5b1aa7ff236376d0235c56"
          }
        }
      },
      "targets": [
        {
          "Library": {
            "crate_name": "tree_sitter_nickel",
            "crate_root": "bindings/rust/lib.rs",
            "srcs": [
              "**/*.rs"
            ]
          }
        },
        {
          "BuildScript": {
            "crate_name": "build_script_build",
            "crate_root": "bindings/rust/build.rs",
            "srcs": [
              "**/*.rs"
            ]
          }
        }
      ],
      "library_target_name": "tree_sitter_nickel",
      "common_attrs": {
        "compile_data_glob": [
          "**"
        ],
        "deps": {
          "common": [
            {
              "id": "tree-sitter 0.20.10",
              "target": "tree_sitter"
            },
            {
              "id": "tree-sitter-nickel 0.0.1",
              "target": "build_script_build"
            }
          ],
          "selects": {}
        },
        "edition": "2018",
        "version": "0.0.1"
      },
      "build_script_attrs": {
        "data_glob": [
          "**"
        ],
        "deps": {
          "common": [
            {
              "id": "cc 1.0.83",
              "target": "cc"
            }
          ],
          "selects": {}
        }
      },
      "license": "MIT"
    },
    "tree-sitter-perl 0.0.1": {
      "name": "tree-sitter-perl",
      "version": "0.0.1",
      "repository": {
        "Git": {
          "remote": "https://github.com/sourcegraph/tree-sitter-perl",
          "commitish": {
            "Rev": "e1b4844afd17b7dc019a436b1ac890568d79a1f2"
          }
        }
      },
      "targets": [
        {
          "Library": {
            "crate_name": "tree_sitter_perl",
            "crate_root": "bindings/rust/lib.rs",
            "srcs": [
              "**/*.rs"
            ]
          }
        },
        {
          "BuildScript": {
            "crate_name": "build_script_build",
            "crate_root": "bindings/rust/build.rs",
            "srcs": [
              "**/*.rs"
            ]
          }
        }
      ],
      "library_target_name": "tree_sitter_perl",
      "common_attrs": {
        "compile_data_glob": [
          "**"
        ],
        "deps": {
          "common": [
            {
              "id": "tree-sitter 0.20.10",
              "target": "tree_sitter"
            },
            {
              "id": "tree-sitter-perl 0.0.1",
              "target": "build_script_build"
            }
          ],
          "selects": {}
        },
        "edition": "2018",
        "version": "0.0.1"
      },
      "build_script_attrs": {
        "data_glob": [
          "**"
        ],
        "deps": {
          "common": [
            {
              "id": "cc 1.0.83",
              "target": "cc"
            }
          ],
          "selects": {}
        }
      },
      "license": "MIT"
    },
    "tree-sitter-pkl 0.16.0": {
      "name": "tree-sitter-pkl",
      "version": "0.16.0",
      "repository": {
        "Git": {
          "remote": "https://github.com/apple/tree-sitter-pkl",
          "commitish": {
            "Rev": "b79c8c4d2419e82324d9aca31e9de47ed8304f1f"
          }
        }
      },
      "targets": [
        {
          "Library": {
            "crate_name": "tree_sitter_pkl",
            "crate_root": "bindings/rust/lib.rs",
            "srcs": [
              "**/*.rs"
            ]
          }
        },
        {
          "BuildScript": {
            "crate_name": "build_script_build",
            "crate_root": "bindings/rust/build.rs",
            "srcs": [
              "**/*.rs"
            ]
          }
        }
      ],
      "library_target_name": "tree_sitter_pkl",
      "common_attrs": {
        "compile_data_glob": [
          "**"
        ],
        "deps": {
          "common": [
            {
              "id": "tree-sitter 0.20.10",
              "target": "tree_sitter"
            },
            {
              "id": "tree-sitter-pkl 0.16.0",
              "target": "build_script_build"
            }
          ],
          "selects": {}
        },
        "edition": "2018",
        "version": "0.16.0"
      },
      "build_script_attrs": {
        "data_glob": [
          "**"
        ],
        "deps": {
          "common": [
            {
              "id": "cc 1.0.83",
              "target": "cc"
            }
          ],
          "selects": {}
        }
      },
      "license": "Apache-2.0"
    },
    "tree-sitter-pod 0.0.1": {
      "name": "tree-sitter-pod",
      "version": "0.0.1",
      "repository": {
        "Git": {
          "remote": "https://github.com/sourcegraph/tree-sitter-pod",
          "commitish": {
            "Rev": "f422a0dca6847c692e811f06fd92c6a75d647222"
          }
        }
      },
      "targets": [
        {
          "Library": {
            "crate_name": "tree_sitter_pod",
            "crate_root": "bindings/rust/lib.rs",
            "srcs": [
              "**/*.rs"
            ]
          }
        },
        {
          "BuildScript": {
            "crate_name": "build_script_build",
            "crate_root": "bindings/rust/build.rs",
            "srcs": [
              "**/*.rs"
            ]
          }
        }
      ],
      "library_target_name": "tree_sitter_pod",
      "common_attrs": {
        "compile_data_glob": [
          "**"
        ],
        "deps": {
          "common": [
            {
              "id": "tree-sitter 0.20.10",
              "target": "tree_sitter"
            },
            {
              "id": "tree-sitter-pod 0.0.1",
              "target": "build_script_build"
            }
          ],
          "selects": {}
        },
        "edition": "2018",
        "version": "0.0.1"
      },
      "build_script_attrs": {
        "data_glob": [
          "**"
        ],
        "deps": {
          "common": [
            {
              "id": "cc 1.0.83",
              "target": "cc"
            }
          ],
          "selects": {}
        }
      },
      "license": "MIT"
    },
    "tree-sitter-python 0.20.4": {
      "name": "tree-sitter-python",
      "version": "0.20.4",
      "repository": {
        "Http": {
          "url": "https://static.crates.io/crates/tree-sitter-python/0.20.4/download",
          "sha256": "e6c93b1b1fbd0d399db3445f51fd3058e43d0b4dcff62ddbdb46e66550978aa5"
        }
      },
      "targets": [
        {
          "Library": {
            "crate_name": "tree_sitter_python",
            "crate_root": "bindings/rust/lib.rs",
            "srcs": [
              "**/*.rs"
            ]
          }
        },
        {
          "BuildScript": {
            "crate_name": "build_script_build",
            "crate_root": "bindings/rust/build.rs",
            "srcs": [
              "**/*.rs"
            ]
          }
        }
      ],
      "library_target_name": "tree_sitter_python",
      "common_attrs": {
        "compile_data_glob": [
          "**"
        ],
        "deps": {
          "common": [
            {
              "id": "tree-sitter 0.20.10",
              "target": "tree_sitter"
            },
            {
              "id": "tree-sitter-python 0.20.4",
              "target": "build_script_build"
            }
          ],
          "selects": {}
        },
        "edition": "2021",
        "version": "0.20.4"
      },
      "build_script_attrs": {
        "data_glob": [
          "**"
        ],
        "deps": {
          "common": [
            {
              "id": "cc 1.0.83",
              "target": "cc"
            }
          ],
          "selects": {}
        }
      },
      "license": "MIT"
    },
    "tree-sitter-ruby 0.20.0": {
      "name": "tree-sitter-ruby",
      "version": "0.20.0",
      "repository": {
        "Http": {
          "url": "https://static.crates.io/crates/tree-sitter-ruby/0.20.0/download",
          "sha256": "0ac30cbb1560363ae76e1ccde543d6d99087421e228cc47afcec004b86bb711a"
        }
      },
      "targets": [
        {
          "Library": {
            "crate_name": "tree_sitter_ruby",
            "crate_root": "bindings/rust/lib.rs",
            "srcs": [
              "**/*.rs"
            ]
          }
        },
        {
          "BuildScript": {
            "crate_name": "build_script_build",
            "crate_root": "bindings/rust/build.rs",
            "srcs": [
              "**/*.rs"
            ]
          }
        }
      ],
      "library_target_name": "tree_sitter_ruby",
      "common_attrs": {
        "compile_data_glob": [
          "**"
        ],
        "deps": {
          "common": [
            {
              "id": "tree-sitter 0.20.10",
              "target": "tree_sitter"
            },
            {
              "id": "tree-sitter-ruby 0.20.0",
              "target": "build_script_build"
            }
          ],
          "selects": {}
        },
        "edition": "2018",
        "version": "0.20.0"
      },
      "build_script_attrs": {
        "data_glob": [
          "**"
        ],
        "deps": {
          "common": [
            {
              "id": "cc 1.0.83",
              "target": "cc"
            }
          ],
          "selects": {}
        }
      },
      "license": "MIT"
    },
    "tree-sitter-rust 0.20.4": {
      "name": "tree-sitter-rust",
      "version": "0.20.4",
      "repository": {
        "Http": {
          "url": "https://static.crates.io/crates/tree-sitter-rust/0.20.4/download",
          "sha256": "b0832309b0b2b6d33760ce5c0e818cb47e1d72b468516bfe4134408926fa7594"
        }
      },
      "targets": [
        {
          "Library": {
            "crate_name": "tree_sitter_rust",
            "crate_root": "bindings/rust/lib.rs",
            "srcs": [
              "**/*.rs"
            ]
          }
        },
        {
          "BuildScript": {
            "crate_name": "build_script_build",
            "crate_root": "bindings/rust/build.rs",
            "srcs": [
              "**/*.rs"
            ]
          }
        }
      ],
      "library_target_name": "tree_sitter_rust",
      "common_attrs": {
        "compile_data_glob": [
          "**"
        ],
        "deps": {
          "common": [
            {
              "id": "tree-sitter 0.20.10",
              "target": "tree_sitter"
            },
            {
              "id": "tree-sitter-rust 0.20.4",
              "target": "build_script_build"
            }
          ],
          "selects": {}
        },
        "edition": "2021",
        "version": "0.20.4"
      },
      "build_script_attrs": {
        "data_glob": [
          "**"
        ],
        "deps": {
          "common": [
            {
              "id": "cc 1.0.83",
              "target": "cc"
            }
          ],
          "selects": {}
        }
      },
      "license": "MIT"
    },
    "tree-sitter-scala 0.20.2": {
      "name": "tree-sitter-scala",
      "version": "0.20.2",
      "repository": {
        "Http": {
          "url": "https://static.crates.io/crates/tree-sitter-scala/0.20.2/download",
          "sha256": "93df43ab4f2b3299fe97e73eb9b946bbca453b402bea8debf1fa69ab4e28412b"
        }
      },
      "targets": [
        {
          "Library": {
            "crate_name": "tree_sitter_scala",
            "crate_root": "bindings/rust/lib.rs",
            "srcs": [
              "**/*.rs"
            ]
          }
        },
        {
          "BuildScript": {
            "crate_name": "build_script_build",
            "crate_root": "bindings/rust/build.rs",
            "srcs": [
              "**/*.rs"
            ]
          }
        }
      ],
      "library_target_name": "tree_sitter_scala",
      "common_attrs": {
        "compile_data_glob": [
          "**"
        ],
        "deps": {
          "common": [
            {
              "id": "tree-sitter 0.20.10",
              "target": "tree_sitter"
            },
            {
              "id": "tree-sitter-scala 0.20.2",
              "target": "build_script_build"
            }
          ],
          "selects": {}
        },
        "edition": "2018",
        "version": "0.20.2"
      },
      "build_script_attrs": {
        "data_glob": [
          "**"
        ],
        "deps": {
          "common": [
            {
              "id": "cc 1.0.83",
              "target": "cc"
            }
          ],
          "selects": {}
        }
      },
      "license": "MIT"
    },
    "tree-sitter-sql 0.0.2": {
      "name": "tree-sitter-sql",
      "version": "0.0.2",
      "repository": {
        "Git": {
          "remote": "https://github.com/sourcegraph/tree-sitter-sql",
          "commitish": {
            "Rev": "6ea62b8d33c9e39f6de8a398a6885d1873ed7e91"
          }
        }
      },
      "targets": [
        {
          "Library": {
            "crate_name": "tree_sitter_sql",
            "crate_root": "bindings/rust/lib.rs",
            "srcs": [
              "**/*.rs"
            ]
          }
        },
        {
          "BuildScript": {
            "crate_name": "build_script_build",
            "crate_root": "bindings/rust/build.rs",
            "srcs": [
              "**/*.rs"
            ]
          }
        }
      ],
      "library_target_name": "tree_sitter_sql",
      "common_attrs": {
        "compile_data_glob": [
          "**"
        ],
        "deps": {
          "common": [
            {
              "id": "tree-sitter 0.20.10",
              "target": "tree_sitter"
            },
            {
              "id": "tree-sitter-sql 0.0.2",
              "target": "build_script_build"
            }
          ],
          "selects": {}
        },
        "edition": "2018",
        "version": "0.0.2"
      },
      "build_script_attrs": {
        "data_glob": [
          "**"
        ],
        "deps": {
          "common": [
            {
              "id": "cc 1.0.83",
              "target": "cc"
            }
          ],
          "selects": {}
        }
      },
      "license": "MIT"
    },
    "tree-sitter-typescript 0.20.2": {
      "name": "tree-sitter-typescript",
      "version": "0.20.2",
      "repository": {
        "Http": {
          "url": "https://static.crates.io/crates/tree-sitter-typescript/0.20.2/download",
          "sha256": "079c695c32d39ad089101c66393aeaca30e967fba3486a91f573d2f0e12d290a"
        }
      },
      "targets": [
        {
          "Library": {
            "crate_name": "tree_sitter_typescript",
            "crate_root": "bindings/rust/lib.rs",
            "srcs": [
              "**/*.rs"
            ]
          }
        },
        {
          "BuildScript": {
            "crate_name": "build_script_build",
            "crate_root": "bindings/rust/build.rs",
            "srcs": [
              "**/*.rs"
            ]
          }
        }
      ],
      "library_target_name": "tree_sitter_typescript",
      "common_attrs": {
        "compile_data_glob": [
          "**"
        ],
        "deps": {
          "common": [
            {
              "id": "tree-sitter 0.20.10",
              "target": "tree_sitter"
            },
            {
              "id": "tree-sitter-typescript 0.20.2",
              "target": "build_script_build"
            }
          ],
          "selects": {}
        },
        "edition": "2018",
        "version": "0.20.2"
      },
      "build_script_attrs": {
        "data_glob": [
          "**"
        ],
        "deps": {
          "common": [
            {
              "id": "cc 1.0.83",
              "target": "cc"
            }
          ],
          "selects": {}
        }
      },
      "license": "MIT"
    },
    "tree-sitter-xlsg 0.0.1": {
      "name": "tree-sitter-xlsg",
      "version": "0.0.1",
      "repository": {
        "Git": {
          "remote": "https://github.com/sourcegraph/tree-sitter-xlsg",
          "commitish": {
            "Rev": "d956b54ea151b12f19c945f7be421c3dcd3a77ba"
          }
        }
      },
      "targets": [
        {
          "Library": {
            "crate_name": "tree_sitter_xlsg",
            "crate_root": "bindings/rust/lib.rs",
            "srcs": [
              "**/*.rs"
            ]
          }
        },
        {
          "BuildScript": {
            "crate_name": "build_script_build",
            "crate_root": "bindings/rust/build.rs",
            "srcs": [
              "**/*.rs"
            ]
          }
        }
      ],
      "library_target_name": "tree_sitter_xlsg",
      "common_attrs": {
        "compile_data_glob": [
          "**"
        ],
        "deps": {
          "common": [
            {
              "id": "tree-sitter 0.20.10",
              "target": "tree_sitter"
            },
            {
              "id": "tree-sitter-xlsg 0.0.1",
              "target": "build_script_build"
            }
          ],
          "selects": {}
        },
        "edition": "2018",
        "version": "0.0.1"
      },
      "build_script_attrs": {
        "data_glob": [
          "**"
        ],
        "deps": {
          "common": [
            {
              "id": "cc 1.0.83",
              "target": "cc"
            }
          ],
          "selects": {}
        }
      },
      "license": "MIT"
    },
    "tree-sitter-zig 0.0.1": {
      "name": "tree-sitter-zig",
      "version": "0.0.1",
      "repository": {
        "Git": {
          "remote": "https://github.com/maxxnino/tree-sitter-zig",
          "commitish": {
            "Rev": "2c7b6308d906d7aec4b3e1fafaaeca447a8a2c2f"
          }
        }
      },
      "targets": [
        {
          "Library": {
            "crate_name": "tree_sitter_zig",
            "crate_root": "bindings/rust/lib.rs",
            "srcs": [
              "**/*.rs"
            ]
          }
        },
        {
          "BuildScript": {
            "crate_name": "build_script_build",
            "crate_root": "bindings/rust/build.rs",
            "srcs": [
              "**/*.rs"
            ]
          }
        }
      ],
      "library_target_name": "tree_sitter_zig",
      "common_attrs": {
        "compile_data_glob": [
          "**"
        ],
        "deps": {
          "common": [
            {
              "id": "tree-sitter 0.20.10",
              "target": "tree_sitter"
            },
            {
              "id": "tree-sitter-zig 0.0.1",
              "target": "build_script_build"
            }
          ],
          "selects": {}
        },
        "edition": "2018",
        "version": "0.0.1"
      },
      "build_script_attrs": {
        "data_glob": [
          "**"
        ],
        "deps": {
          "common": [
            {
              "id": "cc 1.0.83",
              "target": "cc"
            }
          ],
          "selects": {}
        }
      },
      "license": "MIT"
    },
    "try-lock 0.2.4": {
      "name": "try-lock",
      "version": "0.2.4",
      "repository": {
        "Http": {
          "url": "https://static.crates.io/crates/try-lock/0.2.4/download",
          "sha256": "3528ecfd12c466c6f163363caf2d02a71161dd5e1cc6ae7b34207ea2d42d81ed"
        }
      },
      "targets": [
        {
          "Library": {
            "crate_name": "try_lock",
            "crate_root": "src/lib.rs",
            "srcs": [
              "**/*.rs"
            ]
          }
        }
      ],
      "library_target_name": "try_lock",
      "common_attrs": {
        "compile_data_glob": [
          "**"
        ],
        "edition": "2015",
        "version": "0.2.4"
      },
      "license": "MIT"
    },
    "ubyte 0.10.3": {
      "name": "ubyte",
      "version": "0.10.3",
      "repository": {
        "Http": {
          "url": "https://static.crates.io/crates/ubyte/0.10.3/download",
          "sha256": "c81f0dae7d286ad0d9366d7679a77934cfc3cf3a8d67e82669794412b2368fe6"
        }
      },
      "targets": [
        {
          "Library": {
            "crate_name": "ubyte",
            "crate_root": "src/lib.rs",
            "srcs": [
              "**/*.rs"
            ]
          }
        }
      ],
      "library_target_name": "ubyte",
      "common_attrs": {
        "compile_data_glob": [
          "**"
        ],
        "crate_features": {
          "common": [
            "default",
            "serde"
          ],
          "selects": {}
        },
        "deps": {
          "common": [
            {
              "id": "serde 1.0.194",
              "target": "serde"
            }
          ],
          "selects": {}
        },
        "edition": "2018",
        "version": "0.10.3"
      },
      "license": "MIT OR Apache-2.0"
    },
    "uncased 0.9.9": {
      "name": "uncased",
      "version": "0.9.9",
      "repository": {
        "Http": {
          "url": "https://static.crates.io/crates/uncased/0.9.9/download",
          "sha256": "9b9bc53168a4be7402ab86c3aad243a84dd7381d09be0eddc81280c1da95ca68"
        }
      },
      "targets": [
        {
          "Library": {
            "crate_name": "uncased",
            "crate_root": "src/lib.rs",
            "srcs": [
              "**/*.rs"
            ]
          }
        },
        {
          "BuildScript": {
            "crate_name": "build_script_build",
            "crate_root": "build.rs",
            "srcs": [
              "**/*.rs"
            ]
          }
        }
      ],
      "library_target_name": "uncased",
      "common_attrs": {
        "compile_data_glob": [
          "**"
        ],
        "crate_features": {
          "common": [
            "alloc",
            "default",
            "serde",
            "with-serde-alloc"
          ],
          "selects": {}
        },
        "deps": {
          "common": [
            {
              "id": "serde 1.0.194",
              "target": "serde"
            },
            {
              "id": "uncased 0.9.9",
              "target": "build_script_build"
            }
          ],
          "selects": {}
        },
        "edition": "2018",
        "version": "0.9.9"
      },
      "build_script_attrs": {
        "data_glob": [
          "**"
        ],
        "deps": {
          "common": [
            {
              "id": "version_check 0.9.4",
              "target": "version_check"
            }
          ],
          "selects": {}
        }
      },
      "license": "MIT OR Apache-2.0"
    },
    "unicode-ident 1.0.11": {
      "name": "unicode-ident",
      "version": "1.0.11",
      "repository": {
        "Http": {
          "url": "https://static.crates.io/crates/unicode-ident/1.0.11/download",
          "sha256": "301abaae475aa91687eb82514b328ab47a211a533026cb25fc3e519b86adfc3c"
        }
      },
      "targets": [
        {
          "Library": {
            "crate_name": "unicode_ident",
            "crate_root": "src/lib.rs",
            "srcs": [
              "**/*.rs"
            ]
          }
        }
      ],
      "library_target_name": "unicode_ident",
      "common_attrs": {
        "compile_data_glob": [
          "**"
        ],
        "edition": "2018",
        "version": "1.0.11"
      },
      "license": "(MIT OR Apache-2.0) AND Unicode-DFS-2016"
    },
    "unicode-segmentation 1.10.1": {
      "name": "unicode-segmentation",
      "version": "1.10.1",
      "repository": {
        "Http": {
          "url": "https://static.crates.io/crates/unicode-segmentation/1.10.1/download",
          "sha256": "1dd624098567895118886609431a7c3b8f516e41d30e0643f03d94592a147e36"
        }
      },
      "targets": [
        {
          "Library": {
            "crate_name": "unicode_segmentation",
            "crate_root": "src/lib.rs",
            "srcs": [
              "**/*.rs"
            ]
          }
        }
      ],
      "library_target_name": "unicode_segmentation",
      "common_attrs": {
        "compile_data_glob": [
          "**"
        ],
        "edition": "2018",
        "version": "1.10.1"
      },
      "license": "MIT/Apache-2.0"
    },
    "unicode-width 0.1.10": {
      "name": "unicode-width",
      "version": "0.1.10",
      "repository": {
        "Http": {
          "url": "https://static.crates.io/crates/unicode-width/0.1.10/download",
          "sha256": "c0edd1e5b14653f783770bce4a4dabb4a5108a5370a5f5d8cfe8710c361f6c8b"
        }
      },
      "targets": [
        {
          "Library": {
            "crate_name": "unicode_width",
            "crate_root": "src/lib.rs",
            "srcs": [
              "**/*.rs"
            ]
          }
        }
      ],
      "library_target_name": "unicode_width",
      "common_attrs": {
        "compile_data_glob": [
          "**"
        ],
        "crate_features": {
          "common": [
            "default"
          ],
          "selects": {}
        },
        "edition": "2015",
        "version": "0.1.10"
      },
      "license": "MIT/Apache-2.0"
    },
    "unicode-xid 0.2.4": {
      "name": "unicode-xid",
      "version": "0.2.4",
      "repository": {
        "Http": {
          "url": "https://static.crates.io/crates/unicode-xid/0.2.4/download",
          "sha256": "f962df74c8c05a667b5ee8bcf162993134c104e96440b663c8daa176dc772d8c"
        }
      },
      "targets": [
        {
          "Library": {
            "crate_name": "unicode_xid",
            "crate_root": "src/lib.rs",
            "srcs": [
              "**/*.rs"
            ]
          }
        }
      ],
      "library_target_name": "unicode_xid",
      "common_attrs": {
        "compile_data_glob": [
          "**"
        ],
        "crate_features": {
          "common": [
            "default"
          ],
          "selects": {}
        },
        "edition": "2015",
        "version": "0.2.4"
      },
      "license": "MIT OR Apache-2.0"
    },
    "utf8parse 0.2.1": {
      "name": "utf8parse",
      "version": "0.2.1",
      "repository": {
        "Http": {
          "url": "https://static.crates.io/crates/utf8parse/0.2.1/download",
          "sha256": "711b9620af191e0cdc7468a8d14e709c3dcdb115b36f838e601583af800a370a"
        }
      },
      "targets": [
        {
          "Library": {
            "crate_name": "utf8parse",
            "crate_root": "src/lib.rs",
            "srcs": [
              "**/*.rs"
            ]
          }
        }
      ],
      "library_target_name": "utf8parse",
      "common_attrs": {
        "compile_data_glob": [
          "**"
        ],
        "crate_features": {
          "common": [
            "default"
          ],
          "selects": {}
        },
        "edition": "2018",
        "version": "0.2.1"
      },
      "license": "Apache-2.0 OR MIT"
    },
    "valuable 0.1.0": {
      "name": "valuable",
      "version": "0.1.0",
      "repository": {
        "Http": {
          "url": "https://static.crates.io/crates/valuable/0.1.0/download",
          "sha256": "830b7e5d4d90034032940e4ace0d9a9a057e7a45cd94e6c007832e39edb82f6d"
        }
      },
      "targets": [
        {
          "Library": {
            "crate_name": "valuable",
            "crate_root": "src/lib.rs",
            "srcs": [
              "**/*.rs"
            ]
          }
        },
        {
          "BuildScript": {
            "crate_name": "build_script_build",
            "crate_root": "build.rs",
            "srcs": [
              "**/*.rs"
            ]
          }
        }
      ],
      "library_target_name": "valuable",
      "common_attrs": {
        "compile_data_glob": [
          "**"
        ],
        "deps": {
          "common": [
            {
              "id": "valuable 0.1.0",
              "target": "build_script_build"
            }
          ],
          "selects": {}
        },
        "edition": "2018",
        "version": "0.1.0"
      },
      "build_script_attrs": {
        "data_glob": [
          "**"
        ]
      },
      "license": "MIT"
    },
    "version_check 0.9.4": {
      "name": "version_check",
      "version": "0.9.4",
      "repository": {
        "Http": {
          "url": "https://static.crates.io/crates/version_check/0.9.4/download",
          "sha256": "49874b5167b65d7193b8aba1567f5c7d93d001cafc34600cee003eda787e483f"
        }
      },
      "targets": [
        {
          "Library": {
            "crate_name": "version_check",
            "crate_root": "src/lib.rs",
            "srcs": [
              "**/*.rs"
            ]
          }
        }
      ],
      "library_target_name": "version_check",
      "common_attrs": {
        "compile_data_glob": [
          "**"
        ],
        "edition": "2015",
        "version": "0.9.4"
      },
      "license": "MIT/Apache-2.0"
    },
    "wait-timeout 0.2.0": {
      "name": "wait-timeout",
      "version": "0.2.0",
      "repository": {
        "Http": {
          "url": "https://static.crates.io/crates/wait-timeout/0.2.0/download",
          "sha256": "9f200f5b12eb75f8c1ed65abd4b2db8a6e1b138a20de009dacee265a2498f3f6"
        }
      },
      "targets": [
        {
          "Library": {
            "crate_name": "wait_timeout",
            "crate_root": "src/lib.rs",
            "srcs": [
              "**/*.rs"
            ]
          }
        }
      ],
      "library_target_name": "wait_timeout",
      "common_attrs": {
        "compile_data_glob": [
          "**"
        ],
        "deps": {
          "common": [],
          "selects": {
            "cfg(unix)": [
              {
                "id": "libc 0.2.155",
                "target": "libc"
              }
            ]
          }
        },
        "edition": "2015",
        "version": "0.2.0"
      },
      "license": "MIT/Apache-2.0"
    },
    "walkdir 2.3.3": {
      "name": "walkdir",
      "version": "2.3.3",
      "repository": {
        "Http": {
          "url": "https://static.crates.io/crates/walkdir/2.3.3/download",
          "sha256": "36df944cda56c7d8d8b7496af378e6b16de9284591917d307c9b4d313c44e698"
        }
      },
      "targets": [
        {
          "Library": {
            "crate_name": "walkdir",
            "crate_root": "src/lib.rs",
            "srcs": [
              "**/*.rs"
            ]
          }
        }
      ],
      "library_target_name": "walkdir",
      "common_attrs": {
        "compile_data_glob": [
          "**"
        ],
        "deps": {
          "common": [
            {
              "id": "same-file 1.0.6",
              "target": "same_file"
            }
          ],
          "selects": {
            "cfg(windows)": [
              {
                "id": "winapi-util 0.1.5",
                "target": "winapi_util"
              }
            ]
          }
        },
        "edition": "2018",
        "version": "2.3.3"
      },
      "license": "Unlicense/MIT"
    },
    "want 0.3.1": {
      "name": "want",
      "version": "0.3.1",
      "repository": {
        "Http": {
          "url": "https://static.crates.io/crates/want/0.3.1/download",
          "sha256": "bfa7760aed19e106de2c7c0b581b509f2f25d3dacaf737cb82ac61bc6d760b0e"
        }
      },
      "targets": [
        {
          "Library": {
            "crate_name": "want",
            "crate_root": "src/lib.rs",
            "srcs": [
              "**/*.rs"
            ]
          }
        }
      ],
      "library_target_name": "want",
      "common_attrs": {
        "compile_data_glob": [
          "**"
        ],
        "deps": {
          "common": [
            {
              "id": "try-lock 0.2.4",
              "target": "try_lock"
            }
          ],
          "selects": {}
        },
        "edition": "2018",
        "version": "0.3.1"
      },
      "license": "MIT"
    },
    "wasi 0.11.0+wasi-snapshot-preview1": {
      "name": "wasi",
      "version": "0.11.0+wasi-snapshot-preview1",
      "repository": {
        "Http": {
          "url": "https://static.crates.io/crates/wasi/0.11.0+wasi-snapshot-preview1/download",
          "sha256": "9c8d87e72b64a3b4db28d11ce29237c246188f4f51057d65a7eab63b7987e423"
        }
      },
      "targets": [
        {
          "Library": {
            "crate_name": "wasi",
            "crate_root": "src/lib.rs",
            "srcs": [
              "**/*.rs"
            ]
          }
        }
      ],
      "library_target_name": "wasi",
      "common_attrs": {
        "compile_data_glob": [
          "**"
        ],
        "crate_features": {
          "common": [
            "default",
            "std"
          ],
          "selects": {}
        },
        "edition": "2018",
        "version": "0.11.0+wasi-snapshot-preview1"
      },
      "license": "Apache-2.0 WITH LLVM-exception OR Apache-2.0 OR MIT"
    },
    "wasm-bindgen 0.2.87": {
      "name": "wasm-bindgen",
      "version": "0.2.87",
      "repository": {
        "Http": {
          "url": "https://static.crates.io/crates/wasm-bindgen/0.2.87/download",
          "sha256": "7706a72ab36d8cb1f80ffbf0e071533974a60d0a308d01a5d0375bf60499a342"
        }
      },
      "targets": [
        {
          "Library": {
            "crate_name": "wasm_bindgen",
            "crate_root": "src/lib.rs",
            "srcs": [
              "**/*.rs"
            ]
          }
        },
        {
          "BuildScript": {
            "crate_name": "build_script_build",
            "crate_root": "build.rs",
            "srcs": [
              "**/*.rs"
            ]
          }
        }
      ],
      "library_target_name": "wasm_bindgen",
      "common_attrs": {
        "compile_data_glob": [
          "**"
        ],
        "crate_features": {
          "common": [
            "default",
            "spans",
            "std"
          ],
          "selects": {}
        },
        "deps": {
          "common": [
            {
              "id": "cfg-if 1.0.0",
              "target": "cfg_if"
            },
            {
              "id": "wasm-bindgen 0.2.87",
              "target": "build_script_build"
            }
          ],
          "selects": {}
        },
        "edition": "2018",
        "proc_macro_deps": {
          "common": [
            {
              "id": "wasm-bindgen-macro 0.2.87",
              "target": "wasm_bindgen_macro"
            }
          ],
          "selects": {}
        },
        "version": "0.2.87"
      },
      "build_script_attrs": {
        "data_glob": [
          "**"
        ]
      },
      "license": "MIT/Apache-2.0"
    },
    "wasm-bindgen-backend 0.2.87": {
      "name": "wasm-bindgen-backend",
      "version": "0.2.87",
      "repository": {
        "Http": {
          "url": "https://static.crates.io/crates/wasm-bindgen-backend/0.2.87/download",
          "sha256": "5ef2b6d3c510e9625e5fe6f509ab07d66a760f0885d858736483c32ed7809abd"
        }
      },
      "targets": [
        {
          "Library": {
            "crate_name": "wasm_bindgen_backend",
            "crate_root": "src/lib.rs",
            "srcs": [
              "**/*.rs"
            ]
          }
        }
      ],
      "library_target_name": "wasm_bindgen_backend",
      "common_attrs": {
        "compile_data_glob": [
          "**"
        ],
        "crate_features": {
          "common": [
            "spans"
          ],
          "selects": {}
        },
        "deps": {
          "common": [
            {
              "id": "bumpalo 3.13.0",
              "target": "bumpalo"
            },
            {
              "id": "log 0.4.20",
              "target": "log"
            },
            {
              "id": "once_cell 1.18.0",
              "target": "once_cell"
            },
            {
              "id": "proc-macro2 1.0.74",
              "target": "proc_macro2"
            },
            {
              "id": "quote 1.0.35",
              "target": "quote"
            },
            {
              "id": "syn 2.0.46",
              "target": "syn"
            },
            {
              "id": "wasm-bindgen-shared 0.2.87",
              "target": "wasm_bindgen_shared"
            }
          ],
          "selects": {}
        },
        "edition": "2018",
        "version": "0.2.87"
      },
      "license": "MIT/Apache-2.0"
    },
    "wasm-bindgen-macro 0.2.87": {
      "name": "wasm-bindgen-macro",
      "version": "0.2.87",
      "repository": {
        "Http": {
          "url": "https://static.crates.io/crates/wasm-bindgen-macro/0.2.87/download",
          "sha256": "dee495e55982a3bd48105a7b947fd2a9b4a8ae3010041b9e0faab3f9cd028f1d"
        }
      },
      "targets": [
        {
          "ProcMacro": {
            "crate_name": "wasm_bindgen_macro",
            "crate_root": "src/lib.rs",
            "srcs": [
              "**/*.rs"
            ]
          }
        }
      ],
      "library_target_name": "wasm_bindgen_macro",
      "common_attrs": {
        "compile_data_glob": [
          "**"
        ],
        "crate_features": {
          "common": [
            "spans"
          ],
          "selects": {}
        },
        "deps": {
          "common": [
            {
              "id": "quote 1.0.35",
              "target": "quote"
            },
            {
              "id": "wasm-bindgen-macro-support 0.2.87",
              "target": "wasm_bindgen_macro_support"
            }
          ],
          "selects": {}
        },
        "edition": "2018",
        "version": "0.2.87"
      },
      "license": "MIT/Apache-2.0"
    },
    "wasm-bindgen-macro-support 0.2.87": {
      "name": "wasm-bindgen-macro-support",
      "version": "0.2.87",
      "repository": {
        "Http": {
          "url": "https://static.crates.io/crates/wasm-bindgen-macro-support/0.2.87/download",
          "sha256": "54681b18a46765f095758388f2d0cf16eb8d4169b639ab575a8f5693af210c7b"
        }
      },
      "targets": [
        {
          "Library": {
            "crate_name": "wasm_bindgen_macro_support",
            "crate_root": "src/lib.rs",
            "srcs": [
              "**/*.rs"
            ]
          }
        }
      ],
      "library_target_name": "wasm_bindgen_macro_support",
      "common_attrs": {
        "compile_data_glob": [
          "**"
        ],
        "crate_features": {
          "common": [
            "spans"
          ],
          "selects": {}
        },
        "deps": {
          "common": [
            {
              "id": "proc-macro2 1.0.74",
              "target": "proc_macro2"
            },
            {
              "id": "quote 1.0.35",
              "target": "quote"
            },
            {
              "id": "syn 2.0.46",
              "target": "syn"
            },
            {
              "id": "wasm-bindgen-backend 0.2.87",
              "target": "wasm_bindgen_backend"
            },
            {
              "id": "wasm-bindgen-shared 0.2.87",
              "target": "wasm_bindgen_shared"
            }
          ],
          "selects": {}
        },
        "edition": "2018",
        "version": "0.2.87"
      },
      "license": "MIT/Apache-2.0"
    },
    "wasm-bindgen-shared 0.2.87": {
      "name": "wasm-bindgen-shared",
      "version": "0.2.87",
      "repository": {
        "Http": {
          "url": "https://static.crates.io/crates/wasm-bindgen-shared/0.2.87/download",
          "sha256": "ca6ad05a4870b2bf5fe995117d3728437bd27d7cd5f06f13c17443ef369775a1"
        }
      },
      "targets": [
        {
          "Library": {
            "crate_name": "wasm_bindgen_shared",
            "crate_root": "src/lib.rs",
            "srcs": [
              "**/*.rs"
            ]
          }
        },
        {
          "BuildScript": {
            "crate_name": "build_script_build",
            "crate_root": "build.rs",
            "srcs": [
              "**/*.rs"
            ]
          }
        }
      ],
      "library_target_name": "wasm_bindgen_shared",
      "common_attrs": {
        "compile_data_glob": [
          "**"
        ],
        "deps": {
          "common": [
            {
              "id": "wasm-bindgen-shared 0.2.87",
              "target": "build_script_build"
            }
          ],
          "selects": {}
        },
        "edition": "2018",
        "version": "0.2.87"
      },
      "build_script_attrs": {
        "data_glob": [
          "**"
        ],
        "links": "wasm_bindgen"
      },
      "license": "MIT/Apache-2.0"
    },
    "web-sys 0.3.64": {
      "name": "web-sys",
      "version": "0.3.64",
      "repository": {
        "Http": {
          "url": "https://static.crates.io/crates/web-sys/0.3.64/download",
          "sha256": "9b85cbef8c220a6abc02aefd892dfc0fc23afb1c6a426316ec33253a3877249b"
        }
      },
      "targets": [
        {
          "Library": {
            "crate_name": "web_sys",
            "crate_root": "src/lib.rs",
            "srcs": [
              "**/*.rs"
            ]
          }
        }
      ],
      "library_target_name": "web_sys",
      "common_attrs": {
        "compile_data_glob": [
          "**"
        ],
        "crate_features": {
          "common": [
            "CanvasRenderingContext2d",
            "Document",
            "DomRect",
            "DomRectReadOnly",
            "Element",
            "EventTarget",
            "HtmlCanvasElement",
            "HtmlElement",
            "Node",
            "Window"
          ],
          "selects": {}
        },
        "deps": {
          "common": [
            {
              "id": "js-sys 0.3.64",
              "target": "js_sys"
            },
            {
              "id": "wasm-bindgen 0.2.87",
              "target": "wasm_bindgen"
            }
          ],
          "selects": {}
        },
        "edition": "2018",
        "version": "0.3.64"
      },
      "license": "MIT/Apache-2.0"
    },
    "winapi 0.3.9": {
      "name": "winapi",
      "version": "0.3.9",
      "repository": {
        "Http": {
          "url": "https://static.crates.io/crates/winapi/0.3.9/download",
          "sha256": "5c839a674fcd7a98952e593242ea400abe93992746761e38641405d28b00f419"
        }
      },
      "targets": [
        {
          "Library": {
            "crate_name": "winapi",
            "crate_root": "src/lib.rs",
            "srcs": [
              "**/*.rs"
            ]
          }
        },
        {
          "BuildScript": {
            "crate_name": "build_script_build",
            "crate_root": "build.rs",
            "srcs": [
              "**/*.rs"
            ]
          }
        }
      ],
      "library_target_name": "winapi",
      "common_attrs": {
        "compile_data_glob": [
          "**"
        ],
        "crate_features": {
          "common": [
            "basetsd",
            "consoleapi",
            "errhandlingapi",
            "fileapi",
            "handleapi",
            "knownfolders",
            "minwinbase",
            "minwindef",
            "objbase",
            "processenv",
            "shellapi",
            "shlobj",
            "std",
            "stringapiset",
            "synchapi",
            "winbase",
            "wincon",
            "winerror",
            "winnt",
            "winuser",
            "ws2ipdef",
            "ws2tcpip"
          ],
          "selects": {}
        },
        "deps": {
          "common": [
            {
              "id": "winapi 0.3.9",
              "target": "build_script_build"
            }
          ],
          "selects": {
            "i686-pc-windows-gnu": [
              {
                "id": "winapi-i686-pc-windows-gnu 0.4.0",
                "target": "winapi_i686_pc_windows_gnu"
              }
            ],
            "x86_64-pc-windows-gnu": [
              {
                "id": "winapi-x86_64-pc-windows-gnu 0.4.0",
                "target": "winapi_x86_64_pc_windows_gnu"
              }
            ]
          }
        },
        "edition": "2015",
        "version": "0.3.9"
      },
      "build_script_attrs": {
        "data_glob": [
          "**"
        ]
      },
      "license": "MIT/Apache-2.0"
    },
    "winapi-i686-pc-windows-gnu 0.4.0": {
      "name": "winapi-i686-pc-windows-gnu",
      "version": "0.4.0",
      "repository": {
        "Http": {
          "url": "https://static.crates.io/crates/winapi-i686-pc-windows-gnu/0.4.0/download",
          "sha256": "ac3b87c63620426dd9b991e5ce0329eff545bccbbb34f3be09ff6fb6ab51b7b6"
        }
      },
      "targets": [
        {
          "Library": {
            "crate_name": "winapi_i686_pc_windows_gnu",
            "crate_root": "src/lib.rs",
            "srcs": [
              "**/*.rs"
            ]
          }
        },
        {
          "BuildScript": {
            "crate_name": "build_script_build",
            "crate_root": "build.rs",
            "srcs": [
              "**/*.rs"
            ]
          }
        }
      ],
      "library_target_name": "winapi_i686_pc_windows_gnu",
      "common_attrs": {
        "compile_data_glob": [
          "**"
        ],
        "deps": {
          "common": [
            {
              "id": "winapi-i686-pc-windows-gnu 0.4.0",
              "target": "build_script_build"
            }
          ],
          "selects": {}
        },
        "edition": "2015",
        "version": "0.4.0"
      },
      "build_script_attrs": {
        "data_glob": [
          "**"
        ]
      },
      "license": "MIT/Apache-2.0"
    },
    "winapi-util 0.1.5": {
      "name": "winapi-util",
      "version": "0.1.5",
      "repository": {
        "Http": {
          "url": "https://static.crates.io/crates/winapi-util/0.1.5/download",
          "sha256": "70ec6ce85bb158151cae5e5c87f95a8e97d2c0c4b001223f33a334e3ce5de178"
        }
      },
      "targets": [
        {
          "Library": {
            "crate_name": "winapi_util",
            "crate_root": "src/lib.rs",
            "srcs": [
              "**/*.rs"
            ]
          }
        }
      ],
      "library_target_name": "winapi_util",
      "common_attrs": {
        "compile_data_glob": [
          "**"
        ],
        "deps": {
          "common": [],
          "selects": {
            "cfg(windows)": [
              {
                "id": "winapi 0.3.9",
                "target": "winapi"
              }
            ]
          }
        },
        "edition": "2018",
        "version": "0.1.5"
      },
      "license": "Unlicense/MIT"
    },
    "winapi-x86_64-pc-windows-gnu 0.4.0": {
      "name": "winapi-x86_64-pc-windows-gnu",
      "version": "0.4.0",
      "repository": {
        "Http": {
          "url": "https://static.crates.io/crates/winapi-x86_64-pc-windows-gnu/0.4.0/download",
          "sha256": "712e227841d057c1ee1cd2fb22fa7e5a5461ae8e48fa2ca79ec42cfc1931183f"
        }
      },
      "targets": [
        {
          "Library": {
            "crate_name": "winapi_x86_64_pc_windows_gnu",
            "crate_root": "src/lib.rs",
            "srcs": [
              "**/*.rs"
            ]
          }
        },
        {
          "BuildScript": {
            "crate_name": "build_script_build",
            "crate_root": "build.rs",
            "srcs": [
              "**/*.rs"
            ]
          }
        }
      ],
      "library_target_name": "winapi_x86_64_pc_windows_gnu",
      "common_attrs": {
        "compile_data_glob": [
          "**"
        ],
        "deps": {
          "common": [
            {
              "id": "winapi-x86_64-pc-windows-gnu 0.4.0",
              "target": "build_script_build"
            }
          ],
          "selects": {}
        },
        "edition": "2015",
        "version": "0.4.0"
      },
      "build_script_attrs": {
        "data_glob": [
          "**"
        ]
      },
      "license": "MIT/Apache-2.0"
    },
    "windows 0.48.0": {
      "name": "windows",
      "version": "0.48.0",
      "repository": {
        "Http": {
          "url": "https://static.crates.io/crates/windows/0.48.0/download",
          "sha256": "e686886bc078bc1b0b600cac0147aadb815089b6e4da64016cbd754b6342700f"
        }
      },
      "targets": [
        {
          "Library": {
            "crate_name": "windows",
            "crate_root": "src/lib.rs",
            "srcs": [
              "**/*.rs"
            ]
          }
        }
      ],
      "library_target_name": "windows",
      "common_attrs": {
        "compile_data_glob": [
          "**"
        ],
        "deps": {
          "common": [
            {
              "id": "windows-targets 0.48.5",
              "target": "windows_targets"
            }
          ],
          "selects": {}
        },
        "edition": "2018",
        "version": "0.48.0"
      },
      "license": "MIT OR Apache-2.0"
    },
    "windows-sys 0.45.0": {
      "name": "windows-sys",
      "version": "0.45.0",
      "repository": {
        "Http": {
          "url": "https://static.crates.io/crates/windows-sys/0.45.0/download",
          "sha256": "75283be5efb2831d37ea142365f009c02ec203cd29a3ebecbc093d52315b66d0"
        }
      },
      "targets": [
        {
          "Library": {
            "crate_name": "windows_sys",
            "crate_root": "src/lib.rs",
            "srcs": [
              "**/*.rs"
            ]
          }
        }
      ],
      "library_target_name": "windows_sys",
      "common_attrs": {
        "compile_data_glob": [
          "**"
        ],
        "crate_features": {
          "common": [
            "Win32",
            "Win32_Foundation",
            "Win32_Storage",
            "Win32_Storage_FileSystem",
            "Win32_System",
            "Win32_System_Console",
            "Win32_UI",
            "Win32_UI_Input",
            "Win32_UI_Input_KeyboardAndMouse",
            "default"
          ],
          "selects": {}
        },
        "deps": {
          "common": [],
          "selects": {
            "cfg(not(windows_raw_dylib))": [
              {
                "id": "windows-targets 0.42.2",
                "target": "windows_targets"
              }
            ]
          }
        },
        "edition": "2018",
        "version": "0.45.0"
      },
      "license": "MIT OR Apache-2.0"
    },
    "windows-sys 0.48.0": {
      "name": "windows-sys",
      "version": "0.48.0",
      "repository": {
        "Http": {
          "url": "https://static.crates.io/crates/windows-sys/0.48.0/download",
          "sha256": "677d2418bec65e3338edb076e806bc1ec15693c5d0104683f2efe857f61056a9"
        }
      },
      "targets": [
        {
          "Library": {
            "crate_name": "windows_sys",
            "crate_root": "src/lib.rs",
            "srcs": [
              "**/*.rs"
            ]
          }
        }
      ],
      "library_target_name": "windows_sys",
      "common_attrs": {
        "compile_data_glob": [
          "**"
        ],
        "crate_features": {
          "common": [
            "Win32",
            "Win32_Foundation",
            "Win32_Networking",
            "Win32_Networking_WinSock",
            "Win32_Security",
            "Win32_Storage",
            "Win32_Storage_FileSystem",
            "Win32_System",
            "Win32_System_Console",
            "Win32_System_IO",
            "Win32_System_Pipes",
            "Win32_System_SystemServices",
            "Win32_System_Threading",
            "Win32_System_WindowsProgramming",
            "default"
          ],
          "selects": {}
        },
        "deps": {
          "common": [
            {
              "id": "windows-targets 0.48.5",
              "target": "windows_targets"
            }
          ],
          "selects": {}
        },
        "edition": "2018",
        "version": "0.48.0"
      },
      "license": "MIT OR Apache-2.0"
    },
    "windows-sys 0.52.0": {
      "name": "windows-sys",
      "version": "0.52.0",
      "repository": {
        "Http": {
          "url": "https://static.crates.io/crates/windows-sys/0.52.0/download",
          "sha256": "282be5f36a8ce781fad8c8ae18fa3f9beff57ec1b52cb3de0789201425d9a33d"
        }
      },
      "targets": [
        {
          "Library": {
            "crate_name": "windows_sys",
            "crate_root": "src/lib.rs",
            "srcs": [
              "**/*.rs"
            ]
          }
        }
      ],
      "library_target_name": "windows_sys",
      "common_attrs": {
        "compile_data_glob": [
          "**"
        ],
        "crate_features": {
          "common": [
            "Win32",
            "Win32_Foundation",
            "Win32_NetworkManagement",
            "Win32_NetworkManagement_IpHelper",
            "Win32_Networking",
            "Win32_Networking_WinSock",
            "Win32_Storage",
            "Win32_Storage_FileSystem",
            "Win32_System",
            "Win32_System_Diagnostics",
            "Win32_System_Diagnostics_Debug",
            "Win32_System_Threading",
            "default"
          ],
          "selects": {}
        },
        "deps": {
          "common": [
            {
              "id": "windows-targets 0.52.5",
              "target": "windows_targets"
            }
          ],
          "selects": {}
        },
        "edition": "2021",
        "version": "0.52.0"
      },
      "license": "MIT OR Apache-2.0"
    },
    "windows-targets 0.42.2": {
      "name": "windows-targets",
      "version": "0.42.2",
      "repository": {
        "Http": {
          "url": "https://static.crates.io/crates/windows-targets/0.42.2/download",
          "sha256": "8e5180c00cd44c9b1c88adb3693291f1cd93605ded80c250a75d472756b4d071"
        }
      },
      "targets": [
        {
          "Library": {
            "crate_name": "windows_targets",
            "crate_root": "src/lib.rs",
            "srcs": [
              "**/*.rs"
            ]
          }
        }
      ],
      "library_target_name": "windows_targets",
      "common_attrs": {
        "compile_data_glob": [
          "**"
        ],
        "deps": {
          "common": [],
          "selects": {
            "aarch64-pc-windows-gnullvm": [
              {
                "id": "windows_aarch64_gnullvm 0.42.2",
                "target": "windows_aarch64_gnullvm"
              }
            ],
            "aarch64-pc-windows-msvc": [
              {
                "id": "windows_aarch64_msvc 0.42.2",
                "target": "windows_aarch64_msvc"
              }
            ],
            "aarch64-uwp-windows-msvc": [
              {
                "id": "windows_aarch64_msvc 0.42.2",
                "target": "windows_aarch64_msvc"
              }
            ],
            "i686-pc-windows-gnu": [
              {
                "id": "windows_i686_gnu 0.42.2",
                "target": "windows_i686_gnu"
              }
            ],
            "i686-pc-windows-msvc": [
              {
                "id": "windows_i686_msvc 0.42.2",
                "target": "windows_i686_msvc"
              }
            ],
            "i686-uwp-windows-gnu": [
              {
                "id": "windows_i686_gnu 0.42.2",
                "target": "windows_i686_gnu"
              }
            ],
            "i686-uwp-windows-msvc": [
              {
                "id": "windows_i686_msvc 0.42.2",
                "target": "windows_i686_msvc"
              }
            ],
            "x86_64-pc-windows-gnu": [
              {
                "id": "windows_x86_64_gnu 0.42.2",
                "target": "windows_x86_64_gnu"
              }
            ],
            "x86_64-pc-windows-gnullvm": [
              {
                "id": "windows_x86_64_gnullvm 0.42.2",
                "target": "windows_x86_64_gnullvm"
              }
            ],
            "x86_64-pc-windows-msvc": [
              {
                "id": "windows_x86_64_msvc 0.42.2",
                "target": "windows_x86_64_msvc"
              }
            ],
            "x86_64-uwp-windows-gnu": [
              {
                "id": "windows_x86_64_gnu 0.42.2",
                "target": "windows_x86_64_gnu"
              }
            ],
            "x86_64-uwp-windows-msvc": [
              {
                "id": "windows_x86_64_msvc 0.42.2",
                "target": "windows_x86_64_msvc"
              }
            ]
          }
        },
        "edition": "2018",
        "version": "0.42.2"
      },
      "license": "MIT OR Apache-2.0"
    },
    "windows-targets 0.48.5": {
      "name": "windows-targets",
      "version": "0.48.5",
      "repository": {
        "Http": {
          "url": "https://static.crates.io/crates/windows-targets/0.48.5/download",
          "sha256": "9a2fa6e2155d7247be68c096456083145c183cbbbc2764150dda45a87197940c"
        }
      },
      "targets": [
        {
          "Library": {
            "crate_name": "windows_targets",
            "crate_root": "src/lib.rs",
            "srcs": [
              "**/*.rs"
            ]
          }
        }
      ],
      "library_target_name": "windows_targets",
      "common_attrs": {
        "compile_data_glob": [
          "**"
        ],
        "deps": {
          "common": [],
          "selects": {
            "aarch64-pc-windows-gnullvm": [
              {
                "id": "windows_aarch64_gnullvm 0.48.5",
                "target": "windows_aarch64_gnullvm"
              }
            ],
            "cfg(all(target_arch = \"aarch64\", target_env = \"msvc\", not(windows_raw_dylib)))": [
              {
                "id": "windows_aarch64_msvc 0.48.5",
                "target": "windows_aarch64_msvc"
              }
            ],
            "cfg(all(target_arch = \"x86\", target_env = \"gnu\", not(windows_raw_dylib)))": [
              {
                "id": "windows_i686_gnu 0.48.5",
                "target": "windows_i686_gnu"
              }
            ],
            "cfg(all(target_arch = \"x86\", target_env = \"msvc\", not(windows_raw_dylib)))": [
              {
                "id": "windows_i686_msvc 0.48.5",
                "target": "windows_i686_msvc"
              }
            ],
            "cfg(all(target_arch = \"x86_64\", target_env = \"gnu\", not(target_abi = \"llvm\"), not(windows_raw_dylib)))": [
              {
                "id": "windows_x86_64_gnu 0.48.5",
                "target": "windows_x86_64_gnu"
              }
            ],
            "cfg(all(target_arch = \"x86_64\", target_env = \"msvc\", not(windows_raw_dylib)))": [
              {
                "id": "windows_x86_64_msvc 0.48.5",
                "target": "windows_x86_64_msvc"
              }
            ],
            "x86_64-pc-windows-gnullvm": [
              {
                "id": "windows_x86_64_gnullvm 0.48.5",
                "target": "windows_x86_64_gnullvm"
              }
            ]
          }
        },
        "edition": "2018",
        "version": "0.48.5"
      },
      "license": "MIT OR Apache-2.0"
    },
    "windows-targets 0.52.5": {
      "name": "windows-targets",
      "version": "0.52.5",
      "repository": {
        "Http": {
          "url": "https://static.crates.io/crates/windows-targets/0.52.5/download",
          "sha256": "6f0713a46559409d202e70e28227288446bf7841d3211583a4b53e3f6d96e7eb"
        }
      },
      "targets": [
        {
          "Library": {
            "crate_name": "windows_targets",
            "crate_root": "src/lib.rs",
            "srcs": [
              "**/*.rs"
            ]
          }
        }
      ],
      "library_target_name": "windows_targets",
      "common_attrs": {
        "compile_data_glob": [
          "**"
        ],
        "deps": {
          "common": [],
          "selects": {
            "aarch64-pc-windows-gnullvm": [
              {
                "id": "windows_aarch64_gnullvm 0.52.5",
                "target": "windows_aarch64_gnullvm"
              }
            ],
            "cfg(all(any(target_arch = \"x86_64\", target_arch = \"arm64ec\"), target_env = \"msvc\", not(windows_raw_dylib)))": [
              {
                "id": "windows_x86_64_msvc 0.52.5",
                "target": "windows_x86_64_msvc"
              }
            ],
            "cfg(all(target_arch = \"aarch64\", target_env = \"msvc\", not(windows_raw_dylib)))": [
              {
                "id": "windows_aarch64_msvc 0.52.5",
                "target": "windows_aarch64_msvc"
              }
            ],
            "cfg(all(target_arch = \"x86\", target_env = \"gnu\", not(target_abi = \"llvm\"), not(windows_raw_dylib)))": [
              {
                "id": "windows_i686_gnu 0.52.5",
                "target": "windows_i686_gnu"
              }
            ],
            "cfg(all(target_arch = \"x86\", target_env = \"msvc\", not(windows_raw_dylib)))": [
              {
                "id": "windows_i686_msvc 0.52.5",
                "target": "windows_i686_msvc"
              }
            ],
            "cfg(all(target_arch = \"x86_64\", target_env = \"gnu\", not(target_abi = \"llvm\"), not(windows_raw_dylib)))": [
              {
                "id": "windows_x86_64_gnu 0.52.5",
                "target": "windows_x86_64_gnu"
              }
            ],
            "i686-pc-windows-gnullvm": [
              {
                "id": "windows_i686_gnullvm 0.52.5",
                "target": "windows_i686_gnullvm"
              }
            ],
            "x86_64-pc-windows-gnullvm": [
              {
                "id": "windows_x86_64_gnullvm 0.52.5",
                "target": "windows_x86_64_gnullvm"
              }
            ]
          }
        },
        "edition": "2021",
        "version": "0.52.5"
      },
      "license": "MIT OR Apache-2.0"
    },
    "windows_aarch64_gnullvm 0.42.2": {
      "name": "windows_aarch64_gnullvm",
      "version": "0.42.2",
      "repository": {
        "Http": {
          "url": "https://static.crates.io/crates/windows_aarch64_gnullvm/0.42.2/download",
          "sha256": "597a5118570b68bc08d8d59125332c54f1ba9d9adeedeef5b99b02ba2b0698f8"
        }
      },
      "targets": [
        {
          "Library": {
            "crate_name": "windows_aarch64_gnullvm",
            "crate_root": "src/lib.rs",
            "srcs": [
              "**/*.rs"
            ]
          }
        },
        {
          "BuildScript": {
            "crate_name": "build_script_build",
            "crate_root": "build.rs",
            "srcs": [
              "**/*.rs"
            ]
          }
        }
      ],
      "library_target_name": "windows_aarch64_gnullvm",
      "common_attrs": {
        "compile_data_glob": [
          "**"
        ],
        "deps": {
          "common": [
            {
              "id": "windows_aarch64_gnullvm 0.42.2",
              "target": "build_script_build"
            }
          ],
          "selects": {}
        },
        "edition": "2018",
        "version": "0.42.2"
      },
      "build_script_attrs": {
        "data_glob": [
          "**"
        ]
      },
      "license": "MIT OR Apache-2.0"
    },
    "windows_aarch64_gnullvm 0.48.5": {
      "name": "windows_aarch64_gnullvm",
      "version": "0.48.5",
      "repository": {
        "Http": {
          "url": "https://static.crates.io/crates/windows_aarch64_gnullvm/0.48.5/download",
          "sha256": "2b38e32f0abccf9987a4e3079dfb67dcd799fb61361e53e2882c3cbaf0d905d8"
        }
      },
      "targets": [
        {
          "Library": {
            "crate_name": "windows_aarch64_gnullvm",
            "crate_root": "src/lib.rs",
            "srcs": [
              "**/*.rs"
            ]
          }
        },
        {
          "BuildScript": {
            "crate_name": "build_script_build",
            "crate_root": "build.rs",
            "srcs": [
              "**/*.rs"
            ]
          }
        }
      ],
      "library_target_name": "windows_aarch64_gnullvm",
      "common_attrs": {
        "compile_data_glob": [
          "**"
        ],
        "deps": {
          "common": [
            {
              "id": "windows_aarch64_gnullvm 0.48.5",
              "target": "build_script_build"
            }
          ],
          "selects": {}
        },
        "edition": "2018",
        "version": "0.48.5"
      },
      "build_script_attrs": {
        "data_glob": [
          "**"
        ]
      },
      "license": "MIT OR Apache-2.0"
    },
    "windows_aarch64_gnullvm 0.52.5": {
      "name": "windows_aarch64_gnullvm",
      "version": "0.52.5",
      "repository": {
        "Http": {
          "url": "https://static.crates.io/crates/windows_aarch64_gnullvm/0.52.5/download",
          "sha256": "7088eed71e8b8dda258ecc8bac5fb1153c5cffaf2578fc8ff5d61e23578d3263"
        }
      },
      "targets": [
        {
          "Library": {
            "crate_name": "windows_aarch64_gnullvm",
            "crate_root": "src/lib.rs",
            "srcs": [
              "**/*.rs"
            ]
          }
        },
        {
          "BuildScript": {
            "crate_name": "build_script_build",
            "crate_root": "build.rs",
            "srcs": [
              "**/*.rs"
            ]
          }
        }
      ],
      "library_target_name": "windows_aarch64_gnullvm",
      "common_attrs": {
        "compile_data_glob": [
          "**"
        ],
        "deps": {
          "common": [
            {
              "id": "windows_aarch64_gnullvm 0.52.5",
              "target": "build_script_build"
            }
          ],
          "selects": {}
        },
        "edition": "2021",
        "version": "0.52.5"
      },
      "build_script_attrs": {
        "data_glob": [
          "**"
        ]
      },
      "license": "MIT OR Apache-2.0"
    },
    "windows_aarch64_msvc 0.42.2": {
      "name": "windows_aarch64_msvc",
      "version": "0.42.2",
      "repository": {
        "Http": {
          "url": "https://static.crates.io/crates/windows_aarch64_msvc/0.42.2/download",
          "sha256": "e08e8864a60f06ef0d0ff4ba04124db8b0fb3be5776a5cd47641e942e58c4d43"
        }
      },
      "targets": [
        {
          "Library": {
            "crate_name": "windows_aarch64_msvc",
            "crate_root": "src/lib.rs",
            "srcs": [
              "**/*.rs"
            ]
          }
        },
        {
          "BuildScript": {
            "crate_name": "build_script_build",
            "crate_root": "build.rs",
            "srcs": [
              "**/*.rs"
            ]
          }
        }
      ],
      "library_target_name": "windows_aarch64_msvc",
      "common_attrs": {
        "compile_data_glob": [
          "**"
        ],
        "deps": {
          "common": [
            {
              "id": "windows_aarch64_msvc 0.42.2",
              "target": "build_script_build"
            }
          ],
          "selects": {}
        },
        "edition": "2018",
        "version": "0.42.2"
      },
      "build_script_attrs": {
        "data_glob": [
          "**"
        ]
      },
      "license": "MIT OR Apache-2.0"
    },
    "windows_aarch64_msvc 0.48.5": {
      "name": "windows_aarch64_msvc",
      "version": "0.48.5",
      "repository": {
        "Http": {
          "url": "https://static.crates.io/crates/windows_aarch64_msvc/0.48.5/download",
          "sha256": "dc35310971f3b2dbbf3f0690a219f40e2d9afcf64f9ab7cc1be722937c26b4bc"
        }
      },
      "targets": [
        {
          "Library": {
            "crate_name": "windows_aarch64_msvc",
            "crate_root": "src/lib.rs",
            "srcs": [
              "**/*.rs"
            ]
          }
        },
        {
          "BuildScript": {
            "crate_name": "build_script_build",
            "crate_root": "build.rs",
            "srcs": [
              "**/*.rs"
            ]
          }
        }
      ],
      "library_target_name": "windows_aarch64_msvc",
      "common_attrs": {
        "compile_data_glob": [
          "**"
        ],
        "deps": {
          "common": [
            {
              "id": "windows_aarch64_msvc 0.48.5",
              "target": "build_script_build"
            }
          ],
          "selects": {}
        },
        "edition": "2018",
        "version": "0.48.5"
      },
      "build_script_attrs": {
        "data_glob": [
          "**"
        ]
      },
      "license": "MIT OR Apache-2.0"
    },
    "windows_aarch64_msvc 0.52.5": {
      "name": "windows_aarch64_msvc",
      "version": "0.52.5",
      "repository": {
        "Http": {
          "url": "https://static.crates.io/crates/windows_aarch64_msvc/0.52.5/download",
          "sha256": "9985fd1504e250c615ca5f281c3f7a6da76213ebd5ccc9561496568a2752afb6"
        }
      },
      "targets": [
        {
          "Library": {
            "crate_name": "windows_aarch64_msvc",
            "crate_root": "src/lib.rs",
            "srcs": [
              "**/*.rs"
            ]
          }
        },
        {
          "BuildScript": {
            "crate_name": "build_script_build",
            "crate_root": "build.rs",
            "srcs": [
              "**/*.rs"
            ]
          }
        }
      ],
      "library_target_name": "windows_aarch64_msvc",
      "common_attrs": {
        "compile_data_glob": [
          "**"
        ],
        "deps": {
          "common": [
            {
              "id": "windows_aarch64_msvc 0.52.5",
              "target": "build_script_build"
            }
          ],
          "selects": {}
        },
        "edition": "2021",
        "version": "0.52.5"
      },
      "build_script_attrs": {
        "data_glob": [
          "**"
        ]
      },
      "license": "MIT OR Apache-2.0"
    },
    "windows_i686_gnu 0.42.2": {
      "name": "windows_i686_gnu",
      "version": "0.42.2",
      "repository": {
        "Http": {
          "url": "https://static.crates.io/crates/windows_i686_gnu/0.42.2/download",
          "sha256": "c61d927d8da41da96a81f029489353e68739737d3beca43145c8afec9a31a84f"
        }
      },
      "targets": [
        {
          "Library": {
            "crate_name": "windows_i686_gnu",
            "crate_root": "src/lib.rs",
            "srcs": [
              "**/*.rs"
            ]
          }
        },
        {
          "BuildScript": {
            "crate_name": "build_script_build",
            "crate_root": "build.rs",
            "srcs": [
              "**/*.rs"
            ]
          }
        }
      ],
      "library_target_name": "windows_i686_gnu",
      "common_attrs": {
        "compile_data_glob": [
          "**"
        ],
        "deps": {
          "common": [
            {
              "id": "windows_i686_gnu 0.42.2",
              "target": "build_script_build"
            }
          ],
          "selects": {}
        },
        "edition": "2018",
        "version": "0.42.2"
      },
      "build_script_attrs": {
        "data_glob": [
          "**"
        ]
      },
      "license": "MIT OR Apache-2.0"
    },
    "windows_i686_gnu 0.48.5": {
      "name": "windows_i686_gnu",
      "version": "0.48.5",
      "repository": {
        "Http": {
          "url": "https://static.crates.io/crates/windows_i686_gnu/0.48.5/download",
          "sha256": "a75915e7def60c94dcef72200b9a8e58e5091744960da64ec734a6c6e9b3743e"
        }
      },
      "targets": [
        {
          "Library": {
            "crate_name": "windows_i686_gnu",
            "crate_root": "src/lib.rs",
            "srcs": [
              "**/*.rs"
            ]
          }
        },
        {
          "BuildScript": {
            "crate_name": "build_script_build",
            "crate_root": "build.rs",
            "srcs": [
              "**/*.rs"
            ]
          }
        }
      ],
      "library_target_name": "windows_i686_gnu",
      "common_attrs": {
        "compile_data_glob": [
          "**"
        ],
        "deps": {
          "common": [
            {
              "id": "windows_i686_gnu 0.48.5",
              "target": "build_script_build"
            }
          ],
          "selects": {}
        },
        "edition": "2018",
        "version": "0.48.5"
      },
      "build_script_attrs": {
        "data_glob": [
          "**"
        ]
      },
      "license": "MIT OR Apache-2.0"
    },
    "windows_i686_gnu 0.52.5": {
      "name": "windows_i686_gnu",
      "version": "0.52.5",
      "repository": {
        "Http": {
          "url": "https://static.crates.io/crates/windows_i686_gnu/0.52.5/download",
          "sha256": "88ba073cf16d5372720ec942a8ccbf61626074c6d4dd2e745299726ce8b89670"
        }
      },
      "targets": [
        {
          "Library": {
            "crate_name": "windows_i686_gnu",
            "crate_root": "src/lib.rs",
            "srcs": [
              "**/*.rs"
            ]
          }
        },
        {
          "BuildScript": {
            "crate_name": "build_script_build",
            "crate_root": "build.rs",
            "srcs": [
              "**/*.rs"
            ]
          }
        }
      ],
      "library_target_name": "windows_i686_gnu",
      "common_attrs": {
        "compile_data_glob": [
          "**"
        ],
        "deps": {
          "common": [
            {
              "id": "windows_i686_gnu 0.52.5",
              "target": "build_script_build"
            }
          ],
          "selects": {}
        },
        "edition": "2021",
        "version": "0.52.5"
      },
      "build_script_attrs": {
        "data_glob": [
          "**"
        ]
      },
      "license": "MIT OR Apache-2.0"
    },
    "windows_i686_gnullvm 0.52.5": {
      "name": "windows_i686_gnullvm",
      "version": "0.52.5",
      "repository": {
        "Http": {
          "url": "https://static.crates.io/crates/windows_i686_gnullvm/0.52.5/download",
          "sha256": "87f4261229030a858f36b459e748ae97545d6f1ec60e5e0d6a3d32e0dc232ee9"
        }
      },
      "targets": [
        {
          "Library": {
            "crate_name": "windows_i686_gnullvm",
            "crate_root": "src/lib.rs",
            "srcs": [
              "**/*.rs"
            ]
          }
        },
        {
          "BuildScript": {
            "crate_name": "build_script_build",
            "crate_root": "build.rs",
            "srcs": [
              "**/*.rs"
            ]
          }
        }
      ],
      "library_target_name": "windows_i686_gnullvm",
      "common_attrs": {
        "compile_data_glob": [
          "**"
        ],
        "deps": {
          "common": [
            {
              "id": "windows_i686_gnullvm 0.52.5",
              "target": "build_script_build"
            }
          ],
          "selects": {}
        },
        "edition": "2021",
        "version": "0.52.5"
      },
      "build_script_attrs": {
        "data_glob": [
          "**"
        ]
      },
      "license": "MIT OR Apache-2.0"
    },
    "windows_i686_msvc 0.42.2": {
      "name": "windows_i686_msvc",
      "version": "0.42.2",
      "repository": {
        "Http": {
          "url": "https://static.crates.io/crates/windows_i686_msvc/0.42.2/download",
          "sha256": "44d840b6ec649f480a41c8d80f9c65108b92d89345dd94027bfe06ac444d1060"
        }
      },
      "targets": [
        {
          "Library": {
            "crate_name": "windows_i686_msvc",
            "crate_root": "src/lib.rs",
            "srcs": [
              "**/*.rs"
            ]
          }
        },
        {
          "BuildScript": {
            "crate_name": "build_script_build",
            "crate_root": "build.rs",
            "srcs": [
              "**/*.rs"
            ]
          }
        }
      ],
      "library_target_name": "windows_i686_msvc",
      "common_attrs": {
        "compile_data_glob": [
          "**"
        ],
        "deps": {
          "common": [
            {
              "id": "windows_i686_msvc 0.42.2",
              "target": "build_script_build"
            }
          ],
          "selects": {}
        },
        "edition": "2018",
        "version": "0.42.2"
      },
      "build_script_attrs": {
        "data_glob": [
          "**"
        ]
      },
      "license": "MIT OR Apache-2.0"
    },
    "windows_i686_msvc 0.48.5": {
      "name": "windows_i686_msvc",
      "version": "0.48.5",
      "repository": {
        "Http": {
          "url": "https://static.crates.io/crates/windows_i686_msvc/0.48.5/download",
          "sha256": "8f55c233f70c4b27f66c523580f78f1004e8b5a8b659e05a4eb49d4166cca406"
        }
      },
      "targets": [
        {
          "Library": {
            "crate_name": "windows_i686_msvc",
            "crate_root": "src/lib.rs",
            "srcs": [
              "**/*.rs"
            ]
          }
        },
        {
          "BuildScript": {
            "crate_name": "build_script_build",
            "crate_root": "build.rs",
            "srcs": [
              "**/*.rs"
            ]
          }
        }
      ],
      "library_target_name": "windows_i686_msvc",
      "common_attrs": {
        "compile_data_glob": [
          "**"
        ],
        "deps": {
          "common": [
            {
              "id": "windows_i686_msvc 0.48.5",
              "target": "build_script_build"
            }
          ],
          "selects": {}
        },
        "edition": "2018",
        "version": "0.48.5"
      },
      "build_script_attrs": {
        "data_glob": [
          "**"
        ]
      },
      "license": "MIT OR Apache-2.0"
    },
    "windows_i686_msvc 0.52.5": {
      "name": "windows_i686_msvc",
      "version": "0.52.5",
      "repository": {
        "Http": {
          "url": "https://static.crates.io/crates/windows_i686_msvc/0.52.5/download",
          "sha256": "db3c2bf3d13d5b658be73463284eaf12830ac9a26a90c717b7f771dfe97487bf"
        }
      },
      "targets": [
        {
          "Library": {
            "crate_name": "windows_i686_msvc",
            "crate_root": "src/lib.rs",
            "srcs": [
              "**/*.rs"
            ]
          }
        },
        {
          "BuildScript": {
            "crate_name": "build_script_build",
            "crate_root": "build.rs",
            "srcs": [
              "**/*.rs"
            ]
          }
        }
      ],
      "library_target_name": "windows_i686_msvc",
      "common_attrs": {
        "compile_data_glob": [
          "**"
        ],
        "deps": {
          "common": [
            {
              "id": "windows_i686_msvc 0.52.5",
              "target": "build_script_build"
            }
          ],
          "selects": {}
        },
        "edition": "2021",
        "version": "0.52.5"
      },
      "build_script_attrs": {
        "data_glob": [
          "**"
        ]
      },
      "license": "MIT OR Apache-2.0"
    },
    "windows_x86_64_gnu 0.42.2": {
      "name": "windows_x86_64_gnu",
      "version": "0.42.2",
      "repository": {
        "Http": {
          "url": "https://static.crates.io/crates/windows_x86_64_gnu/0.42.2/download",
          "sha256": "8de912b8b8feb55c064867cf047dda097f92d51efad5b491dfb98f6bbb70cb36"
        }
      },
      "targets": [
        {
          "Library": {
            "crate_name": "windows_x86_64_gnu",
            "crate_root": "src/lib.rs",
            "srcs": [
              "**/*.rs"
            ]
          }
        },
        {
          "BuildScript": {
            "crate_name": "build_script_build",
            "crate_root": "build.rs",
            "srcs": [
              "**/*.rs"
            ]
          }
        }
      ],
      "library_target_name": "windows_x86_64_gnu",
      "common_attrs": {
        "compile_data_glob": [
          "**"
        ],
        "deps": {
          "common": [
            {
              "id": "windows_x86_64_gnu 0.42.2",
              "target": "build_script_build"
            }
          ],
          "selects": {}
        },
        "edition": "2018",
        "version": "0.42.2"
      },
      "build_script_attrs": {
        "data_glob": [
          "**"
        ]
      },
      "license": "MIT OR Apache-2.0"
    },
    "windows_x86_64_gnu 0.48.5": {
      "name": "windows_x86_64_gnu",
      "version": "0.48.5",
      "repository": {
        "Http": {
          "url": "https://static.crates.io/crates/windows_x86_64_gnu/0.48.5/download",
          "sha256": "53d40abd2583d23e4718fddf1ebec84dbff8381c07cae67ff7768bbf19c6718e"
        }
      },
      "targets": [
        {
          "Library": {
            "crate_name": "windows_x86_64_gnu",
            "crate_root": "src/lib.rs",
            "srcs": [
              "**/*.rs"
            ]
          }
        },
        {
          "BuildScript": {
            "crate_name": "build_script_build",
            "crate_root": "build.rs",
            "srcs": [
              "**/*.rs"
            ]
          }
        }
      ],
      "library_target_name": "windows_x86_64_gnu",
      "common_attrs": {
        "compile_data_glob": [
          "**"
        ],
        "deps": {
          "common": [
            {
              "id": "windows_x86_64_gnu 0.48.5",
              "target": "build_script_build"
            }
          ],
          "selects": {}
        },
        "edition": "2018",
        "version": "0.48.5"
      },
      "build_script_attrs": {
        "data_glob": [
          "**"
        ]
      },
      "license": "MIT OR Apache-2.0"
    },
    "windows_x86_64_gnu 0.52.5": {
      "name": "windows_x86_64_gnu",
      "version": "0.52.5",
      "repository": {
        "Http": {
          "url": "https://static.crates.io/crates/windows_x86_64_gnu/0.52.5/download",
          "sha256": "4e4246f76bdeff09eb48875a0fd3e2af6aada79d409d33011886d3e1581517d9"
        }
      },
      "targets": [
        {
          "Library": {
            "crate_name": "windows_x86_64_gnu",
            "crate_root": "src/lib.rs",
            "srcs": [
              "**/*.rs"
            ]
          }
        },
        {
          "BuildScript": {
            "crate_name": "build_script_build",
            "crate_root": "build.rs",
            "srcs": [
              "**/*.rs"
            ]
          }
        }
      ],
      "library_target_name": "windows_x86_64_gnu",
      "common_attrs": {
        "compile_data_glob": [
          "**"
        ],
        "deps": {
          "common": [
            {
              "id": "windows_x86_64_gnu 0.52.5",
              "target": "build_script_build"
            }
          ],
          "selects": {}
        },
        "edition": "2021",
        "version": "0.52.5"
      },
      "build_script_attrs": {
        "data_glob": [
          "**"
        ]
      },
      "license": "MIT OR Apache-2.0"
    },
    "windows_x86_64_gnullvm 0.42.2": {
      "name": "windows_x86_64_gnullvm",
      "version": "0.42.2",
      "repository": {
        "Http": {
          "url": "https://static.crates.io/crates/windows_x86_64_gnullvm/0.42.2/download",
          "sha256": "26d41b46a36d453748aedef1486d5c7a85db22e56aff34643984ea85514e94a3"
        }
      },
      "targets": [
        {
          "Library": {
            "crate_name": "windows_x86_64_gnullvm",
            "crate_root": "src/lib.rs",
            "srcs": [
              "**/*.rs"
            ]
          }
        },
        {
          "BuildScript": {
            "crate_name": "build_script_build",
            "crate_root": "build.rs",
            "srcs": [
              "**/*.rs"
            ]
          }
        }
      ],
      "library_target_name": "windows_x86_64_gnullvm",
      "common_attrs": {
        "compile_data_glob": [
          "**"
        ],
        "deps": {
          "common": [
            {
              "id": "windows_x86_64_gnullvm 0.42.2",
              "target": "build_script_build"
            }
          ],
          "selects": {}
        },
        "edition": "2018",
        "version": "0.42.2"
      },
      "build_script_attrs": {
        "data_glob": [
          "**"
        ]
      },
      "license": "MIT OR Apache-2.0"
    },
    "windows_x86_64_gnullvm 0.48.5": {
      "name": "windows_x86_64_gnullvm",
      "version": "0.48.5",
      "repository": {
        "Http": {
          "url": "https://static.crates.io/crates/windows_x86_64_gnullvm/0.48.5/download",
          "sha256": "0b7b52767868a23d5bab768e390dc5f5c55825b6d30b86c844ff2dc7414044cc"
        }
      },
      "targets": [
        {
          "Library": {
            "crate_name": "windows_x86_64_gnullvm",
            "crate_root": "src/lib.rs",
            "srcs": [
              "**/*.rs"
            ]
          }
        },
        {
          "BuildScript": {
            "crate_name": "build_script_build",
            "crate_root": "build.rs",
            "srcs": [
              "**/*.rs"
            ]
          }
        }
      ],
      "library_target_name": "windows_x86_64_gnullvm",
      "common_attrs": {
        "compile_data_glob": [
          "**"
        ],
        "deps": {
          "common": [
            {
              "id": "windows_x86_64_gnullvm 0.48.5",
              "target": "build_script_build"
            }
          ],
          "selects": {}
        },
        "edition": "2018",
        "version": "0.48.5"
      },
      "build_script_attrs": {
        "data_glob": [
          "**"
        ]
      },
      "license": "MIT OR Apache-2.0"
    },
    "windows_x86_64_gnullvm 0.52.5": {
      "name": "windows_x86_64_gnullvm",
      "version": "0.52.5",
      "repository": {
        "Http": {
          "url": "https://static.crates.io/crates/windows_x86_64_gnullvm/0.52.5/download",
          "sha256": "852298e482cd67c356ddd9570386e2862b5673c85bd5f88df9ab6802b334c596"
        }
      },
      "targets": [
        {
          "Library": {
            "crate_name": "windows_x86_64_gnullvm",
            "crate_root": "src/lib.rs",
            "srcs": [
              "**/*.rs"
            ]
          }
        },
        {
          "BuildScript": {
            "crate_name": "build_script_build",
            "crate_root": "build.rs",
            "srcs": [
              "**/*.rs"
            ]
          }
        }
      ],
      "library_target_name": "windows_x86_64_gnullvm",
      "common_attrs": {
        "compile_data_glob": [
          "**"
        ],
        "deps": {
          "common": [
            {
              "id": "windows_x86_64_gnullvm 0.52.5",
              "target": "build_script_build"
            }
          ],
          "selects": {}
        },
        "edition": "2021",
        "version": "0.52.5"
      },
      "build_script_attrs": {
        "data_glob": [
          "**"
        ]
      },
      "license": "MIT OR Apache-2.0"
    },
    "windows_x86_64_msvc 0.42.2": {
      "name": "windows_x86_64_msvc",
      "version": "0.42.2",
      "repository": {
        "Http": {
          "url": "https://static.crates.io/crates/windows_x86_64_msvc/0.42.2/download",
          "sha256": "9aec5da331524158c6d1a4ac0ab1541149c0b9505fde06423b02f5ef0106b9f0"
        }
      },
      "targets": [
        {
          "Library": {
            "crate_name": "windows_x86_64_msvc",
            "crate_root": "src/lib.rs",
            "srcs": [
              "**/*.rs"
            ]
          }
        },
        {
          "BuildScript": {
            "crate_name": "build_script_build",
            "crate_root": "build.rs",
            "srcs": [
              "**/*.rs"
            ]
          }
        }
      ],
      "library_target_name": "windows_x86_64_msvc",
      "common_attrs": {
        "compile_data_glob": [
          "**"
        ],
        "deps": {
          "common": [
            {
              "id": "windows_x86_64_msvc 0.42.2",
              "target": "build_script_build"
            }
          ],
          "selects": {}
        },
        "edition": "2018",
        "version": "0.42.2"
      },
      "build_script_attrs": {
        "data_glob": [
          "**"
        ]
      },
      "license": "MIT OR Apache-2.0"
    },
    "windows_x86_64_msvc 0.48.5": {
      "name": "windows_x86_64_msvc",
      "version": "0.48.5",
      "repository": {
        "Http": {
          "url": "https://static.crates.io/crates/windows_x86_64_msvc/0.48.5/download",
          "sha256": "ed94fce61571a4006852b7389a063ab983c02eb1bb37b47f8272ce92d06d9538"
        }
      },
      "targets": [
        {
          "Library": {
            "crate_name": "windows_x86_64_msvc",
            "crate_root": "src/lib.rs",
            "srcs": [
              "**/*.rs"
            ]
          }
        },
        {
          "BuildScript": {
            "crate_name": "build_script_build",
            "crate_root": "build.rs",
            "srcs": [
              "**/*.rs"
            ]
          }
        }
      ],
      "library_target_name": "windows_x86_64_msvc",
      "common_attrs": {
        "compile_data_glob": [
          "**"
        ],
        "deps": {
          "common": [
            {
              "id": "windows_x86_64_msvc 0.48.5",
              "target": "build_script_build"
            }
          ],
          "selects": {}
        },
        "edition": "2018",
        "version": "0.48.5"
      },
      "build_script_attrs": {
        "data_glob": [
          "**"
        ]
      },
      "license": "MIT OR Apache-2.0"
    },
    "windows_x86_64_msvc 0.52.5": {
      "name": "windows_x86_64_msvc",
      "version": "0.52.5",
      "repository": {
        "Http": {
          "url": "https://static.crates.io/crates/windows_x86_64_msvc/0.52.5/download",
          "sha256": "bec47e5bfd1bff0eeaf6d8b485cc1074891a197ab4225d504cb7a1ab88b02bf0"
        }
      },
      "targets": [
        {
          "Library": {
            "crate_name": "windows_x86_64_msvc",
            "crate_root": "src/lib.rs",
            "srcs": [
              "**/*.rs"
            ]
          }
        },
        {
          "BuildScript": {
            "crate_name": "build_script_build",
            "crate_root": "build.rs",
            "srcs": [
              "**/*.rs"
            ]
          }
        }
      ],
      "library_target_name": "windows_x86_64_msvc",
      "common_attrs": {
        "compile_data_glob": [
          "**"
        ],
        "deps": {
          "common": [
            {
              "id": "windows_x86_64_msvc 0.52.5",
              "target": "build_script_build"
            }
          ],
          "selects": {}
        },
        "edition": "2021",
        "version": "0.52.5"
      },
      "build_script_attrs": {
        "data_glob": [
          "**"
        ]
      },
      "license": "MIT OR Apache-2.0"
    },
    "winnow 0.5.14": {
      "name": "winnow",
      "version": "0.5.14",
      "repository": {
        "Http": {
          "url": "https://static.crates.io/crates/winnow/0.5.14/download",
          "sha256": "d09770118a7eb1ccaf4a594a221334119a44a814fcb0d31c5b85e83e97227a97"
        }
      },
      "targets": [
        {
          "Library": {
            "crate_name": "winnow",
            "crate_root": "src/lib.rs",
            "srcs": [
              "**/*.rs"
            ]
          }
        }
      ],
      "library_target_name": "winnow",
      "common_attrs": {
        "compile_data_glob": [
          "**"
        ],
        "crate_features": {
          "common": [
            "alloc",
            "default",
            "std"
          ],
          "selects": {}
        },
        "edition": "2021",
        "version": "0.5.14"
      },
      "license": "MIT"
    },
    "wyz 0.5.1": {
      "name": "wyz",
      "version": "0.5.1",
      "repository": {
        "Http": {
          "url": "https://static.crates.io/crates/wyz/0.5.1/download",
          "sha256": "05f360fc0b24296329c78fda852a1e9ae82de9cf7b27dae4b7f62f118f77b9ed"
        }
      },
      "targets": [
        {
          "Library": {
            "crate_name": "wyz",
            "crate_root": "src/lib.rs",
            "srcs": [
              "**/*.rs"
            ]
          }
        }
      ],
      "library_target_name": "wyz",
      "common_attrs": {
        "compile_data_glob": [
          "**"
        ],
        "deps": {
          "common": [
            {
              "id": "tap 1.0.1",
              "target": "tap"
            }
          ],
          "selects": {}
        },
        "edition": "2018",
        "version": "0.5.1"
      },
      "license": "MIT"
    },
    "xattr 1.3.1": {
      "name": "xattr",
      "version": "1.3.1",
      "repository": {
        "Http": {
          "url": "https://static.crates.io/crates/xattr/1.3.1/download",
          "sha256": "8da84f1a25939b27f6820d92aed108f83ff920fdf11a7b19366c27c4cda81d4f"
        }
      },
      "targets": [
        {
          "Library": {
            "crate_name": "xattr",
            "crate_root": "src/lib.rs",
            "srcs": [
              "**/*.rs"
            ]
          }
        }
      ],
      "library_target_name": "xattr",
      "common_attrs": {
        "compile_data_glob": [
          "**"
        ],
        "crate_features": {
          "common": [
            "default",
            "unsupported"
          ],
          "selects": {}
        },
        "deps": {
          "common": [
            {
              "id": "rustix 0.38.34",
              "target": "rustix"
            }
          ],
          "selects": {
            "cfg(any(target_os = \"freebsd\", target_os = \"netbsd\"))": [
              {
                "id": "libc 0.2.155",
                "target": "libc"
              }
            ],
            "cfg(target_os = \"linux\")": [
              {
                "id": "linux-raw-sys 0.4.14",
                "target": "linux_raw_sys"
              }
            ]
          }
        },
        "edition": "2021",
        "version": "1.3.1"
      },
      "license": "MIT/Apache-2.0"
    },
    "yaml-rust 0.4.5": {
      "name": "yaml-rust",
      "version": "0.4.5",
      "repository": {
        "Http": {
          "url": "https://static.crates.io/crates/yaml-rust/0.4.5/download",
          "sha256": "56c1936c4cc7a1c9ab21a1ebb602eb942ba868cbd44a99cb7cdc5892335e1c85"
        }
      },
      "targets": [
        {
          "Library": {
            "crate_name": "yaml_rust",
            "crate_root": "src/lib.rs",
            "srcs": [
              "**/*.rs"
            ]
          }
        }
      ],
      "library_target_name": "yaml_rust",
      "common_attrs": {
        "compile_data_glob": [
          "**"
        ],
        "deps": {
          "common": [
            {
              "id": "linked-hash-map 0.5.6",
              "target": "linked_hash_map"
            }
          ],
          "selects": {}
        },
        "edition": "2018",
        "version": "0.4.5"
      },
      "license": "MIT/Apache-2.0"
    },
    "yansi 0.5.1": {
      "name": "yansi",
      "version": "0.5.1",
      "repository": {
        "Http": {
          "url": "https://static.crates.io/crates/yansi/0.5.1/download",
          "sha256": "09041cd90cf85f7f8b2df60c646f853b7f535ce68f85244eb6731cf89fa498ec"
        }
      },
      "targets": [
        {
          "Library": {
            "crate_name": "yansi",
            "crate_root": "src/lib.rs",
            "srcs": [
              "**/*.rs"
            ]
          }
        }
      ],
      "library_target_name": "yansi",
      "common_attrs": {
        "compile_data_glob": [
          "**"
        ],
        "edition": "2015",
        "version": "0.5.1"
      },
      "license": "MIT/Apache-2.0"
    },
    "yansi 1.0.0-rc.1": {
      "name": "yansi",
      "version": "1.0.0-rc.1",
      "repository": {
        "Http": {
          "url": "https://static.crates.io/crates/yansi/1.0.0-rc.1/download",
          "sha256": "1367295b8f788d371ce2dbc842c7b709c73ee1364d30351dd300ec2203b12377"
        }
      },
      "targets": [
        {
          "Library": {
            "crate_name": "yansi",
            "crate_root": "src/lib.rs",
            "srcs": [
              "**/*.rs"
            ]
          }
        }
      ],
      "library_target_name": "yansi",
      "common_attrs": {
        "compile_data_glob": [
          "**"
        ],
        "crate_features": {
          "common": [
            "alloc",
            "default",
            "std"
          ],
          "selects": {}
        },
        "edition": "2021",
        "version": "1.0.0-rc.1"
      },
      "license": "MIT OR Apache-2.0"
    }
  },
  "binary_crates": [],
  "workspace_members": {
    "scip-syntax 0.1.0": "docker-images/syntax-highlighter/crates/scip-syntax",
    "syntax-analysis 0.1.0": "docker-images/syntax-highlighter/crates/syntax-analysis",
    "syntect_server 1.0.1": "docker-images/syntax-highlighter",
    "tree-sitter-all-languages 0.1.0": "docker-images/syntax-highlighter/crates/tree-sitter-all-languages"
  },
  "conditions": {
    "aarch64-apple-darwin": [
      "aarch64-apple-darwin"
    ],
    "aarch64-apple-ios": [
      "aarch64-apple-ios"
    ],
    "aarch64-apple-ios-sim": [
      "aarch64-apple-ios-sim"
    ],
    "aarch64-fuchsia": [
      "aarch64-fuchsia"
    ],
    "aarch64-linux-android": [
      "aarch64-linux-android"
    ],
    "aarch64-pc-windows-gnullvm": [],
    "aarch64-pc-windows-msvc": [
      "aarch64-pc-windows-msvc"
    ],
    "aarch64-unknown-linux-gnu": [
      "aarch64-unknown-linux-gnu"
    ],
    "aarch64-unknown-nixos-gnu": [
      "aarch64-unknown-nixos-gnu"
    ],
    "aarch64-unknown-nto-qnx710": [
      "aarch64-unknown-nto-qnx710"
    ],
    "aarch64-uwp-windows-msvc": [],
    "arm-unknown-linux-gnueabi": [
      "arm-unknown-linux-gnueabi"
    ],
    "armv7-linux-androideabi": [
      "armv7-linux-androideabi"
    ],
    "armv7-unknown-linux-gnueabi": [
      "armv7-unknown-linux-gnueabi"
    ],
    "cfg(all(any(target_arch = \"x86_64\", target_arch = \"arm64ec\"), target_env = \"msvc\", not(windows_raw_dylib)))": [
      "x86_64-pc-windows-msvc"
    ],
    "cfg(all(any(target_os = \"android\", target_os = \"linux\"), any(rustix_use_libc, miri, not(all(target_os = \"linux\", target_endian = \"little\", any(target_arch = \"arm\", all(target_arch = \"aarch64\", target_pointer_width = \"64\"), target_arch = \"riscv64\", all(rustix_use_experimental_asm, target_arch = \"powerpc64\"), all(rustix_use_experimental_asm, target_arch = \"mips\"), all(rustix_use_experimental_asm, target_arch = \"mips32r6\"), all(rustix_use_experimental_asm, target_arch = \"mips64\"), all(rustix_use_experimental_asm, target_arch = \"mips64r6\"), target_arch = \"x86\", all(target_arch = \"x86_64\", target_pointer_width = \"64\")))))))": [
      "aarch64-linux-android",
      "armv7-linux-androideabi",
      "i686-linux-android",
      "powerpc-unknown-linux-gnu",
      "s390x-unknown-linux-gnu",
      "x86_64-linux-android"
    ],
    "cfg(all(not(rustix_use_libc), not(miri), target_os = \"linux\", target_endian = \"little\", any(target_arch = \"arm\", all(target_arch = \"aarch64\", target_pointer_width = \"64\"), target_arch = \"riscv64\", all(rustix_use_experimental_asm, target_arch = \"powerpc64\"), all(rustix_use_experimental_asm, target_arch = \"mips\"), all(rustix_use_experimental_asm, target_arch = \"mips32r6\"), all(rustix_use_experimental_asm, target_arch = \"mips64\"), all(rustix_use_experimental_asm, target_arch = \"mips64r6\"), target_arch = \"x86\", all(target_arch = \"x86_64\", target_pointer_width = \"64\"))))": [
      "aarch64-unknown-linux-gnu",
      "aarch64-unknown-nixos-gnu",
      "arm-unknown-linux-gnueabi",
      "armv7-unknown-linux-gnueabi",
      "i686-unknown-linux-gnu",
      "x86_64-unknown-linux-gnu",
      "x86_64-unknown-nixos-gnu"
    ],
    "cfg(all(not(windows), any(rustix_use_libc, miri, not(all(target_os = \"linux\", target_endian = \"little\", any(target_arch = \"arm\", all(target_arch = \"aarch64\", target_pointer_width = \"64\"), target_arch = \"riscv64\", all(rustix_use_experimental_asm, target_arch = \"powerpc64\"), all(rustix_use_experimental_asm, target_arch = \"mips\"), all(rustix_use_experimental_asm, target_arch = \"mips32r6\"), all(rustix_use_experimental_asm, target_arch = \"mips64\"), all(rustix_use_experimental_asm, target_arch = \"mips64r6\"), target_arch = \"x86\", all(target_arch = \"x86_64\", target_pointer_width = \"64\")))))))": [
      "aarch64-apple-darwin",
      "aarch64-apple-ios",
      "aarch64-apple-ios-sim",
      "aarch64-fuchsia",
      "aarch64-linux-android",
      "aarch64-unknown-nto-qnx710",
      "armv7-linux-androideabi",
      "i686-apple-darwin",
      "i686-linux-android",
      "i686-unknown-freebsd",
      "powerpc-unknown-linux-gnu",
      "riscv32imc-unknown-none-elf",
      "riscv64gc-unknown-none-elf",
      "s390x-unknown-linux-gnu",
      "thumbv7em-none-eabi",
      "thumbv8m.main-none-eabi",
      "wasm32-unknown-unknown",
      "wasm32-wasi",
      "x86_64-apple-darwin",
      "x86_64-apple-ios",
      "x86_64-fuchsia",
      "x86_64-linux-android",
      "x86_64-unknown-freebsd",
      "x86_64-unknown-none"
    ],
    "cfg(all(target_arch = \"aarch64\", target_env = \"msvc\", not(windows_raw_dylib)))": [
      "aarch64-pc-windows-msvc"
    ],
    "cfg(all(target_arch = \"wasm32\", not(target_os = \"wasi\")))": [
      "wasm32-unknown-unknown"
    ],
    "cfg(all(target_arch = \"x86\", target_env = \"gnu\", not(target_abi = \"llvm\"), not(windows_raw_dylib)))": [
      "i686-unknown-linux-gnu"
    ],
    "cfg(all(target_arch = \"x86\", target_env = \"gnu\", not(windows_raw_dylib)))": [
      "i686-unknown-linux-gnu"
    ],
    "cfg(all(target_arch = \"x86\", target_env = \"msvc\", not(windows_raw_dylib)))": [
      "i686-pc-windows-msvc"
    ],
    "cfg(all(target_arch = \"x86_64\", target_env = \"gnu\", not(target_abi = \"llvm\"), not(windows_raw_dylib)))": [
      "x86_64-unknown-linux-gnu",
      "x86_64-unknown-nixos-gnu"
    ],
    "cfg(all(target_arch = \"x86_64\", target_env = \"msvc\", not(windows_raw_dylib)))": [
      "x86_64-pc-windows-msvc"
    ],
    "cfg(any(target_os = \"freebsd\", target_os = \"netbsd\"))": [
      "i686-unknown-freebsd",
      "x86_64-unknown-freebsd"
    ],
    "cfg(any(target_os = \"linux\", target_os = \"android\", target_os = \"windows\", target_os = \"macos\", target_os = \"ios\", target_os = \"freebsd\", target_os = \"openbsd\", target_os = \"netbsd\", target_os = \"dragonfly\", target_os = \"solaris\", target_os = \"illumos\", target_os = \"fuchsia\", target_os = \"redox\", target_os = \"cloudabi\", target_os = \"haiku\", target_os = \"vxworks\", target_os = \"emscripten\", target_os = \"wasi\"))": [
      "aarch64-apple-darwin",
      "aarch64-apple-ios",
      "aarch64-apple-ios-sim",
      "aarch64-fuchsia",
      "aarch64-linux-android",
      "aarch64-pc-windows-msvc",
      "aarch64-unknown-linux-gnu",
      "aarch64-unknown-nixos-gnu",
      "arm-unknown-linux-gnueabi",
      "armv7-linux-androideabi",
      "armv7-unknown-linux-gnueabi",
      "i686-apple-darwin",
      "i686-linux-android",
      "i686-pc-windows-msvc",
      "i686-unknown-freebsd",
      "i686-unknown-linux-gnu",
      "powerpc-unknown-linux-gnu",
      "s390x-unknown-linux-gnu",
      "wasm32-wasi",
      "x86_64-apple-darwin",
      "x86_64-apple-ios",
      "x86_64-fuchsia",
      "x86_64-linux-android",
      "x86_64-pc-windows-msvc",
      "x86_64-unknown-freebsd",
      "x86_64-unknown-linux-gnu",
      "x86_64-unknown-nixos-gnu"
    ],
    "cfg(any(target_pointer_width = \"8\", target_pointer_width = \"16\", target_pointer_width = \"32\"))": [
      "arm-unknown-linux-gnueabi",
      "armv7-linux-androideabi",
      "armv7-unknown-linux-gnueabi",
      "i686-apple-darwin",
      "i686-linux-android",
      "i686-pc-windows-msvc",
      "i686-unknown-freebsd",
      "i686-unknown-linux-gnu",
      "powerpc-unknown-linux-gnu",
      "riscv32imc-unknown-none-elf",
      "thumbv7em-none-eabi",
      "thumbv8m.main-none-eabi",
      "wasm32-unknown-unknown",
      "wasm32-wasi"
    ],
    "cfg(any(unix, target_os = \"wasi\"))": [
      "aarch64-apple-darwin",
      "aarch64-apple-ios",
      "aarch64-apple-ios-sim",
      "aarch64-fuchsia",
      "aarch64-linux-android",
      "aarch64-unknown-linux-gnu",
      "aarch64-unknown-nixos-gnu",
      "aarch64-unknown-nto-qnx710",
      "arm-unknown-linux-gnueabi",
      "armv7-linux-androideabi",
      "armv7-unknown-linux-gnueabi",
      "i686-apple-darwin",
      "i686-linux-android",
      "i686-unknown-freebsd",
      "i686-unknown-linux-gnu",
      "powerpc-unknown-linux-gnu",
      "s390x-unknown-linux-gnu",
      "wasm32-wasi",
      "x86_64-apple-darwin",
      "x86_64-apple-ios",
      "x86_64-fuchsia",
      "x86_64-linux-android",
      "x86_64-unknown-freebsd",
      "x86_64-unknown-linux-gnu",
      "x86_64-unknown-nixos-gnu"
    ],
    "cfg(loom)": [],
    "cfg(not(all(target_arch = \"arm\", target_os = \"none\")))": [
      "aarch64-apple-darwin",
      "aarch64-apple-ios",
      "aarch64-apple-ios-sim",
      "aarch64-fuchsia",
      "aarch64-linux-android",
      "aarch64-pc-windows-msvc",
      "aarch64-unknown-linux-gnu",
      "aarch64-unknown-nixos-gnu",
      "aarch64-unknown-nto-qnx710",
      "arm-unknown-linux-gnueabi",
      "armv7-linux-androideabi",
      "armv7-unknown-linux-gnueabi",
      "i686-apple-darwin",
      "i686-linux-android",
      "i686-pc-windows-msvc",
      "i686-unknown-freebsd",
      "i686-unknown-linux-gnu",
      "powerpc-unknown-linux-gnu",
      "riscv32imc-unknown-none-elf",
      "riscv64gc-unknown-none-elf",
      "s390x-unknown-linux-gnu",
      "wasm32-unknown-unknown",
      "wasm32-wasi",
      "x86_64-apple-darwin",
      "x86_64-apple-ios",
      "x86_64-fuchsia",
      "x86_64-linux-android",
      "x86_64-pc-windows-msvc",
      "x86_64-unknown-freebsd",
      "x86_64-unknown-linux-gnu",
      "x86_64-unknown-nixos-gnu",
      "x86_64-unknown-none"
    ],
    "cfg(not(any(windows, target_os = \"hermit\", target_os = \"unknown\")))": [
      "aarch64-apple-darwin",
      "aarch64-apple-ios",
      "aarch64-apple-ios-sim",
      "aarch64-fuchsia",
      "aarch64-linux-android",
      "aarch64-unknown-linux-gnu",
      "aarch64-unknown-nixos-gnu",
      "aarch64-unknown-nto-qnx710",
      "arm-unknown-linux-gnueabi",
      "armv7-linux-androideabi",
      "armv7-unknown-linux-gnueabi",
      "i686-apple-darwin",
      "i686-linux-android",
      "i686-unknown-freebsd",
      "i686-unknown-linux-gnu",
      "powerpc-unknown-linux-gnu",
      "riscv32imc-unknown-none-elf",
      "riscv64gc-unknown-none-elf",
      "s390x-unknown-linux-gnu",
      "thumbv7em-none-eabi",
      "thumbv8m.main-none-eabi",
      "wasm32-wasi",
      "x86_64-apple-darwin",
      "x86_64-apple-ios",
      "x86_64-fuchsia",
      "x86_64-linux-android",
      "x86_64-unknown-freebsd",
      "x86_64-unknown-linux-gnu",
      "x86_64-unknown-nixos-gnu",
      "x86_64-unknown-none"
    ],
    "cfg(not(target_family = \"wasm\"))": [
      "aarch64-apple-darwin",
      "aarch64-apple-ios",
      "aarch64-apple-ios-sim",
      "aarch64-fuchsia",
      "aarch64-linux-android",
      "aarch64-pc-windows-msvc",
      "aarch64-unknown-linux-gnu",
      "aarch64-unknown-nixos-gnu",
      "aarch64-unknown-nto-qnx710",
      "arm-unknown-linux-gnueabi",
      "armv7-linux-androideabi",
      "armv7-unknown-linux-gnueabi",
      "i686-apple-darwin",
      "i686-linux-android",
      "i686-pc-windows-msvc",
      "i686-unknown-freebsd",
      "i686-unknown-linux-gnu",
      "powerpc-unknown-linux-gnu",
      "riscv32imc-unknown-none-elf",
      "riscv64gc-unknown-none-elf",
      "s390x-unknown-linux-gnu",
      "thumbv7em-none-eabi",
      "thumbv8m.main-none-eabi",
      "x86_64-apple-darwin",
      "x86_64-apple-ios",
      "x86_64-fuchsia",
      "x86_64-linux-android",
      "x86_64-pc-windows-msvc",
      "x86_64-unknown-freebsd",
      "x86_64-unknown-linux-gnu",
      "x86_64-unknown-nixos-gnu",
      "x86_64-unknown-none"
    ],
    "cfg(not(target_os = \"redox\"))": [
      "aarch64-apple-darwin",
      "aarch64-apple-ios",
      "aarch64-apple-ios-sim",
      "aarch64-fuchsia",
      "aarch64-linux-android",
      "aarch64-pc-windows-msvc",
      "aarch64-unknown-linux-gnu",
      "aarch64-unknown-nixos-gnu",
      "aarch64-unknown-nto-qnx710",
      "arm-unknown-linux-gnueabi",
      "armv7-linux-androideabi",
      "armv7-unknown-linux-gnueabi",
      "i686-apple-darwin",
      "i686-linux-android",
      "i686-pc-windows-msvc",
      "i686-unknown-freebsd",
      "i686-unknown-linux-gnu",
      "powerpc-unknown-linux-gnu",
      "riscv32imc-unknown-none-elf",
      "riscv64gc-unknown-none-elf",
      "s390x-unknown-linux-gnu",
      "thumbv7em-none-eabi",
      "thumbv8m.main-none-eabi",
      "wasm32-unknown-unknown",
      "wasm32-wasi",
      "x86_64-apple-darwin",
      "x86_64-apple-ios",
      "x86_64-fuchsia",
      "x86_64-linux-android",
      "x86_64-pc-windows-msvc",
      "x86_64-unknown-freebsd",
      "x86_64-unknown-linux-gnu",
      "x86_64-unknown-nixos-gnu",
      "x86_64-unknown-none"
    ],
    "cfg(not(windows))": [
      "aarch64-apple-darwin",
      "aarch64-apple-ios",
      "aarch64-apple-ios-sim",
      "aarch64-fuchsia",
      "aarch64-linux-android",
      "aarch64-unknown-linux-gnu",
      "aarch64-unknown-nixos-gnu",
      "aarch64-unknown-nto-qnx710",
      "arm-unknown-linux-gnueabi",
      "armv7-linux-androideabi",
      "armv7-unknown-linux-gnueabi",
      "i686-apple-darwin",
      "i686-linux-android",
      "i686-unknown-freebsd",
      "i686-unknown-linux-gnu",
      "powerpc-unknown-linux-gnu",
      "riscv32imc-unknown-none-elf",
      "riscv64gc-unknown-none-elf",
      "s390x-unknown-linux-gnu",
      "thumbv7em-none-eabi",
      "thumbv8m.main-none-eabi",
      "wasm32-unknown-unknown",
      "wasm32-wasi",
      "x86_64-apple-darwin",
      "x86_64-apple-ios",
      "x86_64-fuchsia",
      "x86_64-linux-android",
      "x86_64-unknown-freebsd",
      "x86_64-unknown-linux-gnu",
      "x86_64-unknown-nixos-gnu",
      "x86_64-unknown-none"
    ],
    "cfg(not(windows_raw_dylib))": [
      "aarch64-apple-darwin",
      "aarch64-apple-ios",
      "aarch64-apple-ios-sim",
      "aarch64-fuchsia",
      "aarch64-linux-android",
      "aarch64-pc-windows-msvc",
      "aarch64-unknown-linux-gnu",
      "aarch64-unknown-nixos-gnu",
      "aarch64-unknown-nto-qnx710",
      "arm-unknown-linux-gnueabi",
      "armv7-linux-androideabi",
      "armv7-unknown-linux-gnueabi",
      "i686-apple-darwin",
      "i686-linux-android",
      "i686-pc-windows-msvc",
      "i686-unknown-freebsd",
      "i686-unknown-linux-gnu",
      "powerpc-unknown-linux-gnu",
      "riscv32imc-unknown-none-elf",
      "riscv64gc-unknown-none-elf",
      "s390x-unknown-linux-gnu",
      "thumbv7em-none-eabi",
      "thumbv8m.main-none-eabi",
      "wasm32-unknown-unknown",
      "wasm32-wasi",
      "x86_64-apple-darwin",
      "x86_64-apple-ios",
      "x86_64-fuchsia",
      "x86_64-linux-android",
      "x86_64-pc-windows-msvc",
      "x86_64-unknown-freebsd",
      "x86_64-unknown-linux-gnu",
      "x86_64-unknown-nixos-gnu",
      "x86_64-unknown-none"
    ],
    "cfg(target_arch = \"wasm32\")": [
      "wasm32-unknown-unknown",
      "wasm32-wasi"
    ],
    "cfg(target_os = \"hermit\")": [],
    "cfg(target_os = \"linux\")": [
      "aarch64-unknown-linux-gnu",
      "aarch64-unknown-nixos-gnu",
      "arm-unknown-linux-gnueabi",
      "armv7-unknown-linux-gnueabi",
      "i686-unknown-linux-gnu",
      "powerpc-unknown-linux-gnu",
      "s390x-unknown-linux-gnu",
      "x86_64-unknown-linux-gnu",
      "x86_64-unknown-nixos-gnu"
    ],
    "cfg(target_os = \"redox\")": [],
    "cfg(target_os = \"wasi\")": [
      "wasm32-wasi"
    ],
    "cfg(target_os = \"windows\")": [
      "aarch64-pc-windows-msvc",
      "i686-pc-windows-msvc",
      "x86_64-pc-windows-msvc"
    ],
    "cfg(tokio_taskdump)": [],
    "cfg(tracing_unstable)": [],
    "cfg(unix)": [
      "aarch64-apple-darwin",
      "aarch64-apple-ios",
      "aarch64-apple-ios-sim",
      "aarch64-fuchsia",
      "aarch64-linux-android",
      "aarch64-unknown-linux-gnu",
      "aarch64-unknown-nixos-gnu",
      "aarch64-unknown-nto-qnx710",
      "arm-unknown-linux-gnueabi",
      "armv7-linux-androideabi",
      "armv7-unknown-linux-gnueabi",
      "i686-apple-darwin",
      "i686-linux-android",
      "i686-unknown-freebsd",
      "i686-unknown-linux-gnu",
      "powerpc-unknown-linux-gnu",
      "s390x-unknown-linux-gnu",
      "x86_64-apple-darwin",
      "x86_64-apple-ios",
      "x86_64-fuchsia",
      "x86_64-linux-android",
      "x86_64-unknown-freebsd",
      "x86_64-unknown-linux-gnu",
      "x86_64-unknown-nixos-gnu"
    ],
    "cfg(windows)": [
      "aarch64-pc-windows-msvc",
      "i686-pc-windows-msvc",
      "x86_64-pc-windows-msvc"
    ],
    "i686-apple-darwin": [
      "i686-apple-darwin"
    ],
    "i686-linux-android": [
      "i686-linux-android"
    ],
    "i686-pc-windows-gnu": [],
    "i686-pc-windows-gnullvm": [],
    "i686-pc-windows-msvc": [
      "i686-pc-windows-msvc"
    ],
    "i686-unknown-freebsd": [
      "i686-unknown-freebsd"
    ],
    "i686-unknown-linux-gnu": [
      "i686-unknown-linux-gnu"
    ],
    "i686-uwp-windows-gnu": [],
    "i686-uwp-windows-msvc": [],
    "powerpc-unknown-linux-gnu": [
      "powerpc-unknown-linux-gnu"
    ],
    "riscv32imc-unknown-none-elf": [
      "riscv32imc-unknown-none-elf"
    ],
    "riscv64gc-unknown-none-elf": [
      "riscv64gc-unknown-none-elf"
    ],
    "s390x-unknown-linux-gnu": [
      "s390x-unknown-linux-gnu"
    ],
    "thumbv7em-none-eabi": [
      "thumbv7em-none-eabi"
    ],
    "thumbv8m.main-none-eabi": [
      "thumbv8m.main-none-eabi"
    ],
    "wasm32-unknown-unknown": [
      "wasm32-unknown-unknown"
    ],
    "wasm32-wasi": [
      "wasm32-wasi"
    ],
    "x86_64-apple-darwin": [
      "x86_64-apple-darwin"
    ],
    "x86_64-apple-ios": [
      "x86_64-apple-ios"
    ],
    "x86_64-fuchsia": [
      "x86_64-fuchsia"
    ],
    "x86_64-linux-android": [
      "x86_64-linux-android"
    ],
    "x86_64-pc-windows-gnu": [],
    "x86_64-pc-windows-gnullvm": [],
    "x86_64-pc-windows-msvc": [
      "x86_64-pc-windows-msvc"
    ],
    "x86_64-unknown-freebsd": [
      "x86_64-unknown-freebsd"
    ],
    "x86_64-unknown-linux-gnu": [
      "x86_64-unknown-linux-gnu"
    ],
    "x86_64-unknown-nixos-gnu": [
      "x86_64-unknown-nixos-gnu"
    ],
    "x86_64-unknown-none": [
      "x86_64-unknown-none"
    ],
    "x86_64-uwp-windows-gnu": [],
    "x86_64-uwp-windows-msvc": []
  },
  "direct_deps": [
    "anyhow 1.0.75",
    "assert_cmd 2.0.12",
    "base64 0.13.1",
    "bitvec 1.0.1",
    "clap 4.3.23",
    "colored 2.0.4",
    "futures 0.3.28",
    "futures-task 0.3.28",
    "futures-util 0.3.28",
    "id-arena 2.2.1",
    "if_chain 1.0.2",
    "indicatif 0.17.7",
    "insta 1.34.0",
    "itertools 0.10.5",
    "lazy_static 1.4.0",
    "once_cell 1.18.0",
    "paste 1.0.14",
    "path-clean 1.0.1",
    "predicates 3.0.4",
    "protobuf 3.2.0",
    "regex 1.9.3",
    "rocket 0.5.0-rc.3",
    "rustc-hash 1.1.0",
    "rustix 0.38.34",
    "rustyline 9.1.2",
    "scip 0.3.2",
    "serde 1.0.194",
    "serde_json 1.0.99",
    "string-interner 0.14.0",
    "syntect 4.7.0",
    "tar 0.4.40",
    "tree-sitter 0.20.10",
    "tree-sitter-c 0.20.6",
    "tree-sitter-c-sharp 0.20.0",
    "tree-sitter-cpp 0.20.3",
    "tree-sitter-dart 0.0.1",
    "tree-sitter-go 0.20.0",
    "tree-sitter-hack 0.0.4",
    "tree-sitter-highlight 0.20.1",
    "tree-sitter-java 0.20.2",
    "tree-sitter-javascript 0.20.0",
    "tree-sitter-jsonnet 0.0.1",
    "tree-sitter-kotlin 0.2.11",
    "tree-sitter-matlab 1.0.2",
    "tree-sitter-nickel 0.0.1",
    "tree-sitter-perl 0.0.1",
    "tree-sitter-pkl 0.16.0",
    "tree-sitter-pod 0.0.1",
    "tree-sitter-python 0.20.4",
    "tree-sitter-ruby 0.20.0",
    "tree-sitter-rust 0.20.4",
    "tree-sitter-scala 0.20.2",
    "tree-sitter-sql 0.0.2",
    "tree-sitter-typescript 0.20.2",
    "tree-sitter-xlsg 0.0.1",
    "tree-sitter-zig 0.0.1",
    "walkdir 2.3.3"
  ],
  "direct_dev_deps": [
    "criterion 0.4.0",
    "pretty_assertions 1.4.0",
    "tempfile 3.10.1"
  ]
}<|MERGE_RESOLUTION|>--- conflicted
+++ resolved
@@ -1,9 +1,5 @@
 {
-<<<<<<< HEAD
-  "checksum": "5d95f56056b2f4f747b227a31cb61f44e3d6bb92c0ff956c8d71af3e9a355773",
-=======
-  "checksum": "3cd06aa5fd5108cee2e6e19b9e6809923b6c23e0bd51d36717b4c016dd136a8c",
->>>>>>> 4077b3ec
+  "checksum": "25dbd70cc0b2cbfaf8abfd8c6f643ea3d974dfb95699837898d17dec5573ad91",
   "crates": {
     "addr2line 0.20.0": {
       "name": "addr2line",
