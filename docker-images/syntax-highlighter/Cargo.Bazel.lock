--- conflicted
+++ resolved
@@ -1,9 +1,5 @@
 {
-<<<<<<< HEAD
-  "checksum": "fa10060dbb7881598e6978331eb9f345a77cabd712b028b033020bccc98f073d",
-=======
   "checksum": "91500ff2dd3fc0cfb2535fbc16a924bcaa9cb382e21b91005f7d968136274df7",
->>>>>>> 61b34362
   "crates": {
     "adler 1.0.2": {
       "name": "adler",
