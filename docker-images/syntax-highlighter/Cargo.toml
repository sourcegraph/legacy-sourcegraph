--- conflicted
+++ resolved
@@ -32,11 +32,8 @@
 futures-util = { version = "^0.3.27", features = ["std"], default-features = false }
 futures-task = { version = "^0.3.27", features = ["std"], default-features = false }
 
-<<<<<<< HEAD
-=======
 # Prior version do not build when cross-compiling. It's needed by transitive deps
 # and this forces to bump it.
->>>>>>> 827f55cf
 rustix = { version = "0.38.8", features = ["std", "use-libc"] }
 
 [workspace]
@@ -55,10 +52,7 @@
 clap = { version = "4.1.11", features = [ "derive" ] }
 itertools = "0.10.5"
 rocket = { version = "0.5.0-rc.1", features = ["json"] }
-<<<<<<< HEAD
-=======
 # See https://stackoverflow.com/questions/76905691/bazel-unable-to-build-external-rust-dependency-with-feature-serde1
->>>>>>> 827f55cf
 serde = { version = "=1.0.164", features = ["derive"] }
 serde_json = "1.0"
 # Since there is no version tag, we pin the dependency to a specific revision
