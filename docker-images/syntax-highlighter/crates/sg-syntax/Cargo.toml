[package]
name = "sg-syntax"
version = "0.1.0"
authors = ["TJ DeVries <devries.timothyj@gmail.com>"]
edition = "2021"
license = "MIT"
include = ["src/**/*", "queries/**/*"]

# See more keys and their definitions at https://doc.rust-lang.org/cargo/reference/manifest.html

[dependencies]
<<<<<<< HEAD
syntect = { git = "https://github.com/sourcegraph/syntect" }
rocket = { git = "https://github.com/SergioBenitez/Rocket", features = ["json"] }
serde = { version = "1.0", features = ["derive"] }
serde_json = "1.0"
lazy_static = "1.0"
tree-sitter = "0.20.7"
tree-sitter-highlight = "0.20"
=======
anyhow.workspace = true
syntect.workspace = true
rocket.workspace = true
serde.workspace = true
serde_json.workspace = true
scip.workspace = true
protobuf.workspace = true
tree-sitter.workspace = true
tree-sitter-highlight.workspace = true

>>>>>>> 53f2a963
base64 = "0.13.0"
anyhow = "1"
libloading = "0.7"
paste = "1.0.6"
once_cell = "1.13.0"

sg-macros = { path = "../sg-macros" }

# Scip related items
scip = { git = "https://github.com/sourcegraph/scip" }
protobuf = "3"

# Tree-sitter Parsers
tree-sitter-go = "0.19.1"

# As of 2022 Apr 06, the upstream crate seems to have paused development,
# and it relies to tree-sitter 0.19.x creating a type mismatch. So depend
# on our own fork.
tree-sitter-sql = { git = "https://github.com/sourcegraph/tree-sitter-sql" }

tree-sitter-c-sharp = "0.20.0"

tree-sitter-jsonnet = { git = "https://github.com/sourcegraph/tree-sitter-jsonnet" }

# Using a fork of tree-sitter-scala because upstream Rust crate didn't compile.
tree-sitter-scala = { git = "https://github.com/sourcegraph/tree-sitter-scala" }

tree-sitter-xlsg = { git = "https://github.com/sourcegraph/tree-sitter-xlsg" }

tree-sitter-c = "0.20.2"
tree-sitter-java = "0.20.0"
tree-sitter-javascript = "0.20.0"
tree-sitter-rust = "0.20.3"
tree-sitter-cpp = "0.20.0"
tree-sitter-typescript = "0.20.2"

[dev-dependencies]
insta = "1.11.0"
pretty_assertions = "1.2.1"<|MERGE_RESOLUTION|>--- conflicted
+++ resolved
@@ -9,15 +9,6 @@
 # See more keys and their definitions at https://doc.rust-lang.org/cargo/reference/manifest.html
 
 [dependencies]
-<<<<<<< HEAD
-syntect = { git = "https://github.com/sourcegraph/syntect" }
-rocket = { git = "https://github.com/SergioBenitez/Rocket", features = ["json"] }
-serde = { version = "1.0", features = ["derive"] }
-serde_json = "1.0"
-lazy_static = "1.0"
-tree-sitter = "0.20.7"
-tree-sitter-highlight = "0.20"
-=======
 anyhow.workspace = true
 syntect.workspace = true
 rocket.workspace = true
@@ -28,42 +19,16 @@
 tree-sitter.workspace = true
 tree-sitter-highlight.workspace = true
 
->>>>>>> 53f2a963
 base64 = "0.13.0"
-anyhow = "1"
 libloading = "0.7"
 paste = "1.0.6"
+
+# TODO: Probably only need one of these
+lazy_static = "1.0"
 once_cell = "1.13.0"
 
-sg-macros = { path = "../sg-macros" }
-
-# Scip related items
-scip = { git = "https://github.com/sourcegraph/scip" }
-protobuf = "3"
-
-# Tree-sitter Parsers
-tree-sitter-go = "0.19.1"
-
-# As of 2022 Apr 06, the upstream crate seems to have paused development,
-# and it relies to tree-sitter 0.19.x creating a type mismatch. So depend
-# on our own fork.
-tree-sitter-sql = { git = "https://github.com/sourcegraph/tree-sitter-sql" }
-
-tree-sitter-c-sharp = "0.20.0"
-
-tree-sitter-jsonnet = { git = "https://github.com/sourcegraph/tree-sitter-jsonnet" }
-
-# Using a fork of tree-sitter-scala because upstream Rust crate didn't compile.
-tree-sitter-scala = { git = "https://github.com/sourcegraph/tree-sitter-scala" }
-
-tree-sitter-xlsg = { git = "https://github.com/sourcegraph/tree-sitter-xlsg" }
-
-tree-sitter-c = "0.20.2"
-tree-sitter-java = "0.20.0"
-tree-sitter-javascript = "0.20.0"
-tree-sitter-rust = "0.20.3"
-tree-sitter-cpp = "0.20.0"
-tree-sitter-typescript = "0.20.2"
+scip-treesitter-languages = { path = "../scip-treesitter-languages" }
+scip-syntax = { path = "../scip-syntax" }
 
 [dev-dependencies]
 insta = "1.11.0"
