package completions

import (
	"bytes"
	"encoding/json"
	"fmt"
	"io"
	"net/http"
	"strings"
	"time"

	"github.com/sourcegraph/log"
	"golang.org/x/exp/slices"

	"github.com/sourcegraph/sourcegraph/enterprise/cmd/cody-gateway/internal/actor"
	"github.com/sourcegraph/sourcegraph/enterprise/cmd/cody-gateway/internal/events"
	"github.com/sourcegraph/sourcegraph/enterprise/cmd/cody-gateway/internal/limiter"
	"github.com/sourcegraph/sourcegraph/enterprise/cmd/cody-gateway/internal/response"
	"github.com/sourcegraph/sourcegraph/enterprise/internal/codygateway"
	"github.com/sourcegraph/sourcegraph/internal/httpcli"
	sgtrace "github.com/sourcegraph/sourcegraph/internal/trace"
	"github.com/sourcegraph/sourcegraph/lib/errors"
)

type bodyTransformer[T any] func(*T)
type requestTransformer func(*http.Request)
type requestMetadataRetriever[T any] func(T) (promptCharacterCount int, model string, additionalMetadata map[string]any)
type responseParser[T any] func(T, io.Reader) (completionCharacterCount int)

// upstreamHandlerMethods declares a set of methods that are used throughout the
// lifecycle of a request to an upstream API. All methods are required.
type upstreamHandlerMethods[ReqT any] struct {
	// transformBody can be used to modify the request body before it is sent
	// upstream. To manipulate the HTTP request, use transformRequest.
	transformBody bodyTransformer[ReqT]
	// transformRequest can be used to modify the HTTP request before it is sent
	// upstream. To manipulate the body, use transformBody.
	transformRequest requestTransformer
	// getRequestMetadata should extract details about the request we are sending
	// upstream for validation and tracking purposes.
	getRequestMetadata requestMetadataRetriever[ReqT]
	// parseResponse should extract details from the response we get back from
	// upstream for tracking purposes.
	parseResponse responseParser[ReqT]
}

func makeUpstreamHandler[ReqT any](
	baseLogger log.Logger,
	eventLogger events.Logger,
	rs limiter.RedisStore,
<<<<<<< HEAD
	rateLimitAlerter func(actor *actor.Actor, feature codygateway.Feature, usagePercentage float32),
	concurrencyLimitConfig codygateway.ActorConcurrencyLimitConfig,
=======
>>>>>>> 7f6410fd

	// upstreamName is the name of the upstream provider. It MUST match the
	// provider names defined clientside, i.e. "anthropic" or "openai".
	upstreamName string,

	upstreamAPIURL string,
	allowedModels []string,

	methods upstreamHandlerMethods[ReqT],
) http.Handler {
	baseLogger = baseLogger.Scoped(upstreamName, fmt.Sprintf("%s upstream handler", upstreamName)).
		With(log.String("upstream.url", upstreamAPIURL))

	var (
		transformBody      = methods.transformBody
		transformRequest   = methods.transformRequest
		getRequestMetadata = methods.getRequestMetadata
		parseResponse      = methods.parseResponse
	)

	// Convert allowedModels to the Cody Gateway configuration format with the
	// provider as a prefix. This aligns with the models returned when we query
	// for rate limits from actor sources.
	for i := range allowedModels {
		allowedModels[i] = fmt.Sprintf("%s/%s", upstreamName, allowedModels[i])
	}

	return rateLimit(
		baseLogger,
		eventLogger,
		limiter.NewPrefixRedisStore("rate_limit:", rs),
<<<<<<< HEAD
		rateLimitAlerter,
		concurrencyLimitConfig,
=======
>>>>>>> 7f6410fd
		http.HandlerFunc(func(w http.ResponseWriter, r *http.Request) {
			act := actor.FromContext(r.Context())
			logger := act.Logger(sgtrace.Logger(r.Context(), baseLogger))

			feature, err := extractFeature(r)
			if err != nil {
				response.JSONError(logger, w, http.StatusBadRequest, err)
				return
			}

			// This will never be nil as the rate limiter middleware checks this before.
			// TODO: Should we read the rate limit from context, and store it in the rate
			// limiter to make this less dependent on these two logics to remain the same?
			rateLimit, ok := act.RateLimits[feature]
			if !ok {
				response.JSONError(logger, w, http.StatusInternalServerError, errors.Newf("rate limit for %q not found", string(feature)))
				return
			}

			// TEMPORARY: Add provider prefixes to AllowedModels for back-compat
			// if it doesn't look like there is a prefix yet.
			//
			// This isn't very robust, but should tide us through a brief transition
			// period until everything deploys and our caches refresh.
			for i := range rateLimit.AllowedModels {
				if !strings.Contains(rateLimit.AllowedModels[i], "/") {
					rateLimit.AllowedModels[i] = fmt.Sprintf("%s/%s", upstreamName, rateLimit.AllowedModels[i])
				}
			}

			// Parse the request body.
			var body ReqT
			if err := json.NewDecoder(r.Body).Decode(&body); err != nil {
				response.JSONError(logger, w, http.StatusBadRequest, errors.Wrap(err, "failed to parse request body"))
				return
			}

			transformBody(&body)

			// Re-marshal the payload for upstream to unset metadata and remove any properties
			// not known to us.
			upstreamPayload, err := json.Marshal(body)
			if err != nil {
				response.JSONError(logger, w, http.StatusInternalServerError, errors.Wrap(err, "failed to marshal request body"))
				return
			}

			// Create a new request to send upstream, making sure we retain the same context.
			req, err := http.NewRequestWithContext(r.Context(), http.MethodPost, upstreamAPIURL, bytes.NewReader(upstreamPayload))
			if err != nil {
				response.JSONError(logger, w, http.StatusInternalServerError, errors.Wrap(err, "failed to create request"))
				return
			}

			// Run the request transformer.
			transformRequest(req)

			// Retrieve metadata from the initial request.
			promptCharacterCount, model, requestMetadata := getRequestMetadata(body)

			// Match the model against the allowlist of models, which are configured
			// with the Cody Gateway model format "$PROVIDER/$MODEL_NAME". Models
			// are sent as if they were against the upstream API, so they don't have
			// the prefix yet when extracted - we need to add it back here. This
			// full gatewayModel is also used in events tracking.
			gatewayModel := fmt.Sprintf("%s/%s", upstreamName, model)
			if allowed := intersection(allowedModels, rateLimit.AllowedModels); !isAllowedModel(allowed, gatewayModel) {
				response.JSONError(logger, w, http.StatusBadRequest,
					errors.Newf("model %q is not allowed, allowed: [%s]",
						gatewayModel, strings.Join(allowed, ", ")))
				return
			}

			var (
				upstreamStarted        = time.Now()
				upstreamStatusCode int = -1
				// resolvedStatusCode is the status code that we returned to the
				// client - in most case it is the same as upstreamStatusCode,
				// but sometimes we write something different.
				resolvedStatusCode int = -1
				// completionCharacterCount is extracted from parseResponse.
				completionCharacterCount int = -1
			)
			defer func() {
				err := eventLogger.LogEvent(
					r.Context(),
					events.Event{
						Name:       codygateway.EventNameCompletionsFinished,
						Source:     act.Source.Name(),
						Identifier: act.ID,
						Metadata: mergeMaps(requestMetadata, map[string]any{
							codygateway.CompletionsEventFeatureMetadataField: feature,
							"model":    gatewayModel,
							"provider": upstreamName,

							// Request details
							"upstream_request_duration_ms": time.Since(upstreamStarted).Milliseconds(),
							"upstream_status_code":         upstreamStatusCode,
							"resolved_status_code":         resolvedStatusCode,

							// Usage details
							"prompt_character_count":     promptCharacterCount,
							"completion_character_count": completionCharacterCount,
						}),
					},
				)
				if err != nil {
					logger.Error("failed to log event", log.Error(err))
				}
			}()

			resp, err := httpcli.ExternalDoer.Do(req)
			if err != nil {
				response.JSONError(logger, w, http.StatusInternalServerError,
					errors.Wrapf(err, "failed to make request to upstream provider %s", upstreamName))
				return
			}
			defer func() { _ = resp.Body.Close() }()

			// Forward upstream http headers.
			for k, vv := range resp.Header {
				for _, v := range vv {
					w.Header().Add(k, v)
				}
			}

			// Record upstream's status code and decide what we want to send to
			// the client. By default, we just send upstream's status code.
			upstreamStatusCode = resp.StatusCode
			resolvedStatusCode = upstreamStatusCode
			if upstreamStatusCode == http.StatusTooManyRequests {
				// Rewrite 429 to 503 because we share a quota when talking to upstream,
				// and a 429 from upstream should NOT indicate to the client that they
				// should retry. To ensure we are notified when this happens, log this
				// as an error and record the headers that are provided to us.
				var headers bytes.Buffer
				_ = resp.Header.Write(&headers)
				logger.Error("upstream returned 429, rewriting to 503",
					log.String("resp.headers", headers.String()))
				resolvedStatusCode = http.StatusServiceUnavailable
			}

			// Write the resolved status code.
			w.WriteHeader(resolvedStatusCode)

			// Set up a buffer to capture the response as it's streamed and sent to the client.
			var responseBuf bytes.Buffer
			respBody := io.TeeReader(resp.Body, &responseBuf)
			// Forward response to client.
			_, _ = io.Copy(w, respBody)

			if upstreamStatusCode >= 200 && upstreamStatusCode < 300 {
				// Pass reader to response transformer to capture token counts.
				completionCharacterCount = parseResponse(body, &responseBuf)

			} else if upstreamStatusCode >= 500 {
				logger.Error("error from upstream",
					log.Int("status_code", upstreamStatusCode))
			}
		}))
}

func isAllowedModel(allowedModels []string, model string) bool {
	for _, m := range allowedModels {
		if strings.EqualFold(m, model) {
			return true
		}
	}
	return false
}

func intersection(a, b []string) (c []string) {
	for _, val := range a {
		if slices.Contains(b, val) {
			c = append(c, val)
		}
	}
	return c
}

func mergeMaps(dst, src map[string]any) map[string]any {
	for k, v := range src {
		dst[k] = v
	}
	return dst
}<|MERGE_RESOLUTION|>--- conflicted
+++ resolved
@@ -48,11 +48,7 @@
 	baseLogger log.Logger,
 	eventLogger events.Logger,
 	rs limiter.RedisStore,
-<<<<<<< HEAD
 	rateLimitAlerter func(actor *actor.Actor, feature codygateway.Feature, usagePercentage float32),
-	concurrencyLimitConfig codygateway.ActorConcurrencyLimitConfig,
-=======
->>>>>>> 7f6410fd
 
 	// upstreamName is the name of the upstream provider. It MUST match the
 	// provider names defined clientside, i.e. "anthropic" or "openai".
@@ -84,11 +80,7 @@
 		baseLogger,
 		eventLogger,
 		limiter.NewPrefixRedisStore("rate_limit:", rs),
-<<<<<<< HEAD
 		rateLimitAlerter,
-		concurrencyLimitConfig,
-=======
->>>>>>> 7f6410fd
 		http.HandlerFunc(func(w http.ResponseWriter, r *http.Request) {
 			act := actor.FromContext(r.Context())
 			logger := act.Logger(sgtrace.Logger(r.Context(), baseLogger))
