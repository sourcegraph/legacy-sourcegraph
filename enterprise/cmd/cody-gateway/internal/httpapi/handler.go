--- conflicted
+++ resolved
@@ -11,11 +11,8 @@
 	"github.com/sourcegraph/sourcegraph/enterprise/cmd/cody-gateway/internal/httpapi/completions"
 	"github.com/sourcegraph/sourcegraph/enterprise/cmd/cody-gateway/internal/httpapi/embeddings"
 	"github.com/sourcegraph/sourcegraph/enterprise/cmd/cody-gateway/internal/limiter"
-<<<<<<< HEAD
 	"github.com/sourcegraph/sourcegraph/enterprise/cmd/cody-gateway/internal/notify"
-=======
 	"github.com/sourcegraph/sourcegraph/internal/instrumentation"
->>>>>>> 26de97cb
 )
 
 type Config struct {
@@ -36,41 +33,33 @@
 
 	if config.AnthropicAccessToken != "" {
 		v1router.Path("/completions/anthropic").Methods(http.MethodPost).Handler(
-<<<<<<< HEAD
-			authr.Middleware(
-				completions.NewAnthropicHandler(
-					logger,
-					eventLogger,
-					rs,
-					config.RateLimitNotifier,
-					config.AnthropicAccessToken,
-					config.AnthropicAllowedModels,
-=======
 			instrumentation.HTTPMiddleware("v1.completions.anthropic",
 				authr.Middleware(
-					completions.NewAnthropicHandler(logger, eventLogger, rs, config.AnthropicAccessToken, config.AnthropicAllowedModels),
->>>>>>> 26de97cb
+					completions.NewAnthropicHandler(
+						logger,
+						eventLogger,
+						rs,
+						config.RateLimitNotifier,
+						config.AnthropicAccessToken,
+						config.AnthropicAllowedModels,
+					),
 				),
 			),
 		)
 	}
 	if config.OpenAIAccessToken != "" {
 		v1router.Path("/completions/openai").Methods(http.MethodPost).Handler(
-<<<<<<< HEAD
-			authr.Middleware(
-				completions.NewOpenAIHandler(
-					logger,
-					eventLogger,
-					rs,
-					config.RateLimitNotifier,
-					config.OpenAIAccessToken,
-					config.OpenAIOrgID,
-					config.OpenAIAllowedModels,
-=======
 			instrumentation.HTTPMiddleware("v1.completions.openai",
 				authr.Middleware(
-					completions.NewOpenAIHandler(logger, eventLogger, rs, config.OpenAIAccessToken, config.OpenAIOrgID, config.OpenAIAllowedModels),
->>>>>>> 26de97cb
+					completions.NewOpenAIHandler(
+						logger,
+						eventLogger,
+						rs,
+						config.RateLimitNotifier,
+						config.OpenAIAccessToken,
+						config.OpenAIOrgID,
+						config.OpenAIAllowedModels,
+					),
 				),
 			),
 		)
@@ -84,30 +73,18 @@
 		)
 
 		v1router.Path("/embeddings").Methods(http.MethodPost).Handler(
-<<<<<<< HEAD
-			authr.Middleware(
-				embeddings.NewHandler(
-					logger,
-					eventLogger,
-					rs,
-					config.RateLimitNotifier,
-					embeddings.ModelFactoryMap{
-						embeddings.ModelNameOpenAIAda: embeddings.NewOpenAIClient(config.OpenAIAccessToken),
-					},
-					config.EmbeddingsAllowedModels,
-=======
 			instrumentation.HTTPMiddleware("v1.embeddings",
 				authr.Middleware(
 					embeddings.NewHandler(
 						logger,
 						eventLogger,
 						rs,
+						config.RateLimitNotifier,
 						embeddings.ModelFactoryMap{
 							embeddings.ModelNameOpenAIAda: embeddings.NewOpenAIClient(config.OpenAIAccessToken),
 						},
 						config.EmbeddingsAllowedModels,
 					),
->>>>>>> 26de97cb
 				),
 			),
 		)
