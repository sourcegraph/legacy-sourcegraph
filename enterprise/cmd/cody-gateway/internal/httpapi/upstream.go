package httpapi

import (
	"bytes"
	"encoding/json"
	"fmt"
	"io"
	"net/http"
	"strings"
	"time"

	"github.com/sourcegraph/log"
	"golang.org/x/exp/slices"

	"github.com/sourcegraph/sourcegraph/enterprise/cmd/cody-gateway/internal/actor"
	"github.com/sourcegraph/sourcegraph/enterprise/cmd/cody-gateway/internal/events"
	"github.com/sourcegraph/sourcegraph/enterprise/cmd/cody-gateway/internal/limiter"
	"github.com/sourcegraph/sourcegraph/enterprise/cmd/cody-gateway/internal/response"
	"github.com/sourcegraph/sourcegraph/enterprise/internal/codygateway"
	"github.com/sourcegraph/sourcegraph/internal/httpcli"
	sgtrace "github.com/sourcegraph/sourcegraph/internal/trace"
	"github.com/sourcegraph/sourcegraph/lib/errors"
)

type bodyTransformer[T any] func(*T)
type requestTransformer func(*http.Request)
type requestMetadataRetriever[T any] func(T) (promptCharacterCount int, model string, additionalMetadata map[string]any)
type responseParser[T any] func(T, io.Reader) (completionCharacterCount int)

// upstreamHandlerMethods declares a set of methods that are used throughout the
// lifecycle of a request to an upstream API. All methods are required.
type upstreamHandlerMethods[ReqT any] struct {
	// transformBody can be used to modify the request body before it is sent
	// upstream. To manipulate the HTTP request, use transformRequest.
	transformBody bodyTransformer[ReqT]
	// transformRequest can be used to modify the HTTP request before it is sent
	// upstream. To manipulate the body, use transformBody.
	transformRequest requestTransformer
	// getRequestMetadata should extract details about the request we are sending
	// upstream for validation and tracking purposes.
	getRequestMetadata requestMetadataRetriever[ReqT]
	// parseResponse should extract details from the response we get back from
	// upstream for tracking purposes.
	parseResponse responseParser[ReqT]
}

func makeUpstreamHandler[ReqT any](
	baseLogger log.Logger,
	eventLogger events.Logger,
	rs limiter.RedisStore,
	concurrencyLimitConfig codygateway.ActorConcurrencyLimitConfig,

	// upstreamName is the name of the upstream provider. It MUST match the
	// provider names defined clientside, i.e. "anthropic" or "openai".
	upstreamName string,

	upstreamAPIURL string,
	allowedModels []string,

	methods upstreamHandlerMethods[ReqT],
) http.Handler {
	baseLogger = baseLogger.Scoped(upstreamName, fmt.Sprintf("%s upstream handler", upstreamName)).
		With(log.String("upstream.url", upstreamAPIURL))

<<<<<<< HEAD
	return rateLimit(
		baseLogger,
		eventLogger,
		limiter.NewPrefixRedisStore("rate_limit:", rs),
		concurrencyLimitConfig,
		http.HandlerFunc(func(w http.ResponseWriter, r *http.Request) {
			act := actor.FromContext(r.Context())
			logger := act.Logger(sgtrace.Logger(r.Context(), baseLogger))
=======
	var (
		transformBody      = methods.transformBody
		transformRequest   = methods.transformRequest
		getRequestMetadata = methods.getRequestMetadata
		parseResponse      = methods.parseResponse
	)

	// Convert allowedModels to the Cody Gateway configuration format with the
	// provider as a prefix. This aligns with the models returned when we query
	// for rate limits from actor sources.
	for i := range allowedModels {
		allowedModels[i] = fmt.Sprintf("%s/%s", upstreamName, allowedModels[i])
	}

	return rateLimit(baseLogger, eventLogger, limiter.NewPrefixRedisStore("rate_limit:", rs), http.HandlerFunc(func(w http.ResponseWriter, r *http.Request) {
		act := actor.FromContext(r.Context())
		logger := act.Logger(sgtrace.Logger(r.Context(), baseLogger))
>>>>>>> d145b8f2

			feature, err := extractFeature(r)
			if err != nil {
				response.JSONError(logger, w, http.StatusBadRequest, err)
				return
			}

			// This will never be nil as the rate limiter middleware checks this before.
			// TODO: Should we read the rate limit from context, and store it in the rate
			// limiter to make this less dependent on these two logics to remain the same?
			rateLimit, ok := act.RateLimits[feature]
			if !ok {
				response.JSONError(logger, w, http.StatusInternalServerError, errors.Wrapf(err, "rate limit for %q not found", string(feature)))
				return
			}

			// Parse the request body.
			var body ReqT
			if err := json.NewDecoder(r.Body).Decode(&body); err != nil {
				response.JSONError(logger, w, http.StatusBadRequest, errors.Wrap(err, "failed to parse request body"))
				return
			}

			transformBody(&body)

			// Re-marshal the payload for upstream to unset metadata and remove any properties
			// not known to us.
			upstreamPayload, err := json.Marshal(body)
			if err != nil {
				response.JSONError(logger, w, http.StatusInternalServerError, errors.Wrap(err, "failed to marshal request body"))
				return
			}

			// Create a new request to send upstream, making sure we retain the same context.
			req, err := http.NewRequestWithContext(r.Context(), http.MethodPost, upstreamAPIURL, bytes.NewReader(upstreamPayload))
			if err != nil {
				response.JSONError(logger, w, http.StatusInternalServerError, errors.Wrap(err, "failed to create request"))
				return
			}

			// Run the request transformer.
			transformRequest(req)

<<<<<<< HEAD
			// Retrieve metadata from the initial request.
			promptCharacterCount, model, am := getRequestMetadata(body)
=======
		// Match the model against the allowlist of models, which are configured
		// with the Cody Gateway model format "$PROVIDER/$MODEL_NAME". Models
		// are sent as if they were against the upstream API, so they don't have
		// the prefix yet when extracted - we need to add it back here. This
		// full gatewayModel is also used in events tracking.
		gatewayModel := fmt.Sprintf("%s/%s", upstreamName, model)
		if allowed := intersection(allowedModels, rateLimit.AllowedModels); !isAllowedModel(allowed, gatewayModel) {
			response.JSONError(logger, w, http.StatusBadRequest,
				errors.Newf("model %q is not allowed, allowed: [%s]",
					gatewayModel, strings.Join(allowed, ", ")))
			return
		}
>>>>>>> d145b8f2

			if !isAllowedModel(intersection(allowedModels, rateLimit.AllowedModels), model) {
				response.JSONError(logger, w, http.StatusBadRequest, errors.Newf("model %q is not allowed", model))
				return
			}
<<<<<<< HEAD
=======
			metadata["prompt_character_count"] = promptCharacterCount
			metadata["model"] = gatewayModel
			metadata["provider"] = upstreamName
			metadata[codygateway.CompletionsEventFeatureMetadataField] = feature
			err = eventLogger.LogEvent(
				r.Context(),
				events.Event{
					Name:       codygateway.EventNameCompletionsStarted,
					Source:     act.Source.Name(),
					Identifier: act.ID,
					Metadata:   metadata,
				},
			)
			if err != nil {
				logger.Error("failed to log event", log.Error(err))
			}
		}
>>>>>>> d145b8f2

			{
				metadata := map[string]any{}
				for k, v := range am {
					metadata[k] = v
				}
				metadata["prompt_character_count"] = promptCharacterCount
				metadata["model"] = model
				metadata[codygateway.CompletionsEventFeatureMetadataField] = feature
				err = eventLogger.LogEvent(
					r.Context(),
					events.Event{
						Name:       codygateway.EventNameCompletionsStarted,
						Source:     act.Source.Name(),
						Identifier: act.ID,
						Metadata:   metadata,
					},
				)
				if err != nil {
					logger.Error("failed to log event", log.Error(err))
				}
			}

			var (
				upstreamStarted        = time.Now()
				upstreamStatusCode int = -1
				// resolvedStatusCode is the status code that we returned to the
				// client - in most case it is the same as upstreamStatusCode,
				// but sometimes we write something different.
				resolvedStatusCode int = -1
				// completionCharacterCount is extracted from parseResponse.
				completionCharacterCount int = -1
			)
			defer func() {
				err := eventLogger.LogEvent(
					r.Context(),
					events.Event{
						Name:       codygateway.EventNameCompletionsFinished,
						Source:     act.Source.Name(),
						Identifier: act.ID,
						Metadata: map[string]any{
							codygateway.CompletionsEventFeatureMetadataField: feature,
							"upstream_request_duration_ms":                   time.Since(upstreamStarted).Milliseconds(),
							"upstream_status_code":                           upstreamStatusCode,
							"resolved_status_code":                           resolvedStatusCode,
							"completion_character_count":                     completionCharacterCount,
						},
					},
				)
				if err != nil {
					logger.Error("failed to log event", log.Error(err))
				}
			}()

			resp, err := httpcli.ExternalDoer.Do(req)
			if err != nil {
				response.JSONError(logger, w, http.StatusInternalServerError,
					errors.Wrapf(err, "failed to make request to upstream provider %s", upstreamName))
				return
			}
			defer func() { _ = resp.Body.Close() }()

			// Forward upstream http headers.
			for k, vv := range resp.Header {
				for _, v := range vv {
					w.Header().Add(k, v)
				}
			}

			// Record upstream's status code and decide what we want to send to
			// the client. By default, we just send upstream's status code.
			upstreamStatusCode = resp.StatusCode
			resolvedStatusCode = upstreamStatusCode
			if upstreamStatusCode == http.StatusTooManyRequests {
				// Rewrite 429 to 503 because we share a quota when talking to upstream,
				// and a 429 from upstream should NOT indicate to the client that they
				// should retry. To ensure we are notified when this happens, log this
				// as an error and record the headers that are provided to us.
				var headers bytes.Buffer
				_ = resp.Header.Write(&headers)
				logger.Error("upstream returned 429, rewriting to 503",
					log.String("resp.headers", headers.String()))
				resolvedStatusCode = http.StatusServiceUnavailable
			}

			// Write the resolved status code.
			w.WriteHeader(resolvedStatusCode)

			// Set up a buffer to capture the response as it's streamed and sent to the client.
			var responseBuf bytes.Buffer
			respBody := io.TeeReader(resp.Body, &responseBuf)
			// Forward response to client.
			_, _ = io.Copy(w, respBody)

			if upstreamStatusCode >= 200 && upstreamStatusCode < 300 {
				// Pass reader to response transformer to capture token counts.
				completionCharacterCount = parseResponse(body, &responseBuf)

			} else if upstreamStatusCode >= 500 {
				logger.Error("error from upstream",
					log.Int("status_code", upstreamStatusCode))
			}
		}))
}

func isAllowedModel(allowedModels []string, model string) bool {
	for _, m := range allowedModels {
		if strings.EqualFold(m, model) {
			return true
		}
	}
	return false
}

func intersection(a, b []string) (c []string) {
	for _, val := range a {
		if slices.Contains(b, val) {
			c = append(c, val)
		}
	}
	return c
}<|MERGE_RESOLUTION|>--- conflicted
+++ resolved
@@ -62,7 +62,20 @@
 	baseLogger = baseLogger.Scoped(upstreamName, fmt.Sprintf("%s upstream handler", upstreamName)).
 		With(log.String("upstream.url", upstreamAPIURL))
 
-<<<<<<< HEAD
+	var (
+		transformBody      = methods.transformBody
+		transformRequest   = methods.transformRequest
+		getRequestMetadata = methods.getRequestMetadata
+		parseResponse      = methods.parseResponse
+	)
+
+	// Convert allowedModels to the Cody Gateway configuration format with the
+	// provider as a prefix. This aligns with the models returned when we query
+	// for rate limits from actor sources.
+	for i := range allowedModels {
+		allowedModels[i] = fmt.Sprintf("%s/%s", upstreamName, allowedModels[i])
+	}
+
 	return rateLimit(
 		baseLogger,
 		eventLogger,
@@ -71,25 +84,6 @@
 		http.HandlerFunc(func(w http.ResponseWriter, r *http.Request) {
 			act := actor.FromContext(r.Context())
 			logger := act.Logger(sgtrace.Logger(r.Context(), baseLogger))
-=======
-	var (
-		transformBody      = methods.transformBody
-		transformRequest   = methods.transformRequest
-		getRequestMetadata = methods.getRequestMetadata
-		parseResponse      = methods.parseResponse
-	)
-
-	// Convert allowedModels to the Cody Gateway configuration format with the
-	// provider as a prefix. This aligns with the models returned when we query
-	// for rate limits from actor sources.
-	for i := range allowedModels {
-		allowedModels[i] = fmt.Sprintf("%s/%s", upstreamName, allowedModels[i])
-	}
-
-	return rateLimit(baseLogger, eventLogger, limiter.NewPrefixRedisStore("rate_limit:", rs), http.HandlerFunc(func(w http.ResponseWriter, r *http.Request) {
-		act := actor.FromContext(r.Context())
-		logger := act.Logger(sgtrace.Logger(r.Context(), baseLogger))
->>>>>>> d145b8f2
 
 			feature, err := extractFeature(r)
 			if err != nil {
@@ -133,48 +127,21 @@
 			// Run the request transformer.
 			transformRequest(req)
 
-<<<<<<< HEAD
 			// Retrieve metadata from the initial request.
 			promptCharacterCount, model, am := getRequestMetadata(body)
-=======
-		// Match the model against the allowlist of models, which are configured
-		// with the Cody Gateway model format "$PROVIDER/$MODEL_NAME". Models
-		// are sent as if they were against the upstream API, so they don't have
-		// the prefix yet when extracted - we need to add it back here. This
-		// full gatewayModel is also used in events tracking.
-		gatewayModel := fmt.Sprintf("%s/%s", upstreamName, model)
-		if allowed := intersection(allowedModels, rateLimit.AllowedModels); !isAllowedModel(allowed, gatewayModel) {
-			response.JSONError(logger, w, http.StatusBadRequest,
-				errors.Newf("model %q is not allowed, allowed: [%s]",
-					gatewayModel, strings.Join(allowed, ", ")))
-			return
-		}
->>>>>>> d145b8f2
-
-			if !isAllowedModel(intersection(allowedModels, rateLimit.AllowedModels), model) {
-				response.JSONError(logger, w, http.StatusBadRequest, errors.Newf("model %q is not allowed", model))
-				return
-			}
-<<<<<<< HEAD
-=======
-			metadata["prompt_character_count"] = promptCharacterCount
-			metadata["model"] = gatewayModel
-			metadata["provider"] = upstreamName
-			metadata[codygateway.CompletionsEventFeatureMetadataField] = feature
-			err = eventLogger.LogEvent(
-				r.Context(),
-				events.Event{
-					Name:       codygateway.EventNameCompletionsStarted,
-					Source:     act.Source.Name(),
-					Identifier: act.ID,
-					Metadata:   metadata,
-				},
-			)
-			if err != nil {
-				logger.Error("failed to log event", log.Error(err))
-			}
-		}
->>>>>>> d145b8f2
+
+			// Match the model against the allowlist of models, which are configured
+			// with the Cody Gateway model format "$PROVIDER/$MODEL_NAME". Models
+			// are sent as if they were against the upstream API, so they don't have
+			// the prefix yet when extracted - we need to add it back here. This
+			// full gatewayModel is also used in events tracking.
+			gatewayModel := fmt.Sprintf("%s/%s", upstreamName, model)
+			if allowed := intersection(allowedModels, rateLimit.AllowedModels); !isAllowedModel(allowed, gatewayModel) {
+				response.JSONError(logger, w, http.StatusBadRequest,
+					errors.Newf("model %q is not allowed, allowed: [%s]",
+						gatewayModel, strings.Join(allowed, ", ")))
+				return
+			}
 
 			{
 				metadata := map[string]any{}
@@ -182,7 +149,8 @@
 					metadata[k] = v
 				}
 				metadata["prompt_character_count"] = promptCharacterCount
-				metadata["model"] = model
+				metadata["model"] = gatewayModel
+				metadata["provider"] = upstreamName
 				metadata[codygateway.CompletionsEventFeatureMetadataField] = feature
 				err = eventLogger.LogEvent(
 					r.Context(),
