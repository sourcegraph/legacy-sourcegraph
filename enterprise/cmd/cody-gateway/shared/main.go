package shared

import (
	"context"
	"net/http"
	"net/url"
	"os"
	"time"

	"github.com/go-redsync/redsync/v4"
	"github.com/go-redsync/redsync/v4/redis/redigo"
	"github.com/gomodule/redigo/redis"
	"github.com/slack-go/slack"
	"github.com/sourcegraph/log"

	"github.com/sourcegraph/sourcegraph/enterprise/cmd/cody-gateway/internal/auth"
	"github.com/sourcegraph/sourcegraph/enterprise/cmd/cody-gateway/internal/events"
	"github.com/sourcegraph/sourcegraph/enterprise/cmd/cody-gateway/internal/limiter"
	"github.com/sourcegraph/sourcegraph/enterprise/cmd/cody-gateway/internal/notify"
	"github.com/sourcegraph/sourcegraph/internal/goroutine"
	"github.com/sourcegraph/sourcegraph/internal/httpserver"
	"github.com/sourcegraph/sourcegraph/internal/observation"
	"github.com/sourcegraph/sourcegraph/internal/rcache"
	"github.com/sourcegraph/sourcegraph/internal/redispool"
	"github.com/sourcegraph/sourcegraph/internal/requestclient"
	"github.com/sourcegraph/sourcegraph/internal/service"
	sgtrace "github.com/sourcegraph/sourcegraph/internal/trace"
	"github.com/sourcegraph/sourcegraph/lib/errors"

	"github.com/sourcegraph/sourcegraph/enterprise/cmd/cody-gateway/internal/actor"
	"github.com/sourcegraph/sourcegraph/enterprise/cmd/cody-gateway/internal/actor/anonymous"
	"github.com/sourcegraph/sourcegraph/enterprise/cmd/cody-gateway/internal/actor/dotcomuser"
	"github.com/sourcegraph/sourcegraph/enterprise/cmd/cody-gateway/internal/actor/productsubscription"
	"github.com/sourcegraph/sourcegraph/enterprise/cmd/cody-gateway/internal/dotcom"
	"github.com/sourcegraph/sourcegraph/enterprise/cmd/cody-gateway/internal/httpapi"
)

func Main(ctx context.Context, obctx *observation.Context, ready service.ReadyFunc, config *Config) error {
	// Enable tracing, at this point tracing wouldn't have been enabled yet because
	// we run Cody Gateway without conf which means Sourcegraph tracing is not enabled.
	shutdownTracing, err := maybeEnableTracing(ctx,
		obctx.Logger.Scoped("tracing", "tracing configuration"),
		config.Trace)
	if err != nil {
		return errors.Wrap(err, "maybeEnableTracing")
	}
	defer shutdownTracing()

	var eventLogger events.Logger
	if config.BigQuery.ProjectID != "" {
		eventLogger, err = events.NewBigQueryLogger(config.BigQuery.ProjectID, config.BigQuery.Dataset, config.BigQuery.Table)
		if err != nil {
			return errors.Wrap(err, "create BigQuery event logger")
		}

		// If a buffer is configured, wrap in events.BufferedLogger
		if config.BigQuery.EventBufferSize > 0 {
			eventLogger = events.NewBufferedLogger(obctx.Logger, eventLogger, config.BigQuery.EventBufferSize)
		}
	} else {
		eventLogger = events.NewStdoutLogger(obctx.Logger)

		// Useful for testing event logging in a way that has latency that is
		// somewhat similar to BigQuery.
		if os.Getenv("CODY_GATEWAY_BUFFERED_LAGGY_EVENT_LOGGING_FUN_TIMES_MODE") == "true" {
			eventLogger = events.NewBufferedLogger(
				obctx.Logger,
				events.NewDelayedLogger(eventLogger),
				config.BigQuery.EventBufferSize)
		}
	}

	dotcomClient := dotcom.NewClient(config.Dotcom.URL, config.Dotcom.AccessToken)

	// Supported actor/auth sources
	sources := actor.Sources{
		anonymous.NewSource(config.AllowAnonymous, config.ActorConcurrencyLimit),
		productsubscription.NewSource(
			obctx.Logger,
			rcache.New("product-subscriptions"),
			dotcomClient,
			config.Dotcom.InternalMode,
			config.ActorConcurrencyLimit,
		),
		dotcomuser.NewSource(obctx.Logger,
			rcache.New("dotcom-users"),
			dotcomClient,
			config.ActorConcurrencyLimit,
		),
	}

	authr := &auth.Authenticator{
		Logger:      obctx.Logger.Scoped("auth", "authentication middleware"),
		EventLogger: eventLogger,
		Sources:     sources,
	}

	rs := newRedisStore(redispool.Cache)

<<<<<<< HEAD
	obctx.Logger.Debug("concurrency limit",
		log.Float32("percentage", config.ActorConcurrencyLimit.Percentage),
		log.String("internal", config.ActorConcurrencyLimit.Interval.String()),
	)

	// Ignore the error because it's already validated in the config.
	dotcomURL, _ := url.Parse(config.Dotcom.URL)
	dotcomURL.Path = ""
	rateLimitNotifier := notify.NewSlackRateLimitNotifier(
		obctx.Logger,
		redispool.Cache,
		dotcomURL.String(),
		config.ActorRateLimitNotify.Thresholds,
		config.ActorRateLimitNotify.SlackWebhookURL,
		slack.PostWebhookContext,
	)

=======
>>>>>>> 26de97cb
	// Set up our handler chain, which is run from the bottom up. Application handlers
	// come last.
	handler := httpapi.NewHandler(obctx.Logger, eventLogger, rs, authr, &httpapi.Config{
		RateLimitNotifier:       rateLimitNotifier,
		AnthropicAccessToken:    config.Anthropic.AccessToken,
		AnthropicAllowedModels:  config.Anthropic.AllowedModels,
		OpenAIAccessToken:       config.OpenAI.AccessToken,
		OpenAIOrgID:             config.OpenAI.OrgID,
		OpenAIAllowedModels:     config.OpenAI.AllowedModels,
		EmbeddingsAllowedModels: config.AllowedEmbeddingsModels,
	})

	// Diagnostic layers
	handler = httpapi.NewDiagnosticsHandler(obctx.Logger, handler, config.DiagnosticsSecret)

	// Basic instrumentation. Note that tracing should be added on individual
	// handlers rather than here at a high level so that we don't collect traces
	// for random requests to the service.
	handler = requestLogger(obctx.Logger.Scoped("requests", "HTTP requests"), handler)

	// Collect request client for downstream handlers. Outside of dev, we always set up
	// Cloudflare in from of Cody Gateway. This comes first.
	hasCloudflare := !config.InsecureDev
	handler = requestclient.ExternalHTTPMiddleware(handler, hasCloudflare)

	// Initialize our server
	server := httpserver.NewFromAddr(config.Address, &http.Server{
		ReadTimeout:  75 * time.Second,
		WriteTimeout: 10 * time.Minute,
		Handler:      handler,
	})

	// Set up redis-based distributed mutex for the source syncer worker
	p, ok := redispool.Store.Pool()
	if !ok {
		return errors.New("real redis is required")
	}
	sourceWorkerMutex := redsync.New(redigo.NewPool(p)).NewMutex("source-syncer-worker",
		// Do not retry endlessly becuase it's very likely that someone else has
		// a long-standing hold on the mutex. We will try again on the next periodic
		// goroutine run.
		redsync.WithTries(1),
		// Expire locks at 2x sync interval to avoid contention while avoiding
		// the lock getting stuck for too long if something happens. Every handler
		// iteration, we will extend the lock.
		redsync.WithExpiry(2*config.SourcesSyncInterval))

	// Mark health server as ready and go!
	ready()
	obctx.Logger.Info("service ready", log.String("address", config.Address))

	// Collect background routines
	backgroundRoutines := []goroutine.BackgroundRoutine{
		server,
		sources.Worker(obctx, sourceWorkerMutex, config.SourcesSyncInterval),
	}
	if w, ok := eventLogger.(goroutine.BackgroundRoutine); ok {
		// eventLogger is events.BufferedLogger
		backgroundRoutines = append(backgroundRoutines, w)
	}
	// Block until done
	goroutine.MonitorBackgroundRoutines(ctx, backgroundRoutines...)

	return nil
}

func requestLogger(logger log.Logger, next http.Handler) http.Handler {
	return http.HandlerFunc(func(w http.ResponseWriter, r *http.Request) {
		start := time.Now()
		next.ServeHTTP(w, r)

		// Log after everything has been served, all context should be available
		// now.
		rc := requestclient.FromContext(r.Context())
		actor.FromContext(r.Context()).
			Logger(sgtrace.Logger(r.Context(), logger)).
			Debug("Request",
				log.String("method", r.Method),
				log.String("path", r.URL.Path),
				log.String("requestclient.ip", rc.IP),
				log.String("requestclient.forwardedFor", rc.ForwardedFor),
				log.Duration("duration", time.Since(start)))
	})
}

func newRedisStore(store redispool.KeyValue) limiter.RedisStore {
	return &redisStore{
		store: store,
	}
}

type redisStore struct {
	store redispool.KeyValue
}

func (s *redisStore) Incrby(key string, val int) (int, error) {
	return s.store.Incrby(key, val)
}

func (s *redisStore) GetInt(key string) (int, error) {
	i, err := s.store.Get(key).Int()
	if err != nil && err != redis.ErrNil {
		return 0, err
	}
	return i, nil
}

func (s *redisStore) TTL(key string) (int, error) {
	return s.store.TTL(key)
}

func (s *redisStore) Expire(key string, ttlSeconds int) error {
	return s.store.Expire(key, ttlSeconds)
}<|MERGE_RESOLUTION|>--- conflicted
+++ resolved
@@ -97,12 +97,6 @@
 
 	rs := newRedisStore(redispool.Cache)
 
-<<<<<<< HEAD
-	obctx.Logger.Debug("concurrency limit",
-		log.Float32("percentage", config.ActorConcurrencyLimit.Percentage),
-		log.String("internal", config.ActorConcurrencyLimit.Interval.String()),
-	)
-
 	// Ignore the error because it's already validated in the config.
 	dotcomURL, _ := url.Parse(config.Dotcom.URL)
 	dotcomURL.Path = ""
@@ -115,8 +109,6 @@
 		slack.PostWebhookContext,
 	)
 
-=======
->>>>>>> 26de97cb
 	// Set up our handler chain, which is run from the bottom up. Application handlers
 	// come last.
 	handler := httpapi.NewHandler(obctx.Logger, eventLogger, rs, authr, &httpapi.Config{
