--- conflicted
+++ resolved
@@ -69,11 +69,7 @@
 		if err != nil {
 			return err
 		}
-<<<<<<< HEAD
-		v, err := c.GetQueryEmbedding(ctx, query)
-=======
-		result, err := c.GetEmbeddings(ctx, []string{query})
->>>>>>> 69f656f4
+		result, err := c.GetQueryEmbedding(ctx, query)
 		if err != nil {
 			return errors.Wrapf(err, "failed to get embeddings for query %s", query)
 		}
