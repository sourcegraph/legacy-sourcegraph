package apiclient

import (
	"bytes"
	"context"
	"encoding/json"
	"fmt"
	"io"
	"net/http"
	"net/url"
<<<<<<< HEAD
	"path"
=======
	"path/filepath"
>>>>>>> 44d04938

	"github.com/inconshreveable/log15"
	"golang.org/x/net/context/ctxhttp"

	"github.com/sourcegraph/sourcegraph/internal/httpcli"
)

// schemeExecutorToken is the special type of token to communicate with the executor endpoints.
const schemeExecutorToken = "token-executor"

// BaseClient is an abstract HTTP API-backed data access layer. Instances of this
// struct should not be used directly, but should be used compositionally by other
// stores that implement logic specific to a domain.
//
// The following is a minimal example of decorating the base client, making the
// actual logic of the decorated client extremely lean:
//
//	type SprocketClient struct {
//	    *httpcli.BaseClient
//
//	    baseURL *url.URL
//	}
//
//	func (c *SprocketClient) Fabricate(ctx context.Context(), spec SprocketSpec) (Sprocket, error) {
//	    url := c.baseURL.ResolveReference(&url.URL{Path: "/new"})
//
//	    req, err := httpcli.NewJSONRequest("POST", url.String(), spec)
//	    if err != nil {
//	        return Sprocket{}, err
//	    }
//
//	    var s Sprocket
//	    err := c.client.DoAndDecode(ctx, req, &s)
//	    return s, err
//	}
type BaseClient struct {
	httpClient *http.Client
	options    BaseClientOptions
	baseURL    *url.URL
}

type BaseClientOptions struct {
	// UserAgent specifies the user agent string to supply on requests.
	UserAgent string

	// EndpointOptions configures the endpoint the BaseClient will call for requests.
	EndpointOptions EndpointOptions
}

type EndpointOptions struct {
	// URL is the target request URL.
	URL string

	// PathPrefix is the prefix of the path to be called by the BaseClient.
	PathPrefix string

	// Token is the authorization token to include with all requests (via Authorization header).
	Token string
}

// NewBaseClient creates a new BaseClient with the given transport.
func NewBaseClient(options BaseClientOptions) (*BaseClient, error) {
	// Parse the base url upfront to save on overhead.
	baseURL, err := url.Parse(options.EndpointOptions.URL)
	if err != nil {
		return nil, err
	}
	return &BaseClient{
		httpClient: httpcli.InternalClient,
		options:    options,
		baseURL:    baseURL,
	}, nil
}

// Do performs the given HTTP request and returns the body. If there is no content
// to be read due to a 204 response, then a false-valued flag is returned.
func (c *BaseClient) Do(ctx context.Context, req *http.Request) (hasContent bool, _ io.ReadCloser, err error) {
	req.Header.Set("Content-Type", "application/json")
	req.Header.Set("User-Agent", c.options.UserAgent)
	req = req.WithContext(ctx)

	resp, err := ctxhttp.Do(req.Context(), c.httpClient, req)
	if err != nil {
		return false, nil, err
	}

	if resp.StatusCode != http.StatusOK {
		defer resp.Body.Close()

		if resp.StatusCode == http.StatusNoContent {
			return false, nil, nil
		}

		if content, err := io.ReadAll(resp.Body); err != nil {
			log15.Error("Failed to read response body", "error", err)
		} else {
			log15.Error("apiclient got unexpected status code", "code", resp.StatusCode, "body", string(content))
		}

		return false, nil, &UnexpectedStatusCodeErr{StatusCode: resp.StatusCode}
	}

	return true, resp.Body, nil
}

type UnexpectedStatusCodeErr struct {
	StatusCode int
}

func (e *UnexpectedStatusCodeErr) Error() string {
	return fmt.Sprintf("unexpected status code %d", e.StatusCode)
}

// DoAndDecode performs the given HTTP request and unmarshals the response body into the
// given interface pointer. If the response body was empty due to a 204 response, then a
// false-valued flag is returned.
func (c *BaseClient) DoAndDecode(ctx context.Context, req *http.Request, payload any) (decoded bool, _ error) {
	hasContent, body, err := c.Do(ctx, req)
	if err == nil && hasContent {
		defer body.Close()
		return true, json.NewDecoder(body).Decode(&payload)
	}

	return false, err
}

// DoAndDrop performs the given HTTP request and ignores the response body.
func (c *BaseClient) DoAndDrop(ctx context.Context, req *http.Request) error {
	hasContent, body, err := c.Do(ctx, req)
	if hasContent {
		defer body.Close()
	}

	return err
}

<<<<<<< HEAD
// NewRequest creates a new http.Request where only the Authorization HTTP header is set.
func (c *BaseClient) NewRequest(method, path string, payload io.Reader) (*http.Request, error) {
	u := c.newRelativeURL(path)

	r, err := http.NewRequest(method, u.String(), payload)
=======
func (c *BaseClient) MakeRequest(method string, baseURL, path string, payload any) (*http.Request, error) {
	u, err := makeRelativeURL(
		baseURL,
		path,
	)
>>>>>>> 44d04938
	if err != nil {
		return nil, err
	}

<<<<<<< HEAD
	r.Header.Add("Authorization", fmt.Sprintf("%s %s", schemeExecutorToken, c.options.EndpointOptions.Token))
	return r, nil
}

// NewJSONRequest creates a new http.Request where the Content-Type is set to 'application/json' and the Authorization
// HTTP header is set.
func (c *BaseClient) NewJSONRequest(method, path string, payload any) (*http.Request, error) {
	u := c.newRelativeURL(path)

	r, err := newJSONRequest(method, u, payload)
=======
	return MakeJSONRequest(method, u, payload)
}

func makeRelativeURL(base string, path ...string) (*url.URL, error) {
	baseURL, err := url.Parse(base)
>>>>>>> 44d04938
	if err != nil {
		return nil, err
	}

<<<<<<< HEAD
	r.Header.Add("Authorization", fmt.Sprintf("%s %s", schemeExecutorToken, c.options.EndpointOptions.Token))
	return r, nil
}

// newRelativeURL builds the relative URL on the provided base URL and adds any additional paths.
func (c *BaseClient) newRelativeURL(endpointPath string) *url.URL {
	// Create a shallow clone
	u := *c.baseURL
	u.Path = path.Join(u.Path, c.options.EndpointOptions.PathPrefix, endpointPath)
	return &u
}

// newJSONRequest creates an HTTP request with the given payload serialized as JSON. This
=======
	return baseURL.ResolveReference(&url.URL{Path: filepath.Join(path...)}), nil
}

// MakeJSONRequest creates an HTTP request with the given payload serialized as JSON. This
>>>>>>> 44d04938
// will also ensure that the proper content type header (which is necessary, not pedantic).
func newJSONRequest(method string, url *url.URL, payload any) (*http.Request, error) {
	contents, err := json.Marshal(payload)
	if err != nil {
		return nil, err
	}

	req, err := http.NewRequest(method, url.String(), bytes.NewReader(contents))
	if err != nil {
		return nil, err
	}

	req.Header.Set("Content-Type", "application/json")
	return req, nil
}<|MERGE_RESOLUTION|>--- conflicted
+++ resolved
@@ -8,11 +8,7 @@
 	"io"
 	"net/http"
 	"net/url"
-<<<<<<< HEAD
 	"path"
-=======
-	"path/filepath"
->>>>>>> 44d04938
 
 	"github.com/inconshreveable/log15"
 	"golang.org/x/net/context/ctxhttp"
@@ -149,24 +145,37 @@
 	return err
 }
 
-<<<<<<< HEAD
-// NewRequest creates a new http.Request where only the Authorization HTTP header is set.
-func (c *BaseClient) NewRequest(method, path string, payload io.Reader) (*http.Request, error) {
-	u := c.newRelativeURL(path)
-
-	r, err := http.NewRequest(method, u.String(), payload)
-=======
 func (c *BaseClient) MakeRequest(method string, baseURL, path string, payload any) (*http.Request, error) {
 	u, err := makeRelativeURL(
 		baseURL,
 		path,
 	)
->>>>>>> 44d04938
-	if err != nil {
-		return nil, err
-	}
-
-<<<<<<< HEAD
+	if err != nil {
+		return nil, err
+	}
+
+	return MakeJSONRequest(method, u, payload)
+}
+
+func makeRelativeURL(base string, path ...string) (*url.URL, error) {
+	baseURL, err := url.Parse(base)
+	if err != nil {
+		return nil, err
+	}
+
+	return baseURL.ResolveReference(&url.URL{Path: filepath.Join(path...)}), nil
+}
+
+// MakeJSONRequest creates an HTTP request with the given payload serialized as JSON. This
+// NewRequest creates a new http.Request where only the Authorization HTTP header is set.
+func (c *BaseClient) NewRequest(method, path string, payload io.Reader) (*http.Request, error) {
+	u := c.newRelativeURL(path)
+
+	r, err := http.NewRequest(method, u.String(), payload)
+	if err != nil {
+		return nil, err
+	}
+
 	r.Header.Add("Authorization", fmt.Sprintf("%s %s", schemeExecutorToken, c.options.EndpointOptions.Token))
 	return r, nil
 }
@@ -177,18 +186,10 @@
 	u := c.newRelativeURL(path)
 
 	r, err := newJSONRequest(method, u, payload)
-=======
-	return MakeJSONRequest(method, u, payload)
-}
-
-func makeRelativeURL(base string, path ...string) (*url.URL, error) {
-	baseURL, err := url.Parse(base)
->>>>>>> 44d04938
-	if err != nil {
-		return nil, err
-	}
-
-<<<<<<< HEAD
+	if err != nil {
+		return nil, err
+	}
+
 	r.Header.Add("Authorization", fmt.Sprintf("%s %s", schemeExecutorToken, c.options.EndpointOptions.Token))
 	return r, nil
 }
@@ -202,12 +203,6 @@
 }
 
 // newJSONRequest creates an HTTP request with the given payload serialized as JSON. This
-=======
-	return baseURL.ResolveReference(&url.URL{Path: filepath.Join(path...)}), nil
-}
-
-// MakeJSONRequest creates an HTTP request with the given payload serialized as JSON. This
->>>>>>> 44d04938
 // will also ensure that the proper content type header (which is necessary, not pedantic).
 func newJSONRequest(method string, url *url.URL, payload any) (*http.Request, error) {
 	contents, err := json.Marshal(payload)
