--- conflicted
+++ resolved
@@ -209,10 +209,7 @@
 				Attempts: c.KubernetesJobRetryBackoffLimit,
 				Backoff:  c.KubernetesJobRetryBackoffDuration,
 			},
-<<<<<<< HEAD
-=======
 			KeepJobs: c.KubernetesKeepJobs,
->>>>>>> d50c8740
 		},
 	}
 }
