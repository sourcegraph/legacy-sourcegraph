package worker

import (
	"context"
	"fmt"
	"os"
	"path/filepath"
	"strings"
	"time"

	"github.com/google/uuid"

	"github.com/sourcegraph/log"

	"github.com/sourcegraph/sourcegraph/enterprise/cmd/executor/internal/command"
	"github.com/sourcegraph/sourcegraph/enterprise/cmd/executor/internal/ignite"
	"github.com/sourcegraph/sourcegraph/enterprise/cmd/executor/internal/janitor"
	"github.com/sourcegraph/sourcegraph/enterprise/internal/executor"
	"github.com/sourcegraph/sourcegraph/internal/honey"
	"github.com/sourcegraph/sourcegraph/internal/workerutil"
	"github.com/sourcegraph/sourcegraph/lib/errors"
)

type handler struct {
	nameSet       *janitor.NameSet
	store         workerutil.Store
	options       Options
	operations    *command.Operations
	runnerFactory func(dir string, logger command.Logger, options command.Options, operations *command.Operations) command.Runner
}

var (
	_ workerutil.Handler        = &handler{}
	_ workerutil.WithPreDequeue = &handler{}
)

// PreDequeue determines if the number of VMs with the current instance's VM Prefix is less than
// the maximum number of concurrent handlers. If so, then a new job can be dequeued. Otherwise,
// we have an orphaned VM somewhere on the host that will be cleaned up by the background janitor
// process - refuse to dequeue a job for now so that we do not over-commit on VMs and cause issues
// with keeping our heartbeats due to machine load. We'll continue to check this condition on the
// polling interval
func (h *handler) PreDequeue(ctx context.Context, logger log.Logger) (dequeueable bool, extraDequeueArguments any, err error) {
	if !h.options.FirecrackerOptions.Enabled {
		return true, nil, nil
	}

	runningVMsByName, err := ignite.ActiveVMsByName(context.Background(), h.options.VMPrefix, false)
	if err != nil {
		return false, nil, err
	}

	if len(runningVMsByName) < h.options.WorkerOptions.NumHandlers {
		return true, nil, nil
	}

	logger.Warn("Orphaned VMs detected - refusing to dequeue a new job until it's cleaned up",
		log.Int("numRunningVMs", len(runningVMsByName)),
		log.Int("numHandlers", h.options.WorkerOptions.NumHandlers))
	return false, nil, nil
}

// Handle clones the target code into a temporary directory, invokes the target indexer in a
// fresh docker container, and uploads the results to the external frontend API.
func (h *handler) Handle(ctx context.Context, logger log.Logger, record workerutil.Record) (err error) {
	job := record.(executor.Job)
	logger = logger.With(
		log.Int("jobID", job.ID),
		log.String("repositoryName", job.RepositoryName),
		log.String("commit", job.Commit))

	start := time.Now()
	defer func() {
		if honey.Enabled() {
			_ = createHoneyEvent(ctx, job, err, time.Since(start)).Send()
		}
	}()

	// 🚨 SECURITY: The job logger must be supplied with all sensitive values that may appear
	// in a command constructed and run in the following function. Note that the command and
	// its output may both contain sensitive values, but only values which we directly
	// interpolate into the command. No command that we run on the host leaks environment
	// variables, and the user-specified commands (which could leak their environment) are
	// run in a clean VM.
	commandLogger := command.NewLogger(h.store, job, record.RecordID(), union(h.options.RedactedValues, job.RedactedValues))
	defer func() {
		flushErr := commandLogger.Flush()
		if flushErr != nil {
			if err != nil {
				err = errors.Append(err, flushErr)
			} else {
				err = flushErr
			}
		}
	}()

	// Create a working directory for this job which will be removed once the job completes.
	// If a repository is supplied as part of the job configuration, it will be cloned into
	// the working directory.
	logger.Info("Creating workspace")

	hostRunner := h.runnerFactory("", commandLogger, command.Options{}, h.operations)
	workspaceRoot, err := h.prepareWorkspace(ctx, hostRunner, job.RepositoryName, job.RepositoryDirectory, job.Commit, job.FetchTags, job.ShallowClone, job.SparseCheckout)
	if err != nil {
		return errors.Wrap(err, "failed to prepare workspace")
	}
	defer func() {
		if !h.options.KeepWorkspaces {
<<<<<<< HEAD
			_ = os.RemoveAll(workspaceRoot)
=======
			handle := commandLogger.Log("teardown.fs", nil)

			handle.Write([]byte(fmt.Sprintf("Removing %s\n", workspaceRoot)))

			if rmErr := os.RemoveAll(workspaceRoot); rmErr != nil {
				handle.Write([]byte(fmt.Sprintf("Operation failed: %s\n", rmErr.Error())))
			}

			// We always finish this with exit code 0 even if it errored, because workspace
			// cleanup doesn't fail the execution job. We can deal with it separately.
			handle.Finalize(0)
			handle.Close()
>>>>>>> 3b750772
		}
	}()

	vmNameSuffix, err := uuid.NewRandom()
	if err != nil {
		return err
	}

	// Construct a unique name for the VM prefixed by something that differentiates
	// VMs created by this executor instance and another one that happens to run on
	// the same host (as is the case in dev). This prefix is expected to match the
	// prefix given to ignite.CurrentlyRunningVMs in other parts of this service.
	name := fmt.Sprintf("%s-%s", h.options.VMPrefix, vmNameSuffix.String())

	// Before we setup a VM (and after we teardown), mark the name as in-use so that
	// the janitor process cleaning up orphaned VMs doesn't try to stop/remove the one
	// we're using for the current job.
	h.nameSet.Add(name)
	defer h.nameSet.Remove(name)

	options := command.Options{
		ExecutorName:       name,
		FirecrackerOptions: h.options.FirecrackerOptions,
		ResourceOptions:    h.options.ResourceOptions,
	}
	runner := h.runnerFactory(workspaceRoot, commandLogger, options, h.operations)

	// Construct a map from filenames to file content that should be accessible to jobs
	// within the workspace. This consists of files supplied within the job record itself,
	// as well as file-version of each script step.
	workspaceFileContentsByPath := map[string][]byte{}

	for relativePath, content := range job.VirtualMachineFiles {
		path, err := filepath.Abs(filepath.Join(workspaceRoot, relativePath))
		if err != nil {
			return err
		}
		if !strings.HasPrefix(path, workspaceRoot) {
			return errors.Errorf("refusing to write outside of working directory")
		}

		workspaceFileContentsByPath[path] = []byte(content)
	}

	scriptNames := make([]string, 0, len(job.DockerSteps))
	for i, dockerStep := range job.DockerSteps {
		scriptName := scriptNameFromJobStep(job, i)
		scriptNames = append(scriptNames, scriptName)

		path := filepath.Join(workspaceRoot, command.ScriptsPath, scriptName)
		workspaceFileContentsByPath[path] = buildScript(dockerStep)
	}

	if err := writeFiles(workspaceFileContentsByPath, commandLogger); err != nil {
		return errors.Wrap(err, "failed to write virtual machine files")
	}

	logger.Info("Setting up VM")

	// Setup Firecracker VM (if enabled)
	if err := runner.Setup(ctx); err != nil {
		return errors.Wrap(err, "failed to setup virtual machine")
	}
	defer func() {
		// Perform this outside of the task execution context. If there is a timeout or
		// cancellation error we don't want to skip cleaning up the resources that we've
		// allocated for the current task.
		if teardownErr := runner.Teardown(context.Background()); teardownErr != nil {
			err = errors.Append(err, teardownErr)
		}
	}()

	// Invoke each docker step sequentially
	for i, dockerStep := range job.DockerSteps {
		dockerStepCommand := command.CommandSpec{
			Key:        fmt.Sprintf("step.docker.%d", i),
			Image:      dockerStep.Image,
			ScriptPath: scriptNames[i],
			Dir:        dockerStep.Dir,
			Env:        dockerStep.Env,
			Operation:  h.operations.Exec,
		}

		logger.Info(fmt.Sprintf("Running docker step #%d", i))

		if err := runner.Run(ctx, dockerStepCommand); err != nil {
			return errors.Wrap(err, "failed to perform docker step")
		}
	}

	// Invoke each src-cli step sequentially
	for i, cliStep := range job.CliSteps {
		logger.Info(fmt.Sprintf("Running src-cli step #%d", i))

		cliStepCommand := command.CommandSpec{
			Key:       fmt.Sprintf("step.src.%d", i),
			Command:   append([]string{"src"}, cliStep.Commands...),
			Dir:       cliStep.Dir,
			Env:       cliStep.Env,
			Operation: h.operations.Exec,
		}

		if err := runner.Run(ctx, cliStepCommand); err != nil {
			return errors.Wrap(err, "failed to perform src-cli step")
		}
	}

	return nil
}

var scriptPreamble = `
set -x
`

func buildScript(dockerStep executor.DockerStep) []byte {
	return []byte(strings.Join(append([]string{scriptPreamble, ""}, dockerStep.Commands...), "\n") + "\n")
}

func union(a, b map[string]string) map[string]string {
	c := make(map[string]string, len(a)+len(b))

	for k, v := range a {
		c[k] = v
	}
	for k, v := range b {
		c[k] = v
	}

	return c
}

func scriptNameFromJobStep(job executor.Job, i int) string {
	return fmt.Sprintf("%d.%d_%s@%s.sh", job.ID, i, strings.ReplaceAll(job.RepositoryName, "/", "_"), job.Commit)
}

// writeFiles writes to the filesystem the content in the given map.
<<<<<<< HEAD
func writeFiles(workspaceFileContentsByPath map[string][]byte, logger *command.Logger) (err error) {
=======
func writeFiles(workspaceFileContentsByPath map[string][]byte, logger command.Logger) (err error) {
>>>>>>> 3b750772
	// Bail out early if nothing to do, we don't need to spawn an empty log group.
	if len(workspaceFileContentsByPath) == 0 {
		return nil
	}

	handle := logger.Log("setup.fs", nil)
	defer func() {
		if err == nil {
			handle.Finalize(0)
		} else {
			handle.Finalize(1)
		}

		handle.Close()
	}()

	for path, content := range workspaceFileContentsByPath {
		// Ensure the path exists.
		if err := os.MkdirAll(filepath.Dir(path), os.ModePerm); err != nil {
			return err
		}

		if err := os.WriteFile(path, content, os.ModePerm); err != nil {
			return err
		}

		handle.Write([]byte(fmt.Sprintf("Wrote %s\n", path)))
	}

	return nil
}

func createHoneyEvent(_ context.Context, job executor.Job, err error, duration time.Duration) honey.Event {
	fields := map[string]any{
		"duration_ms":    duration.Milliseconds(),
		"recordID":       job.RecordID(),
		"repositoryName": job.RepositoryName,
		"commit":         job.Commit,
		"numDockerSteps": len(job.DockerSteps),
		"numCliSteps":    len(job.CliSteps),
	}

	if err != nil {
		fields["error"] = err.Error()
	}

	return honey.NewEventWithFields("executor", fields)
}<|MERGE_RESOLUTION|>--- conflicted
+++ resolved
@@ -106,9 +106,6 @@
 	}
 	defer func() {
 		if !h.options.KeepWorkspaces {
-<<<<<<< HEAD
-			_ = os.RemoveAll(workspaceRoot)
-=======
 			handle := commandLogger.Log("teardown.fs", nil)
 
 			handle.Write([]byte(fmt.Sprintf("Removing %s\n", workspaceRoot)))
@@ -121,7 +118,6 @@
 			// cleanup doesn't fail the execution job. We can deal with it separately.
 			handle.Finalize(0)
 			handle.Close()
->>>>>>> 3b750772
 		}
 	}()
 
@@ -258,11 +254,7 @@
 }
 
 // writeFiles writes to the filesystem the content in the given map.
-<<<<<<< HEAD
-func writeFiles(workspaceFileContentsByPath map[string][]byte, logger *command.Logger) (err error) {
-=======
 func writeFiles(workspaceFileContentsByPath map[string][]byte, logger command.Logger) (err error) {
->>>>>>> 3b750772
 	// Bail out early if nothing to do, we don't need to spawn an empty log group.
 	if len(workspaceFileContentsByPath) == 0 {
 		return nil
