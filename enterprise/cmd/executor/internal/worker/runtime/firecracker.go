--- conflicted
+++ resolved
@@ -59,20 +59,6 @@
 func (r *firecrackerRuntime) NewRunnerSpecs(ws workspace.Workspace, steps []types.DockerStep) ([]runner.Spec, error) {
 	runnerSpecs := make([]runner.Spec, len(steps))
 	for i, step := range steps {
-<<<<<<< HEAD
-		var key string
-		if len(step.Key) != 0 {
-			key = fmt.Sprintf("step.docker.%s", step.Key)
-		} else {
-			key = fmt.Sprintf("step.docker.%d", i)
-		}
-		index := i
-		if step.Index != nil {
-			index = *step.Index
-		}
-
-=======
->>>>>>> 3eaa7d42
 		runnerSpecs[i] = runner.Spec{
 			CommandSpec: command.Spec{
 				Key:       dockerKey(step.Key, i),
