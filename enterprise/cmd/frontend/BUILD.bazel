--- conflicted
+++ resolved
@@ -15,17 +15,11 @@
     },
     deps = [
         "//enterprise/cmd/frontend/shared",
-<<<<<<< HEAD
-        "//internal/conf",
-=======
         "//enterprise/cmd/sourcegraph/enterprisecmd",
         "//internal/oobmigration",
->>>>>>> ab80f414
         "//internal/sanitycheck",
-        "//internal/service/svcmain",
         "//ui/assets",
         "//ui/assets/enterprise",
-        "@com_github_sourcegraph_log//:log",
     ],
 )
 
