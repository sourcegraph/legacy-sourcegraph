--- conflicted
+++ resolved
@@ -10,11 +10,7 @@
   rm -rf "$OUTPUT"
 }
 trap cleanup EXIT
-<<<<<<< HEAD
-if [[ "$DOCKER_BAZEL" == "true" ]]; then
-=======
 if [[ "${DOCKER_BAZEL:-false}" == "true" ]]; then
->>>>>>> 185c1547
    bazel build //enterprise/cmd/frontend \
      --stamp \
      --workspace_status_command=./dev/bazel_stamp_vars.sh \
