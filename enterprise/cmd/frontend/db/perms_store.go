package db

import (
	"context"
	"database/sql"
	"fmt"
	"time"

	"github.com/RoaringBitmap/roaring"
	"github.com/keegancsmith/sqlf"
	otlog "github.com/opentracing/opentracing-go/log"
	"github.com/pkg/errors"
	"github.com/sourcegraph/sourcegraph/cmd/frontend/authz"
	"github.com/sourcegraph/sourcegraph/internal/db/dbutil"
	"github.com/sourcegraph/sourcegraph/internal/extsvc"
	"github.com/sourcegraph/sourcegraph/internal/trace"
)

var ErrPermsUpdatedAtNotSet = errors.New("permissions UpdatedAt timestamp must be set")

// PermsStore is the unified interface for managing permissions explicitly in the database.
// It is concurrency-safe and maintains data consistency over the 'user_permissions',
// 'repo_permissions', 'user_pending_permissions', and 'repo_pending_permissions' tables.
type PermsStore struct {
	db    dbutil.DB
	clock func() time.Time
}

// NewPermsStore returns a new PermsStore with given parameters.
func NewPermsStore(db dbutil.DB, clock func() time.Time) *PermsStore {
	return &PermsStore{
		db:    db,
		clock: clock,
	}
}

// LoadUserPermissions loads stored user permissions into p. An ErrPermsNotFound is returned
// when there are no valid permissions available.
func (s *PermsStore) LoadUserPermissions(ctx context.Context, p *authz.UserPermissions) (err error) {
	if Mocks.Perms.LoadUserPermissions != nil {
		return Mocks.Perms.LoadUserPermissions(ctx, p)
	}

	ctx, save := s.observe(ctx, "LoadUserPermissions", "")
	defer func() { save(&err, p.TracingFields()...) }()

	vals, err := s.load(ctx, loadUserPermissionsQuery(p, ""))
	if err != nil {
		return err
	}
	p.IDs = vals.ids
	p.UpdatedAt = vals.updatedAt
	return nil
}

func loadUserPermissionsQuery(p *authz.UserPermissions, lock string) *sqlf.Query {
	const format = `
-- source: enterprise/cmd/frontend/db/perms_store.go:loadUserPermissionsQuery
SELECT user_id, object_ids, updated_at
FROM user_permissions
WHERE user_id = %s
AND permission = %s
AND object_type = %s
`

	return sqlf.Sprintf(
		format+lock,
		p.UserID,
		p.Perm.String(),
		p.Type,
	)
}

// LoadRepoPermissions loads stored repository permissions into p. An ErrPermsNotFound is
// returned when there are no valid permissions available.
func (s *PermsStore) LoadRepoPermissions(ctx context.Context, p *authz.RepoPermissions) (err error) {
	if Mocks.Perms.LoadRepoPermissions != nil {
		return Mocks.Perms.LoadRepoPermissions(ctx, p)
	}

	ctx, save := s.observe(ctx, "LoadRepoPermissions", "")
	defer func() { save(&err, p.TracingFields()...) }()

	vals, err := s.load(ctx, loadRepoPermissionsQuery(p, ""))
	if err != nil {
		return err
	}
	p.UserIDs = vals.ids
	p.UpdatedAt = vals.updatedAt
	return nil
}

func loadRepoPermissionsQuery(p *authz.RepoPermissions, lock string) *sqlf.Query {
	const format = `
-- source: enterprise/cmd/frontend/db/perms_store.go:loadRepoPermissionsQuery
SELECT repo_id, user_ids, updated_at
FROM repo_permissions
WHERE repo_id = %s
AND permission = %s
`

	return sqlf.Sprintf(
		format+lock,
		p.RepoID,
		p.Perm.String(),
	)
}

// SetUserPermissions performs a full update for p, new object IDs found in p will be upserted
// and object IDs no longer in p will be removed. This method updates both `user_permissions`
// and `repo_permissions` tables.
//
// Example input:
// &UserPermissions{
//     UserID: 1,
//     Perm: authz.Read,
//     Type: authz.PermRepos,
//     IDs: bitmap{1, 2},
// }
//
// Table states for input:
// 	"user_permissions":
//   user_id | permission | object_type |  object_ids   | updated_at
//  ---------+------------+-------------+---------------+------------
//         1 |       read |       repos |  bitmap{1, 2} | <DateTime>
//
//  "repo_permissions":
//   repo_id | permission | user_ids  | updated_at
//  ---------+------------+-----------+------------
//         1 |       read | bitmap{1} | <DateTime>
//         2 |       read | bitmap{1} | <DateTime>
func (s *PermsStore) SetUserPermissions(ctx context.Context, p *authz.UserPermissions) (err error) {
	ctx, save := s.observe(ctx, "SetUserPermissions", "")
	defer func() { save(&err, p.TracingFields()...) }()

	// Open a transaction for update consistency.
	txs, err := s.Transact(ctx)
	if err != nil {
		return err
	}
	defer txs.Done(&err)

	// Retrieve currently stored object IDs of this user.
	var oldIDs *roaring.Bitmap
	vals, err := txs.load(ctx, loadUserPermissionsQuery(p, "FOR UPDATE"))
	if err != nil {
		if err == authz.ErrPermsNotFound {
			oldIDs = roaring.NewBitmap()
		} else {
			return errors.Wrap(err, "load user permissions")
		}
	} else {
		oldIDs = vals.ids
	}

	if p.IDs == nil {
		p.IDs = roaring.NewBitmap()
	}

	// Compute differences between the old and new sets.
	added := roaring.AndNot(p.IDs, oldIDs)
	removed := roaring.AndNot(oldIDs, p.IDs)

	// Load stored object IDs of both added and removed.
	changedIDs := roaring.Or(added, removed).ToArray()

	// In case there is nothing to add or remove.
	if len(changedIDs) == 0 {
		return nil
	}

	q := loadRepoPermissionsBatchQuery(changedIDs, p.Perm, "FOR UPDATE")
	loadedIDs, err := txs.batchLoadIDs(ctx, q)
	if err != nil {
		return errors.Wrap(err, "batch load repo permissions")
	}

	// We have two sets of IDs that one needs to add, and the other needs to remove.
	updatedAt := txs.clock()
	updatedPerms := make([]*authz.RepoPermissions, 0, len(changedIDs))
	for _, id := range changedIDs {
		repoID := int32(id)
		userIDs := loadedIDs[repoID]
		if userIDs == nil {
			userIDs = roaring.NewBitmap()
		}

		switch {
		case added.Contains(id):
			userIDs.Add(uint32(p.UserID))
		case removed.Contains(id):
			userIDs.Remove(uint32(p.UserID))
		}

		updatedPerms = append(updatedPerms, &authz.RepoPermissions{
			RepoID:    repoID,
			Perm:      p.Perm,
			UserIDs:   userIDs,
			UpdatedAt: updatedAt,
		})
	}

	if q, err = upsertRepoPermissionsBatchQuery(updatedPerms...); err != nil {
		return err
	} else if err = txs.execute(ctx, q); err != nil {
		return errors.Wrap(err, "execute upsert repo permissions batch query")
	}

	p.UpdatedAt = updatedAt
	if q, err = upsertUserPermissionsBatchQuery(p); err != nil {
		return err
	} else if err = txs.execute(ctx, q); err != nil {
		return errors.Wrap(err, "execute upsert user permissions batch query")
	}

	return nil
}

// SetRepoPermissions performs a full update for p, new user IDs found in p will be upserted
// and user IDs no longer in p will be removed. This method updates both `user_permissions`
// and `repo_permissions` tables.
//
// This method starts its own transaction for update consistency if the caller hasn't started one already.
//
// Example input:
// &RepoPermissions{
//     RepoID: 1,
//     Perm: authz.Read,
//     UserIDs: bitmap{1, 2},
// }
//
// Table states for input:
// 	"user_permissions":
//   user_id | permission | object_type | object_ids | updated_at
//  ---------+------------+-------------+------------+------------
//         1 |       read |       repos |  bitmap{1} | <DateTime>
//         2 |       read |       repos |  bitmap{1} | <DateTime>
//
//  "repo_permissions":
//   repo_id | permission |   user_ids   | updated_at
//  ---------+------------+--------------+------------
//         1 |       read | bitmap{1, 2} | <DateTime>
func (s *PermsStore) SetRepoPermissions(ctx context.Context, p *authz.RepoPermissions) (err error) {
	if Mocks.Perms.SetRepoPermissions != nil {
		return Mocks.Perms.SetRepoPermissions(ctx, p)
	}

	ctx, save := s.observe(ctx, "SetRepoPermissions", "")
	defer func() { save(&err, p.TracingFields()...) }()

	var txs *PermsStore
	if s.inTx() {
		txs = s
	} else {
		txs, err = s.Transact(ctx)
		if err != nil {
			return err
		}
		defer txs.Done(&err)
	}

	// Retrieve currently stored user IDs of this repository.
	var oldIDs *roaring.Bitmap
	vals, err := txs.load(ctx, loadRepoPermissionsQuery(p, "FOR UPDATE"))
	if err != nil {
		if err == authz.ErrPermsNotFound {
			oldIDs = roaring.NewBitmap()
		} else {
			return errors.Wrap(err, "load repo permissions")
		}
	} else {
		oldIDs = vals.ids
	}

	if p.UserIDs == nil {
		p.UserIDs = roaring.NewBitmap()
	}

	// Compute differences between the old and new sets.
	added := roaring.AndNot(p.UserIDs, oldIDs)
	removed := roaring.AndNot(oldIDs, p.UserIDs)

	// Load stored user IDs of both added and removed.
	changedIDs := roaring.Or(added, removed).ToArray()

	// In case there is nothing to add or remove.
	if len(changedIDs) == 0 {
		return nil
	}

	q := loadUserPermissionsBatchQuery(changedIDs, p.Perm, authz.PermRepos, "FOR UPDATE")
	loadedIDs, err := txs.batchLoadIDs(ctx, q)
	if err != nil {
		return errors.Wrap(err, "batch load user permissions")
	}

	// We have two sets of IDs that one needs to add, and the other needs to remove.
	updatedAt := txs.clock()
	updatedPerms := make([]*authz.UserPermissions, 0, len(changedIDs))
	for _, id := range changedIDs {
		userID := int32(id)
		repoIDs := loadedIDs[userID]
		if repoIDs == nil {
			repoIDs = roaring.NewBitmap()
		}

		switch {
		case added.Contains(id):
			repoIDs.Add(uint32(p.RepoID))
		case removed.Contains(id):
			repoIDs.Remove(uint32(p.RepoID))
		}

		updatedPerms = append(updatedPerms, &authz.UserPermissions{
			UserID:    userID,
			Perm:      p.Perm,
			Type:      authz.PermRepos,
			IDs:       repoIDs,
			UpdatedAt: updatedAt,
		})
	}

	if q, err = upsertUserPermissionsBatchQuery(updatedPerms...); err != nil {
		return err
	} else if err = txs.execute(ctx, q); err != nil {
		return errors.Wrap(err, "execute upsert user permissions batch query")
	}

	p.UpdatedAt = updatedAt
	if q, err = upsertRepoPermissionsBatchQuery(p); err != nil {
		return err
	} else if err = txs.execute(ctx, q); err != nil {
		return errors.Wrap(err, "execute upsert repo permissions batch query")
	}

	return nil
}

func loadUserPermissionsBatchQuery(
	userIDs []uint32,
	perm authz.Perms,
	typ authz.PermType,
	lock string,
) *sqlf.Query {
	const format = `
-- source: enterprise/cmd/frontend/db/perms_store.go:loadUserPermissionsBatchQuery
SELECT user_id, object_ids
FROM user_permissions
WHERE user_id IN (%s)
AND permission = %s
AND object_type = %s
`

	items := make([]*sqlf.Query, len(userIDs))
	for i := range userIDs {
		items[i] = sqlf.Sprintf("%d", userIDs[i])
	}
	return sqlf.Sprintf(
		format+lock,
		sqlf.Join(items, ","),
		perm.String(),
		typ,
	)
}

func upsertUserPermissionsBatchQuery(ps ...*authz.UserPermissions) (*sqlf.Query, error) {
	const format = `
-- source: enterprise/cmd/frontend/db/perms_store.go:upsertUserPermissionsBatchQuery
INSERT INTO user_permissions
  (user_id, permission, object_type, object_ids, updated_at)
VALUES
  %s
ON CONFLICT ON CONSTRAINT
  user_permissions_perm_object_unique
DO UPDATE SET
  object_ids = excluded.object_ids,
  updated_at = excluded.updated_at
`

	items := make([]*sqlf.Query, len(ps))
	for i := range ps {
		ps[i].IDs.RunOptimize()
		ids, err := ps[i].IDs.ToBytes()
		if err != nil {
			return nil, err
		}

		if ps[i].UpdatedAt.IsZero() {
			return nil, ErrPermsUpdatedAtNotSet
		}

		items[i] = sqlf.Sprintf("(%s, %s, %s, %s, %s)",
			ps[i].UserID,
			ps[i].Perm.String(),
			ps[i].Type,
			ids,
			ps[i].UpdatedAt.UTC(),
		)
	}

	return sqlf.Sprintf(
		format,
		sqlf.Join(items, ","),
	), nil
}

// LoadUserPendingPermissions returns pending permissions found by given parameters.
// An ErrPermsNotFound is returned when there are no pending permissions available.
func (s *PermsStore) LoadUserPendingPermissions(ctx context.Context, p *authz.UserPendingPermissions) (err error) {
	if Mocks.Perms.LoadUserPendingPermissions != nil {
		return Mocks.Perms.LoadUserPendingPermissions(ctx, p)
	}

	ctx, save := s.observe(ctx, "LoadUserPendingPermissions", "")
	defer func() { save(&err, p.TracingFields()...) }()

	vals, err := s.load(ctx, loadUserPendingPermissionsQuery(p, ""))
	if err != nil {
		return err
	}
	p.ID = vals.id
	p.IDs = vals.ids
	p.UpdatedAt = vals.updatedAt
	return nil
}

func loadUserPendingPermissionsQuery(p *authz.UserPendingPermissions, lock string) *sqlf.Query {
	const format = `
-- source: enterprise/cmd/frontend/db/perms_store.go:loadUserPendingPermissionsQuery
SELECT id, object_ids, updated_at
FROM user_pending_permissions
WHERE service_type = %s
AND service_id = %s
AND permission = %s
AND object_type = %s
AND bind_id = %s
`
	return sqlf.Sprintf(
		format+lock,
		p.ServiceType,
		p.ServiceID,
		p.Perm.String(),
		p.Type,
		p.BindID,
	)
}

// SetRepoPendingPermissions performs a full update for p with given accounts, new account IDs
// found will be upserted and account IDs no longer in AccountIDs will be removed.
//
// This method updates both `user_pending_permissions` and `repo_pending_permissions` tables.
//
// This method starts its own transaction for update consistency if the caller hasn't started one already.
//
// Example input:
//  &ExternalAccounts{
//      ServiceType: "sourcegraph",
//      ServiceID:   "https://sourcegraph.com/",
//      AccountIDs:  []string{"alice", "bob"},
//  }
//  &RepoPermissions{
//      RepoID: 1,
//      Perm: authz.Read,
//  }
//
// Table states for input:
// 	"user_pending_permissions":
//   id | service_type |        service_id        | bind_id | permission | object_type | object_ids | updated_at
//  ----+--------------+--------------------------+---------+------------+-------------+------------+-----------
//    1 | sourcegraph  | https://sourcegraph.com/ |   alice |       read |       repos |  bitmap{1} | <DateTime>
//    2 | sourcegraph  | https://sourcegraph.com/ |     bob |       read |       repos |  bitmap{1} | <DateTime>
//
//  "repo_pending_permissions":
//   repo_id | permission |   user_ids   | updated_at
//  ---------+------------+--------------+------------
//         1 |       read | bitmap{1, 2} | <DateTime>
func (s *PermsStore) SetRepoPendingPermissions(ctx context.Context, accounts *extsvc.ExternalAccounts, p *authz.RepoPermissions) (err error) {
	if Mocks.Perms.SetRepoPendingPermissions != nil {
		return Mocks.Perms.SetRepoPendingPermissions(ctx, accounts, p)
	}

	ctx, save := s.observe(ctx, "SetRepoPendingPermissions", "")
	defer func() { save(&err, append(p.TracingFields(), accounts.TracingFields()...)...) }()

	var txs *PermsStore
	if s.inTx() {
		txs = s
	} else {
		txs, err = s.Transact(ctx)
		if err != nil {
			return err
		}
		defer txs.Done(&err)
	}

	var q *sqlf.Query

	p.UserIDs = roaring.NewBitmap()

	// Insert rows for bindIDs without one in the "user_pending_permissions" table.
	// The insert does not store any permissions data but uses auto-increment key to generate unique ID.
	// This help guarantees rows of all bindIDs exist when getting user IDs in next load query.
	updatedAt := txs.clock()
	p.UpdatedAt = updatedAt
	if len(accounts.AccountIDs) > 0 {
		// NOTE: Row-level locking is not needed here because we're creating stub rows and not modifying permissions.
		q, err = insertUserPendingPermissionsBatchQuery(accounts, p)
		if err != nil {
			return err
		}

		ids, err := txs.loadUserPendingPermissionsIDs(ctx, q)
		if err != nil {
			return errors.Wrap(err, "load user pending permissions IDs")
		}

		// Make up p.UserIDs from the result set.
		p.UserIDs.AddMany(ids)
	}

	// Retrieve currently stored user IDs of this repository.
	vals, err := txs.load(ctx, loadRepoPendingPermissionsQuery(p, "FOR UPDATE"))
	if err != nil && err != authz.ErrPermsNotFound {
		return errors.Wrap(err, "load repo pending permissions")
	}
	oldIDs := roaring.NewBitmap()
	if vals != nil && vals.ids != nil {
		oldIDs = vals.ids
	}

	// Compute differences between the old and new sets.
	added := roaring.AndNot(p.UserIDs, oldIDs)
	removed := roaring.AndNot(oldIDs, p.UserIDs)

	// Load stored user IDs of both added and removed.
	changedIDs := roaring.Or(added, removed).ToArray()

	// In case there is nothing to add or remove.
	if len(changedIDs) == 0 {
		return nil
	}

	q = loadUserPendingPermissionsByIDBatchQuery(changedIDs, p.Perm, authz.PermRepos, "FOR UPDATE")
	bindIDSet, loadedIDs, err := txs.batchLoadUserPendingPermissions(ctx, q)
	if err != nil {
		return errors.Wrap(err, "batch load user pending permissions")
	}

	updatedPerms := make([]*authz.UserPendingPermissions, 0, len(bindIDSet))
	for _, id := range changedIDs {
		userID := int32(id)
		repoIDs := loadedIDs[userID]
		if repoIDs == nil {
			repoIDs = roaring.NewBitmap()
		}

		switch {
		case added.Contains(id):
			repoIDs.Add(uint32(p.RepoID))
		case removed.Contains(id):
			repoIDs.Remove(uint32(p.RepoID))
		}

		updatedPerms = append(updatedPerms, &authz.UserPendingPermissions{
			ServiceType: accounts.ServiceType,
			ServiceID:   accounts.ServiceID,
			BindID:      bindIDSet[userID],
			Perm:        p.Perm,
			Type:        authz.PermRepos,
			IDs:         repoIDs,
			UpdatedAt:   updatedAt,
		})
	}

	if q, err = upsertUserPendingPermissionsBatchQuery(updatedPerms...); err != nil {
		return err
	} else if err = txs.execute(ctx, q); err != nil {
		return errors.Wrap(err, "execute upsert user pending permissions batch query")
	}

	if q, err = upsertRepoPendingPermissionsBatchQuery(p); err != nil {
		return err
	} else if err = txs.execute(ctx, q); err != nil {
		return errors.Wrap(err, "execute upsert repo pending permissions batch query")
	}

	return nil
}

func (s *PermsStore) loadUserPendingPermissionsIDs(ctx context.Context, q *sqlf.Query) (ids []uint32, err error) {
	ctx, save := s.observe(ctx, "loadUserPendingPermissionsIDs", "")
	defer func() {
		save(&err,
			otlog.String("Query.Query", q.Query(sqlf.PostgresBindVar)),
			otlog.Object("Query.Args", q.Args()),
		)
	}()

	rows, err := s.db.QueryContext(ctx, q.Query(sqlf.PostgresBindVar), q.Args()...)
	if err != nil {
		return nil, err
	}
	defer rows.Close()

	for rows.Next() {
		var id uint32
		if err = rows.Scan(&id); err != nil {
			return nil, err
		}

		ids = append(ids, id)
	}
	if err = rows.Err(); err != nil {
		return nil, err
	}

	return ids, nil
}

func (s *PermsStore) batchLoadUserPendingPermissions(ctx context.Context, q *sqlf.Query) (
	bindIDSet map[int32]string,
	loaded map[int32]*roaring.Bitmap,
	err error,
) {
	ctx, save := s.observe(ctx, "batchLoadUserPendingPermissions", "")
	defer func() {
		save(&err,
			otlog.String("Query.Query", q.Query(sqlf.PostgresBindVar)),
			otlog.Object("Query.Args", q.Args()),
		)
	}()

	rows, err := s.db.QueryContext(ctx, q.Query(sqlf.PostgresBindVar), q.Args()...)
	if err != nil {
		return nil, nil, err
	}
	defer rows.Close()

	bindIDSet = make(map[int32]string)
	loaded = make(map[int32]*roaring.Bitmap)
	for rows.Next() {
		var id int32
		var bindID string
		var ids []byte
		if err = rows.Scan(&id, &bindID, &ids); err != nil {
			return nil, nil, err
		}

		bindIDSet[id] = bindID

		if len(ids) == 0 {
			continue
		}

		bm := roaring.NewBitmap()
		if err = bm.UnmarshalBinary(ids); err != nil {
			return nil, nil, err
		}
		loaded[id] = bm
	}
	if err = rows.Err(); err != nil {
		return nil, nil, err
	}

	return bindIDSet, loaded, nil
}

func insertUserPendingPermissionsBatchQuery(
	accounts *extsvc.ExternalAccounts,
	p *authz.RepoPermissions,
) (*sqlf.Query, error) {
	const format = `
-- source: enterprise/cmd/frontend/db/perms_store.go:insertUserPendingPermissionsBatchQuery
INSERT INTO user_pending_permissions
  (service_type, service_id, bind_id, permission, object_type, object_ids, updated_at)
VALUES
  %s
ON CONFLICT ON CONSTRAINT
  user_pending_permissions_service_perm_object_unique
DO UPDATE SET
  updated_at = excluded.updated_at
RETURNING id
`

	if p.UpdatedAt.IsZero() {
		return nil, ErrPermsUpdatedAtNotSet
	}

	items := make([]*sqlf.Query, len(accounts.AccountIDs))
	for i := range accounts.AccountIDs {
		items[i] = sqlf.Sprintf("(%s, %s, %s, %s, %s, %s, %s)",
			accounts.ServiceType,
			accounts.ServiceID,
			accounts.AccountIDs[i],
			p.Perm.String(),
			authz.PermRepos,
			[]byte{},
			p.UpdatedAt.UTC(),
		)
	}

	return sqlf.Sprintf(
		format,
		sqlf.Join(items, ","),
	), nil
}

func loadRepoPendingPermissionsQuery(p *authz.RepoPermissions, lock string) *sqlf.Query {
	const format = `
-- source: enterprise/cmd/frontend/db/perms_store.go:loadRepoPendingPermissionsQuery
SELECT repo_id, user_ids, updated_at
FROM repo_pending_permissions
WHERE repo_id = %s
AND permission = %s
`
	return sqlf.Sprintf(
		format+lock,
		p.RepoID,
		p.Perm.String(),
	)
}

func loadUserPendingPermissionsByIDBatchQuery(ids []uint32, perm authz.Perms, typ authz.PermType, lock string) *sqlf.Query {
	const format = `
-- source: enterprise/cmd/frontend/db/perms_store.go:loadUserPendingPermissionsByIDBatchQuery
SELECT id, bind_id, object_ids
FROM user_pending_permissions
WHERE id IN (%s)
AND permission = %s
AND object_type = %s
`

	items := make([]*sqlf.Query, len(ids))
	for i := range ids {
		items[i] = sqlf.Sprintf("%d", ids[i])
	}
	return sqlf.Sprintf(
		format+lock,
		sqlf.Join(items, ","),
		perm.String(),
		typ,
	)
}

func upsertUserPendingPermissionsBatchQuery(ps ...*authz.UserPendingPermissions) (*sqlf.Query, error) {
	const format = `
-- source: enterprise/cmd/frontend/db/perms_store.go:upsertUserPendingPermissionsBatchQuery
INSERT INTO user_pending_permissions
  (service_type, service_id, bind_id, permission, object_type, object_ids, updated_at)
VALUES
  %s
ON CONFLICT ON CONSTRAINT
  user_pending_permissions_service_perm_object_unique
DO UPDATE SET
  object_ids = excluded.object_ids,
  updated_at = excluded.updated_at
`

	items := make([]*sqlf.Query, len(ps))
	for i := range ps {
		ps[i].IDs.RunOptimize()
		ids, err := ps[i].IDs.ToBytes()
		if err != nil {
			return nil, err
		}

		if ps[i].UpdatedAt.IsZero() {
			return nil, ErrPermsUpdatedAtNotSet
		}

		items[i] = sqlf.Sprintf("(%s, %s, %s, %s, %s, %s, %s)",
			ps[i].ServiceType,
			ps[i].ServiceID,
			ps[i].BindID,
			ps[i].Perm.String(),
			ps[i].Type,
			ids,
			ps[i].UpdatedAt.UTC(),
		)
	}

	return sqlf.Sprintf(
		format,
		sqlf.Join(items, ","),
	), nil
}

func upsertRepoPendingPermissionsBatchQuery(ps ...*authz.RepoPermissions) (*sqlf.Query, error) {
	const format = `
-- source: enterprise/cmd/frontend/db/perms_store.go:upsertRepoPendingPermissionsBatchQuery
INSERT INTO repo_pending_permissions
  (repo_id, permission, user_ids, updated_at)
VALUES
  %s
ON CONFLICT ON CONSTRAINT
  repo_pending_permissions_perm_unique
DO UPDATE SET
  user_ids = excluded.user_ids,
  updated_at = excluded.updated_at
`

	items := make([]*sqlf.Query, len(ps))
	for i := range ps {
		ps[i].UserIDs.RunOptimize()
		ids, err := ps[i].UserIDs.ToBytes()
		if err != nil {
			return nil, err
		}

		if ps[i].UpdatedAt.IsZero() {
			return nil, ErrPermsUpdatedAtNotSet
		}

		items[i] = sqlf.Sprintf("(%s, %s, %s, %s)",
			ps[i].RepoID,
			ps[i].Perm.String(),
			ids,
			ps[i].UpdatedAt.UTC(),
		)
	}

	return sqlf.Sprintf(
		format,
		sqlf.Join(items, ","),
	), nil
}

// GrantPendingPermissions is used to grant pending permissions when the associated bind ID becomes effective
// for a given user, e.g. username as bind ID when a user is created, email as bind ID when the email
// address is verified. Because there could be multiple bind IDs that are associated with a single user
// (i.e. multiple email addresses), it merges data from "repo_pending_permissions" and "user_pending_permissions"
// tables to "repo_permissions" and "user_permissions" tables for the user, i.e. permissions are unioned
// not replaced, which is one of the main differences from SetRepoPermissions/SetRepoPendingPermissions.
// Another main difference is that multiple calls to this method are not idempotent as it conceptually
// does nothing when there is no data in the pending permissions tables for the user.
//
// This method starts its own transaction for update consistency if the caller hasn't started one already.
//
// 🚨 SECURITY: This method takes arbitrary string as a valid bind ID and does not interpret the meaning
// of the value it represents. Therefore, it is caller's responsibility to ensure the legitimate relation
// between the given user ID and the bind ID found in p.
func (s *PermsStore) GrantPendingPermissions(ctx context.Context, userID int32, p *authz.UserPendingPermissions) (err error) {
	ctx, save := s.observe(ctx, "GrantPendingPermissions", "")
	defer func() { save(&err, append(p.TracingFields(), otlog.Int32("userID", userID))...) }()

	var txs *PermsStore
	if s.inTx() {
		txs = s
	} else {
		txs, err = s.Transact(ctx)
		if err != nil {
			return err
		}
		defer txs.Done(&err)
	}

	vals, err := txs.load(ctx, loadUserPendingPermissionsQuery(p, "FOR UPDATE"))
	if err != nil {
		// Skip the whole grant process if the user has no pending permissions.
		if err == authz.ErrPermsNotFound {
			return nil
		}
		return errors.Wrap(err, "load user pending permissions")
	}
	p.ID = vals.id
	p.IDs = vals.ids

	// NOTE: We currently only have "repos" type, so avoid unnecessary type checking for now.
	ids := p.IDs.ToArray()
	if len(ids) == 0 {
		return nil
	}

	// Batch query all repository permissions object IDs in one go.
	// NOTE: It is critical to always acquire row-level locks in the same order as SetRepoPermissions
	// (i.e. repo -> user) to prevent deadlocks.
	q := loadRepoPermissionsBatchQuery(ids, p.Perm, "FOR UPDATE")
	loadedIDs, err := txs.batchLoadIDs(ctx, q)
	if err != nil {
		return errors.Wrap(err, "batch load repo permissions")
	}

	updatedAt := txs.clock()
	updatedPerms := make([]*authz.RepoPermissions, 0, len(ids))
	for i := range ids {
		repoID := int32(ids[i])
		oldIDs := loadedIDs[repoID]
		if oldIDs == nil {
			oldIDs = roaring.NewBitmap()
		}

		oldIDs.Add(uint32(userID))
		updatedPerms = append(updatedPerms, &authz.RepoPermissions{
			RepoID:    repoID,
			Perm:      p.Perm,
			UserIDs:   oldIDs,
			UpdatedAt: updatedAt,
		})
	}

	if q, err = upsertRepoPermissionsBatchQuery(updatedPerms...); err != nil {
		return err
	} else if err = txs.execute(ctx, q); err != nil {
		return errors.Wrap(err, "execute upsert repo permissions batch query")
	}

	// Load existing user permissions to be merged if any. Since we're doing union of permissions,
	// whatever we have already in the "repo_permissions" table is all valid thus we don't
	// need to do any clean up.
	up := &authz.UserPermissions{
		UserID: userID,
		Perm:   p.Perm,
		Type:   p.Type,
	}
	var oldIDs *roaring.Bitmap
	vals, err = txs.load(ctx, loadUserPermissionsQuery(up, "FOR UPDATE"))
	if err != nil {
		if err != authz.ErrPermsNotFound {
			return errors.Wrap(err, "load user permissions")
		}
		oldIDs = roaring.NewBitmap()
	} else {
		oldIDs = vals.ids
	}
	up.IDs = roaring.Or(oldIDs, p.IDs)

	up.UpdatedAt = txs.clock()
	if q, err = upsertUserPermissionsBatchQuery(up); err != nil {
		return err
	} else if err = txs.execute(ctx, q); err != nil {
		return errors.Wrap(err, "execute upsert user permissions query")
	}

	// NOTE: Practically, we don't need to clean up "repo_pending_permissions" table because the value of "id" column
	// that is associated with this user will be invalidated automatically by deleting this row. Thus, we are able to
	// avoid database deadlocks with other methods (e.g. SetRepoPermissions, SetRepoPendingPermissions).
	if err = txs.execute(ctx, deleteUserPendingPermissionsQuery(p)); err != nil {
		return errors.Wrap(err, "execute delete user pending permissions query")
	}

	return nil
}

func loadRepoPermissionsBatchQuery(repoIDs []uint32, perm authz.Perms, lock string) *sqlf.Query {
	const format = `
-- source: enterprise/cmd/frontend/db/perms_store.go:loadRepoPermissionsBatchQuery
SELECT repo_id, user_ids
FROM repo_permissions
WHERE repo_id IN (%s)
AND permission = %s
`

	items := make([]*sqlf.Query, len(repoIDs))
	for i := range repoIDs {
		items[i] = sqlf.Sprintf("%d", repoIDs[i])
	}
	return sqlf.Sprintf(
		format+lock,
		sqlf.Join(items, ","),
		perm.String(),
	)
}

func upsertRepoPermissionsBatchQuery(ps ...*authz.RepoPermissions) (*sqlf.Query, error) {
	const format = `
-- source: enterprise/cmd/frontend/db/perms_store.go:upsertRepoPermissionsBatchQuery
INSERT INTO repo_permissions
  (repo_id, permission, user_ids, updated_at)
VALUES
  %s
ON CONFLICT ON CONSTRAINT
  repo_permissions_perm_unique
DO UPDATE SET
  user_ids = excluded.user_ids,
  updated_at = excluded.updated_at
`

	items := make([]*sqlf.Query, len(ps))
	for i := range ps {
		ps[i].UserIDs.RunOptimize()
		ids, err := ps[i].UserIDs.ToBytes()
		if err != nil {
			return nil, err
		}

		if ps[i].UpdatedAt.IsZero() {
			return nil, ErrPermsUpdatedAtNotSet
		}

		items[i] = sqlf.Sprintf("(%s, %s, %s, %s)",
			ps[i].RepoID,
			ps[i].Perm.String(),
			ids,
			ps[i].UpdatedAt.UTC(),
		)
	}

	return sqlf.Sprintf(
		format,
		sqlf.Join(items, ","),
	), nil
}

func deleteUserPendingPermissionsQuery(p *authz.UserPendingPermissions) *sqlf.Query {
	const format = `
-- source: enterprise/cmd/frontend/db/perms_store.go:deleteUserPendingPermissionsQuery
DELETE FROM user_pending_permissions
WHERE permission = %s
AND object_type = %s
AND bind_id = %s
`

	return sqlf.Sprintf(
		format,
		p.Perm.String(),
		p.Type,
		p.BindID,
	)
}

// ListPendingUsers returns a list of bind IDs who have pending permissions.
func (s *PermsStore) ListPendingUsers(ctx context.Context) (bindIDs []string, err error) {
	if Mocks.Perms.ListPendingUsers != nil {
		return Mocks.Perms.ListPendingUsers(ctx)
	}

	ctx, save := s.observe(ctx, "ListPendingUsers", "")
	defer save(&err)

	q := sqlf.Sprintf(`SELECT bind_id, object_ids FROM user_pending_permissions`)

	var rows *sql.Rows
	rows, err = s.db.QueryContext(ctx, q.Query(sqlf.PostgresBindVar), q.Args()...)
	if err != nil {
		return nil, err
	}
	defer rows.Close()

	for rows.Next() {
		var bindID string
		var ids []byte
		if err = rows.Scan(&bindID, &ids); err != nil {
			return nil, err
		}

		if len(ids) == 0 {
			continue
		}

		bm := roaring.NewBitmap()
		if err = bm.UnmarshalBinary(ids); err != nil {
			return nil, err
		} else if bm.GetCardinality() == 0 {
			continue
		}

		bindIDs = append(bindIDs, bindID)
	}
	if err = rows.Err(); err != nil {
		return nil, err
	}

	return bindIDs, nil
}

// DeleteAllUserPermissions deletes all rows with given user ID from the "user_permissions" table,
// which effectively removes access to all repositories for the user.
func (s *PermsStore) DeleteAllUserPermissions(ctx context.Context, userID int32) (err error) {
	ctx, save := s.observe(ctx, "DeleteAllUserPermissions", "")
	defer func() { save(&err, otlog.Int32("userID", userID)) }()

	// NOTE: Practically, we don't need to clean up "repo_permissions" table because the value of "id" column
	// that is associated with this user will be invalidated automatically by deleting this row.
	if err = s.execute(ctx, sqlf.Sprintf(`DELETE FROM user_permissions WHERE user_id = %s`, userID)); err != nil {
		return errors.Wrap(err, "execute delete user permissions query")
	}

	return nil
}

// DeleteAllUserPendingPermissions deletes all rows with given bind IDs from the "user_pending_permissions" table.
// It accepts list of bind IDs because a user has multiple bind IDs, e.g. username and email addresses.
func (s *PermsStore) DeleteAllUserPendingPermissions(ctx context.Context, accounts *extsvc.ExternalAccounts) (err error) {
	ctx, save := s.observe(ctx, "DeleteAllUserPendingPermissions", "")
	defer func() { save(&err, accounts.TracingFields()...) }()

	// NOTE: Practically, we don't need to clean up "repo_pending_permissions" table because the value of "id" column
	// that is associated with this user will be invalidated automatically by deleting this row.
	items := make([]*sqlf.Query, len(accounts.AccountIDs))
	for i := range accounts.AccountIDs {
		items[i] = sqlf.Sprintf("%s", accounts.AccountIDs[i])
	}
	q := sqlf.Sprintf(`
-- source: enterprise/cmd/frontend/db/perms_store.go:PermsStore.DeleteAllUserPendingPermissions
DELETE FROM user_pending_permissions
WHERE service_type = %s
AND service_id = %s
AND bind_id IN (%s)`,
		accounts.ServiceType, accounts.ServiceID, sqlf.Join(items, ","))
	if err = s.execute(ctx, q); err != nil {
		return errors.Wrap(err, "execute delete user pending permissions query")
	}

	return nil
}

func (s *PermsStore) execute(ctx context.Context, q *sqlf.Query) (err error) {
	ctx, save := s.observe(ctx, "execute", "")
	defer func() { save(&err, otlog.Object("q", q)) }()

	var rows *sql.Rows
	rows, err = s.db.QueryContext(ctx, q.Query(sqlf.PostgresBindVar), q.Args()...)
	if err != nil {
		return err
	}
	return rows.Close()
}

// permsLoadValues contains return values of (*PermsStore).load method.
type permsLoadValues struct {
	id        int32           // An integer ID
	ids       *roaring.Bitmap // Bitmap of unmarshalled IDs
	updatedAt time.Time       // Last updated time of the row
}

// load is a generic method that scans three values from one database table row, these values must have
// types and be scanned in the order of int32, []byte and time.Time. In addition, it unmarshalles the
// []byte into a *roaring.Bitmap.
func (s *PermsStore) load(ctx context.Context, q *sqlf.Query) (*permsLoadValues, error) {
	var err error
	ctx, save := s.observe(ctx, "load", "")
	defer func() {
		save(&err,
			otlog.String("Query.Query", q.Query(sqlf.PostgresBindVar)),
			otlog.Object("Query.Args", q.Args()),
		)
	}()

	var rows *sql.Rows
	rows, err = s.db.QueryContext(ctx, q.Query(sqlf.PostgresBindVar), q.Args()...)
	if err != nil {
		return nil, err
	}

	if !rows.Next() {
		// One row is expected, return ErrPermsNotFound if no other errors occurred.
		err = rows.Err()
		if err == nil {
			err = authz.ErrPermsNotFound
		}
		return nil, err
	}

	var id int32
	var ids []byte
	var updatedAt time.Time
	if err = rows.Scan(&id, &ids, &updatedAt); err != nil {
		return nil, err
	}

	if err = rows.Close(); err != nil {
		return nil, err
	}

	vals := &permsLoadValues{
		id:        id,
		ids:       roaring.NewBitmap(),
		updatedAt: updatedAt,
	}
	if len(ids) == 0 {
		return vals, nil
	} else if err = vals.ids.UnmarshalBinary(ids); err != nil {
		return nil, err
	}

	return vals, nil
}

// batchLoadIDs runs the query and returns unmarshalled IDs with their corresponding object ID value.
func (s *PermsStore) batchLoadIDs(ctx context.Context, q *sqlf.Query) (map[int32]*roaring.Bitmap, error) {
	var err error
	ctx, save := s.observe(ctx, "batchLoadIDs", "")
	defer func() {
		save(&err,
			otlog.String("Query.Query", q.Query(sqlf.PostgresBindVar)),
			otlog.Object("Query.Args", q.Args()),
		)
	}()

	var rows *sql.Rows
	rows, err = s.db.QueryContext(ctx, q.Query(sqlf.PostgresBindVar), q.Args()...)
	if err != nil {
		return nil, err
	}
	defer rows.Close()

	loaded := make(map[int32]*roaring.Bitmap)
	for rows.Next() {
		var objID int32
		var ids []byte
		if err = rows.Scan(&objID, &ids); err != nil {
			return nil, err
		}

		if len(ids) == 0 {
			continue
		}

		bm := roaring.NewBitmap()
		if err = bm.UnmarshalBinary(ids); err != nil {
			return nil, err
		}
		loaded[objID] = bm
	}
	if err = rows.Err(); err != nil {
		return nil, err
	}

	return loaded, nil
}

// ListExternalAccounts returns all external accounts that are associated with given user.
<<<<<<< HEAD
func (s *PermsStore) ListExternalAccounts(ctx context.Context, userID int32) (results []*extsvc.ExternalAccount, err error) {
=======
func (s *PermsStore) ListExternalAccounts(ctx context.Context, userID int32) (accounts []*extsvc.ExternalAccount, err error) {
>>>>>>> 0a2dd501
	ctx, save := s.observe(ctx, "ListExternalAccounts", "")
	defer func() { save(&err, otlog.Int32("userID", userID)) }()

	q := sqlf.Sprintf(`
-- source: enterprise/cmd/frontend/db/perms_store.go:PermsStore.ListExternalAccounts
<<<<<<< HEAD
SELECT id, user_id, service_type, service_id, client_id, account_id, auth_data, account_data, created_at, updated_at
FROM user_external_accounts
WHERE user_id = %d
=======
SELECT id, user_id,
       service_type, service_id, client_id, account_id,
       auth_data, account_data,
       created_at, updated_at
FROM user_external_accounts
WHERE user_id = %d
ORDER BY id ASC
>>>>>>> 0a2dd501
`, userID)
	rows, err := s.db.QueryContext(ctx, q.Query(sqlf.PostgresBindVar), q.Args()...)
	if err != nil {
		return nil, err
	}
	defer rows.Close()

	for rows.Next() {
<<<<<<< HEAD
		var ea extsvc.ExternalAccount
		if err := rows.Scan(&ea.ID, &ea.UserID, &ea.ServiceType, &ea.ServiceID, &ea.ClientID, &ea.AccountID, &ea.AuthData, &ea.AccountData, &ea.CreatedAt, &ea.UpdatedAt); err != nil {
			return nil, err
		}
		results = append(results, &ea)
=======
		var acct extsvc.ExternalAccount
		if err := rows.Scan(
			&acct.ID, &acct.UserID,
			&acct.ServiceType, &acct.ServiceID, &acct.ClientID, &acct.AccountID,
			&acct.AuthData, &acct.AccountData,
			&acct.CreatedAt, &acct.UpdatedAt,
		); err != nil {
			return nil, err
		}
		accounts = append(accounts, &acct)
>>>>>>> 0a2dd501
	}
	if err = rows.Err(); err != nil {
		return nil, err
	}

<<<<<<< HEAD
	return results, nil
=======
	return accounts, nil
>>>>>>> 0a2dd501
}

// GetUserIDsByExternalAccounts returns all user IDs matched by given external account specs.
// The returned set has mapping relation as "account ID -> user ID". The number of results
// could be less than the candidate list due to some users are not associated with any external
// account.
func (s *PermsStore) GetUserIDsByExternalAccounts(ctx context.Context, accounts *extsvc.ExternalAccounts) (_ map[string]int32, err error) {
	ctx, save := s.observe(ctx, "ListUsersByExternalAccounts", "")
	defer func() { save(&err, accounts.TracingFields()...) }()

	items := make([]*sqlf.Query, len(accounts.AccountIDs))
	for i := range accounts.AccountIDs {
		items[i] = sqlf.Sprintf("%s", accounts.AccountIDs[i])
	}

	q := sqlf.Sprintf(`
-- source: enterprise/cmd/frontend/db/perms_store.go:PermsStore.GetUserIDsByExternalAccounts
SELECT user_id, account_id
FROM user_external_accounts
WHERE service_type = %s
AND service_id = %s
AND account_id IN (%s)
`, accounts.ServiceType, accounts.ServiceID, sqlf.Join(items, ","))
	rows, err := s.db.QueryContext(ctx, q.Query(sqlf.PostgresBindVar), q.Args()...)
	if err != nil {
		return nil, err
	}
	defer rows.Close()

	userIDs := make(map[string]int32)
	for rows.Next() {
		var userID int32
		var accountID string
		if err := rows.Scan(&userID, &accountID); err != nil {
			return nil, err
		}
		userIDs[accountID] = userID
	}
	if err = rows.Err(); err != nil {
		return nil, err
	}

	return userIDs, nil
}

// tx begins a new transaction.
func (s *PermsStore) tx(ctx context.Context) (*sql.Tx, error) {
	switch t := s.db.(type) {
	case *sql.Tx:
		return t, nil
	case *sql.DB:
		tx, err := t.BeginTx(ctx, nil)
		if err != nil {
			return nil, err
		}
		return tx, nil
	default:
		panic(fmt.Sprintf("can't open transaction with unknown implementation of dbutil.DB: %T", t))
	}
}

// Transact begins a new transaction and make a new PermsStore over it.
func (s *PermsStore) Transact(ctx context.Context) (*PermsStore, error) {
	if Mocks.Perms.Transact != nil {
		return Mocks.Perms.Transact(ctx)
	}

	tx, err := s.tx(ctx)
	if err != nil {
		return nil, err
	}
	return NewPermsStore(tx, s.clock), nil
}

// inTx returns true if the current PermsStore wraps an underlying transaction.
func (s *PermsStore) inTx() bool {
	_, ok := s.db.(*sql.Tx)
	return ok
}

// Done commits the transaction if error is nil. Otherwise, rolls back the transaction.
func (s *PermsStore) Done(err *error) {
	if !s.inTx() {
		return
	}

	tx := s.db.(*sql.Tx)
	if err == nil || *err == nil {
		_ = tx.Commit()
	} else {
		_ = tx.Rollback()
	}
}

func (s *PermsStore) observe(ctx context.Context, family, title string) (context.Context, func(*error, ...otlog.Field)) {
	began := s.clock()
	tr, ctx := trace.New(ctx, "db.PermsStore."+family, title)

	return ctx, func(err *error, fs ...otlog.Field) {
		now := s.clock()
		took := now.Sub(began)

		fs = append(fs, otlog.String("Duration", took.String()))

		tr.LogFields(fs...)

		success := err == nil || *err == nil
		if !success {
			tr.SetError(*err)
		}

		tr.Finish()
	}
}<|MERGE_RESOLUTION|>--- conflicted
+++ resolved
@@ -1220,21 +1220,12 @@
 }
 
 // ListExternalAccounts returns all external accounts that are associated with given user.
-<<<<<<< HEAD
-func (s *PermsStore) ListExternalAccounts(ctx context.Context, userID int32) (results []*extsvc.ExternalAccount, err error) {
-=======
 func (s *PermsStore) ListExternalAccounts(ctx context.Context, userID int32) (accounts []*extsvc.ExternalAccount, err error) {
->>>>>>> 0a2dd501
 	ctx, save := s.observe(ctx, "ListExternalAccounts", "")
 	defer func() { save(&err, otlog.Int32("userID", userID)) }()
 
 	q := sqlf.Sprintf(`
 -- source: enterprise/cmd/frontend/db/perms_store.go:PermsStore.ListExternalAccounts
-<<<<<<< HEAD
-SELECT id, user_id, service_type, service_id, client_id, account_id, auth_data, account_data, created_at, updated_at
-FROM user_external_accounts
-WHERE user_id = %d
-=======
 SELECT id, user_id,
        service_type, service_id, client_id, account_id,
        auth_data, account_data,
@@ -1242,7 +1233,6 @@
 FROM user_external_accounts
 WHERE user_id = %d
 ORDER BY id ASC
->>>>>>> 0a2dd501
 `, userID)
 	rows, err := s.db.QueryContext(ctx, q.Query(sqlf.PostgresBindVar), q.Args()...)
 	if err != nil {
@@ -1251,13 +1241,6 @@
 	defer rows.Close()
 
 	for rows.Next() {
-<<<<<<< HEAD
-		var ea extsvc.ExternalAccount
-		if err := rows.Scan(&ea.ID, &ea.UserID, &ea.ServiceType, &ea.ServiceID, &ea.ClientID, &ea.AccountID, &ea.AuthData, &ea.AccountData, &ea.CreatedAt, &ea.UpdatedAt); err != nil {
-			return nil, err
-		}
-		results = append(results, &ea)
-=======
 		var acct extsvc.ExternalAccount
 		if err := rows.Scan(
 			&acct.ID, &acct.UserID,
@@ -1268,17 +1251,12 @@
 			return nil, err
 		}
 		accounts = append(accounts, &acct)
->>>>>>> 0a2dd501
 	}
 	if err = rows.Err(); err != nil {
 		return nil, err
 	}
 
-<<<<<<< HEAD
-	return results, nil
-=======
 	return accounts, nil
->>>>>>> 0a2dd501
 }
 
 // GetUserIDsByExternalAccounts returns all user IDs matched by given external account specs.
