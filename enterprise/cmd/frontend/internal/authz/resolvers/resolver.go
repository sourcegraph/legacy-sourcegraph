--- conflicted
+++ resolved
@@ -261,25 +261,19 @@
 		}
 
 		var paths []string
-		var pathIncludes []string
-		var pathExcludes []string
 		if perm.Paths == nil {
 			paths = make([]string, 0, len(*perm.PathIncludes)+len(*perm.PathExcludes))
-			pathIncludes = make([]string, 0, len(*perm.PathIncludes))
-			pathExcludes = make([]string, 0, len(*perm.PathExcludes))
 			for _, include := range *perm.PathIncludes {
 				if !strings.HasPrefix(include, "/") { // ensure leading slash
 					include = "/" + include
 				}
 				paths = append(paths, include)
-				pathIncludes = append(pathIncludes, include)
 			}
 			for _, exclude := range *perm.PathExcludes {
 				if !strings.HasPrefix(exclude, "/") { // ensure leading slash
 					exclude = "/" + exclude
 				}
 				paths = append(paths, "-"+exclude) // excludes start with a minus (-)
-				pathExcludes = append(pathExcludes, exclude)
 			}
 		} else {
 			paths = make([]string, 0, len(*perm.Paths))
@@ -298,13 +292,7 @@
 		}
 
 		if err := db.SubRepoPerms().Upsert(ctx, userID, repoID, authz.SubRepoPermissions{
-<<<<<<< HEAD
 			Paths: paths,
-=======
-			Paths:        paths,
-			PathIncludes: pathIncludes,
-			PathExcludes: pathExcludes,
->>>>>>> 28fe4fe6
 		}); err != nil {
 			return nil, errors.Wrap(err, "upserting sub-repo permissions")
 		}
