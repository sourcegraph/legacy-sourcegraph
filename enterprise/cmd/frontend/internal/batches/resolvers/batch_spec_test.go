package resolvers

import (
	"context"
	"encoding/json"
	"fmt"
	"testing"
	"time"

	"github.com/google/go-cmp/cmp"
	"github.com/graph-gophers/graphql-go"
	"github.com/keegancsmith/sqlf"

	"github.com/sourcegraph/sourcegraph/cmd/frontend/graphqlbackend"
	"github.com/sourcegraph/sourcegraph/enterprise/cmd/frontend/internal/batches/resolvers/apitest"
	"github.com/sourcegraph/sourcegraph/enterprise/internal/batches/service"
	"github.com/sourcegraph/sourcegraph/enterprise/internal/batches/store"
	ct "github.com/sourcegraph/sourcegraph/enterprise/internal/batches/testing"
	btypes "github.com/sourcegraph/sourcegraph/enterprise/internal/batches/types"
	"github.com/sourcegraph/sourcegraph/internal/actor"
	"github.com/sourcegraph/sourcegraph/internal/database"
	"github.com/sourcegraph/sourcegraph/internal/database/dbtest"
	"github.com/sourcegraph/sourcegraph/internal/extsvc"
	"github.com/sourcegraph/sourcegraph/internal/observation"
	"github.com/sourcegraph/sourcegraph/internal/timeutil"
	"github.com/sourcegraph/sourcegraph/lib/batches/schema"
	"github.com/sourcegraph/sourcegraph/lib/batches/yaml"
	"github.com/sourcegraph/sourcegraph/lib/log/logtest"
)

func TestBatchSpecResolver(t *testing.T) {
	if testing.Short() {
		t.Skip()
	}
	logger := logtest.Scoped(t)

	ctx := actor.WithInternalActor(context.Background())
	db := database.NewDB(logger, dbtest.NewDB(logger, t))

	cstore := store.New(db, &observation.TestContext, nil)
	repoStore := database.ReposWith(logger, cstore)
	esStore := database.ExternalServicesWith(logger, cstore)

	repo := newGitHubTestRepo("github.com/sourcegraph/batch-spec-test", newGitHubExternalService(t, esStore))
	if err := repoStore.Create(ctx, repo); err != nil {
		t.Fatal(err)
	}
	repoID := graphqlbackend.MarshalRepositoryID(repo.ID)

	orgname := "test-org"
	userID := ct.CreateTestUser(t, db, false).ID
	adminID := ct.CreateTestUser(t, db, true).ID
	orgID := ct.InsertTestOrg(t, db, orgname)

	spec, err := btypes.NewBatchSpecFromRaw(ct.TestRawBatchSpec)
	if err != nil {
		t.Fatal(err)
	}
	spec.UserID = userID
	spec.NamespaceOrgID = orgID
	if err := cstore.CreateBatchSpec(ctx, spec); err != nil {
		t.Fatal(err)
	}

	changesetSpec, err := btypes.NewChangesetSpecFromRaw(ct.NewRawChangesetSpecGitBranch(repoID, "deadb33f"))
	if err != nil {
		t.Fatal(err)
	}
	changesetSpec.BatchSpecID = spec.ID
	changesetSpec.UserID = userID
	changesetSpec.RepoID = repo.ID

	if err := cstore.CreateChangesetSpec(ctx, changesetSpec); err != nil {
		t.Fatal(err)
	}

	matchingBatchChange := &btypes.BatchChange{
		Name:           spec.Spec.Name,
		NamespaceOrgID: orgID,
		CreatorID:      userID,
		LastApplierID:  userID,
		LastAppliedAt:  time.Now(),
		BatchSpecID:    spec.ID,
	}
	if err := cstore.CreateBatchChange(ctx, matchingBatchChange); err != nil {
		t.Fatal(err)
	}

<<<<<<< HEAD
	s, err := graphqlbackend.NewSchema(database.NewDB(logger, db), &Resolver{store: cstore}, nil, nil, nil, nil, nil, nil, nil, nil, nil, nil)
=======
	s, err := graphqlbackend.NewSchema(db, &Resolver{store: cstore}, nil, nil, nil, nil, nil, nil, nil, nil, nil, nil)
>>>>>>> 7f1aa182
	if err != nil {
		t.Fatal(err)
	}

	apiID := string(marshalBatchSpecRandID(spec.RandID))
	userAPIID := string(graphqlbackend.MarshalUserID(userID))
	orgAPIID := string(graphqlbackend.MarshalOrgID(orgID))

	var unmarshaled any
	err = json.Unmarshal([]byte(spec.RawSpec), &unmarshaled)
	if err != nil {
		t.Fatal(err)
	}

	applyUrl := fmt.Sprintf("/organizations/%s/batch-changes/apply/%s", orgname, apiID)
	want := apitest.BatchSpec{
		Typename: "BatchSpec",
		ID:       apiID,

		OriginalInput: spec.RawSpec,
		ParsedInput:   graphqlbackend.JSONValue{Value: unmarshaled},

		ApplyURL:            &applyUrl,
		Namespace:           apitest.UserOrg{ID: orgAPIID, Name: orgname},
		Creator:             &apitest.User{ID: userAPIID, DatabaseID: userID},
		ViewerCanAdminister: true,

		CreatedAt: graphqlbackend.DateTime{Time: spec.CreatedAt.Truncate(time.Second)},
		ExpiresAt: &graphqlbackend.DateTime{Time: spec.ExpiresAt().Truncate(time.Second)},

		ChangesetSpecs: apitest.ChangesetSpecConnection{
			TotalCount: 1,
			Nodes: []apitest.ChangesetSpec{
				{
					ID:       string(marshalChangesetSpecRandID(changesetSpec.RandID)),
					Typename: "VisibleChangesetSpec",
					Description: apitest.ChangesetSpecDescription{
						BaseRepository: apitest.Repository{
							ID:   string(repoID),
							Name: string(repo.Name),
						},
					},
				},
			},
		},

		DiffStat: apitest.DiffStat{
			Added:   changesetSpec.DiffStatAdded,
			Changed: changesetSpec.DiffStatChanged,
			Deleted: changesetSpec.DiffStatDeleted,
		},

		AppliesToBatchChange: apitest.BatchChange{
			ID: string(marshalBatchChangeID(matchingBatchChange.ID)),
		},

		AllCodeHosts: apitest.BatchChangesCodeHostsConnection{
			TotalCount: 1,
			Nodes:      []apitest.BatchChangesCodeHost{{ExternalServiceKind: extsvc.KindGitHub, ExternalServiceURL: "https://github.com/"}},
		},
		OnlyWithoutCredential: apitest.BatchChangesCodeHostsConnection{
			TotalCount: 1,
			Nodes:      []apitest.BatchChangesCodeHost{{ExternalServiceKind: extsvc.KindGitHub, ExternalServiceURL: "https://github.com/"}},
		},

		State: "COMPLETED",
	}

	input := map[string]any{"batchSpec": apiID}
	{
		var response struct{ Node apitest.BatchSpec }
		apitest.MustExec(actor.WithActor(context.Background(), actor.FromUser(userID)), t, s, input, &response, queryBatchSpecNode)

		if diff := cmp.Diff(want, response.Node); diff != "" {
			t.Fatalf("unexpected response (-want +got):\n%s", diff)
		}
	}

	// Now create an updated changeset spec and check that we get a superseding
	// batch spec.
	sup, err := btypes.NewBatchSpecFromRaw(ct.TestRawBatchSpec)
	if err != nil {
		t.Fatal(err)
	}
	sup.UserID = userID
	sup.NamespaceOrgID = orgID
	if err := cstore.CreateBatchSpec(ctx, sup); err != nil {
		t.Fatal(err)
	}

	{
		var response struct{ Node apitest.BatchSpec }

		// Note that we have to execute as the actual user, since a superseding
		// spec isn't returned for an admin.
		apitest.MustExec(actor.WithActor(context.Background(), actor.FromUser(userID)), t, s, input, &response, queryBatchSpecNode)

		// Expect an ID on the superseding batch spec.
		want.SupersedingBatchSpec = &apitest.BatchSpec{
			ID: string(marshalBatchSpecRandID(sup.RandID)),
		}

		if diff := cmp.Diff(want, response.Node); diff != "" {
			t.Fatalf("unexpected response (-want +got):\n%s", diff)
		}
	}

	// If the superseding batch spec was created by a different user, then we
	// shouldn't return it.
	sup.UserID = adminID
	if err := cstore.UpdateBatchSpec(ctx, sup); err != nil {
		t.Fatal(err)
	}

	{
		var response struct{ Node apitest.BatchSpec }

		// Note that we have to execute as the actual user, since a superseding
		// spec isn't returned for an admin.
		apitest.MustExec(actor.WithActor(context.Background(), actor.FromUser(userID)), t, s, input, &response, queryBatchSpecNode)

		// Expect no superseding batch spec, since this request is run as a
		// different user.
		want.SupersedingBatchSpec = nil

		if diff := cmp.Diff(want, response.Node); diff != "" {
			t.Fatalf("unexpected response (-want +got):\n%s", diff)
		}
	}

	// Now soft-delete the creator and check that the batch spec is still retrievable.
	err = database.UsersWith(logger, cstore).Delete(ctx, userID)
	if err != nil {
		t.Fatal(err)
	}
	{
		var response struct{ Node apitest.BatchSpec }
		apitest.MustExec(actor.WithActor(context.Background(), actor.FromUser(adminID)), t, s, input, &response, queryBatchSpecNode)

		// Expect creator to not be returned anymore.
		want.Creator = nil
		// Expect no superseding batch spec, since this request is run as a
		// different user.
		want.SupersedingBatchSpec = nil

		if diff := cmp.Diff(want, response.Node); diff != "" {
			t.Fatalf("unexpected response (-want +got):\n%s", diff)
		}
	}

	// Now hard-delete the creator and check that the batch spec is still retrievable.
	err = database.UsersWith(logger, cstore).HardDelete(ctx, userID)
	if err != nil {
		t.Fatal(err)
	}
	{
		var response struct{ Node apitest.BatchSpec }
		apitest.MustExec(actor.WithActor(context.Background(), actor.FromUser(adminID)), t, s, input, &response, queryBatchSpecNode)

		// Expect creator to not be returned anymore.
		want.Creator = nil

		if diff := cmp.Diff(want, response.Node); diff != "" {
			t.Fatalf("unexpected response (-want +got):\n%s", diff)
		}
	}
}

func TestBatchSpecResolver_BatchSpecCreatedFromRaw(t *testing.T) {
	if testing.Short() {
		t.Skip()
	}

	logger := logtest.Scoped(t)
	ctx := context.Background()
	db := database.NewDB(logger, dbtest.NewDB(logger, t))

	now := timeutil.Now().Truncate(time.Second)
	minAgo := func(min int) time.Time { return now.Add(time.Duration(-min) * time.Minute) }

	user := ct.CreateTestUser(t, db, false)
	userCtx := actor.WithActor(ctx, actor.FromUser(user.ID))

	rs, extSvc := ct.CreateTestRepos(t, ctx, db, 3)

	bstore := store.New(db, &observation.TestContext, nil)

	svc := service.New(bstore)
	spec, err := svc.CreateBatchSpecFromRaw(userCtx, service.CreateBatchSpecFromRawOpts{
		RawSpec:         ct.TestRawBatchSpecYAML,
		NamespaceUserID: user.ID,
	})
	if err != nil {
		t.Fatal(err)
	}

	resolutionJob, err := bstore.GetBatchSpecResolutionJob(ctx, store.GetBatchSpecResolutionJobOpts{
		BatchSpecID: spec.ID,
	})
	if err != nil {
		t.Fatal(err)
	}

<<<<<<< HEAD
	s, err := graphqlbackend.NewSchema(database.NewDB(logger, db), &Resolver{store: bstore}, nil, nil, nil, nil, nil, nil, nil, nil, nil, nil)
=======
	s, err := graphqlbackend.NewSchema(db, &Resolver{store: bstore}, nil, nil, nil, nil, nil, nil, nil, nil, nil, nil)
>>>>>>> 7f1aa182
	if err != nil {
		t.Fatal(err)
	}

	var unmarshaled any
	err = yaml.UnmarshalValidate(schema.BatchSpecJSON, []byte(spec.RawSpec), &unmarshaled)
	if err != nil {
		t.Fatal(err)
	}

	apiID := string(marshalBatchSpecRandID(spec.RandID))
	adminAPIID := string(graphqlbackend.MarshalUserID(user.ID))

	applyUrl := fmt.Sprintf("/users/%s/batch-changes/apply/%s", user.Username, apiID)
	codeHosts := apitest.BatchChangesCodeHostsConnection{
		TotalCount: 0,
		Nodes:      []apitest.BatchChangesCodeHost{},
	}
	want := apitest.BatchSpec{
		Typename: "BatchSpec",
		ID:       apiID,

		OriginalInput: spec.RawSpec,
		ParsedInput:   graphqlbackend.JSONValue{Value: unmarshaled},

		Namespace:           apitest.UserOrg{ID: adminAPIID, DatabaseID: user.ID, SiteAdmin: false},
		Creator:             &apitest.User{ID: adminAPIID, DatabaseID: user.ID, SiteAdmin: false},
		ViewerCanAdminister: true,

		AllCodeHosts:          codeHosts,
		OnlyWithoutCredential: codeHosts,

		CreatedAt: graphqlbackend.DateTime{Time: spec.CreatedAt.Truncate(time.Second)},
		ExpiresAt: &graphqlbackend.DateTime{Time: spec.ExpiresAt().Truncate(time.Second)},

		ChangesetSpecs: apitest.ChangesetSpecConnection{
			Nodes: []apitest.ChangesetSpec{},
		},

		State: "PENDING",
		WorkspaceResolution: apitest.BatchSpecWorkspaceResolution{
			State: resolutionJob.State.ToGraphQL(),
		},
	}

	queryAndAssertBatchSpec(t, userCtx, s, apiID, want)

	// Complete the workspace resolution
	var workspaces []*btypes.BatchSpecWorkspace
	for _, repo := range rs {
		ws := &btypes.BatchSpecWorkspace{BatchSpecID: spec.ID, RepoID: repo.ID}
		if err := bstore.CreateBatchSpecWorkspace(ctx, ws); err != nil {
			t.Fatal(err)
		}
		workspaces = append(workspaces, ws)
	}

	setResolutionJobState(t, ctx, bstore, resolutionJob, btypes.BatchSpecResolutionJobStateCompleted)
	want.WorkspaceResolution.State = btypes.BatchSpecResolutionJobStateCompleted.ToGraphQL()
	queryAndAssertBatchSpec(t, userCtx, s, apiID, want)

	// Now enqueue jobs
	var jobs []*btypes.BatchSpecWorkspaceExecutionJob
	for _, ws := range workspaces {
		job := &btypes.BatchSpecWorkspaceExecutionJob{BatchSpecWorkspaceID: ws.ID}
		if err := ct.CreateBatchSpecWorkspaceExecutionJob(ctx, bstore, store.ScanBatchSpecWorkspaceExecutionJob, job); err != nil {
			t.Fatal(err)
		}
		jobs = append(jobs, job)
	}

	want.State = "QUEUED"
	queryAndAssertBatchSpec(t, userCtx, s, apiID, want)

	// 1/3 jobs processing
	jobs[1].StartedAt = minAgo(99)
	setJobProcessing(t, ctx, bstore, jobs[1])
	want.State = "PROCESSING"
	want.StartedAt = graphqlbackend.DateTime{Time: jobs[1].StartedAt}
	queryAndAssertBatchSpec(t, userCtx, s, apiID, want)

	// 3/3 processing
	setJobProcessing(t, ctx, bstore, jobs[0])
	setJobProcessing(t, ctx, bstore, jobs[2])
	// Expect same state
	queryAndAssertBatchSpec(t, userCtx, s, apiID, want)

	// 1/3 jobs complete, 2/3 processing
	jobs[2].FinishedAt = minAgo(30)
	setJobCompleted(t, ctx, bstore, jobs[2])
	// Expect same state
	queryAndAssertBatchSpec(t, userCtx, s, apiID, want)

	// 3/3 jobs complete
	jobs[0].FinishedAt = minAgo(9)
	jobs[1].FinishedAt = minAgo(15)
	setJobCompleted(t, ctx, bstore, jobs[0])
	setJobCompleted(t, ctx, bstore, jobs[1])
	want.State = "COMPLETED"
	want.ApplyURL = &applyUrl
	want.FinishedAt = graphqlbackend.DateTime{Time: jobs[0].FinishedAt}
	// Nothing to retry
	want.ViewerCanRetry = false
	queryAndAssertBatchSpec(t, userCtx, s, apiID, want)

	// 1/3 jobs is failed, 2/3 completed
	message1 := "failure message"
	jobs[1].FailureMessage = &message1
	setJobFailed(t, ctx, bstore, jobs[1])
	want.State = "FAILED"
	want.FailureMessage = fmt.Sprintf("Failures:\n\n* %s\n", message1)
	// We still want users to be able to apply batch specs that executed with errors
	want.ApplyURL = &applyUrl
	want.ViewerCanRetry = true
	queryAndAssertBatchSpec(t, userCtx, s, apiID, want)

	// 1/3 jobs is failed, 2/3 still processing
	setJobProcessing(t, ctx, bstore, jobs[0])
	setJobProcessing(t, ctx, bstore, jobs[2])
	want.State = "PROCESSING"
	want.FinishedAt = graphqlbackend.DateTime{}
	want.ApplyURL = nil
	want.ViewerCanRetry = false
	queryAndAssertBatchSpec(t, userCtx, s, apiID, want)

	// 3/3 jobs canceling and processing
	setJobCanceling(t, ctx, bstore, jobs[0])
	setJobCanceling(t, ctx, bstore, jobs[1])
	setJobCanceling(t, ctx, bstore, jobs[2])

	want.State = "CANCELING"
	want.FailureMessage = ""
	queryAndAssertBatchSpec(t, userCtx, s, apiID, want)

	// 3/3 canceled
	jobs[0].FinishedAt = minAgo(9)
	jobs[1].FinishedAt = minAgo(15)
	jobs[2].FinishedAt = minAgo(30)
	setJobCanceled(t, ctx, bstore, jobs[0])
	setJobCanceled(t, ctx, bstore, jobs[1])
	setJobCanceled(t, ctx, bstore, jobs[2])

	want.State = "CANCELED"
	want.FinishedAt = graphqlbackend.DateTime{Time: jobs[0].FinishedAt}
	want.ViewerCanRetry = true
	want.FailureMessage = ""
	queryAndAssertBatchSpec(t, userCtx, s, apiID, want)

	// 1/3 jobs is failed, 2/3 completed, but produced invalid changeset specs
	jobs[0].FinishedAt = minAgo(9)
	jobs[1].FinishedAt = minAgo(15)
	jobs[1].FailureMessage = &message1
	jobs[2].FinishedAt = minAgo(30)
	setJobCompleted(t, ctx, bstore, jobs[0])
	setJobFailed(t, ctx, bstore, jobs[1])
	setJobCompleted(t, ctx, bstore, jobs[2])

	conflictingRef := "refs/heads/conflicting-head-ref"
	for _, opts := range []ct.TestSpecOpts{
		{HeadRef: conflictingRef, Repo: rs[0].ID, BatchSpec: spec.ID},
		{HeadRef: conflictingRef, Repo: rs[0].ID, BatchSpec: spec.ID},
	} {
		spec := ct.CreateChangesetSpec(t, ctx, bstore, opts)

		want.ChangesetSpecs.TotalCount += 1
		want.ChangesetSpecs.Nodes = append(want.ChangesetSpecs.Nodes, apitest.ChangesetSpec{
			ID:       string(marshalChangesetSpecRandID(spec.RandID)),
			Typename: "VisibleChangesetSpec",
			Description: apitest.ChangesetSpecDescription{
				BaseRepository: apitest.Repository{
					ID:   string(graphqlbackend.MarshalRepositoryID(rs[0].ID)),
					Name: string(rs[0].Name),
				},
			},
		})
	}

	want.State = "FAILED"
	want.FailureMessage = fmt.Sprintf("Validating changeset specs resulted in an error:\n* 2 changeset specs in %s use the same branch: %s\n", rs[0].Name, conflictingRef)
	want.ApplyURL = nil
	want.DiffStat.Added = 20
	want.DiffStat.Deleted = 4
	want.DiffStat.Changed = 10
	want.ViewerCanRetry = true

	codeHosts = apitest.BatchChangesCodeHostsConnection{
		TotalCount: 1,
		Nodes: []apitest.BatchChangesCodeHost{
			{ExternalServiceKind: extSvc.Kind, ExternalServiceURL: "https://github.com/"},
		},
	}
	want.AllCodeHosts = codeHosts
	want.OnlyWithoutCredential = codeHosts
	queryAndAssertBatchSpec(t, userCtx, s, apiID, want)

	// PERMISSIONS: Now we view the same batch spec but as another non-admin user.
	// This should still work.
	want.ViewerCanAdminister = false
	want.ViewerCanRetry = false
	otherUser := ct.CreateTestUser(t, db, false)
	otherUserCtx := actor.WithActor(ctx, actor.FromUser(otherUser.ID))
	queryAndAssertBatchSpec(t, otherUserCtx, s, apiID, want)
}

func queryAndAssertBatchSpec(t *testing.T, ctx context.Context, s *graphql.Schema, id string, want apitest.BatchSpec) {
	t.Helper()

	input := map[string]any{"batchSpec": id}

	var response struct{ Node apitest.BatchSpec }

	apitest.MustExec(ctx, t, s, input, &response, queryBatchSpecNode)

	if diff := cmp.Diff(want, response.Node); diff != "" {
		t.Fatalf("unexpected batch spec (-want +got):\n%s", diff)
	}
}

func setJobProcessing(t *testing.T, ctx context.Context, s *store.Store, job *btypes.BatchSpecWorkspaceExecutionJob) {
	t.Helper()
	job.State = btypes.BatchSpecWorkspaceExecutionJobStateProcessing
	if job.StartedAt.IsZero() {
		job.StartedAt = time.Now().Add(-5 * time.Minute)
	}
	job.FinishedAt = time.Time{}
	job.Cancel = false
	job.FailureMessage = nil
	ct.UpdateJobState(t, ctx, s, job)
}

func setJobCompleted(t *testing.T, ctx context.Context, s *store.Store, job *btypes.BatchSpecWorkspaceExecutionJob) {
	t.Helper()
	job.State = btypes.BatchSpecWorkspaceExecutionJobStateCompleted
	if job.StartedAt.IsZero() {
		job.StartedAt = time.Now().Add(-5 * time.Minute)
	}
	if job.FinishedAt.IsZero() {
		job.FinishedAt = time.Now()
	}
	job.Cancel = false
	job.FailureMessage = nil
	ct.UpdateJobState(t, ctx, s, job)
}

func setJobFailed(t *testing.T, ctx context.Context, s *store.Store, job *btypes.BatchSpecWorkspaceExecutionJob) {
	t.Helper()
	job.State = btypes.BatchSpecWorkspaceExecutionJobStateFailed
	if job.StartedAt.IsZero() {
		job.StartedAt = time.Now().Add(-5 * time.Minute)
	}
	if job.FinishedAt.IsZero() {
		job.FinishedAt = time.Now()
	}
	job.Cancel = false
	if job.FailureMessage == nil {
		failed := "job failed"
		job.FailureMessage = &failed
	}
	ct.UpdateJobState(t, ctx, s, job)
}

func setJobCanceling(t *testing.T, ctx context.Context, s *store.Store, job *btypes.BatchSpecWorkspaceExecutionJob) {
	t.Helper()
	job.State = btypes.BatchSpecWorkspaceExecutionJobStateProcessing
	if job.StartedAt.IsZero() {
		job.StartedAt = time.Now().Add(-5 * time.Minute)
	}
	job.FinishedAt = time.Time{}
	job.Cancel = true
	job.FailureMessage = nil
	ct.UpdateJobState(t, ctx, s, job)
}

func setJobCanceled(t *testing.T, ctx context.Context, s *store.Store, job *btypes.BatchSpecWorkspaceExecutionJob) {
	t.Helper()
	job.State = btypes.BatchSpecWorkspaceExecutionJobStateFailed
	if job.StartedAt.IsZero() {
		job.StartedAt = time.Now().Add(-5 * time.Minute)
	}
	if job.FinishedAt.IsZero() {
		job.FinishedAt = time.Now()
	}
	job.Cancel = true
	canceled := "canceled"
	job.FailureMessage = &canceled
	ct.UpdateJobState(t, ctx, s, job)
}

func setResolutionJobState(t *testing.T, ctx context.Context, s *store.Store, job *btypes.BatchSpecResolutionJob, state btypes.BatchSpecResolutionJobState) {
	t.Helper()

	job.State = state

	err := s.Exec(ctx, sqlf.Sprintf("UPDATE batch_spec_resolution_jobs SET state = %s WHERE id = %s", job.State, job.ID))
	if err != nil {
		t.Fatalf("failed to set resolution job state: %s", err)
	}
}

const queryBatchSpecNode = `
fragment u on User { id, databaseID }
fragment o on Org  { id, name }

query($batchSpec: ID!) {
  node(id: $batchSpec) {
    __typename

    ... on BatchSpec {
      id
      originalInput
      parsedInput

      creator { ...u }
      namespace {
        ... on User { ...u }
        ... on Org  { ...o }
      }

      applyURL
      viewerCanAdminister

      createdAt
      expiresAt

      diffStat { added, deleted, changed }

	  appliesToBatchChange { id }
	  supersedingBatchSpec { id }

	  allCodeHosts: viewerBatchChangesCodeHosts {
		totalCount
		  nodes {
			  externalServiceKind
			  externalServiceURL
		  }
	  }

	  onlyWithoutCredential: viewerBatchChangesCodeHosts(onlyWithoutCredential: true) {
		  totalCount
		  nodes {
			  externalServiceKind
			  externalServiceURL
		  }
	  }

      changesetSpecs(first: 100) {
        totalCount

        nodes {
          __typename
          type

          ... on HiddenChangesetSpec {
            id
          }

          ... on VisibleChangesetSpec {
            id

            description {
              ... on ExistingChangesetReference {
                baseRepository {
                  id
                  name
                }
              }

              ... on GitBranchChangesetDescription {
                baseRepository {
                  id
                  name
                }
              }
            }
          }
        }
	  }

      state
      workspaceResolution {
        state
      }
      startedAt
      finishedAt
      failureMessage
      viewerCanRetry
    }
  }
}
`<|MERGE_RESOLUTION|>--- conflicted
+++ resolved
@@ -86,11 +86,7 @@
 		t.Fatal(err)
 	}
 
-<<<<<<< HEAD
-	s, err := graphqlbackend.NewSchema(database.NewDB(logger, db), &Resolver{store: cstore}, nil, nil, nil, nil, nil, nil, nil, nil, nil, nil)
-=======
 	s, err := graphqlbackend.NewSchema(db, &Resolver{store: cstore}, nil, nil, nil, nil, nil, nil, nil, nil, nil, nil)
->>>>>>> 7f1aa182
 	if err != nil {
 		t.Fatal(err)
 	}
@@ -294,11 +290,7 @@
 		t.Fatal(err)
 	}
 
-<<<<<<< HEAD
-	s, err := graphqlbackend.NewSchema(database.NewDB(logger, db), &Resolver{store: bstore}, nil, nil, nil, nil, nil, nil, nil, nil, nil, nil)
-=======
 	s, err := graphqlbackend.NewSchema(db, &Resolver{store: bstore}, nil, nil, nil, nil, nil, nil, nil, nil, nil, nil)
->>>>>>> 7f1aa182
 	if err != nil {
 		t.Fatal(err)
 	}
