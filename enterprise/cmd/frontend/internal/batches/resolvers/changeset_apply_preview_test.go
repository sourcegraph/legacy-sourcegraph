package resolvers

import (
	"context"
	"encoding/json"
	"fmt"
	"testing"

	"github.com/google/go-cmp/cmp"
	"github.com/graph-gophers/graphql-go"
	"github.com/keegancsmith/sqlf"
	"github.com/stretchr/testify/assert"
	"github.com/stretchr/testify/require"

	"github.com/sourcegraph/log/logtest"

	"github.com/sourcegraph/sourcegraph/cmd/frontend/graphqlbackend"
	"github.com/sourcegraph/sourcegraph/enterprise/cmd/frontend/internal/batches/resolvers/apitest"
	"github.com/sourcegraph/sourcegraph/enterprise/internal/batches/service"
	"github.com/sourcegraph/sourcegraph/enterprise/internal/batches/store"
	bt "github.com/sourcegraph/sourcegraph/enterprise/internal/batches/testing"
	btypes "github.com/sourcegraph/sourcegraph/enterprise/internal/batches/types"
	"github.com/sourcegraph/sourcegraph/internal/actor"
	"github.com/sourcegraph/sourcegraph/internal/api"
	"github.com/sourcegraph/sourcegraph/internal/database"
	"github.com/sourcegraph/sourcegraph/internal/database/dbtest"
	"github.com/sourcegraph/sourcegraph/internal/observation"
	"github.com/sourcegraph/sourcegraph/internal/types"
	"github.com/sourcegraph/sourcegraph/lib/batches"
)

func TestChangesetApplyPreviewResolver(t *testing.T) {
	logger := logtest.Scoped(t)
	if testing.Short() {
		t.Skip()
	}

	ctx := actor.WithInternalActor(context.Background())
	db := database.NewDB(logger, dbtest.NewDB(logger, t))

	userID := bt.CreateTestUser(t, db, false).ID

	cstore := store.New(db, &observation.TestContext, nil)

	// Create a batch spec for the target batch change.
	oldBatchSpec := &btypes.BatchSpec{
		UserID:          userID,
		NamespaceUserID: userID,
	}
	if err := cstore.CreateBatchSpec(ctx, oldBatchSpec); err != nil {
		t.Fatal(err)
	}
	// Create a batch change and create a new spec targetting the same batch change again.
	batchChangeName := "test-apply-preview-resolver"
<<<<<<< HEAD
	batchChange := bt.CreateBatchChange(t, ctx, cstore, batchChangeName, userID, oldBatchSpec.ID)
	batchSpec := bt.CreateBatchSpec(t, ctx, cstore, batchChangeName, userID)
=======
	batchChange := ct.CreateBatchChange(t, ctx, cstore, batchChangeName, userID, oldBatchSpec.ID)
	batchSpec := ct.CreateBatchSpec(t, ctx, cstore, batchChangeName, userID, batchChange.ID)
>>>>>>> fcc0d60b

	esStore := database.ExternalServicesWith(logger, cstore)
	repoStore := database.ReposWith(logger, cstore)

	rs := make([]*types.Repo, 0, 3)
	for i := 0; i < cap(rs); i++ {
		name := fmt.Sprintf("github.com/sourcegraph/test-changeset-apply-preview-repo-%d", i)
		r := newGitHubTestRepo(name, newGitHubExternalService(t, esStore))
		if err := repoStore.Create(ctx, r); err != nil {
			t.Fatal(err)
		}
		rs = append(rs, r)
	}

	changesetSpecs := make([]*btypes.ChangesetSpec, 0, 2)
	for i, r := range rs[:2] {
		s := bt.CreateChangesetSpec(t, ctx, cstore, bt.TestSpecOpts{
			BatchSpec: batchSpec.ID,
			User:      userID,
			Repo:      r.ID,
			HeadRef:   fmt.Sprintf("d34db33f-%d", i),
		})

		changesetSpecs = append(changesetSpecs, s)
	}

	// Add one changeset that doesn't match any new spec anymore but was there before (close, detach).
	closingChangesetSpec := bt.CreateChangesetSpec(t, ctx, cstore, bt.TestSpecOpts{
		User:      userID,
		Repo:      rs[2].ID,
		BatchSpec: oldBatchSpec.ID,
		HeadRef:   "d34db33f-2",
	})
	closingChangeset := bt.CreateChangeset(t, ctx, cstore, bt.TestChangesetOpts{
		Repo:             rs[2].ID,
		BatchChange:      batchChange.ID,
		CurrentSpec:      closingChangesetSpec.ID,
		PublicationState: btypes.ChangesetPublicationStatePublished,
	})

	// Add one changeset that doesn't matches a new spec (update).
	updatedChangesetSpec := bt.CreateChangesetSpec(t, ctx, cstore, bt.TestSpecOpts{
		BatchSpec: oldBatchSpec.ID,
		User:      userID,
		Repo:      changesetSpecs[1].RepoID,
		HeadRef:   changesetSpecs[1].Spec.HeadRef,
	})
	updatedChangeset := bt.CreateChangeset(t, ctx, cstore, bt.TestChangesetOpts{
		Repo:               rs[1].ID,
		BatchChange:        batchChange.ID,
		CurrentSpec:        updatedChangesetSpec.ID,
		PublicationState:   btypes.ChangesetPublicationStatePublished,
		OwnedByBatchChange: batchChange.ID,
	})

	s, err := graphqlbackend.NewSchema(db, &Resolver{store: cstore}, nil, nil, nil, nil, nil, nil, nil, nil, nil, nil)
	if err != nil {
		t.Fatal(err)
	}

	apiID := string(marshalBatchSpecRandID(batchSpec.RandID))

	input := map[string]any{"batchSpec": apiID}
	var response struct{ Node apitest.BatchSpec }
	apitest.MustExec(ctx, t, s, input, &response, queryChangesetApplyPreview)

	haveApplyPreview := response.Node.ApplyPreview.Nodes

	wantApplyPreview := []apitest.ChangesetApplyPreview{
		{
			Typename:   "VisibleChangesetApplyPreview",
			Operations: []btypes.ReconcilerOperation{btypes.ReconcilerOperationDetach},
			Targets: apitest.ChangesetApplyPreviewTargets{
				Typename:  "VisibleApplyPreviewTargetsDetach",
				Changeset: apitest.Changeset{ID: string(marshalChangesetID(closingChangeset.ID))},
			},
		},
		{
			Typename:   "VisibleChangesetApplyPreview",
			Operations: []btypes.ReconcilerOperation{},
			Targets: apitest.ChangesetApplyPreviewTargets{
				Typename:      "VisibleApplyPreviewTargetsAttach",
				ChangesetSpec: apitest.ChangesetSpec{ID: string(marshalChangesetSpecRandID(changesetSpecs[0].RandID))},
			},
		},
		{
			Typename:   "VisibleChangesetApplyPreview",
			Operations: []btypes.ReconcilerOperation{},
			Targets: apitest.ChangesetApplyPreviewTargets{
				Typename:      "VisibleApplyPreviewTargetsUpdate",
				ChangesetSpec: apitest.ChangesetSpec{ID: string(marshalChangesetSpecRandID(changesetSpecs[1].RandID))},
				Changeset:     apitest.Changeset{ID: string(marshalChangesetID(updatedChangeset.ID))},
			},
		},
	}

	if diff := cmp.Diff(wantApplyPreview, haveApplyPreview); diff != "" {
		t.Fatalf("unexpected response (-want +got):\n%s", diff)
	}
}

const queryChangesetApplyPreview = `
query ($batchSpec: ID!, $first: Int = 50, $after: String, $publicationStates: [ChangesetSpecPublicationStateInput!]) {
    node(id: $batchSpec) {
      __typename
      ... on BatchSpec {
        id
        applyPreview(first: $first, after: $after, publicationStates: $publicationStates) {
          totalCount
          pageInfo {
            hasNextPage
            endCursor
          }
          nodes {
            __typename
            ... on VisibleChangesetApplyPreview {
			  operations
              delta {
                titleChanged
                bodyChanged
                undraft
                baseRefChanged
                diffChanged
                commitMessageChanged
                authorNameChanged
                authorEmailChanged
              }
              targets {
                __typename
                ... on VisibleApplyPreviewTargetsAttach {
                  changesetSpec {
                    id
                  }
                }
                ... on VisibleApplyPreviewTargetsUpdate {
                  changesetSpec {
                    id
                  }
                  changeset {
                    id
                  }
                }
                ... on VisibleApplyPreviewTargetsDetach {
                  changeset {
                    id
                  }
                }
              }
            }
            ... on HiddenChangesetApplyPreview {
              operations
              targets {
                __typename
                ... on HiddenApplyPreviewTargetsAttach {
                  changesetSpec {
                    id
                  }
                }
                ... on HiddenApplyPreviewTargetsUpdate {
                  changesetSpec {
                    id
                  }
                  changeset {
                    id
                  }
                }
                ... on HiddenApplyPreviewTargetsDetach {
                  changeset {
                    id
                  }
                }
              }
            }
          }
        }
      }
    }
  }
`

func TestChangesetApplyPreviewResolverWithPublicationStates(t *testing.T) {
	// We have multiple scenarios to test here: these essentially act as
	// integration tests for the applyPreview() resolver when publication states
	// are set.
	//
	// The first is the case where we don't have a batch change yet (we're
	// applying a new batch spec), and some changeset specs have associated
	// publication states. We should get the appropriate actions on those
	// changeset specs.
	//
	// The second is the case where we do have a batch change, and we're
	// updating some publication states. Again, we should get the appropriate
	// actions.
	//
	// Another interesting case is ensuring that we handle a scenario where a
	// previously spec-published changeset is now UI-published (because the
	// published field was removed from the spec). This should result in no
	// action, since the changeset is already published.
	//
	// Finally, we need to ensure that providing a conflicting UI publication
	// state results in an error.
	//
	// As ever, let's start with some boilerplate.
	if testing.Short() {
		t.Skip()
	}

	logger := logtest.Scoped(t)

	ctx := actor.WithInternalActor(context.Background())
	db := database.NewDB(logger, dbtest.NewDB(logger, t))

	userID := bt.CreateTestUser(t, db, false).ID

	bstore := store.New(db, &observation.TestContext, nil)
	esStore := database.ExternalServicesWith(logger, bstore)
	repoStore := database.ReposWith(logger, bstore)

	repo := newGitHubTestRepo("github.com/sourcegraph/test", newGitHubExternalService(t, esStore))
	require.Nil(t, repoStore.Create(ctx, repo))

	s, err := graphqlbackend.NewSchema(db, &Resolver{store: bstore}, nil, nil, nil, nil, nil, nil, nil, nil, nil, nil)
	require.Nil(t, err)

	// To make it easier to assert against the operations in a preview node,
	// here are some canned operations that we expect when publishing.
	var (
		publishOps = []btypes.ReconcilerOperation{
			btypes.ReconcilerOperationPush,
			btypes.ReconcilerOperationPublish,
		}
		publishDraftOps = []btypes.ReconcilerOperation{
			btypes.ReconcilerOperationPush,
			btypes.ReconcilerOperationPublishDraft,
		}
		noOps = []btypes.ReconcilerOperation{}
	)

	t.Run("new batch change", func(t *testing.T) {
		fx := newApplyPreviewTestFixture(t, ctx, bstore, userID, repo.ID, "new")

		// We'll use a page size of 1 here to ensure that the publication states
		// are correctly handled across pages.
		previews := repeatApplyPreview(
			ctx, t, s,
			fx.DecorateInput(map[string]any{}),
			queryChangesetApplyPreview,
			1,
		)

		assert.Len(t, previews, 5)
		assertOperations(t, previews, fx.specPublished, publishOps)
		assertOperations(t, previews, fx.specToBePublished, publishOps)
		assertOperations(t, previews, fx.specToBeDraft, publishDraftOps)
		assertOperations(t, previews, fx.specToBeUnpublished, noOps)
		assertOperations(t, previews, fx.specToBeOmitted, noOps)
	})

	t.Run("existing batch change", func(t *testing.T) {
		createdFx := newApplyPreviewTestFixture(t, ctx, bstore, userID, repo.ID, "existing")

		// Apply the batch spec so we have an existing batch change.
		svc := service.New(bstore)
		batchChange, err := svc.ApplyBatchChange(ctx, service.ApplyBatchChangeOpts{
			BatchSpecRandID:   createdFx.batchSpec.RandID,
			PublicationStates: createdFx.DefaultUiPublicationStates(),
		})
		require.Nil(t, err)
		require.NotNil(t, batchChange)

		// Now we need a fresh batch spec.
		newFx := newApplyPreviewTestFixture(t, ctx, bstore, userID, repo.ID, "existing")

		// Same as above, but this time we'll use a page size of 2 just to mix
		// it up.
		previews := repeatApplyPreview(
			ctx, t, s,
			newFx.DecorateInput(map[string]any{}),
			queryChangesetApplyPreview,
			2,
		)

		assert.Len(t, previews, 5)
		assertOperations(t, previews, newFx.specPublished, publishOps)
		assertOperations(t, previews, newFx.specToBePublished, publishOps)
		assertOperations(t, previews, newFx.specToBeDraft, publishDraftOps)
		assertOperations(t, previews, newFx.specToBeUnpublished, noOps)
		assertOperations(t, previews, newFx.specToBeOmitted, noOps)
	})

	t.Run("already published changeset", func(t *testing.T) {
		// The set up on this is pretty similar to the previous test case, but
		// with the extra step of then modifying the relevant changeset to make
		// it look like it's been published.
		createdFx := newApplyPreviewTestFixture(t, ctx, bstore, userID, repo.ID, "already published")

		// Apply the batch spec so we have an existing batch change.
		svc := service.New(bstore)
		batchChange, err := svc.ApplyBatchChange(ctx, service.ApplyBatchChangeOpts{
			BatchSpecRandID:   createdFx.batchSpec.RandID,
			PublicationStates: createdFx.DefaultUiPublicationStates(),
		})
		require.Nil(t, err)
		require.NotNil(t, batchChange)

		// Find the changeset for specPublished, and mock it up to look open.
		changesets, _, err := bstore.ListChangesets(ctx, store.ListChangesetsOpts{
			BatchChangeID: batchChange.ID,
		})
		require.Nil(t, err)
		for _, changeset := range changesets {
			if changeset.CurrentSpecID == createdFx.specPublished.ID {
				changeset.PublicationState = btypes.ChangesetPublicationStatePublished
				changeset.ExternalID = "12345"
				changeset.ExternalState = btypes.ChangesetExternalStateOpen
				require.Nil(t, bstore.UpsertChangeset(ctx, changeset))
				break
			}
		}

		// Now we need a fresh batch spec.
		newFx := newApplyPreviewTestFixture(t, ctx, bstore, userID, repo.ID, "already published")

		// We need to modify the changeset spec to not have a published field.
		newFx.specPublished.Spec.Published = batches.PublishedValue{Val: nil}
		spec, err := json.Marshal(newFx.specPublished.Spec)
		if err != nil {
			t.Fatal(err)
		}
		q := sqlf.Sprintf(`UPDATE changeset_specs SET spec = %s WHERE id = %s`, spec, newFx.specPublished.ID)
		if _, err := db.ExecContext(context.Background(), q.Query(sqlf.PostgresBindVar), q.Args()...); err != nil {
			t.Fatal(err)
		}

		// Same as above, but this time we'll use a page size of 3 just to mix
		// it up.
		previews := repeatApplyPreview(
			ctx, t, s,
			newFx.DecorateInput(map[string]any{
				"publicationStates": []map[string]any{
					{
						"changesetSpec":    marshalChangesetSpecRandID(newFx.specPublished.RandID),
						"publicationState": true,
					},
				},
			}),
			queryChangesetApplyPreview,
			3,
		)

		// The key point here is that specPublished has no operations, since
		// it's already published.
		assert.Len(t, previews, 5)
		assertOperations(t, previews, newFx.specPublished, noOps)
		assertOperations(t, previews, newFx.specToBePublished, publishOps)
		assertOperations(t, previews, newFx.specToBeDraft, publishDraftOps)
		assertOperations(t, previews, newFx.specToBeUnpublished, noOps)
		assertOperations(t, previews, newFx.specToBeOmitted, noOps)
	})

	t.Run("conflicting publication state", func(t *testing.T) {
		fx := newApplyPreviewTestFixture(t, ctx, bstore, userID, repo.ID, "conflicting")

		var response struct{ Node apitest.BatchSpec }
		err := apitest.Exec(
			ctx, t, s,
			fx.DecorateInput(map[string]any{
				"publicationStates": []map[string]any{
					{
						"changesetSpec":    marshalChangesetSpecRandID(fx.specPublished.RandID),
						"publicationState": true,
					},
				},
			}),
			&response,
			queryChangesetApplyPreview,
		)

		assert.Greater(t, len(err), 0)
		assert.Error(t, err[0])
	})
}

// assertOperations asserts that the given operations appear for the given
// changeset spec within the array of preview nodes.
func assertOperations(
	t *testing.T,
	previews []apitest.ChangesetApplyPreview,
	spec *btypes.ChangesetSpec,
	want []btypes.ReconcilerOperation,
) {
	t.Helper()

	preview := findPreviewForChangesetSpec(previews, spec)
	if preview == nil {
		t.Fatal("could not find changeset spec")
	}

	assert.Equal(t, want, preview.Operations)
}

func findPreviewForChangesetSpec(
	previews []apitest.ChangesetApplyPreview,
	spec *btypes.ChangesetSpec,
) *apitest.ChangesetApplyPreview {
	id := string(marshalChangesetSpecRandID(spec.RandID))
	for _, preview := range previews {
		if preview.Targets.ChangesetSpec.ID == id {
			return &preview
		}
	}

	return nil
}

// repeatApplyPreview tests the applyPreview resolver's pagination behaviour by
// retrieving the entire set of previews for the given input by making repeated
// requests.
func repeatApplyPreview(
	ctx context.Context,
	t *testing.T,
	schema *graphql.Schema,
	in map[string]any,
	query string,
	pageSize int,
) []apitest.ChangesetApplyPreview {
	t.Helper()

	in["first"] = pageSize
	in["after"] = nil
	out := []apitest.ChangesetApplyPreview{}

	for {
		var response struct{ Node apitest.BatchSpec }
		apitest.MustExec(ctx, t, schema, in, &response, query)
		out = append(out, response.Node.ApplyPreview.Nodes...)

		if response.Node.ApplyPreview.PageInfo.HasNextPage {
			in["after"] = *response.Node.ApplyPreview.PageInfo.EndCursor
		} else {
			return out
		}
	}
}

type applyPreviewTestFixture struct {
	batchSpec           *btypes.BatchSpec
	specPublished       *btypes.ChangesetSpec
	specToBePublished   *btypes.ChangesetSpec
	specToBeDraft       *btypes.ChangesetSpec
	specToBeUnpublished *btypes.ChangesetSpec
	specToBeOmitted     *btypes.ChangesetSpec
}

func newApplyPreviewTestFixture(
	t *testing.T, ctx context.Context, bstore *store.Store,
	userID int32,
	repoID api.RepoID,
	name string,
) *applyPreviewTestFixture {
	// We need a batch spec and a set of changeset specs that we can use to
	// verify that the behaviour is as expected. We'll create one changeset spec
	// with an explicit published field (so we can verify that UI publication
	// states can't override that), and four changeset specs without published
	// fields (one for each possible publication state).
<<<<<<< HEAD
	batchSpec := bt.CreateBatchSpec(t, ctx, bstore, name, userID)
=======
	batchSpec := ct.CreateBatchSpec(t, ctx, bstore, name, userID, 0)
>>>>>>> fcc0d60b

	return &applyPreviewTestFixture{
		batchSpec: batchSpec,
		specPublished: bt.CreateChangesetSpec(t, ctx, bstore, bt.TestSpecOpts{
			BatchSpec: batchSpec.ID,
			User:      userID,
			Repo:      repoID,
			HeadRef:   "published " + name,
			Published: true,
		}),
		specToBePublished: bt.CreateChangesetSpec(t, ctx, bstore, bt.TestSpecOpts{
			BatchSpec: batchSpec.ID,
			User:      userID,
			Repo:      repoID,
			HeadRef:   "to be published " + name,
		}),
		specToBeDraft: bt.CreateChangesetSpec(t, ctx, bstore, bt.TestSpecOpts{
			BatchSpec: batchSpec.ID,
			User:      userID,
			Repo:      repoID,
			HeadRef:   "to be draft " + name,
		}),
		specToBeUnpublished: bt.CreateChangesetSpec(t, ctx, bstore, bt.TestSpecOpts{
			BatchSpec: batchSpec.ID,
			User:      userID,
			Repo:      repoID,
			HeadRef:   "to be unpublished " + name,
		}),
		specToBeOmitted: bt.CreateChangesetSpec(t, ctx, bstore, bt.TestSpecOpts{
			BatchSpec: batchSpec.ID,
			User:      userID,
			Repo:      repoID,
			HeadRef:   "to be omitted " + name,
		}),
	}
}

func (fx *applyPreviewTestFixture) DecorateInput(in map[string]any) map[string]any {
	commonInputs := map[string]any{
		"batchSpec":         marshalBatchSpecRandID(fx.batchSpec.RandID),
		"publicationStates": fx.DefaultPublicationStates(),
	}

	for k, v := range in {
		commonInputs[k] = v
	}

	return commonInputs
}

func (fx *applyPreviewTestFixture) DefaultPublicationStates() []map[string]any {
	return []map[string]any{
		{
			"changesetSpec":    marshalChangesetSpecRandID(fx.specToBePublished.RandID),
			"publicationState": true,
		},
		{
			"changesetSpec":    marshalChangesetSpecRandID(fx.specToBeDraft.RandID),
			"publicationState": "draft",
		},
		{
			"changesetSpec":    marshalChangesetSpecRandID(fx.specToBeUnpublished.RandID),
			"publicationState": false,
		},
		// We'll also toss in a spec that doesn't exist, since applyPreview() is
		// documented to ignore unknown changeset specs due to its pagination
		// behaviour.
		{
			"changesetSpec":    marshalChangesetSpecRandID("this is not a valid random ID"),
			"publicationState": true,
		},
	}
}

func (fx *applyPreviewTestFixture) DefaultUiPublicationStates() service.UiPublicationStates {
	ups := service.UiPublicationStates{}

	for spec, state := range map[*btypes.ChangesetSpec]any{
		fx.specToBePublished:   true,
		fx.specToBeDraft:       "draft",
		fx.specToBeUnpublished: false,
	} {
		ups.Add(spec.RandID, batches.PublishedValue{Val: state})
	}

	return ups
}<|MERGE_RESOLUTION|>--- conflicted
+++ resolved
@@ -52,13 +52,8 @@
 	}
 	// Create a batch change and create a new spec targetting the same batch change again.
 	batchChangeName := "test-apply-preview-resolver"
-<<<<<<< HEAD
 	batchChange := bt.CreateBatchChange(t, ctx, cstore, batchChangeName, userID, oldBatchSpec.ID)
-	batchSpec := bt.CreateBatchSpec(t, ctx, cstore, batchChangeName, userID)
-=======
-	batchChange := ct.CreateBatchChange(t, ctx, cstore, batchChangeName, userID, oldBatchSpec.ID)
-	batchSpec := ct.CreateBatchSpec(t, ctx, cstore, batchChangeName, userID, batchChange.ID)
->>>>>>> fcc0d60b
+	batchSpec := bt.CreateBatchSpec(t, ctx, cstore, batchChangeName, userID, batchChange.ID)
 
 	esStore := database.ExternalServicesWith(logger, cstore)
 	repoStore := database.ReposWith(logger, cstore)
@@ -524,11 +519,7 @@
 	// with an explicit published field (so we can verify that UI publication
 	// states can't override that), and four changeset specs without published
 	// fields (one for each possible publication state).
-<<<<<<< HEAD
-	batchSpec := bt.CreateBatchSpec(t, ctx, bstore, name, userID)
-=======
-	batchSpec := ct.CreateBatchSpec(t, ctx, bstore, name, userID, 0)
->>>>>>> fcc0d60b
+	batchSpec := bt.CreateBatchSpec(t, ctx, bstore, name, userID, 0)
 
 	return &applyPreviewTestFixture{
 		batchSpec: batchSpec,
