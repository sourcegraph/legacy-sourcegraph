package resolvers

import (
	"context"
	"encoding/json"
	"fmt"
	"strconv"
	"strings"
	"testing"
	"time"

	"github.com/google/go-cmp/cmp"
	"github.com/graph-gophers/graphql-go"
	"github.com/graph-gophers/graphql-go/relay"

	"github.com/stretchr/testify/assert"

	"github.com/sourcegraph/log/logtest"

	"github.com/sourcegraph/sourcegraph/cmd/frontend/graphqlbackend"
	"github.com/sourcegraph/sourcegraph/enterprise/cmd/frontend/internal/batches/resolvers/apitest"
	"github.com/sourcegraph/sourcegraph/enterprise/internal/batches/search"
	"github.com/sourcegraph/sourcegraph/enterprise/internal/batches/service"
	"github.com/sourcegraph/sourcegraph/enterprise/internal/batches/store"
	ct "github.com/sourcegraph/sourcegraph/enterprise/internal/batches/testing"
	btypes "github.com/sourcegraph/sourcegraph/enterprise/internal/batches/types"
	"github.com/sourcegraph/sourcegraph/enterprise/internal/licensing"
	"github.com/sourcegraph/sourcegraph/internal/actor"
	"github.com/sourcegraph/sourcegraph/internal/api"
	"github.com/sourcegraph/sourcegraph/internal/conf"
	"github.com/sourcegraph/sourcegraph/internal/database"
	"github.com/sourcegraph/sourcegraph/internal/database/dbtest"
	"github.com/sourcegraph/sourcegraph/internal/extsvc"
	"github.com/sourcegraph/sourcegraph/internal/extsvc/auth"
	"github.com/sourcegraph/sourcegraph/internal/observation"
	"github.com/sourcegraph/sourcegraph/internal/timeutil"
	batcheslib "github.com/sourcegraph/sourcegraph/lib/batches"
	"github.com/sourcegraph/sourcegraph/lib/batches/overridable"
	"github.com/sourcegraph/sourcegraph/lib/errors"
)

func TestNullIDResilience(t *testing.T) {
	ct.MockRSAKeygen(t)

<<<<<<< HEAD
	logger := logtest.Scoped(t)

	db := dbtest.NewDB(logger, t)
	sr := New(store.New(db, &observation.TestContext, nil))

	s, err := newSchema(database.NewDB(logger, db), sr)
=======
	db := database.NewDB(dbtest.NewDB(t))
	sr := New(store.New(db, &observation.TestContext, nil))

	s, err := newSchema(db, sr)
>>>>>>> 7f1aa182
	if err != nil {
		t.Fatal(err)
	}

	ctx := actor.WithInternalActor(context.Background())

	ids := []graphql.ID{
		marshalBatchChangeID(0),
		marshalChangesetID(0),
		marshalBatchSpecRandID(""),
		marshalChangesetSpecRandID(""),
		marshalBatchChangesCredentialID(0, false),
		marshalBatchChangesCredentialID(0, true),
		marshalBulkOperationID(""),
		marshalBatchSpecWorkspaceID(0),
	}

	for _, id := range ids {
		var response struct{ Node struct{ ID string } }

		query := `query($id: ID!) { node(id: $id) { id } }`
		if errs := apitest.Exec(ctx, t, s, map[string]any{"id": id}, &response, query); len(errs) > 0 {
			t.Errorf("GraphQL request failed: %#+v", errs[0])
		}

		if have, want := response.Node.ID, ""; have != want {
			t.Errorf("node has wrong ID. have=%q, want=%q", have, want)
		}
	}

	mutations := []string{
		fmt.Sprintf(`mutation { closeBatchChange(batchChange: %q) { id } }`, marshalBatchChangeID(0)),
		fmt.Sprintf(`mutation { deleteBatchChange(batchChange: %q) { alwaysNil } }`, marshalBatchChangeID(0)),
		fmt.Sprintf(`mutation { syncChangeset(changeset: %q) { alwaysNil } }`, marshalChangesetID(0)),
		fmt.Sprintf(`mutation { reenqueueChangeset(changeset: %q) { id } }`, marshalChangesetID(0)),
		fmt.Sprintf(`mutation { applyBatchChange(batchSpec: %q) { id } }`, marshalBatchSpecRandID("")),
		fmt.Sprintf(`mutation { createBatchChange(batchSpec: %q) { id } }`, marshalBatchSpecRandID("")),
		fmt.Sprintf(`mutation { moveBatchChange(batchChange: %q, newName: "foobar") { id } }`, marshalBatchChangeID(0)),
		fmt.Sprintf(`mutation { createBatchChangesCredential(externalServiceKind: GITHUB, externalServiceURL: "http://test", credential: "123123", user: %q) { id } }`, graphqlbackend.MarshalUserID(0)),
		fmt.Sprintf(`mutation { deleteBatchChangesCredential(batchChangesCredential: %q) { alwaysNil } }`, marshalBatchChangesCredentialID(0, false)),
		fmt.Sprintf(`mutation { deleteBatchChangesCredential(batchChangesCredential: %q) { alwaysNil } }`, marshalBatchChangesCredentialID(0, true)),
		fmt.Sprintf(`mutation { createChangesetComments(batchChange: %q, changesets: [], body: "test") { id } }`, marshalBatchChangeID(0)),
		fmt.Sprintf(`mutation { createChangesetComments(batchChange: %q, changesets: [%q], body: "test") { id } }`, marshalBatchChangeID(1), marshalChangesetID(0)),
		fmt.Sprintf(`mutation { reenqueueChangesets(batchChange: %q, changesets: []) { id } }`, marshalBatchChangeID(0)),
		fmt.Sprintf(`mutation { reenqueueChangesets(batchChange: %q, changesets: [%q]) { id } }`, marshalBatchChangeID(1), marshalChangesetID(0)),
		fmt.Sprintf(`mutation { mergeChangesets(batchChange: %q, changesets: []) { id } }`, marshalBatchChangeID(0)),
		fmt.Sprintf(`mutation { mergeChangesets(batchChange: %q, changesets: [%q]) { id } }`, marshalBatchChangeID(1), marshalChangesetID(0)),
		fmt.Sprintf(`mutation { closeChangesets(batchChange: %q, changesets: []) { id } }`, marshalBatchChangeID(0)),
		fmt.Sprintf(`mutation { closeChangesets(batchChange: %q, changesets: [%q]) { id } }`, marshalBatchChangeID(1), marshalChangesetID(0)),
		fmt.Sprintf(`mutation { publishChangesets(batchChange: %q, changesets: []) { id } }`, marshalBatchChangeID(0)),
		fmt.Sprintf(`mutation { publishChangesets(batchChange: %q, changesets: [%q]) { id } }`, marshalBatchChangeID(1), marshalChangesetID(0)),
		fmt.Sprintf(`mutation { executeBatchSpec(batchSpec: %q) { id } }`, marshalBatchSpecRandID("")),
		fmt.Sprintf(`mutation { cancelBatchSpecExecution(batchSpec: %q) { id } }`, marshalBatchSpecRandID("")),
		fmt.Sprintf(`mutation { replaceBatchSpecInput(previousSpec: %q, batchSpec: "name: testing") { id } }`, marshalBatchSpecRandID("")),
		fmt.Sprintf(`mutation { retryBatchSpecWorkspaceExecution(batchSpecWorkspaces: [%q]) { alwaysNil } }`, marshalBatchSpecWorkspaceID(0)),
		fmt.Sprintf(`mutation { retryBatchSpecExecution(batchSpec: %q) { id } }`, marshalBatchSpecRandID("")),
	}

	for _, m := range mutations {
		var response struct{}
		errs := apitest.Exec(ctx, t, s, nil, &response, m)
		if len(errs) == 0 {
			t.Errorf("expected errors but none returned (mutation: %q)", m)
		}
		if have, want := errs[0].Error(), fmt.Sprintf("graphql: %s", ErrIDIsZero{}); have != want {
			t.Errorf("wrong errors. have=%s, want=%s (mutation: %q)", have, want, m)
		}
	}
}

func TestCreateBatchSpec(t *testing.T) {
	if testing.Short() {
		t.Skip()
	}

	logger := logtest.Scoped(t)
	ctx := context.Background()
	db := database.NewDB(logger, dbtest.NewDB(logger, t))

	user := ct.CreateTestUser(t, db, true)
	userID := user.ID

	cstore := store.New(db, &observation.TestContext, nil)
	repoStore := database.ReposWith(logger, cstore)
	esStore := database.ExternalServicesWith(logger, cstore)

	repo := newGitHubTestRepo("github.com/sourcegraph/create-batch-spec-test", newGitHubExternalService(t, esStore))
	if err := repoStore.Create(ctx, repo); err != nil {
		t.Fatal(err)
	}

	// Create enough changeset specs to hit the licence check.
	changesetSpecs := make([]*btypes.ChangesetSpec, maxUnlicensedChangesets+1)
	for i := range changesetSpecs {
		changesetSpecs[i] = &btypes.ChangesetSpec{
			Spec: &batcheslib.ChangesetSpec{
				BaseRepository: string(graphqlbackend.MarshalRepositoryID(repo.ID)),
			},
			RepoID: repo.ID,
			UserID: userID,
		}
		if err := cstore.CreateChangesetSpec(ctx, changesetSpecs[i]); err != nil {
			t.Fatal(err)
		}
	}

	r := &Resolver{store: cstore}
<<<<<<< HEAD
	s, err := newSchema(database.NewDB(logger, db), r)
=======
	s, err := newSchema(db, r)
>>>>>>> 7f1aa182
	if err != nil {
		t.Fatal(err)
	}

	userAPIID := string(graphqlbackend.MarshalUserID(userID))
	rawSpec := ct.TestRawBatchSpec

	for name, tc := range map[string]struct {
		changesetSpecs []*btypes.ChangesetSpec
		hasLicenseFor  map[licensing.Feature]struct{}
		wantErr        bool
	}{
		"batch changes license, over the limit": {
			changesetSpecs: changesetSpecs,
			hasLicenseFor: map[licensing.Feature]struct{}{
				licensing.FeatureBatchChanges: {},
			},
			wantErr: false,
		},
		"campaigns license, over the limit": {
			changesetSpecs: changesetSpecs,
			hasLicenseFor: map[licensing.Feature]struct{}{
				licensing.FeatureCampaigns: {},
			},
			wantErr: false,
		},
		"no licence, but under the limit": {
			changesetSpecs: changesetSpecs[0:maxUnlicensedChangesets],
			hasLicenseFor:  map[licensing.Feature]struct{}{},
			wantErr:        false,
		},
		"no licence, over the limit": {
			changesetSpecs: changesetSpecs,
			hasLicenseFor:  map[licensing.Feature]struct{}{},
			wantErr:        true,
		},
	} {
		t.Run(name, func(t *testing.T) {
			oldMock := licensing.MockCheckFeature
			licensing.MockCheckFeature = func(feature licensing.Feature) error {
				if _, ok := tc.hasLicenseFor[feature]; !ok {
					return licensing.NewFeatureNotActivatedError("no batch changes for you!")
				}
				return nil
			}

			defer func() {
				licensing.MockCheckFeature = oldMock
			}()

			changesetSpecIDs := make([]graphql.ID, len(tc.changesetSpecs))
			for i, spec := range tc.changesetSpecs {
				changesetSpecIDs[i] = marshalChangesetSpecRandID(spec.RandID)
			}

			input := map[string]any{
				"namespace":      userAPIID,
				"batchSpec":      rawSpec,
				"changesetSpecs": changesetSpecIDs,
			}

			var response struct{ CreateBatchSpec apitest.BatchSpec }

			actorCtx := actor.WithActor(ctx, actor.FromUser(userID))
			errs := apitest.Exec(actorCtx, t, s, input, &response, mutationCreateBatchSpec)
			if tc.wantErr {
				if errs == nil {
					t.Error("unexpected lack of errors")
				}
			} else {
				if errs != nil {
					t.Errorf("unexpected error(s): %+v", errs)
				}

				var unmarshaled any
				err = json.Unmarshal([]byte(rawSpec), &unmarshaled)
				if err != nil {
					t.Fatal(err)
				}
				have := response.CreateBatchSpec

				wantNodes := make([]apitest.ChangesetSpec, len(changesetSpecIDs))
				for i, id := range changesetSpecIDs {
					wantNodes[i] = apitest.ChangesetSpec{
						Typename: "VisibleChangesetSpec",
						ID:       string(id),
					}
				}

				applyUrl := fmt.Sprintf("/users/%s/batch-changes/apply/%s", user.Username, have.ID)
				want := apitest.BatchSpec{
					ID:            have.ID,
					CreatedAt:     have.CreatedAt,
					ExpiresAt:     have.ExpiresAt,
					OriginalInput: rawSpec,
					ParsedInput:   graphqlbackend.JSONValue{Value: unmarshaled},
					ApplyURL:      &applyUrl,
					Namespace:     apitest.UserOrg{ID: userAPIID, DatabaseID: userID, SiteAdmin: true},
					Creator:       &apitest.User{ID: userAPIID, DatabaseID: userID, SiteAdmin: true},
					ChangesetSpecs: apitest.ChangesetSpecConnection{
						Nodes: wantNodes,
					},
				}

				if diff := cmp.Diff(want, have); diff != "" {
					t.Fatalf("unexpected response (-want +got):\n%s", diff)
				}
			}
		})
	}
}

const mutationCreateBatchSpec = `
fragment u on User { id, databaseID, siteAdmin }
fragment o on Org  { id, name }

mutation($namespace: ID!, $batchSpec: String!, $changesetSpecs: [ID!]!){
  createBatchSpec(namespace: $namespace, batchSpec: $batchSpec, changesetSpecs: $changesetSpecs) {
    id
    originalInput
    parsedInput

    creator  { ...u }
    namespace {
      ... on User { ...u }
      ... on Org  { ...o }
    }

    applyURL

	changesetSpecs {
	  nodes {
		  __typename
		  ... on VisibleChangesetSpec {
			  id
		  }
	  }
	}

    createdAt
    expiresAt
  }
}
`

func TestCreateChangesetSpec(t *testing.T) {
	if testing.Short() {
		t.Skip()
	}

	logger := logtest.Scoped(t)
	ctx := context.Background()
	db := database.NewDB(logger, dbtest.NewDB(logger, t))

	userID := ct.CreateTestUser(t, db, true).ID

	cstore := store.New(db, &observation.TestContext, nil)
	repoStore := database.ReposWith(logger, cstore)
	esStore := database.ExternalServicesWith(logger, cstore)

	repo := newGitHubTestRepo("github.com/sourcegraph/create-changeset-spec-test", newGitHubExternalService(t, esStore))
	if err := repoStore.Create(ctx, repo); err != nil {
		t.Fatal(err)
	}

	r := &Resolver{store: cstore}
<<<<<<< HEAD
	s, err := newSchema(database.NewDB(logger, db), r)
=======
	s, err := newSchema(db, r)
>>>>>>> 7f1aa182
	if err != nil {
		t.Fatal(err)
	}

	input := map[string]any{
		"changesetSpec": ct.NewRawChangesetSpecGitBranch(graphqlbackend.MarshalRepositoryID(repo.ID), "d34db33f"),
	}

	var response struct{ CreateChangesetSpec apitest.ChangesetSpec }

	actorCtx := actor.WithActor(ctx, actor.FromUser(userID))
	apitest.MustExec(actorCtx, t, s, input, &response, mutationCreateChangesetSpec)

	have := response.CreateChangesetSpec

	want := apitest.ChangesetSpec{
		Typename:  "VisibleChangesetSpec",
		ID:        have.ID,
		ExpiresAt: have.ExpiresAt,
	}

	if diff := cmp.Diff(want, have); diff != "" {
		t.Fatalf("unexpected response (-want +got):\n%s", diff)
	}

	randID, err := unmarshalChangesetSpecID(graphql.ID(want.ID))
	if err != nil {
		t.Fatal(err)
	}

	cs, err := cstore.GetChangesetSpec(ctx, store.GetChangesetSpecOpts{RandID: randID})
	if err != nil {
		t.Fatal(err)
	}

	if have, want := cs.RepoID, repo.ID; have != want {
		t.Fatalf("wrong RepoID. want=%d, have=%d", want, have)
	}
}

const mutationCreateChangesetSpec = `
mutation($changesetSpec: String!){
  createChangesetSpec(changesetSpec: $changesetSpec) {
	__typename
	... on VisibleChangesetSpec {
		id
		expiresAt
	}
  }
}
`

func TestApplyBatchChange(t *testing.T) {
	if testing.Short() {
		t.Skip()
	}

	logger := logtest.Scoped(t)
	ctx := context.Background()
	db := database.NewDB(logger, dbtest.NewDB(logger, t))

	// Ensure our site configuration doesn't have rollout windows so we get a
	// consistent initial state.
	ct.MockConfig(t, &conf.Unified{})

	userID := ct.CreateTestUser(t, db, true).ID

	now := timeutil.Now()
	clock := func() time.Time { return now }
	cstore := store.NewWithClock(db, &observation.TestContext, nil, clock)
	repoStore := database.ReposWith(logger, cstore)
	esStore := database.ExternalServicesWith(logger, cstore)

	repo := newGitHubTestRepo("github.com/sourcegraph/apply-batch-change-test", newGitHubExternalService(t, esStore))
	if err := repoStore.Create(ctx, repo); err != nil {
		t.Fatal(err)
	}

	repoAPIID := graphqlbackend.MarshalRepositoryID(repo.ID)

	falsy := overridable.FromBoolOrString(false)
	batchSpec := &btypes.BatchSpec{
		RawSpec: ct.TestRawBatchSpec,
		Spec: &batcheslib.BatchSpec{
			Name:        "my-batch-change",
			Description: "My description",
			ChangesetTemplate: &batcheslib.ChangesetTemplate{
				Title:  "Hello there",
				Body:   "This is the body",
				Branch: "my-branch",
				Commit: batcheslib.ExpandedGitCommitDescription{
					Message: "Add hello world",
				},
				Published: &falsy,
			},
		},
		UserID:          userID,
		NamespaceUserID: userID,
	}
	if err := cstore.CreateBatchSpec(ctx, batchSpec); err != nil {
		t.Fatal(err)
	}

	changesetSpec := &btypes.ChangesetSpec{
		BatchSpecID: batchSpec.ID,
		Spec: &batcheslib.ChangesetSpec{
			BaseRepository: string(repoAPIID),
		},
		RepoID: repo.ID,
		UserID: userID,
	}
	if err := cstore.CreateChangesetSpec(ctx, changesetSpec); err != nil {
		t.Fatal(err)
	}

	r := &Resolver{store: cstore}
<<<<<<< HEAD
	s, err := newSchema(database.NewDB(logger, db), r)
=======
	s, err := newSchema(db, r)
>>>>>>> 7f1aa182
	if err != nil {
		t.Fatal(err)
	}

	userAPIID := string(graphqlbackend.MarshalUserID(userID))
	input := map[string]any{
		"batchSpec": string(marshalBatchSpecRandID(batchSpec.RandID)),
	}

	var response struct{ ApplyBatchChange apitest.BatchChange }
	actorCtx := actor.WithActor(ctx, actor.FromUser(userID))
	apitest.MustExec(actorCtx, t, s, input, &response, mutationApplyBatchChange)

	apiUser := &apitest.User{
		ID:         userAPIID,
		DatabaseID: userID,
		SiteAdmin:  true,
	}

	have := response.ApplyBatchChange
	want := apitest.BatchChange{
		ID:          have.ID,
		Name:        batchSpec.Spec.Name,
		Description: batchSpec.Spec.Description,
		Namespace: apitest.UserOrg{
			ID:         userAPIID,
			DatabaseID: userID,
			SiteAdmin:  true,
		},
		Creator:       apiUser,
		LastApplier:   apiUser,
		LastAppliedAt: marshalDateTime(t, now),
		Changesets: apitest.ChangesetConnection{
			Nodes: []apitest.Changeset{
				{Typename: "ExternalChangeset", State: string(btypes.ChangesetStateProcessing)},
			},
			TotalCount: 1,
		},
	}

	if diff := cmp.Diff(want, have); diff != "" {
		t.Fatalf("unexpected response (-want +got):\n%s", diff)
	}

	// Now we execute it again and make sure we get the same batch change back
	apitest.MustExec(actorCtx, t, s, input, &response, mutationApplyBatchChange)
	have2 := response.ApplyBatchChange
	if diff := cmp.Diff(want, have2); diff != "" {
		t.Fatalf("unexpected response (-want +got):\n%s", diff)
	}

	// Execute it again with ensureBatchChange set to correct batch change's ID
	input["ensureBatchChange"] = have2.ID
	apitest.MustExec(actorCtx, t, s, input, &response, mutationApplyBatchChange)
	have3 := response.ApplyBatchChange
	if diff := cmp.Diff(want, have3); diff != "" {
		t.Fatalf("unexpected response (-want +got):\n%s", diff)
	}

	// Execute it again but ensureBatchChange set to wrong batch change ID
	batchChangeID, err := unmarshalBatchChangeID(graphql.ID(have3.ID))
	if err != nil {
		t.Fatal(err)
	}
	input["ensureBatchChange"] = marshalBatchChangeID(batchChangeID + 999)
	errs := apitest.Exec(actorCtx, t, s, input, &response, mutationApplyBatchChange)
	if len(errs) == 0 {
		t.Fatalf("expected errors, got none")
	}
}

const fragmentBatchChange = `
fragment u on User { id, databaseID, siteAdmin }
fragment o on Org  { id, name }
fragment batchChange on BatchChange {
	id, name, description
    creator           { ...u }
    lastApplier       { ...u }
    lastAppliedAt
    namespace {
        ... on User { ...u }
        ... on Org  { ...o }
    }

    changesets {
		nodes {
			__typename
			state
		}

		totalCount
    }
}
`

const mutationApplyBatchChange = `
mutation($batchSpec: ID!, $ensureBatchChange: ID, $publicationStates: [ChangesetSpecPublicationStateInput!]){
	applyBatchChange(batchSpec: $batchSpec, ensureBatchChange: $ensureBatchChange, publicationStates: $publicationStates) {
		...batchChange
	}
}
` + fragmentBatchChange

func TestCreateEmptyBatchChange(t *testing.T) {
	if testing.Short() {
		t.Skip()
	}

	logger := logtest.Scoped(t)
	ctx := context.Background()
	db := database.NewDB(logger, dbtest.NewDB(logger, t))

	cstore := store.New(db, &observation.TestContext, nil)

	r := &Resolver{store: cstore}
<<<<<<< HEAD
	s, err := newSchema(database.NewDB(logger, db), r)
=======
	s, err := newSchema(db, r)
>>>>>>> 7f1aa182
	if err != nil {
		t.Fatal(err)
	}

	userID := ct.CreateTestUser(t, db, true).ID
	namespaceID := relay.MarshalID("User", userID)

	input := map[string]any{
		"namespace": namespaceID,
		"name":      "my-batch-change",
	}

	var response struct{ CreateEmptyBatchChange apitest.BatchChange }
	actorCtx := actor.WithActor(ctx, actor.FromUser(userID))

	// First time should work because no batch change exists
	apitest.MustExec(actorCtx, t, s, input, &response, mutationCreateEmptyBatchChange)

	if response.CreateEmptyBatchChange.ID == "" {
		t.Fatalf("expected batch change to be created, but was not")
	}

	// Second time should fail because namespace + name are not unique
	errors := apitest.Exec(actorCtx, t, s, input, &response, mutationCreateEmptyBatchChange)

	if len(errors) != 1 {
		t.Fatalf("expected single errors, but got none")
	}
	if have, want := errors[0].Message, service.ErrNameNotUnique.Error(); have != want {
		t.Fatalf("wrong error. want=%q, have=%q", want, have)
	}

	// But third time should work because a different namespace + the same name is okay
	orgID := ct.InsertTestOrg(t, db, "my-org")
	namespaceID2 := relay.MarshalID("Org", orgID)

	input2 := map[string]any{
		"namespace": namespaceID2,
		"name":      "my-batch-change",
	}

	apitest.MustExec(actorCtx, t, s, input2, &response, mutationCreateEmptyBatchChange)

	if response.CreateEmptyBatchChange.ID == "" {
		t.Fatalf("expected batch change to be created, but was not")
	}

	// This case should fail because the name fails validation
	input3 := map[string]any{
		"namespace": namespaceID,
		"name":      "not: valid:\nname",
	}

	errors = apitest.Exec(actorCtx, t, s, input3, &response, mutationCreateEmptyBatchChange)

	if len(errors) != 1 {
		t.Fatalf("expected single errors, but got none")
	}

	expError := "The batch change name can only contain word characters, dots and dashes."
	if have, want := errors[0].Message, expError; !strings.Contains(have, "The batch change name can only contain word characters, dots and dashes.") {
		t.Fatalf("wrong error. want to contain=%q, have=%q", want, have)
	}
}

const mutationCreateEmptyBatchChange = `
mutation($namespace: ID!, $name: String!){
	createEmptyBatchChange(namespace: $namespace, name: $name) {
		...batchChange
	}
}
` + fragmentBatchChange

func TestCreateBatchChange(t *testing.T) {
	if testing.Short() {
		t.Skip()
	}

	logger := logtest.Scoped(t)
	ctx := context.Background()
	db := database.NewDB(logger, dbtest.NewDB(logger, t))

	userID := ct.CreateTestUser(t, db, true).ID

	cstore := store.New(db, &observation.TestContext, nil)

	batchSpec := &btypes.BatchSpec{
		RawSpec: ct.TestRawBatchSpec,
		Spec: &batcheslib.BatchSpec{
			Name:        "my-batch-change",
			Description: "My description",
		},
		UserID:          userID,
		NamespaceUserID: userID,
	}
	if err := cstore.CreateBatchSpec(ctx, batchSpec); err != nil {
		t.Fatal(err)
	}

	r := &Resolver{store: cstore}
<<<<<<< HEAD
	s, err := newSchema(database.NewDB(logger, db), r)
=======
	s, err := newSchema(db, r)
>>>>>>> 7f1aa182
	if err != nil {
		t.Fatal(err)
	}

	input := map[string]any{
		"batchSpec": string(marshalBatchSpecRandID(batchSpec.RandID)),
	}

	var response struct{ CreateBatchChange apitest.BatchChange }
	actorCtx := actor.WithActor(ctx, actor.FromUser(userID))

	// First time it should work, because no batch change exists
	apitest.MustExec(actorCtx, t, s, input, &response, mutationCreateBatchChange)

	if response.CreateBatchChange.ID == "" {
		t.Fatalf("expected batch change to be created, but was not")
	}

	// Second time it should fail
	errors := apitest.Exec(actorCtx, t, s, input, &response, mutationCreateBatchChange)

	if len(errors) != 1 {
		t.Fatalf("expected single errors, but got none")
	}
	if have, want := errors[0].Message, service.ErrMatchingBatchChangeExists.Error(); have != want {
		t.Fatalf("wrong error. want=%q, have=%q", want, have)
	}
}

const mutationCreateBatchChange = `
mutation($batchSpec: ID!, $publicationStates: [ChangesetSpecPublicationStateInput!]){
	createBatchChange(batchSpec: $batchSpec, publicationStates: $publicationStates) {
		...batchChange
	}
}
` + fragmentBatchChange

func TestApplyOrCreateBatchSpecWithPublicationStates(t *testing.T) {
	if testing.Short() {
		t.Skip()
	}

	logger := logtest.Scoped(t)
	ctx := context.Background()
	db := database.NewDB(logger, dbtest.NewDB(logger, t))

	// Ensure our site configuration doesn't have rollout windows so we get a
	// consistent initial state.
	ct.MockConfig(t, &conf.Unified{})

	userID := ct.CreateTestUser(t, db, true).ID
	userAPIID := string(graphqlbackend.MarshalUserID(userID))
	apiUser := &apitest.User{
		ID:         userAPIID,
		DatabaseID: userID,
		SiteAdmin:  true,
	}
	actorCtx := actor.WithActor(ctx, actor.FromUser(userID))

	now := timeutil.Now()
	clock := func() time.Time { return now }
	cstore := store.NewWithClock(db, &observation.TestContext, nil, clock)
	repoStore := database.ReposWith(logger, cstore)
	esStore := database.ExternalServicesWith(logger, cstore)

	repo := newGitHubTestRepo("github.com/sourcegraph/apply-create-batch-change-test", newGitHubExternalService(t, esStore))
	if err := repoStore.Create(ctx, repo); err != nil {
		t.Fatal(err)
	}

	r := &Resolver{store: cstore}
<<<<<<< HEAD
	s, err := newSchema(database.NewDB(logger, db), r)
=======
	s, err := newSchema(db, r)
>>>>>>> 7f1aa182
	if err != nil {
		t.Fatal(err)
	}

	// Since apply and create are essentially the same underneath, we can test
	// them with the same test code provided we special case the response type
	// handling.
	for name, tc := range map[string]struct {
		exec func(ctx context.Context, t testing.TB, s *graphql.Schema, in map[string]any) (*apitest.BatchChange, error)
	}{
		"applyBatchChange": {
			exec: func(ctx context.Context, t testing.TB, s *graphql.Schema, in map[string]any) (*apitest.BatchChange, error) {
				var response struct{ ApplyBatchChange apitest.BatchChange }
				if errs := apitest.Exec(ctx, t, s, in, &response, mutationApplyBatchChange); errs != nil {
					return nil, errors.Newf("GraphQL errors: %v", errs)
				}
				return &response.ApplyBatchChange, nil
			},
		},
		"createBatchChange": {
			exec: func(ctx context.Context, t testing.TB, s *graphql.Schema, in map[string]any) (*apitest.BatchChange, error) {
				var response struct{ CreateBatchChange apitest.BatchChange }
				if errs := apitest.Exec(ctx, t, s, in, &response, mutationCreateBatchChange); errs != nil {
					return nil, errors.Newf("GraphQL errors: %v", errs)
				}
				return &response.CreateBatchChange, nil
			},
		},
	} {
		// Create initial specs. Note that we have to append the test case name
		// to the batch spec ID to avoid cross-contamination between the test
		// cases.
		batchSpec := ct.CreateBatchSpec(t, ctx, cstore, "batch-spec-"+name, userID)
		changesetSpec := ct.CreateChangesetSpec(t, ctx, cstore, ct.TestSpecOpts{
			User:      userID,
			Repo:      repo.ID,
			BatchSpec: batchSpec.ID,
			HeadRef:   "refs/heads/my-branch-1",
		})

		// We need a couple more changeset specs to make this useful: we need to
		// be able to test that changeset specs attached to other batch specs
		// cannot be modified, and that changeset specs with explicit published
		// fields cause errors.
		otherBatchSpec := ct.CreateBatchSpec(t, ctx, cstore, "other-batch-spec-"+name, userID)
		otherChangesetSpec := ct.CreateChangesetSpec(t, ctx, cstore, ct.TestSpecOpts{
			User:      userID,
			Repo:      repo.ID,
			BatchSpec: otherBatchSpec.ID,
			HeadRef:   "refs/heads/my-branch-2",
		})

		publishedChangesetSpec := ct.CreateChangesetSpec(t, ctx, cstore, ct.TestSpecOpts{
			User:      userID,
			Repo:      repo.ID,
			BatchSpec: batchSpec.ID,
			HeadRef:   "refs/heads/my-branch-3",
			Published: true,
		})

		t.Run(name, func(t *testing.T) {
			// Handle the interesting error cases for different
			// publicationStates inputs.
			for name, states := range map[string][]map[string]any{
				"other batch spec": {
					{
						"changesetSpec":    marshalChangesetSpecRandID(otherChangesetSpec.RandID),
						"publicationState": true,
					},
				},
				"duplicate batch specs": {
					{
						"changesetSpec":    marshalChangesetSpecRandID(changesetSpec.RandID),
						"publicationState": true,
					},
					{
						"changesetSpec":    marshalChangesetSpecRandID(changesetSpec.RandID),
						"publicationState": true,
					},
				},
				"invalid publication state": {
					{
						"changesetSpec":    marshalChangesetSpecRandID(changesetSpec.RandID),
						"publicationState": "foo",
					},
				},
				"invalid changeset spec ID": {
					{
						"changesetSpec":    "foo",
						"publicationState": true,
					},
				},
				"changeset spec with a published state": {
					{
						"changesetSpec":    marshalChangesetSpecRandID(publishedChangesetSpec.RandID),
						"publicationState": true,
					},
				},
			} {
				t.Run(name, func(t *testing.T) {
					input := map[string]any{
						"batchSpec":         string(marshalBatchSpecRandID(batchSpec.RandID)),
						"publicationStates": states,
					}
					if _, errs := tc.exec(actorCtx, t, s, input); errs == nil {
						t.Fatalf("expected errors, got none")
					}
				})
			}

			// Finally, let's actually make a legit apply.
			t.Run("success", func(t *testing.T) {
				input := map[string]any{
					"batchSpec": string(marshalBatchSpecRandID(batchSpec.RandID)),
					"publicationStates": []map[string]any{
						{
							"changesetSpec":    marshalChangesetSpecRandID(changesetSpec.RandID),
							"publicationState": true,
						},
					},
				}
				have, err := tc.exec(actorCtx, t, s, input)
				if err != nil {
					t.Error(err)
				}
				want := &apitest.BatchChange{
					ID:          have.ID,
					Name:        batchSpec.Spec.Name,
					Description: batchSpec.Spec.Description,
					Namespace: apitest.UserOrg{
						ID:         userAPIID,
						DatabaseID: userID,
						SiteAdmin:  true,
					},
					Creator:       apiUser,
					LastApplier:   apiUser,
					LastAppliedAt: marshalDateTime(t, now),
					Changesets: apitest.ChangesetConnection{
						Nodes: []apitest.Changeset{
							{Typename: "ExternalChangeset", State: string(btypes.ChangesetStateProcessing)},
							{Typename: "ExternalChangeset", State: string(btypes.ChangesetStateProcessing)},
						},
						TotalCount: 2,
					},
				}
				if diff := cmp.Diff(want, have); diff != "" {
					t.Errorf("unexpected response (-want +have):\n%s", diff)
				}
			})
		})
	}
}

func TestMoveBatchChange(t *testing.T) {
	if testing.Short() {
		t.Skip()
	}

	logger := logtest.Scoped(t)
	ctx := context.Background()
	db := database.NewDB(logger, dbtest.NewDB(logger, t))

	user := ct.CreateTestUser(t, db, true)
	userID := user.ID

	orgName := "move-batch-change-test"
	orgID := ct.InsertTestOrg(t, db, orgName)

	cstore := store.New(db, &observation.TestContext, nil)

	batchSpec := &btypes.BatchSpec{
		RawSpec:         ct.TestRawBatchSpec,
		UserID:          userID,
		NamespaceUserID: userID,
	}
	if err := cstore.CreateBatchSpec(ctx, batchSpec); err != nil {
		t.Fatal(err)
	}

	batchChange := &btypes.BatchChange{
		BatchSpecID:     batchSpec.ID,
		Name:            "old-name",
		CreatorID:       userID,
		LastApplierID:   userID,
		LastAppliedAt:   time.Now(),
		NamespaceUserID: batchSpec.UserID,
	}
	if err := cstore.CreateBatchChange(ctx, batchChange); err != nil {
		t.Fatal(err)
	}

	r := &Resolver{store: cstore}
<<<<<<< HEAD
	s, err := newSchema(database.NewDB(logger, db), r)
=======
	s, err := newSchema(db, r)
>>>>>>> 7f1aa182
	if err != nil {
		t.Fatal(err)
	}

	// Move to a new name
	batchChangeAPIID := string(marshalBatchChangeID(batchChange.ID))
	newBatchChagneName := "new-name"
	input := map[string]any{
		"batchChange": batchChangeAPIID,
		"newName":     newBatchChagneName,
	}

	var response struct{ MoveBatchChange apitest.BatchChange }
	actorCtx := actor.WithActor(ctx, actor.FromUser(userID))
	apitest.MustExec(actorCtx, t, s, input, &response, mutationMoveBatchChange)

	haveBatchChange := response.MoveBatchChange
	if diff := cmp.Diff(input["newName"], haveBatchChange.Name); diff != "" {
		t.Fatalf("unexpected name (-want +got):\n%s", diff)
	}

	wantURL := fmt.Sprintf("/users/%s/batch-changes/%s", user.Username, newBatchChagneName)
	if diff := cmp.Diff(wantURL, haveBatchChange.URL); diff != "" {
		t.Fatalf("unexpected URL (-want +got):\n%s", diff)
	}

	// Move to a new namespace
	orgAPIID := graphqlbackend.MarshalOrgID(orgID)
	input = map[string]any{
		"batchChange":  string(marshalBatchChangeID(batchChange.ID)),
		"newNamespace": orgAPIID,
	}

	apitest.MustExec(actorCtx, t, s, input, &response, mutationMoveBatchChange)

	haveBatchChange = response.MoveBatchChange
	if diff := cmp.Diff(string(orgAPIID), haveBatchChange.Namespace.ID); diff != "" {
		t.Fatalf("unexpected namespace (-want +got):\n%s", diff)
	}
	wantURL = fmt.Sprintf("/organizations/%s/batch-changes/%s", orgName, newBatchChagneName)
	if diff := cmp.Diff(wantURL, haveBatchChange.URL); diff != "" {
		t.Fatalf("unexpected URL (-want +got):\n%s", diff)
	}
}

const mutationMoveBatchChange = `
fragment u on User { id, databaseID, siteAdmin }
fragment o on Org  { id, name }

mutation($batchChange: ID!, $newName: String, $newNamespace: ID){
  moveBatchChange(batchChange: $batchChange, newName: $newName, newNamespace: $newNamespace) {
	id, name, description
	creator { ...u }
	namespace {
		... on User { ...u }
		... on Org  { ...o }
	}
	url
  }
}
`

func TestListChangesetOptsFromArgs(t *testing.T) {
	var wantFirst int32 = 10
	wantPublicationStates := []btypes.ChangesetPublicationState{
		"PUBLISHED",
		"INVALID",
	}
	haveStates := []string{"OPEN", "INVALID"}
	haveReviewStates := []string{"APPROVED", "INVALID"}
	haveCheckStates := []string{"PENDING", "INVALID"}
	wantExternalStates := []btypes.ChangesetExternalState{"OPEN"}
	wantReviewStates := []btypes.ChangesetReviewState{"APPROVED", "INVALID"}
	wantCheckStates := []btypes.ChangesetCheckState{"PENDING", "INVALID"}
	truePtr := func() *bool { val := true; return &val }()
	wantSearches := []search.TextSearchTerm{{Term: "foo"}, {Term: "bar", Not: true}}
	var batchChangeID int64 = 1
	var repoID api.RepoID = 123
	repoGraphQLID := graphqlbackend.MarshalRepositoryID(repoID)
	onlyClosable := true
	openChangsetState := "OPEN"

	tcs := []struct {
		args       *graphqlbackend.ListChangesetsArgs
		wantSafe   bool
		wantErr    string
		wantParsed store.ListChangesetsOpts
	}{
		// No args given.
		{
			args:       nil,
			wantSafe:   true,
			wantParsed: store.ListChangesetsOpts{},
		},
		// First argument is set in opts, and considered safe.
		{
			args: &graphqlbackend.ListChangesetsArgs{
				First: wantFirst,
			},
			wantSafe:   true,
			wantParsed: store.ListChangesetsOpts{LimitOpts: store.LimitOpts{Limit: 10}},
		},
		// Setting state is safe and transferred to opts.
		{
			args: &graphqlbackend.ListChangesetsArgs{
				State: &haveStates[0],
			},
			wantSafe: true,
			wantParsed: store.ListChangesetsOpts{
				ExternalStates:   wantExternalStates[0:1],
				PublicationState: &wantPublicationStates[0],
				ReconcilerStates: []btypes.ReconcilerState{btypes.ReconcilerStateCompleted},
			},
		},
		// Setting invalid state fails.
		{
			args: &graphqlbackend.ListChangesetsArgs{
				State: &haveStates[1],
			},
			wantErr: "changeset state not valid",
		},
		// Setting review state is not safe and transferred to opts.
		{
			args: &graphqlbackend.ListChangesetsArgs{
				ReviewState: &haveReviewStates[0],
			},
			wantSafe:   false,
			wantParsed: store.ListChangesetsOpts{ExternalReviewState: &wantReviewStates[0]},
		},
		// Setting invalid review state fails.
		{
			args: &graphqlbackend.ListChangesetsArgs{
				ReviewState: &haveReviewStates[1],
			},
			wantErr: "changeset review state not valid",
		},
		// Setting check state is not safe and transferred to opts.
		{
			args: &graphqlbackend.ListChangesetsArgs{
				CheckState: &haveCheckStates[0],
			},
			wantSafe:   false,
			wantParsed: store.ListChangesetsOpts{ExternalCheckState: &wantCheckStates[0]},
		},
		// Setting invalid check state fails.
		{
			args: &graphqlbackend.ListChangesetsArgs{
				CheckState: &haveCheckStates[1],
			},
			wantErr: "changeset check state not valid",
		},
		// Setting OnlyPublishedByThisBatchChange true.
		{
			args: &graphqlbackend.ListChangesetsArgs{
				OnlyPublishedByThisBatchChange: truePtr,
			},
			wantSafe: true,
			wantParsed: store.ListChangesetsOpts{
				PublicationState:     &wantPublicationStates[0],
				OwnedByBatchChangeID: batchChangeID,
			},
		},
		// Setting a positive search.
		{
			args: &graphqlbackend.ListChangesetsArgs{
				Search: stringPtr("foo"),
			},
			wantSafe: false,
			wantParsed: store.ListChangesetsOpts{
				TextSearch: wantSearches[0:1],
			},
		},
		// Setting a negative search.
		{
			args: &graphqlbackend.ListChangesetsArgs{
				Search: stringPtr("-bar"),
			},
			wantSafe: false,
			wantParsed: store.ListChangesetsOpts{
				TextSearch: wantSearches[1:],
			},
		},
		// Setting OnlyArchived
		{
			args: &graphqlbackend.ListChangesetsArgs{
				OnlyArchived: true,
			},
			wantSafe: true,
			wantParsed: store.ListChangesetsOpts{
				OnlyArchived: true,
			},
		},
		// Setting Repo
		{
			args: &graphqlbackend.ListChangesetsArgs{
				Repo: &repoGraphQLID,
			},
			wantSafe: true,
			wantParsed: store.ListChangesetsOpts{
				RepoID: repoID,
			},
		},
		// onlyClosable changesets
		{
			args: &graphqlbackend.ListChangesetsArgs{
				OnlyClosable: &onlyClosable,
			},
			wantSafe: true,
			wantParsed: store.ListChangesetsOpts{
				PublicationState: &wantPublicationStates[0],
				ExternalStates: []btypes.ChangesetExternalState{
					btypes.ChangesetExternalStateDraft,
					btypes.ChangesetExternalStateOpen,
				},
				ReconcilerStates: []btypes.ReconcilerState{btypes.ReconcilerStateCompleted},
			},
		},
		// error when state and onlyClosable are not null
		{
			args: &graphqlbackend.ListChangesetsArgs{
				OnlyClosable: &onlyClosable,
				State:        &openChangsetState,
			},
			wantSafe:   false,
			wantParsed: store.ListChangesetsOpts{},
			wantErr:    "invalid combination of state and onlyClosable",
		},
	}
	for i, tc := range tcs {
		t.Run(strconv.Itoa(i), func(t *testing.T) {
			haveParsed, haveSafe, err := listChangesetOptsFromArgs(tc.args, batchChangeID)
			if tc.wantErr == "" && err != nil {
				t.Fatal(err)
			}
			haveErr := fmt.Sprintf("%v", err)
			wantErr := tc.wantErr
			if wantErr == "" {
				wantErr = "<nil>"
			}
			if have, want := haveErr, wantErr; have != want {
				t.Errorf("wrong error returned. have=%q want=%q", have, want)
			}
			if diff := cmp.Diff(haveParsed, tc.wantParsed); diff != "" {
				t.Errorf("wrong args returned. diff=%s", diff)
			}
			if have, want := haveSafe, tc.wantSafe; have != want {
				t.Errorf("wrong safe value returned. have=%t want=%t", have, want)
			}
		})
	}
}

func TestCreateBatchChangesCredential(t *testing.T) {
	if testing.Short() {
		t.Skip()
	}

	ct.MockRSAKeygen(t)

	logger := logtest.Scoped(t)

	ctx := context.Background()
	db := database.NewDB(logger, dbtest.NewDB(logger, t))

	pruneUserCredentials(t, db, nil)

	userID := ct.CreateTestUser(t, db, true).ID

	cstore := store.New(db, &observation.TestContext, nil)

	r := &Resolver{store: cstore}
<<<<<<< HEAD
	s, err := newSchema(database.NewDB(logger, db), r)
=======
	s, err := newSchema(db, r)
>>>>>>> 7f1aa182
	if err != nil {
		t.Fatal(err)
	}

	var validationErr error
	service.Mocks.ValidateAuthenticator = func(ctx context.Context, externalServiceID, externalServiceType string, a auth.Authenticator) error {
		return validationErr
	}
	t.Cleanup(func() {
		service.Mocks.Reset()
	})

	t.Run("User credential", func(t *testing.T) {
		input := map[string]any{
			"user":                graphqlbackend.MarshalUserID(userID),
			"externalServiceKind": string(extsvc.KindGitHub),
			"externalServiceURL":  "https://github.com/",
			"credential":          "SOSECRET",
		}

		var response struct {
			CreateBatchChangesCredential apitest.BatchChangesCredential
		}
		actorCtx := actor.WithActor(ctx, actor.FromUser(userID))

		t.Run("validation fails", func(t *testing.T) {
			// Throw correct error when credential failed validation
			validationErr = errors.New("fake validation failed")
			t.Cleanup(func() {
				validationErr = nil
			})
			errs := apitest.Exec(actorCtx, t, s, input, &response, mutationCreateCredential)

			if len(errs) != 1 {
				t.Fatalf("expected single errors, but got none")
			}
			if have, want := errs[0].Extensions["code"], "ErrVerifyCredentialFailed"; have != want {
				t.Fatalf("wrong error code. want=%q, have=%q", want, have)
			}
		})

		// First time it should work, because no credential exists
		apitest.MustExec(actorCtx, t, s, input, &response, mutationCreateCredential)

		if response.CreateBatchChangesCredential.ID == "" {
			t.Fatalf("expected credential to be created, but was not")
		}

		// Second time it should fail
		errs := apitest.Exec(actorCtx, t, s, input, &response, mutationCreateCredential)

		if len(errs) != 1 {
			t.Fatalf("expected single errors, but got none")
		}
		if have, want := errs[0].Extensions["code"], "ErrDuplicateCredential"; have != want {
			t.Fatalf("wrong error code. want=%q, have=%q", want, have)
		}
	})
	t.Run("Site credential", func(t *testing.T) {
		input := map[string]any{
			"user":                nil,
			"externalServiceKind": string(extsvc.KindGitHub),
			"externalServiceURL":  "https://github.com/",
			"credential":          "SOSECRET",
		}

		var response struct {
			CreateBatchChangesCredential apitest.BatchChangesCredential
		}
		actorCtx := actor.WithActor(ctx, actor.FromUser(userID))

		t.Run("validation fails", func(t *testing.T) {
			// Throw correct error when credential failed validation
			validationErr = errors.New("fake validation failed")
			t.Cleanup(func() {
				validationErr = nil
			})
			errs := apitest.Exec(actorCtx, t, s, input, &response, mutationCreateCredential)

			if len(errs) != 1 {
				t.Fatalf("expected single errors, but got none")
			}
			if have, want := errs[0].Extensions["code"], "ErrVerifyCredentialFailed"; have != want {
				t.Fatalf("wrong error code. want=%q, have=%q", want, have)
			}
		})

		// First time it should work, because no site credential exists
		apitest.MustExec(actorCtx, t, s, input, &response, mutationCreateCredential)

		if response.CreateBatchChangesCredential.ID == "" {
			t.Fatalf("expected credential to be created, but was not")
		}

		// Second time it should fail
		errors := apitest.Exec(actorCtx, t, s, input, &response, mutationCreateCredential)

		if len(errors) != 1 {
			t.Fatalf("expected single errors, but got none")
		}
		if have, want := errors[0].Extensions["code"], "ErrDuplicateCredential"; have != want {
			t.Fatalf("wrong error code. want=%q, have=%q", want, have)
		}
	})
}

const mutationCreateCredential = `
mutation($user: ID, $externalServiceKind: ExternalServiceKind!, $externalServiceURL: String!, $credential: String!) {
  createBatchChangesCredential(user: $user, externalServiceKind: $externalServiceKind, externalServiceURL: $externalServiceURL, credential: $credential) { id }
}
`

func TestDeleteBatchChangesCredential(t *testing.T) {
	if testing.Short() {
		t.Skip()
	}

	ct.MockRSAKeygen(t)
	logger := logtest.Scoped(t)
	ctx := context.Background()
	db := database.NewDB(logger, dbtest.NewDB(logger, t))

	pruneUserCredentials(t, db, nil)

	userID := ct.CreateTestUser(t, db, true).ID

	cstore := store.New(db, &observation.TestContext, nil)

	authenticator := &auth.OAuthBearerToken{Token: "SOSECRET"}
	userCred, err := cstore.UserCredentials().Create(ctx, database.UserCredentialScope{
		Domain:              database.UserCredentialDomainBatches,
		ExternalServiceType: extsvc.TypeGitHub,
		ExternalServiceID:   "https://github.com/",
		UserID:              userID,
	}, authenticator)
	if err != nil {
		t.Fatal(err)
	}
	siteCred := &btypes.SiteCredential{
		ExternalServiceType: extsvc.TypeGitHub,
		ExternalServiceID:   "https://github.com/",
	}
	if err := cstore.CreateSiteCredential(ctx, siteCred, authenticator); err != nil {
		t.Fatal(err)
	}

	r := &Resolver{store: cstore}
<<<<<<< HEAD
	s, err := newSchema(database.NewDB(logger, db), r)
=======
	s, err := newSchema(db, r)
>>>>>>> 7f1aa182
	if err != nil {
		t.Fatal(err)
	}

	t.Run("User credential", func(t *testing.T) {
		input := map[string]any{
			"batchChangesCredential": marshalBatchChangesCredentialID(userCred.ID, false),
		}

		var response struct{ DeleteBatchChangesCredential apitest.EmptyResponse }
		actorCtx := actor.WithActor(ctx, actor.FromUser(userID))

		// First time it should work, because a credential exists
		apitest.MustExec(actorCtx, t, s, input, &response, mutationDeleteCredential)

		// Second time it should fail
		errors := apitest.Exec(actorCtx, t, s, input, &response, mutationDeleteCredential)

		if len(errors) != 1 {
			t.Fatalf("expected single errors, but got none")
		}
		if have, want := errors[0].Message, fmt.Sprintf("user credential not found: [%d]", userCred.ID); have != want {
			t.Fatalf("wrong error code. want=%q, have=%q", want, have)
		}
	})

	t.Run("Site credential", func(t *testing.T) {
		input := map[string]any{
			"batchChangesCredential": marshalBatchChangesCredentialID(userCred.ID, true),
		}

		var response struct{ DeleteBatchChangesCredential apitest.EmptyResponse }
		actorCtx := actor.WithActor(ctx, actor.FromUser(userID))

		// First time it should work, because a credential exists
		apitest.MustExec(actorCtx, t, s, input, &response, mutationDeleteCredential)

		// Second time it should fail
		errors := apitest.Exec(actorCtx, t, s, input, &response, mutationDeleteCredential)

		if len(errors) != 1 {
			t.Fatalf("expected single errors, but got none")
		}
		if have, want := errors[0].Message, "no results"; have != want {
			t.Fatalf("wrong error code. want=%q, have=%q", want, have)
		}
	})
}

const mutationDeleteCredential = `
mutation($batchChangesCredential: ID!) {
  deleteBatchChangesCredential(batchChangesCredential: $batchChangesCredential) { alwaysNil }
}
`

func TestCreateChangesetComments(t *testing.T) {
	if testing.Short() {
		t.Skip()
	}

	logger := logtest.Scoped(t)
	ctx := context.Background()
	db := database.NewDB(logger, dbtest.NewDB(logger, t))
	cstore := store.New(db, &observation.TestContext, nil)

	userID := ct.CreateTestUser(t, db, true).ID
	batchSpec := ct.CreateBatchSpec(t, ctx, cstore, "test-comments", userID)
	otherBatchSpec := ct.CreateBatchSpec(t, ctx, cstore, "test-comments-other", userID)
	batchChange := ct.CreateBatchChange(t, ctx, cstore, "test-comments", userID, batchSpec.ID)
	otherBatchChange := ct.CreateBatchChange(t, ctx, cstore, "test-comments-other", userID, otherBatchSpec.ID)
	repo, _ := ct.CreateTestRepo(t, ctx, db)
	changeset := ct.CreateChangeset(t, ctx, cstore, ct.TestChangesetOpts{
		Repo:             repo.ID,
		BatchChange:      batchChange.ID,
		PublicationState: btypes.ChangesetPublicationStatePublished,
	})
	otherChangeset := ct.CreateChangeset(t, ctx, cstore, ct.TestChangesetOpts{
		Repo:             repo.ID,
		BatchChange:      otherBatchChange.ID,
		PublicationState: btypes.ChangesetPublicationStatePublished,
	})

	r := &Resolver{store: cstore}
<<<<<<< HEAD
	s, err := newSchema(database.NewDB(logger, db), r)
=======
	s, err := newSchema(db, r)
>>>>>>> 7f1aa182
	if err != nil {
		t.Fatal(err)
	}

	generateInput := func() map[string]any {
		return map[string]any{
			"batchChange": marshalBatchChangeID(batchChange.ID),
			"changesets":  []string{string(marshalChangesetID(changeset.ID))},
			"body":        "test-body",
		}
	}

	var response struct {
		CreateChangesetComments apitest.BulkOperation
	}
	actorCtx := actor.WithActor(ctx, actor.FromUser(userID))

	t.Run("empty body fails", func(t *testing.T) {
		input := generateInput()
		input["body"] = ""
		errs := apitest.Exec(actorCtx, t, s, input, &response, mutationCreateChangesetComments)

		if len(errs) != 1 {
			t.Fatalf("expected single errors, but got none")
		}
		if have, want := errs[0].Message, "empty comment body is not allowed"; have != want {
			t.Fatalf("wrong error. want=%q, have=%q", want, have)
		}
	})

	t.Run("0 changesets fails", func(t *testing.T) {
		input := generateInput()
		input["changesets"] = []string{}
		errs := apitest.Exec(actorCtx, t, s, input, &response, mutationCreateChangesetComments)

		if len(errs) != 1 {
			t.Fatalf("expected single errors, but got none")
		}
		if have, want := errs[0].Message, "specify at least one changeset"; have != want {
			t.Fatalf("wrong error. want=%q, have=%q", want, have)
		}
	})

	t.Run("changeset in different batch change fails", func(t *testing.T) {
		input := generateInput()
		input["changesets"] = []string{string(marshalChangesetID(otherChangeset.ID))}
		errs := apitest.Exec(actorCtx, t, s, input, &response, mutationCreateChangesetComments)

		if len(errs) != 1 {
			t.Fatalf("expected single errors, but got none")
		}
		if have, want := errs[0].Message, "some changesets could not be found"; have != want {
			t.Fatalf("wrong error. want=%q, have=%q", want, have)
		}
	})

	t.Run("runs successfully", func(t *testing.T) {
		input := generateInput()
		apitest.MustExec(actorCtx, t, s, input, &response, mutationCreateChangesetComments)

		if response.CreateChangesetComments.ID == "" {
			t.Fatalf("expected bulk operation to be created, but was not")
		}
	})
}

const mutationCreateChangesetComments = `
mutation($batchChange: ID!, $changesets: [ID!]!, $body: String!) {
    createChangesetComments(batchChange: $batchChange, changesets: $changesets, body: $body) { id }
}
`

func TestReenqueueChangesets(t *testing.T) {
	if testing.Short() {
		t.Skip()
	}

	logger := logtest.Scoped(t)
	ctx := context.Background()
	db := database.NewDB(logger, dbtest.NewDB(logger, t))
	cstore := store.New(db, &observation.TestContext, nil)

	userID := ct.CreateTestUser(t, db, true).ID
	batchSpec := ct.CreateBatchSpec(t, ctx, cstore, "test-reenqueue", userID)
	otherBatchSpec := ct.CreateBatchSpec(t, ctx, cstore, "test-reenqueue-other", userID)
	batchChange := ct.CreateBatchChange(t, ctx, cstore, "test-reenqueue", userID, batchSpec.ID)
	otherBatchChange := ct.CreateBatchChange(t, ctx, cstore, "test-reenqueue-other", userID, otherBatchSpec.ID)
	repo, _ := ct.CreateTestRepo(t, ctx, db)
	changeset := ct.CreateChangeset(t, ctx, cstore, ct.TestChangesetOpts{
		Repo:             repo.ID,
		BatchChange:      batchChange.ID,
		PublicationState: btypes.ChangesetPublicationStatePublished,
		ReconcilerState:  btypes.ReconcilerStateFailed,
	})
	otherChangeset := ct.CreateChangeset(t, ctx, cstore, ct.TestChangesetOpts{
		Repo:             repo.ID,
		BatchChange:      otherBatchChange.ID,
		PublicationState: btypes.ChangesetPublicationStatePublished,
		ReconcilerState:  btypes.ReconcilerStateFailed,
	})
	successfulChangeset := ct.CreateChangeset(t, ctx, cstore, ct.TestChangesetOpts{
		Repo:             repo.ID,
		BatchChange:      otherBatchChange.ID,
		PublicationState: btypes.ChangesetPublicationStatePublished,
		ReconcilerState:  btypes.ReconcilerStateCompleted,
	})

	r := &Resolver{store: cstore}
<<<<<<< HEAD
	s, err := newSchema(database.NewDB(logger, db), r)
=======
	s, err := newSchema(db, r)
>>>>>>> 7f1aa182
	if err != nil {
		t.Fatal(err)
	}

	generateInput := func() map[string]any {
		return map[string]any{
			"batchChange": marshalBatchChangeID(batchChange.ID),
			"changesets":  []string{string(marshalChangesetID(changeset.ID))},
		}
	}

	var response struct {
		ReenqueueChangesets apitest.BulkOperation
	}
	actorCtx := actor.WithActor(ctx, actor.FromUser(userID))

	t.Run("0 changesets fails", func(t *testing.T) {
		input := generateInput()
		input["changesets"] = []string{}
		errs := apitest.Exec(actorCtx, t, s, input, &response, mutationReenqueueChangesets)

		if len(errs) != 1 {
			t.Fatalf("expected single errors, but got none")
		}
		if have, want := errs[0].Message, "specify at least one changeset"; have != want {
			t.Fatalf("wrong error. want=%q, have=%q", want, have)
		}
	})

	t.Run("changeset in different batch change fails", func(t *testing.T) {
		input := generateInput()
		input["changesets"] = []string{string(marshalChangesetID(otherChangeset.ID))}
		errs := apitest.Exec(actorCtx, t, s, input, &response, mutationReenqueueChangesets)

		if len(errs) != 1 {
			t.Fatalf("expected single errors, but got none")
		}
		if have, want := errs[0].Message, "some changesets could not be found"; have != want {
			t.Fatalf("wrong error. want=%q, have=%q", want, have)
		}
	})

	t.Run("successful changeset fails", func(t *testing.T) {
		input := generateInput()
		input["changesets"] = []string{string(marshalChangesetID(successfulChangeset.ID))}
		errs := apitest.Exec(actorCtx, t, s, input, &response, mutationReenqueueChangesets)

		if len(errs) != 1 {
			t.Fatalf("expected single errors, but got none")
		}
		if have, want := errs[0].Message, "some changesets could not be found"; have != want {
			t.Fatalf("wrong error. want=%q, have=%q", want, have)
		}
	})

	t.Run("runs successfully", func(t *testing.T) {
		input := generateInput()
		apitest.MustExec(actorCtx, t, s, input, &response, mutationReenqueueChangesets)

		if response.ReenqueueChangesets.ID == "" {
			t.Fatalf("expected bulk operation to be created, but was not")
		}
	})
}

const mutationReenqueueChangesets = `
mutation($batchChange: ID!, $changesets: [ID!]!) {
    reenqueueChangesets(batchChange: $batchChange, changesets: $changesets) { id }
}
`

func TestMergeChangesets(t *testing.T) {
	if testing.Short() {
		t.Skip()
	}

	logger := logtest.Scoped(t)
	ctx := context.Background()
	db := database.NewDB(logger, dbtest.NewDB(logger, t))
	cstore := store.New(db, &observation.TestContext, nil)

	userID := ct.CreateTestUser(t, db, true).ID
	batchSpec := ct.CreateBatchSpec(t, ctx, cstore, "test-merge", userID)
	otherBatchSpec := ct.CreateBatchSpec(t, ctx, cstore, "test-merge-other", userID)
	batchChange := ct.CreateBatchChange(t, ctx, cstore, "test-merge", userID, batchSpec.ID)
	otherBatchChange := ct.CreateBatchChange(t, ctx, cstore, "test-merge-other", userID, otherBatchSpec.ID)
	repo, _ := ct.CreateTestRepo(t, ctx, db)
	changeset := ct.CreateChangeset(t, ctx, cstore, ct.TestChangesetOpts{
		Repo:             repo.ID,
		BatchChange:      batchChange.ID,
		PublicationState: btypes.ChangesetPublicationStatePublished,
		ReconcilerState:  btypes.ReconcilerStateCompleted,
		ExternalState:    btypes.ChangesetExternalStateOpen,
	})
	otherChangeset := ct.CreateChangeset(t, ctx, cstore, ct.TestChangesetOpts{
		Repo:             repo.ID,
		BatchChange:      otherBatchChange.ID,
		PublicationState: btypes.ChangesetPublicationStatePublished,
		ReconcilerState:  btypes.ReconcilerStateCompleted,
		ExternalState:    btypes.ChangesetExternalStateOpen,
	})
	mergedChangeset := ct.CreateChangeset(t, ctx, cstore, ct.TestChangesetOpts{
		Repo:             repo.ID,
		BatchChange:      otherBatchChange.ID,
		PublicationState: btypes.ChangesetPublicationStatePublished,
		ReconcilerState:  btypes.ReconcilerStateCompleted,
		ExternalState:    btypes.ChangesetExternalStateMerged,
	})

	r := &Resolver{store: cstore}
<<<<<<< HEAD
	s, err := newSchema(database.NewDB(logger, db), r)
=======
	s, err := newSchema(db, r)
>>>>>>> 7f1aa182
	if err != nil {
		t.Fatal(err)
	}

	generateInput := func() map[string]any {
		return map[string]any{
			"batchChange": marshalBatchChangeID(batchChange.ID),
			"changesets":  []string{string(marshalChangesetID(changeset.ID))},
		}
	}

	var response struct {
		MergeChangesets apitest.BulkOperation
	}
	actorCtx := actor.WithActor(ctx, actor.FromUser(userID))

	t.Run("0 changesets fails", func(t *testing.T) {
		input := generateInput()
		input["changesets"] = []string{}
		errs := apitest.Exec(actorCtx, t, s, input, &response, mutationMergeChangesets)

		if len(errs) != 1 {
			t.Fatalf("expected single errors, but got none")
		}
		if have, want := errs[0].Message, "specify at least one changeset"; have != want {
			t.Fatalf("wrong error. want=%q, have=%q", want, have)
		}
	})

	t.Run("changeset in different batch change fails", func(t *testing.T) {
		input := generateInput()
		input["changesets"] = []string{string(marshalChangesetID(otherChangeset.ID))}
		errs := apitest.Exec(actorCtx, t, s, input, &response, mutationMergeChangesets)

		if len(errs) != 1 {
			t.Fatalf("expected single errors, but got none")
		}
		if have, want := errs[0].Message, "some changesets could not be found"; have != want {
			t.Fatalf("wrong error. want=%q, have=%q", want, have)
		}
	})

	t.Run("merged changeset fails", func(t *testing.T) {
		input := generateInput()
		input["changesets"] = []string{string(marshalChangesetID(mergedChangeset.ID))}
		errs := apitest.Exec(actorCtx, t, s, input, &response, mutationMergeChangesets)

		if len(errs) != 1 {
			t.Fatalf("expected single errors, but got none")
		}
		if have, want := errs[0].Message, "some changesets could not be found"; have != want {
			t.Fatalf("wrong error. want=%q, have=%q", want, have)
		}
	})

	t.Run("runs successfully", func(t *testing.T) {
		input := generateInput()
		apitest.MustExec(actorCtx, t, s, input, &response, mutationMergeChangesets)

		if response.MergeChangesets.ID == "" {
			t.Fatalf("expected bulk operation to be created, but was not")
		}
	})
}

const mutationMergeChangesets = `
mutation($batchChange: ID!, $changesets: [ID!]!, $squash: Boolean = false) {
    mergeChangesets(batchChange: $batchChange, changesets: $changesets, squash: $squash) { id }
}
`

func TestCloseChangesets(t *testing.T) {
	if testing.Short() {
		t.Skip()
	}

	logger := logtest.Scoped(t)
	ctx := context.Background()
	db := database.NewDB(logger, dbtest.NewDB(logger, t))
	cstore := store.New(db, &observation.TestContext, nil)

	userID := ct.CreateTestUser(t, db, true).ID
	batchSpec := ct.CreateBatchSpec(t, ctx, cstore, "test-close", userID)
	otherBatchSpec := ct.CreateBatchSpec(t, ctx, cstore, "test-close-other", userID)
	batchChange := ct.CreateBatchChange(t, ctx, cstore, "test-close", userID, batchSpec.ID)
	otherBatchChange := ct.CreateBatchChange(t, ctx, cstore, "test-close-other", userID, otherBatchSpec.ID)
	repo, _ := ct.CreateTestRepo(t, ctx, db)
	changeset := ct.CreateChangeset(t, ctx, cstore, ct.TestChangesetOpts{
		Repo:             repo.ID,
		BatchChange:      batchChange.ID,
		PublicationState: btypes.ChangesetPublicationStatePublished,
		ReconcilerState:  btypes.ReconcilerStateCompleted,
		ExternalState:    btypes.ChangesetExternalStateOpen,
	})
	otherChangeset := ct.CreateChangeset(t, ctx, cstore, ct.TestChangesetOpts{
		Repo:             repo.ID,
		BatchChange:      otherBatchChange.ID,
		PublicationState: btypes.ChangesetPublicationStatePublished,
		ReconcilerState:  btypes.ReconcilerStateCompleted,
		ExternalState:    btypes.ChangesetExternalStateOpen,
	})
	mergedChangeset := ct.CreateChangeset(t, ctx, cstore, ct.TestChangesetOpts{
		Repo:             repo.ID,
		BatchChange:      otherBatchChange.ID,
		PublicationState: btypes.ChangesetPublicationStatePublished,
		ReconcilerState:  btypes.ReconcilerStateCompleted,
		ExternalState:    btypes.ChangesetExternalStateMerged,
	})

	r := &Resolver{store: cstore}
<<<<<<< HEAD
	s, err := newSchema(database.NewDB(logger, db), r)
=======
	s, err := newSchema(db, r)
>>>>>>> 7f1aa182
	if err != nil {
		t.Fatal(err)
	}

	generateInput := func() map[string]any {
		return map[string]any{
			"batchChange": marshalBatchChangeID(batchChange.ID),
			"changesets":  []string{string(marshalChangesetID(changeset.ID))},
		}
	}

	var response struct {
		CloseChangesets apitest.BulkOperation
	}
	actorCtx := actor.WithActor(ctx, actor.FromUser(userID))

	t.Run("0 changesets fails", func(t *testing.T) {
		input := generateInput()
		input["changesets"] = []string{}
		errs := apitest.Exec(actorCtx, t, s, input, &response, mutationCloseChangesets)

		if len(errs) != 1 {
			t.Fatalf("expected single errors, but got none")
		}
		if have, want := errs[0].Message, "specify at least one changeset"; have != want {
			t.Fatalf("wrong error. want=%q, have=%q", want, have)
		}
	})

	t.Run("changeset in different batch change fails", func(t *testing.T) {
		input := generateInput()
		input["changesets"] = []string{string(marshalChangesetID(otherChangeset.ID))}
		errs := apitest.Exec(actorCtx, t, s, input, &response, mutationCloseChangesets)

		if len(errs) != 1 {
			t.Fatalf("expected single errors, but got none")
		}
		if have, want := errs[0].Message, "some changesets could not be found"; have != want {
			t.Fatalf("wrong error. want=%q, have=%q", want, have)
		}
	})

	t.Run("merged changeset fails", func(t *testing.T) {
		input := generateInput()
		input["changesets"] = []string{string(marshalChangesetID(mergedChangeset.ID))}
		errs := apitest.Exec(actorCtx, t, s, input, &response, mutationCloseChangesets)

		if len(errs) != 1 {
			t.Fatalf("expected single errors, but got none")
		}
		if have, want := errs[0].Message, "some changesets could not be found"; have != want {
			t.Fatalf("wrong error. want=%q, have=%q", want, have)
		}
	})

	t.Run("runs successfully", func(t *testing.T) {
		input := generateInput()
		apitest.MustExec(actorCtx, t, s, input, &response, mutationCloseChangesets)

		if response.CloseChangesets.ID == "" {
			t.Fatalf("expected bulk operation to be created, but was not")
		}
	})
}

const mutationCloseChangesets = `
mutation($batchChange: ID!, $changesets: [ID!]!) {
    closeChangesets(batchChange: $batchChange, changesets: $changesets) { id }
}
`

func TestPublishChangesets(t *testing.T) {
	if testing.Short() {
		t.Skip()
	}

	logger := logtest.Scoped(t)
	ctx := context.Background()
	db := database.NewDB(logger, dbtest.NewDB(logger, t))
	cstore := store.New(db, &observation.TestContext, nil)

	userID := ct.CreateTestUser(t, db, true).ID
	batchSpec := ct.CreateBatchSpec(t, ctx, cstore, "test-close", userID)
	otherBatchSpec := ct.CreateBatchSpec(t, ctx, cstore, "test-close-other", userID)
	batchChange := ct.CreateBatchChange(t, ctx, cstore, "test-close", userID, batchSpec.ID)
	otherBatchChange := ct.CreateBatchChange(t, ctx, cstore, "test-close-other", userID, otherBatchSpec.ID)
	repo, _ := ct.CreateTestRepo(t, ctx, db)
	publishableChangesetSpec := ct.CreateChangesetSpec(t, ctx, cstore, ct.TestSpecOpts{
		User:      userID,
		Repo:      repo.ID,
		BatchSpec: batchSpec.ID,
		HeadRef:   "main",
	})
	unpublishableChangesetSpec := ct.CreateChangesetSpec(t, ctx, cstore, ct.TestSpecOpts{
		User:      userID,
		Repo:      repo.ID,
		BatchSpec: batchSpec.ID,
		HeadRef:   "main",
		Published: true,
	})
	otherChangesetSpec := ct.CreateChangesetSpec(t, ctx, cstore, ct.TestSpecOpts{
		User:      userID,
		Repo:      repo.ID,
		BatchSpec: otherBatchSpec.ID,
		HeadRef:   "main",
	})
	publishableChangeset := ct.CreateChangeset(t, ctx, cstore, ct.TestChangesetOpts{
		Repo:            repo.ID,
		BatchChange:     batchChange.ID,
		ReconcilerState: btypes.ReconcilerStateCompleted,
		CurrentSpec:     publishableChangesetSpec.ID,
	})
	unpublishableChangeset := ct.CreateChangeset(t, ctx, cstore, ct.TestChangesetOpts{
		Repo:            repo.ID,
		BatchChange:     batchChange.ID,
		ReconcilerState: btypes.ReconcilerStateCompleted,
		CurrentSpec:     unpublishableChangesetSpec.ID,
	})
	otherChangeset := ct.CreateChangeset(t, ctx, cstore, ct.TestChangesetOpts{
		Repo:            repo.ID,
		BatchChange:     otherBatchChange.ID,
		ReconcilerState: btypes.ReconcilerStateCompleted,
		CurrentSpec:     otherChangesetSpec.ID,
	})

	r := &Resolver{store: cstore}
<<<<<<< HEAD
	s, err := newSchema(database.NewDB(logger, db), r)
=======
	s, err := newSchema(db, r)
>>>>>>> 7f1aa182
	if err != nil {
		t.Fatal(err)
	}

	generateInput := func() map[string]any {
		return map[string]any{
			"batchChange": marshalBatchChangeID(batchChange.ID),
			"changesets": []string{
				string(marshalChangesetID(publishableChangeset.ID)),
				string(marshalChangesetID(unpublishableChangeset.ID)),
			},
			"draft": true,
		}
	}

	var response struct {
		PublishChangesets apitest.BulkOperation
	}
	actorCtx := actor.WithActor(ctx, actor.FromUser(userID))

	t.Run("0 changesets fails", func(t *testing.T) {
		input := generateInput()
		input["changesets"] = []string{}
		errs := apitest.Exec(actorCtx, t, s, input, &response, mutationPublishChangesets)

		if len(errs) != 1 {
			t.Fatalf("expected single errors, but got none")
		}
		if have, want := errs[0].Message, "specify at least one changeset"; have != want {
			t.Fatalf("wrong error. want=%q, have=%q", want, have)
		}
	})

	t.Run("changeset in different batch change fails", func(t *testing.T) {
		input := generateInput()
		input["changesets"] = []string{string(marshalChangesetID(otherChangeset.ID))}
		errs := apitest.Exec(actorCtx, t, s, input, &response, mutationPublishChangesets)

		if len(errs) != 1 {
			t.Fatalf("expected single errors, but got none")
		}
		if have, want := errs[0].Message, "some changesets could not be found"; have != want {
			t.Fatalf("wrong error. want=%q, have=%q", want, have)
		}
	})

	t.Run("runs successfully", func(t *testing.T) {
		input := generateInput()
		apitest.MustExec(actorCtx, t, s, input, &response, mutationPublishChangesets)

		if response.PublishChangesets.ID == "" {
			t.Fatalf("expected bulk operation to be created, but was not")
		}
	})
}

const mutationPublishChangesets = `
mutation($batchChange: ID!, $changesets: [ID!]!, $draft: Boolean!) {
	publishChangesets(batchChange: $batchChange, changesets: $changesets, draft: $draft) { id }
}
`

func TestCheckBatchChangesCredential(t *testing.T) {
	if testing.Short() {
		t.Skip()
	}

	ct.MockRSAKeygen(t)

	logger := logtest.Scoped(t)
	ctx := context.Background()
	db := database.NewDB(logger, dbtest.NewDB(logger, t))

	pruneUserCredentials(t, db, nil)

	userID := ct.CreateTestUser(t, db, true).ID

	cstore := store.New(db, &observation.TestContext, nil)

	authenticator := &auth.OAuthBearerToken{Token: "SOSECRET"}
	userCred, err := cstore.UserCredentials().Create(ctx, database.UserCredentialScope{
		Domain:              database.UserCredentialDomainBatches,
		ExternalServiceType: extsvc.TypeGitHub,
		ExternalServiceID:   "https://github.com/",
		UserID:              userID,
	}, authenticator)
	if err != nil {
		t.Fatal(err)
	}
	siteCred := &btypes.SiteCredential{
		ExternalServiceType: extsvc.TypeGitHub,
		ExternalServiceID:   "https://github.com/",
	}
	if err := cstore.CreateSiteCredential(ctx, siteCred, authenticator); err != nil {
		t.Fatal(err)
	}

	r := &Resolver{store: cstore}
<<<<<<< HEAD
	s, err := newSchema(database.NewDB(logger, db), r)
=======
	s, err := newSchema(db, r)
>>>>>>> 7f1aa182
	if err != nil {
		t.Fatal(err)
	}

	mockValidateAuthenticator := func(t *testing.T, err error) {
		service.Mocks.ValidateAuthenticator = func(ctx context.Context, externalServiceID, externalServiceType string, a auth.Authenticator) error {
			return err
		}
		t.Cleanup(func() {
			service.Mocks.Reset()
		})
	}

	t.Run("valid site credential", func(t *testing.T) {
		mockValidateAuthenticator(t, nil)

		input := map[string]any{
			"batchChangesCredential": marshalBatchChangesCredentialID(userCred.ID, true),
		}

		var response struct{ CheckBatchChangesCredential apitest.EmptyResponse }
		actorCtx := actor.WithActor(ctx, actor.FromUser(userID))

		apitest.MustExec(actorCtx, t, s, input, &response, queryCheckCredential)
	})

	t.Run("valid user credential", func(t *testing.T) {
		mockValidateAuthenticator(t, nil)

		input := map[string]any{
			"batchChangesCredential": marshalBatchChangesCredentialID(userCred.ID, false),
		}

		var response struct{ CheckBatchChangesCredential apitest.EmptyResponse }
		actorCtx := actor.WithActor(ctx, actor.FromUser(userID))

		apitest.MustExec(actorCtx, t, s, input, &response, queryCheckCredential)
	})

	t.Run("invalid credential", func(t *testing.T) {
		mockValidateAuthenticator(t, errors.New("credential is not authorized"))

		input := map[string]any{
			"batchChangesCredential": marshalBatchChangesCredentialID(userCred.ID, true),
		}

		var response struct{ CheckBatchChangesCredential apitest.EmptyResponse }
		actorCtx := actor.WithActor(ctx, actor.FromUser(userID))

		errs := apitest.Exec(actorCtx, t, s, input, &response, queryCheckCredential)

		assert.Len(t, errs, 1)
		assert.Equal(t, errs[0].Extensions["code"], "ErrVerifyCredentialFailed")
	})
}

const queryCheckCredential = `
query($batchChangesCredential: ID!) {
  checkBatchChangesCredential(batchChangesCredential: $batchChangesCredential) { alwaysNil }
}
`

func TestListBatchSpecs(t *testing.T) {
	ctx := context.Background()
	db := database.NewDB(dbtest.NewDB(t))

	user := ct.CreateTestUser(t, db, true)
	userID := user.ID

	cstore := store.New(db, &observation.TestContext, nil)

	batchSpecs := make([]*btypes.BatchSpec, 0, 10)

	for i := 0; i < cap(batchSpecs); i++ {
		batchSpec := &btypes.BatchSpec{
			RawSpec:         ct.TestRawBatchSpec,
			UserID:          userID,
			NamespaceUserID: userID,
		}

		if i%2 == 0 {
			// 5 batch specs will have `createdFromRaw` set to `true` while the remaining 5
			// will be set to `false`.
			batchSpec.CreatedFromRaw = true
		}

		if err := cstore.CreateBatchSpec(ctx, batchSpec); err != nil {
			t.Fatal(err)
		}

		batchSpecs = append(batchSpecs, batchSpec)
	}

	r := &Resolver{store: cstore}
	s, err := newSchema(db, r)
	if err != nil {
		t.Fatal(err)
	}

	t.Run("include locally executed batch specs", func(t *testing.T) {
		input := map[string]any{
			"includeLocallyExecutedSpecs": true,
		}
		var response struct{ BatchSpecs apitest.BatchSpecConnection }
		apitest.MustExec(ctx, t, s, input, &response, queryListBatchSpecs)

		// All batch specs should be returned here.
		assert.Len(t, response.BatchSpecs.Nodes, len(batchSpecs))
	})

	t.Run("exclude locally executed batch specs", func(t *testing.T) {
		input := map[string]any{
			"includeLocallyExecutedSpecs": false,
		}
		var response struct{ BatchSpecs apitest.BatchSpecConnection }
		apitest.MustExec(ctx, t, s, input, &response, queryListBatchSpecs)

		// Only 5 batch specs are returned here because we excluded non-SSBC batch specs.
		assert.Len(t, response.BatchSpecs.Nodes, 5)
	})
}

const queryListBatchSpecs = `
query($includeLocallyExecutedSpecs: Boolean!) {
	batchSpecs(includeLocallyExecutedSpecs: $includeLocallyExecutedSpecs) { nodes { id } }
}
`

func stringPtr(s string) *string { return &s }

func newSchema(db database.DB, r graphqlbackend.BatchChangesResolver) (*graphql.Schema, error) {
	return graphqlbackend.NewSchema(db, r, nil, nil, nil, nil, nil, nil, nil, nil, nil, nil)
}<|MERGE_RESOLUTION|>--- conflicted
+++ resolved
@@ -42,19 +42,12 @@
 func TestNullIDResilience(t *testing.T) {
 	ct.MockRSAKeygen(t)
 
-<<<<<<< HEAD
 	logger := logtest.Scoped(t)
 
-	db := dbtest.NewDB(logger, t)
+	db := database.NewDB(logger, dbtest.NewDB(logger, t))
 	sr := New(store.New(db, &observation.TestContext, nil))
 
-	s, err := newSchema(database.NewDB(logger, db), sr)
-=======
-	db := database.NewDB(dbtest.NewDB(t))
-	sr := New(store.New(db, &observation.TestContext, nil))
-
 	s, err := newSchema(db, sr)
->>>>>>> 7f1aa182
 	if err != nil {
 		t.Fatal(err)
 	}
@@ -162,11 +155,7 @@
 	}
 
 	r := &Resolver{store: cstore}
-<<<<<<< HEAD
-	s, err := newSchema(database.NewDB(logger, db), r)
-=======
 	s, err := newSchema(db, r)
->>>>>>> 7f1aa182
 	if err != nil {
 		t.Fatal(err)
 	}
@@ -333,11 +322,8 @@
 	}
 
 	r := &Resolver{store: cstore}
-<<<<<<< HEAD
-	s, err := newSchema(database.NewDB(logger, db), r)
-=======
 	s, err := newSchema(db, r)
->>>>>>> 7f1aa182
+
 	if err != nil {
 		t.Fatal(err)
 	}
@@ -454,11 +440,8 @@
 	}
 
 	r := &Resolver{store: cstore}
-<<<<<<< HEAD
-	s, err := newSchema(database.NewDB(logger, db), r)
-=======
 	s, err := newSchema(db, r)
->>>>>>> 7f1aa182
+
 	if err != nil {
 		t.Fatal(err)
 	}
@@ -574,11 +557,8 @@
 	cstore := store.New(db, &observation.TestContext, nil)
 
 	r := &Resolver{store: cstore}
-<<<<<<< HEAD
-	s, err := newSchema(database.NewDB(logger, db), r)
-=======
 	s, err := newSchema(db, r)
->>>>>>> 7f1aa182
+
 	if err != nil {
 		t.Fatal(err)
 	}
@@ -679,11 +659,8 @@
 	}
 
 	r := &Resolver{store: cstore}
-<<<<<<< HEAD
-	s, err := newSchema(database.NewDB(logger, db), r)
-=======
 	s, err := newSchema(db, r)
->>>>>>> 7f1aa182
+
 	if err != nil {
 		t.Fatal(err)
 	}
@@ -755,11 +732,8 @@
 	}
 
 	r := &Resolver{store: cstore}
-<<<<<<< HEAD
-	s, err := newSchema(database.NewDB(logger, db), r)
-=======
 	s, err := newSchema(db, r)
->>>>>>> 7f1aa182
+
 	if err != nil {
 		t.Fatal(err)
 	}
@@ -952,11 +926,8 @@
 	}
 
 	r := &Resolver{store: cstore}
-<<<<<<< HEAD
-	s, err := newSchema(database.NewDB(logger, db), r)
-=======
 	s, err := newSchema(db, r)
->>>>>>> 7f1aa182
+
 	if err != nil {
 		t.Fatal(err)
 	}
@@ -1228,11 +1199,8 @@
 	cstore := store.New(db, &observation.TestContext, nil)
 
 	r := &Resolver{store: cstore}
-<<<<<<< HEAD
-	s, err := newSchema(database.NewDB(logger, db), r)
-=======
 	s, err := newSchema(db, r)
->>>>>>> 7f1aa182
+
 	if err != nil {
 		t.Fatal(err)
 	}
@@ -1380,11 +1348,8 @@
 	}
 
 	r := &Resolver{store: cstore}
-<<<<<<< HEAD
-	s, err := newSchema(database.NewDB(logger, db), r)
-=======
 	s, err := newSchema(db, r)
->>>>>>> 7f1aa182
+
 	if err != nil {
 		t.Fatal(err)
 	}
@@ -1468,11 +1433,8 @@
 	})
 
 	r := &Resolver{store: cstore}
-<<<<<<< HEAD
-	s, err := newSchema(database.NewDB(logger, db), r)
-=======
 	s, err := newSchema(db, r)
->>>>>>> 7f1aa182
+
 	if err != nil {
 		t.Fatal(err)
 	}
@@ -1581,11 +1543,8 @@
 	})
 
 	r := &Resolver{store: cstore}
-<<<<<<< HEAD
-	s, err := newSchema(database.NewDB(logger, db), r)
-=======
 	s, err := newSchema(db, r)
->>>>>>> 7f1aa182
+
 	if err != nil {
 		t.Fatal(err)
 	}
@@ -1696,11 +1655,8 @@
 	})
 
 	r := &Resolver{store: cstore}
-<<<<<<< HEAD
-	s, err := newSchema(database.NewDB(logger, db), r)
-=======
 	s, err := newSchema(db, r)
->>>>>>> 7f1aa182
+
 	if err != nil {
 		t.Fatal(err)
 	}
@@ -1811,11 +1767,8 @@
 	})
 
 	r := &Resolver{store: cstore}
-<<<<<<< HEAD
-	s, err := newSchema(database.NewDB(logger, db), r)
-=======
 	s, err := newSchema(db, r)
->>>>>>> 7f1aa182
+
 	if err != nil {
 		t.Fatal(err)
 	}
@@ -1942,11 +1895,8 @@
 	})
 
 	r := &Resolver{store: cstore}
-<<<<<<< HEAD
-	s, err := newSchema(database.NewDB(logger, db), r)
-=======
 	s, err := newSchema(db, r)
->>>>>>> 7f1aa182
+
 	if err != nil {
 		t.Fatal(err)
 	}
@@ -2045,11 +1995,8 @@
 	}
 
 	r := &Resolver{store: cstore}
-<<<<<<< HEAD
-	s, err := newSchema(database.NewDB(logger, db), r)
-=======
 	s, err := newSchema(db, r)
->>>>>>> 7f1aa182
+
 	if err != nil {
 		t.Fatal(err)
 	}
@@ -2113,8 +2060,9 @@
 `
 
 func TestListBatchSpecs(t *testing.T) {
+	logger := logtest.Scoped(t)
 	ctx := context.Background()
-	db := database.NewDB(dbtest.NewDB(t))
+	db := database.NewDB(logger, dbtest.NewDB(logger, t))
 
 	user := ct.CreateTestUser(t, db, true)
 	userID := user.ID
