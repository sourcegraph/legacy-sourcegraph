--- conflicted
+++ resolved
@@ -79,11 +79,9 @@
 		codeIntelServices.GitserverClient,
 		siteAdminChecker,
 		repoStore,
-<<<<<<< HEAD
-=======
-		prefetcherFactory,
+		uploadLoaderFactory,
+		indexLoaderFactory,
 		preciseIndexResolverFactory,
->>>>>>> 12328311
 		locationResolverFactory,
 		ConfigInst.HunkCacheSize,
 		ConfigInst.MaximumIndexesPerMonikerSearch,
