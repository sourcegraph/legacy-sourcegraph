package resolvers

import (
	"context"
	"fmt"
	"strconv"
	"strings"

	"github.com/cockroachdb/errors"

	store "github.com/sourcegraph/sourcegraph/enterprise/internal/codeintel/stores/dbstore"
	"github.com/sourcegraph/sourcegraph/enterprise/internal/codeintel/stores/lsifstore"
	"github.com/sourcegraph/sourcegraph/internal/actor"
	"github.com/sourcegraph/sourcegraph/internal/api"
	"github.com/sourcegraph/sourcegraph/internal/authz"
	"github.com/sourcegraph/sourcegraph/lib/codeintel/precise"
)

// adjustedUpload pairs an upload visible from the current target commit with the
// current target path and position adjusted so that it matches the data within the
// underlying index.
type adjustedUpload struct {
	Upload               store.Dump
	AdjustedPath         string
	AdjustedPosition     lsifstore.Position
	AdjustedPathInBundle string
}

// adjustUploads adjusts the current target path and the given position for each upload visible
// from the current target commit. If an upload cannot be adjusted, it will be omitted from the
// returned slice.
func (r *queryResolver) adjustUploads(ctx context.Context, line, character int) ([]adjustedUpload, error) {
	adjustedUploads := make([]adjustedUpload, 0, len(r.uploads))
	for i := range r.uploads {
		adjustedUpload, ok, err := r.adjustUpload(ctx, line, character, r.uploads[i])
		if err != nil {
			return nil, err
		}
		if ok {
			adjustedUploads = append(adjustedUploads, adjustedUpload)
		}
	}

	return adjustedUploads, nil
}

// adjustUpload adjusts the current target path and the given position for the given upload. If
// the upload cannot be adjusted, a false-valued flag is returned.
func (r *queryResolver) adjustUpload(ctx context.Context, line, character int, upload store.Dump) (adjustedUpload, bool, error) {
	position := lsifstore.Position{
		Line:      line,
		Character: character,
	}

	adjustedPath, adjustedPosition, ok, err := r.positionAdjuster.AdjustPosition(ctx, upload.Commit, r.path, position, false)
	if err != nil || !ok {
		return adjustedUpload{}, false, errors.Wrap(err, "positionAdjuster.AdjustPosition")
	}

	return adjustedUpload{
		Upload:               upload,
		AdjustedPath:         adjustedPath,
		AdjustedPosition:     adjustedPosition,
		AdjustedPathInBundle: strings.TrimPrefix(adjustedPath, upload.Root),
	}, true, nil
}

// definitionUploads returns the set of uploads that provide any of the given monikers. This method will
// not return uploads for commits which are unknown to gitserver.
func (r *queryResolver) definitionUploads(ctx context.Context, orderedMonikers []precise.QualifiedMonikerData) ([]store.Dump, error) {
	uploads, err := r.dbStore.DefinitionDumps(ctx, orderedMonikers)
	if err != nil {
		return nil, errors.Wrap(err, "dbstore.DefinitionDumps")
	}

	for i := range uploads {
		r.uploadCache[uploads[i].ID] = uploads[i]
	}

	return filterUploadsWithCommits(ctx, r.cachedCommitChecker, uploads)
}

// monikerLimit is the maximum number of monikers that can be returned from orderedMonikers.
const monikerLimit = 10

// orderedMonikers returns the set of monikers of the given kind(s) attached to the ranges specified by
// the given upload list.
//
// The return slice is ordered by visible upload, then by specificity, i.e., monikers attached to
// enclosed ranges before before monikers attached to enclosing ranges. Monikers are de-duplicated, such
// that the second (third, ...) occurrences are removed.
func (r *queryResolver) orderedMonikers(ctx context.Context, adjustedUploads []adjustedUpload, kinds ...string) ([]precise.QualifiedMonikerData, error) {
	monikerSet := newQualifiedMonikerSet()

	for i := range adjustedUploads {
		rangeMonikers, err := r.lsifStore.MonikersByPosition(
			ctx,
			adjustedUploads[i].Upload.ID,
			adjustedUploads[i].AdjustedPathInBundle,
			adjustedUploads[i].AdjustedPosition.Line,
			adjustedUploads[i].AdjustedPosition.Character,
		)
		if err != nil {
			return nil, errors.Wrap(err, "lsifStore.MonikersByPosition")
		}

		for _, monikers := range rangeMonikers {
			for _, moniker := range monikers {
				if moniker.PackageInformationID == "" || !sliceContains(kinds, moniker.Kind) {
					continue
				}

				packageInformationData, _, err := r.lsifStore.PackageInformation(
					ctx,
					adjustedUploads[i].Upload.ID,
					adjustedUploads[i].AdjustedPathInBundle,
					string(moniker.PackageInformationID),
				)
				if err != nil {
					return nil, errors.Wrap(err, "lsifStore.PackageInformation")
				}

				monikerSet.add(precise.QualifiedMonikerData{
					MonikerData:            moniker,
					PackageInformationData: packageInformationData,
				})

				if len(monikerSet.monikers) >= monikerLimit {
					return monikerSet.monikers, nil
				}
			}
		}
	}

	return monikerSet.monikers, nil
}

// monikerLocations returns the set of locations (within the given uploads) with an attached moniker
// whose scheme+identifier matches any of the given monikers.
func (r *queryResolver) monikerLocations(ctx context.Context, uploads []store.Dump, orderedMonikers []precise.QualifiedMonikerData, tableName string, limit, offset int) ([]lsifstore.Location, int, error) {
	ids := make([]int, 0, len(uploads))
	for i := range uploads {
		ids = append(ids, uploads[i].ID)
	}

	args := make([]precise.MonikerData, 0, len(orderedMonikers))
	for _, moniker := range orderedMonikers {
		args = append(args, moniker.MonikerData)
	}

	locations, totalCount, err := r.lsifStore.BulkMonikerResults(ctx, tableName, ids, args, limit, offset)
	if err != nil {
		return nil, 0, errors.Wrap(err, "lsifStore.BulkMonikerResults")
	}

	return locations, totalCount, nil
}

// adjustLocations translates a set of locations into an equivalent set of locations in the requested
// commit.
func (r *queryResolver) adjustLocations(ctx context.Context, locations []lsifstore.Location) ([]AdjustedLocation, error) {
	adjustedLocations := make([]AdjustedLocation, 0, len(locations))

<<<<<<< HEAD
	checkerEnabled := r.checker.Enabled()
=======
	checkerEnabled := r.checker != nil && r.checker.Enabled()
>>>>>>> d5d16cb1
	var a *actor.Actor
	if checkerEnabled {
		a = actor.FromContext(ctx)
	}
	for _, location := range locations {
		adjustedLocation, err := r.adjustLocation(ctx, r.uploadCache[location.DumpID], location)
		if err != nil {
			return nil, err
		}

		if !checkerEnabled {
			adjustedLocations = append(adjustedLocations, adjustedLocation)
<<<<<<< HEAD
			continue
		}

		// sub-repo checker is enabled, proceeding with check
		include, err := authz.FilterActorPath(ctx, r.checker, a, api.RepoName(adjustedLocation.Dump.RepositoryName), adjustedLocation.Path)

		if err != nil {
			return nil, err
		}

		if include {
			adjustedLocations = append(adjustedLocations, adjustedLocation)
=======
		} else {
			repo := api.RepoName(adjustedLocation.Dump.RepositoryName)
			if include, err := authz.FilterActorPath(ctx, r.checker, a, repo, adjustedLocation.Path); err != nil {
				return nil, err
			} else if include {
				adjustedLocations = append(adjustedLocations, adjustedLocation)
			}
>>>>>>> d5d16cb1
		}
	}

	return adjustedLocations, nil
}

// adjustLocation translates a location (relative to the indexed commit) into an equivalent location in
// the requested commit. If the translation fails, then the original commit and range are used as the
// commit and range of the adjusted location.
func (r *queryResolver) adjustLocation(ctx context.Context, dump store.Dump, location lsifstore.Location) (AdjustedLocation, error) {
	adjustedCommit, adjustedRange, _, err := r.adjustRange(ctx, dump.RepositoryID, dump.Commit, dump.Root+location.Path, location.Range)
	if err != nil {
		return AdjustedLocation{}, err
	}

	return AdjustedLocation{
		Dump:           dump,
		Path:           dump.Root + location.Path,
		AdjustedCommit: adjustedCommit,
		AdjustedRange:  adjustedRange,
	}, nil
}

// adjustRange translates a range (relative to the indexed commit) into an equivalent range in the requested
// commit. If the translation fails, then the original commit and range are returned along with a false-valued
// flag.
func (r *queryResolver) adjustRange(ctx context.Context, repositoryID int, commit, path string, rn lsifstore.Range) (string, lsifstore.Range, bool, error) {
	if repositoryID != r.repositoryID {
		// No diffs between distinct repositories
		return commit, rn, true, nil
	}

	if _, adjustedRange, ok, err := r.positionAdjuster.AdjustRange(ctx, commit, path, rn, true); err != nil {
		return "", lsifstore.Range{}, false, errors.Wrap(err, "positionAdjuster.AdjustRange")
	} else if ok {
		return r.commit, adjustedRange, true, nil
	}

	return commit, rn, false, nil
}

// filterUploadsWithCommits removes the uploads for commits which are unknown to gitserver from the given
// slice. The slice is filtered in-place and returned (to update the slice length).
func filterUploadsWithCommits(ctx context.Context, cachedCommitChecker *cachedCommitChecker, uploads []store.Dump) ([]store.Dump, error) {
	filtered := uploads[:0]

	for i := range uploads {
		commitExists, err := cachedCommitChecker.exists(ctx, uploads[i].RepositoryID, uploads[i].Commit)
		if err != nil {
			return nil, err
		}
		if !commitExists {
			continue
		}

		filtered = append(filtered, uploads[i])
	}

	return filtered, nil
}

func uploadIDsToString(vs []store.Dump) string {
	ids := make([]string, 0, len(vs))
	for _, v := range vs {
		ids = append(ids, strconv.Itoa(v.ID))
	}

	return strings.Join(ids, ", ")
}

func monikersToString(vs []precise.QualifiedMonikerData) string {
	strs := make([]string, 0, len(vs))
	for _, v := range vs {
		strs = append(strs, fmt.Sprintf("%s:%s:%s:%s", v.Kind, v.Scheme, v.Identifier, v.Version))
	}

	return strings.Join(strs, ", ")
}

func sliceContains(slice []string, str string) bool {
	for _, el := range slice {
		if el == str {
			return true
		}
	}
	return false
}<|MERGE_RESOLUTION|>--- conflicted
+++ resolved
@@ -161,11 +161,7 @@
 func (r *queryResolver) adjustLocations(ctx context.Context, locations []lsifstore.Location) ([]AdjustedLocation, error) {
 	adjustedLocations := make([]AdjustedLocation, 0, len(locations))
 
-<<<<<<< HEAD
-	checkerEnabled := r.checker.Enabled()
-=======
 	checkerEnabled := r.checker != nil && r.checker.Enabled()
->>>>>>> d5d16cb1
 	var a *actor.Actor
 	if checkerEnabled {
 		a = actor.FromContext(ctx)
@@ -178,20 +174,6 @@
 
 		if !checkerEnabled {
 			adjustedLocations = append(adjustedLocations, adjustedLocation)
-<<<<<<< HEAD
-			continue
-		}
-
-		// sub-repo checker is enabled, proceeding with check
-		include, err := authz.FilterActorPath(ctx, r.checker, a, api.RepoName(adjustedLocation.Dump.RepositoryName), adjustedLocation.Path)
-
-		if err != nil {
-			return nil, err
-		}
-
-		if include {
-			adjustedLocations = append(adjustedLocations, adjustedLocation)
-=======
 		} else {
 			repo := api.RepoName(adjustedLocation.Dump.RepositoryName)
 			if include, err := authz.FilterActorPath(ctx, r.checker, a, repo, adjustedLocation.Path); err != nil {
@@ -199,7 +181,6 @@
 			} else if include {
 				adjustedLocations = append(adjustedLocations, adjustedLocation)
 			}
->>>>>>> d5d16cb1
 		}
 	}
 
