--- conflicted
+++ resolved
@@ -41,7 +41,6 @@
 			callback := func(result compute.Result) {
 				eventsC <- Event{Results: []compute.Result{result}}
 			}
-<<<<<<< HEAD
 			err = toComputeResultStream(ctx, db, computeQuery.Command, event.Results, callback)
 			if err != nil {
 				select {
@@ -49,10 +48,6 @@
 				default:
 				}
 			}
-=======
-			_ = toComputeResultStream(ctx, db, computeQuery.Command, event.Results, callback)
-			// TODO(rvantonder): compute err is currently ignored. Process it and send alerts/errors as needed.
->>>>>>> a71648d7
 		}
 	})
 
