--- conflicted
+++ resolved
@@ -118,11 +118,7 @@
 	if err := ctx.Err(); errors.Is(err, context.DeadlineExceeded) {
 		_ = eventWriter.Event("alert", streamhttp.EventAlert{
 			Title:       "Incomplete data",
-<<<<<<< HEAD
-			Description: "This data is incomplete! We ran this query for 1 minute and we'll need more time to compute all the results.",
-=======
 			Description: "This data is incomplete! We ran this query for 1 minute and we'd need more time to compute all the results. This isn't supported yet, so please reach out to support@sourcegraph.com if you're interested in running longer queries.",
->>>>>>> fc365ace
 		})
 	}
 	if alert != nil {
