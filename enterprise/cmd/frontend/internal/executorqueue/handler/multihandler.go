package handler

import (
	"context"
	"fmt"
	"math/rand"
	"net/http"
	"strings"
	"time"

	"github.com/sourcegraph/log"
	"golang.org/x/exp/slices"

	"github.com/mroth/weightedrand/v2"

	btypes "github.com/sourcegraph/sourcegraph/enterprise/internal/batches/types"
	uploadsshared "github.com/sourcegraph/sourcegraph/enterprise/internal/codeintel/uploads/shared"
	executorstore "github.com/sourcegraph/sourcegraph/enterprise/internal/executor/store"
	executortypes "github.com/sourcegraph/sourcegraph/enterprise/internal/executor/types"
	"github.com/sourcegraph/sourcegraph/internal/database"
	metricsstore "github.com/sourcegraph/sourcegraph/internal/metrics/store"
	"github.com/sourcegraph/sourcegraph/internal/rcache"
	"github.com/sourcegraph/sourcegraph/internal/types"
	"github.com/sourcegraph/sourcegraph/internal/workerutil"
	dbworkerstore "github.com/sourcegraph/sourcegraph/internal/workerutil/dbworker/store"
	"github.com/sourcegraph/sourcegraph/lib/api"
	"github.com/sourcegraph/sourcegraph/lib/errors"
)

// MultiHandler handles the HTTP requests of an executor for more than one queue. See ExecutorHandler for single-queue implementation.
type MultiHandler struct {
	executorStore         database.ExecutorStore
	jobTokenStore         executorstore.JobTokenStore
	metricsStore          metricsstore.DistributedStore
	CodeIntelQueueHandler QueueHandler[uploadsshared.Index]
	BatchesQueueHandler   QueueHandler[*btypes.BatchSpecWorkspaceExecutionJob]
<<<<<<< HEAD
	dequeueCache          *rcache.Cache
	validQueues           []string
=======
	RandomGenerator       RandomGenerator
>>>>>>> 8333ff97
	logger                log.Logger
}

// NewMultiHandler creates a new MultiHandler.
func NewMultiHandler(
	executorStore database.ExecutorStore,
	jobTokenStore executorstore.JobTokenStore,
	metricsStore metricsstore.DistributedStore,
	codeIntelQueueHandler QueueHandler[uploadsshared.Index],
	batchesQueueHandler QueueHandler[*btypes.BatchSpecWorkspaceExecutionJob],
) MultiHandler {
	dequeueCache := rcache.New(executortypes.DequeueCachePrefix)
	multiHandler := MultiHandler{
		executorStore:         executorStore,
		jobTokenStore:         jobTokenStore,
		metricsStore:          metricsStore,
		CodeIntelQueueHandler: codeIntelQueueHandler,
		BatchesQueueHandler:   batchesQueueHandler,
<<<<<<< HEAD
		dequeueCache:          dequeueCache,
		validQueues:           executortypes.ValidQueues,
=======
		RandomGenerator:       &realRandom{},
>>>>>>> 8333ff97
		logger:                log.Scoped("executor-multi-queue-handler", "The route handler for all executor queues"),
	}
	return multiHandler
}

// HandleDequeue is the equivalent of ExecutorHandler.HandleDequeue for multiple queues.
func (m *MultiHandler) HandleDequeue(w http.ResponseWriter, r *http.Request) {
	var payload executortypes.DequeueRequest
	wrapHandler(w, r, &payload, m.logger, func() (int, any, error) {
		job, dequeued, err := m.dequeue(r.Context(), payload)
		if !dequeued {
			return http.StatusNoContent, nil, err
		}

		return http.StatusOK, job, err
	})
}

func (m *MultiHandler) dequeue(ctx context.Context, req executortypes.DequeueRequest) (executortypes.Job, bool, error) {
	if err := validateWorkerHostname(req.ExecutorName); err != nil {
		m.logger.Error(err.Error())
		return executortypes.Job{}, false, err
	}

	version2Supported := false
	if req.Version != "" {
		var err error
		version2Supported, err = api.CheckSourcegraphVersion(req.Version, "4.3.0-0", "2022-11-24")
		if err != nil {
			return executortypes.Job{}, false, err
		}
	}

	if len(req.Queues) == 0 {
		m.logger.Info("Dequeue requested without any queue names", log.String("executorName", req.ExecutorName))
		return executortypes.Job{}, false, nil
	}

	if invalidQueues := m.validateQueues(req.Queues); len(invalidQueues) > 0 {
		message := fmt.Sprintf("Invalid queue name(s) '%s' found. Supported queue names are '%s'.", strings.Join(invalidQueues, ", "), strings.Join(executortypes.ValidQueueNames, ", "))
		m.logger.Error(message)
		return executortypes.Job{}, false, errors.New(message)
	}

	// discard empty queues
	var nonEmptyQueues []string
	for _, queue := range req.Queues {
		var err error
		var count int
		switch queue {
		case m.BatchesQueueHandler.Name:
			count, err = m.BatchesQueueHandler.Store.QueuedCount(ctx, false)
			//m.logger.Info("batches", log.Int("length", count))
		case m.CodeIntelQueueHandler.Name:
			count, err = m.CodeIntelQueueHandler.Store.QueuedCount(ctx, false)
			//m.logger.Info("codeintel", log.Int("length", count))
		}
		if err != nil {
			m.logger.Error("fetching queue size", log.Error(err), log.String("queue", queue))
			return executortypes.Job{}, false, err
		}
		if count != 0 {
			nonEmptyQueues = append(nonEmptyQueues, queue)
		}
	}
	//m.logger.Info("non empty queues", log.Strings("queues", nonEmptyQueues))

	var selectedQueue string
	if len(nonEmptyQueues) == 0 {
		// all queues are empty, dequeue nothing
		//m.logger.Info("all queues empty, not dequeing anything")
		return executortypes.Job{}, false, nil
	} else if len(nonEmptyQueues) == 1 {
		// only one queue contains items, select as candidate
		//m.logger.Info("dequeuing only non empty queue", log.String("queue", nonEmptyQueues[0]))
		selectedQueue = nonEmptyQueues[0]
	} else {
		// multiple populated queues, discard queues at dequeue limit
		var candidateQueues []string
		for _, queue := range nonEmptyQueues {
			dequeues, err := m.dequeueCache.GetHashAll(queue)
			//for key := range dequeues {
			//	m.logger.Info("dequeues in cache", log.String("queue", queue), log.String("timestamp", key), log.String("job ID", dequeues[key]))
			//}
			if err != nil {
				return executortypes.Job{}, false, errors.Wrapf(err, "failed to check dequeue count for queue '%s'", queue)
			}
			if len(dequeues) < executortypes.DequeuePropertiesPerQueue[queue].Limit {
				//m.logger.Info("adding to candidate queues", log.String("queue", queue), log.Int("dequeues", len(dequeues)), log.Int("limit", dequeuePropertiesPerQueue[queue].limit))
				candidateQueues = append(candidateQueues, queue)
			}
		}
		if len(candidateQueues) == 1 {
			//m.logger.Info("dequeuing only non empty queue", log.String("queue", candidateQueues[0]))
			// only one queue hasn't reached dequeue limit for this window, select as candidate
			selectedQueue = candidateQueues[0]
		} else {
			if len(candidateQueues) == 0 {
				// all queues are at limit, so make all candidate
				candidateQueues = nonEmptyQueues
			}
			// final list of candidates: multiple not at limit or all at limit.
			// pick a queue based on the defined weights
			var choices []weightedrand.Choice[string, int]
			for _, queue := range candidateQueues {
				choices = append(choices, weightedrand.NewChoice(queue, executortypes.DequeuePropertiesPerQueue[queue].Weight))
			}
			chooser, err := weightedrand.NewChooser(choices...)
			if err != nil {
				return executortypes.Job{}, false, errors.Wrap(err, "failed to randomly select candidate queue to dequeue")
			}
			selectedQueue = chooser.Pick()
			//m.logger.Info("selected queue", log.String("queue", selectedQueue))
		}
	}

	resourceMetadata := ResourceMetadata{
		NumCPUs:   req.NumCPUs,
		Memory:    req.Memory,
		DiskSpace: req.DiskSpace,
	}

	logger := m.logger.Scoped("dequeue", "Pick a job record from the database.")
	var job executortypes.Job
	switch selectedQueue {
	case m.BatchesQueueHandler.Name:
		record, dequeued, err := m.BatchesQueueHandler.Store.Dequeue(ctx, req.ExecutorName, nil)
		if err != nil {
			err = errors.Wrapf(err, "dbworkerstore.Dequeue %s", selectedQueue)
			logger.Error("Failed to dequeue", log.String("queue", selectedQueue), log.Error(err))
			return executortypes.Job{}, false, err
		}
		if !dequeued {
			// no batches job to dequeue. Even though the queue was populated before, another executor
			// instance could have dequeued in the meantime
			return executortypes.Job{}, false, nil
		}

		job, err = m.BatchesQueueHandler.RecordTransformer(ctx, req.Version, record, resourceMetadata)
		if err != nil {
			markErr := markRecordAsFailed(ctx, m.BatchesQueueHandler.Store, record.RecordID(), err, logger)
			err = errors.Wrapf(errors.Append(err, markErr), "RecordTransformer %s", selectedQueue)
			logger.Error("Failed to transform record", log.String("queue", selectedQueue), log.Error(err))
			return executortypes.Job{}, false, err
		}
	case m.CodeIntelQueueHandler.Name:
		record, dequeued, err := m.CodeIntelQueueHandler.Store.Dequeue(ctx, req.ExecutorName, nil)
		if err != nil {
			err = errors.Wrapf(err, "dbworkerstore.Dequeue %s", selectedQueue)
			logger.Error("Failed to dequeue", log.String("queue", selectedQueue), log.Error(err))
			return executortypes.Job{}, false, err
		}
		if !dequeued {
			// no codeintel job to dequeue. Even though the queue was populated before, another executor
			// instance could have dequeued in the meantime
			return executortypes.Job{}, false, nil
		}

		job, err = m.CodeIntelQueueHandler.RecordTransformer(ctx, req.Version, record, resourceMetadata)
		if err != nil {
			markErr := markRecordAsFailed(ctx, m.CodeIntelQueueHandler.Store, record.RecordID(), err, logger)
			err = errors.Wrapf(errors.Append(err, markErr), "RecordTransformer %s", selectedQueue)
			logger.Error("Failed to transform record", log.String("queue", selectedQueue), log.Error(err))
			return executortypes.Job{}, false, err
		}
	}
	job.Queue = selectedQueue

	// If this executor supports v2, return a v2 payload. Based on this field,
	// marshalling will be switched between old and new payload.
	if version2Supported {
		job.Version = 2
	}

	logger = m.logger.Scoped("token", "Create or regenerate a job token.")
	token, err := m.jobTokenStore.Create(ctx, job.ID, job.Queue, job.RepositoryName)
	if err != nil {
		if errors.Is(err, executorstore.ErrJobTokenAlreadyCreated) {
			// Token has already been created, regen it.
			token, err = m.jobTokenStore.Regenerate(ctx, job.ID, job.Queue)
			if err != nil {
				err = errors.Wrap(err, "RegenerateToken")
				logger.Error("Failed to regenerate token", log.Error(err))
				return executortypes.Job{}, false, err
			}
		} else {
			err = errors.Wrap(err, "CreateToken")
			logger.Error("Failed to create token", log.Error(err))
			return executortypes.Job{}, false, err
		}
	}
	job.Token = token

	// increment dequeue counter
	err = m.dequeueCache.SetHashItem(selectedQueue, fmt.Sprint(time.Now().UnixNano()), job.Token)
	if err != nil {
		return executortypes.Job{}, false, errors.Wrapf(err, "failed to increment dequeue count for queue '%s'", selectedQueue)
	}

	return job, true, nil
}

// HandleHeartbeat processes a heartbeat from a multi-queue executor.
func (m *MultiHandler) HandleHeartbeat(w http.ResponseWriter, r *http.Request) {
	var payload executortypes.HeartbeatRequest

	wrapHandler(w, r, &payload, m.logger, func() (int, any, error) {
		e := types.Executor{
			Hostname:        payload.ExecutorName,
			QueueNames:      payload.QueueNames,
			OS:              payload.OS,
			Architecture:    payload.Architecture,
			DockerVersion:   payload.DockerVersion,
			ExecutorVersion: payload.ExecutorVersion,
			GitVersion:      payload.GitVersion,
			IgniteVersion:   payload.IgniteVersion,
			SrcCliVersion:   payload.SrcCliVersion,
		}

		// Handle metrics in the background, this should not delay the heartbeat response being
		// delivered. It is critical for keeping jobs alive.
		go func() {
			metrics, err := decodeAndLabelMetrics(payload.PrometheusMetrics, payload.ExecutorName)
			if err != nil {
				// Just log the error but don't panic. The heartbeat is more important.
				m.logger.Error("failed to decode metrics and apply labels for executor heartbeat", log.Error(err))
				return
			}

			if err = m.metricsStore.Ingest(payload.ExecutorName, metrics); err != nil {
				// Just log the error but don't panic. The heartbeat is more important.
				m.logger.Error("failed to ingest metrics for executor heartbeat", log.Error(err))
			}
		}()

		knownIDs, cancelIDs, err := m.heartbeat(r.Context(), e, payload.JobIDsByQueue)

		return http.StatusOK, executortypes.HeartbeatResponse{KnownIDs: knownIDs, CancelIDs: cancelIDs}, err
	})
}

func (m *MultiHandler) heartbeat(ctx context.Context, executor types.Executor, idsByQueue []executortypes.QueueJobIDs) (knownIDs, cancelIDs []string, err error) {
	if err = validateWorkerHostname(executor.Hostname); err != nil {
		return nil, nil, err
	}

	if len(executor.QueueNames) == 0 {
		return nil, nil, errors.Newf("queueNames must be set for multi-queue heartbeats")
	}

	var invalidQueueNames []string
	for _, queue := range idsByQueue {
		if !slices.Contains(executor.QueueNames, queue.QueueName) {
			invalidQueueNames = append(invalidQueueNames, queue.QueueName)
		}
	}
	if len(invalidQueueNames) > 0 {
		return nil, nil, errors.Newf(
			"unsupported queue name(s) '%s' submitted in queueJobIds, executor is configured for queues '%s'",
			strings.Join(invalidQueueNames, ", "),
			strings.Join(executor.QueueNames, ", "),
		)
	}

	logger := log.Scoped("multiqueue.heartbeat", "Write the heartbeat of multiple queues to the database")

	// Write this heartbeat to the database so that we can populate the UI with recent executor activity.
	if err = m.executorStore.UpsertHeartbeat(ctx, executor); err != nil {
		logger.Error("Failed to upsert executor heartbeat", log.Error(err), log.Strings("queues", executor.QueueNames))
	}

	for _, queue := range idsByQueue {
		heartbeatOptions := dbworkerstore.HeartbeatOptions{
			// see handler.heartbeat for explanation of this field
			WorkerHostname: executor.Hostname,
		}

		var known []string
		var cancel []string

		switch queue.QueueName {
		case m.BatchesQueueHandler.Name:
			known, cancel, err = m.BatchesQueueHandler.Store.Heartbeat(ctx, queue.JobIDs, heartbeatOptions)
		case m.CodeIntelQueueHandler.Name:
			known, cancel, err = m.CodeIntelQueueHandler.Store.Heartbeat(ctx, queue.JobIDs, heartbeatOptions)
		}

		if err != nil {
			return nil, nil, errors.Wrap(err, "multiqueue.UpsertHeartbeat")
		}

		// TODO: this could move into the executor client's Heartbeat impl, but considering this is
		// multi-queue specific code, it's a bit ambiguous where it should live. Having it here allows
		// types.HeartbeatResponse to be simpler and enables the client to pass the ID sets back to the worker
		// without further single/multi queue logic
		for i, knownID := range known {
			known[i] = knownID + "-" + queue.QueueName
		}
		for i, cancelID := range cancel {
			cancel[i] = cancelID + "-" + queue.QueueName
		}
		knownIDs = append(knownIDs, known...)
		cancelIDs = append(cancelIDs, cancel...)
	}

	return knownIDs, cancelIDs, nil
}

func (m *MultiHandler) validateQueues(queues []string) []string {
	var invalidQueues []string
	for _, queue := range queues {
		if !slices.Contains(executortypes.ValidQueueNames, queue) {
			invalidQueues = append(invalidQueues, queue)
		}
	}
	return invalidQueues
}

func markRecordAsFailed[T workerutil.Record](context context.Context, store dbworkerstore.Store[T], recordID int, err error, logger log.Logger) error {
	_, markErr := store.MarkFailed(context, recordID, fmt.Sprintf("failed to transform record: %s", err), dbworkerstore.MarkFinalOptions{})
	if markErr != nil {
		logger.Error("Failed to mark record as failed",
			log.Int("recordID", recordID),
			log.Error(markErr))
	}
	return markErr
}

// RandomGenerator is a wrapper for generating random numbers to support simple queue fairness.
// Its functions can be mocked out for consistent dequeuing in unit tests.
type RandomGenerator interface {
	Seed(seed int64)
	Intn(n int) int
}

type realRandom struct{}

func newRealRandom() *realRandom {
	rRandom := &realRandom{}
	rRandom.Seed(time.Now().UnixNano())
	return rRandom
}

func (r *realRandom) Seed(seed int64) {
	rand.Seed(seed)
}

func (r *realRandom) Intn(n int) int {
	return rand.Intn(n)
}<|MERGE_RESOLUTION|>--- conflicted
+++ resolved
@@ -34,12 +34,7 @@
 	metricsStore          metricsstore.DistributedStore
 	CodeIntelQueueHandler QueueHandler[uploadsshared.Index]
 	BatchesQueueHandler   QueueHandler[*btypes.BatchSpecWorkspaceExecutionJob]
-<<<<<<< HEAD
 	dequeueCache          *rcache.Cache
-	validQueues           []string
-=======
-	RandomGenerator       RandomGenerator
->>>>>>> 8333ff97
 	logger                log.Logger
 }
 
@@ -58,12 +53,7 @@
 		metricsStore:          metricsStore,
 		CodeIntelQueueHandler: codeIntelQueueHandler,
 		BatchesQueueHandler:   batchesQueueHandler,
-<<<<<<< HEAD
 		dequeueCache:          dequeueCache,
-		validQueues:           executortypes.ValidQueues,
-=======
-		RandomGenerator:       &realRandom{},
->>>>>>> 8333ff97
 		logger:                log.Scoped("executor-multi-queue-handler", "The route handler for all executor queues"),
 	}
 	return multiHandler
