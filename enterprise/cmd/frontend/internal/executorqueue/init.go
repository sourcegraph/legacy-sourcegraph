--- conflicted
+++ resolved
@@ -17,11 +17,7 @@
 )
 
 // Init initializes the executor endpoints required for use with the executor service.
-<<<<<<< HEAD
-func Init(ctx context.Context, db dbutil.DB, outOfBandMigrationRunner *oobmigration.Runner, enterpriseServices *enterprise.Services, observationContext *observation.Context, services *codeintel.Services) error {
-=======
-func Init(ctx context.Context, db dbutil.DB, conf conftypes.UnifiedWatchable, outOfBandMigrationRunner *oobmigration.Runner, enterpriseServices *enterprise.Services, observationContext *observation.Context) error {
->>>>>>> 65fe6439
+func Init(ctx context.Context, db dbutil.DB, conf conftypes.UnifiedWatchable, outOfBandMigrationRunner *oobmigration.Runner, enterpriseServices *enterprise.Services, observationContext *observation.Context, services *codeintel.Services) error {
 	accessToken := func() string {
 		if accessToken := conf.SiteConfig().ExecutorsAccessToken; accessToken != "" {
 			return accessToken
@@ -38,11 +34,7 @@
 		"batches":   batches.QueueOptions(db, accessToken, observationContext),
 	}
 
-<<<<<<< HEAD
-	handler, err := codeintel.NewCodeIntelUploadHandler(ctx, db, true, services)
-=======
-	handler, err := codeintel.NewCodeIntelUploadHandler(ctx, conf, db, true)
->>>>>>> 65fe6439
+	handler, err := codeintel.NewCodeIntelUploadHandler(ctx, conf, db, true, services)
 	if err != nil {
 		return err
 	}
