package resolvers

import (
	"context"
	"testing"

	"github.com/sourcegraph/sourcegraph/cmd/frontend/graphqlbackend"
	"github.com/sourcegraph/sourcegraph/enterprise/cmd/frontend/internal/batches/resolvers/apitest"
	"github.com/sourcegraph/sourcegraph/enterprise/internal/licensing"
	"github.com/sourcegraph/sourcegraph/internal/actor"
	"github.com/sourcegraph/sourcegraph/lib/errors"
)

func TestEnterpriseLicenseHasFeature(t *testing.T) {
	r := &LicenseResolver{}
<<<<<<< HEAD
	schema, err := graphqlbackend.NewSchema(nil, nil, nil, nil, nil, nil, r, nil, nil, nil, nil, nil, nil)
=======
	schema, err := graphqlbackend.NewSchema(nil, nil, nil, nil, nil, nil, r, nil, nil, nil, nil)
>>>>>>> 92ecf003
	if err != nil {
		t.Fatal(err)
	}
	ctx := actor.WithInternalActor(context.Background())

	buildMock := func(allow ...licensing.Feature) func(feature licensing.Feature) error {
		return func(feature licensing.Feature) error {
			for _, allowed := range allow {
				if feature == allowed {
					return nil
				}
			}

			return licensing.NewFeatureNotActivatedError("feature not allowed")
		}
	}
	query := `query HasFeature($feature: String!) { enterpriseLicenseHasFeature(feature: $feature) }`

	for name, tc := range map[string]struct {
		feature string
		mock    func(feature licensing.Feature) error
		want    bool
		wantErr bool
	}{
		"real feature, enabled": {
			feature: string(licensing.FeatureBatchChanges),
			mock:    buildMock(licensing.FeatureBatchChanges),
			want:    true,
			wantErr: false,
		},
		"real feature, disabled": {
			feature: string(licensing.FeatureMonitoring),
			mock:    buildMock(licensing.FeatureBatchChanges),
			want:    false,
			wantErr: false,
		},
		"fake feature, enabled": {
			feature: "foo",
			mock:    buildMock("foo"),
			want:    true,
			wantErr: false,
		},
		"fake feature, disabled": {
			feature: "foo",
			mock:    buildMock("bar"),
			want:    false,
			wantErr: false,
		},
		"error from check": {
			feature: string(licensing.FeatureMonitoring),
			mock: func(feature licensing.Feature) error {
				return errors.New("this is a different error")
			},
			want:    false,
			wantErr: true,
		},
	} {
		t.Run(name, func(t *testing.T) {
			oldMock := licensing.MockCheckFeature
			licensing.MockCheckFeature = tc.mock
			defer func() {
				licensing.MockCheckFeature = oldMock
			}()

			var have struct{ EnterpriseLicenseHasFeature bool }
			if err := apitest.Exec(ctx, t, schema, map[string]any{
				"feature": tc.feature,
			}, &have, query); err != nil {
				if !tc.wantErr {
					t.Errorf("got error when no error was expected: %v", err)
				}
			} else if tc.wantErr {
				t.Error("did not get expected error")
			}

			if have.EnterpriseLicenseHasFeature != tc.want {
				t.Errorf("unexpected has feature response: have=%v want=%v", have, tc.want)
			}
		})
	}
}<|MERGE_RESOLUTION|>--- conflicted
+++ resolved
@@ -13,11 +13,7 @@
 
 func TestEnterpriseLicenseHasFeature(t *testing.T) {
 	r := &LicenseResolver{}
-<<<<<<< HEAD
-	schema, err := graphqlbackend.NewSchema(nil, nil, nil, nil, nil, nil, r, nil, nil, nil, nil, nil, nil)
-=======
-	schema, err := graphqlbackend.NewSchema(nil, nil, nil, nil, nil, nil, r, nil, nil, nil, nil)
->>>>>>> 92ecf003
+	schema, err := graphqlbackend.NewSchema(nil, nil, nil, nil, nil, nil, r, nil, nil, nil, nil, nil)
 	if err != nil {
 		t.Fatal(err)
 	}
