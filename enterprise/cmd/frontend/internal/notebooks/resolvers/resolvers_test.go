--- conflicted
+++ resolved
@@ -73,7 +73,6 @@
 }
 `, notebookFields)
 
-<<<<<<< HEAD
 var updateNotebookMutation = fmt.Sprintf(`
 mutation UpdateNotebook($id: ID!, $notebook: NotebookInput!) {
 	updateNotebook(id: $id, notebook: $notebook) {
@@ -81,13 +80,6 @@
 	}
 }
 `, notebookFields)
-=======
-func TestGetNotebook(t *testing.T) {
-	db := dbtest.NewDB(t)
-	ctx := actor.WithInternalActor(context.Background())
-	u := database.Users(db)
-	n := notebooks.Notebooks(db)
->>>>>>> 0f1e8cf4
 
 const deleteNotebookMutation = `
 mutation DeleteNotebook($id: ID!) {
@@ -127,7 +119,6 @@
 }
 
 func TestGetNotebook(t *testing.T) {
-	t.Parallel()
 	db := dbtest.NewDB(t)
 	ctx := actor.WithInternalActor(context.Background())
 	u := database.Users(db)
@@ -184,7 +175,6 @@
 }
 
 func TestUpdateNotebook(t *testing.T) {
-	t.Parallel()
 	db := dbtest.NewDB(t)
 	internalCtx := actor.WithInternalActor(context.Background())
 	u := database.Users(db)
@@ -279,7 +269,6 @@
 }
 
 func TestDeleteNotebook(t *testing.T) {
-	t.Parallel()
 	db := dbtest.NewDB(t)
 	internalCtx := actor.WithInternalActor(context.Background())
 	u := database.Users(db)
