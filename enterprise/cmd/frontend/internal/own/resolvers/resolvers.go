// Ownership resolvers are currently just returning fake data to support development.
// The actual resolver implementation is landing with #46592.
package resolvers

import (
	"context"
	"sort"

	"github.com/graph-gophers/graphql-go"
	"github.com/graph-gophers/graphql-go/relay"

	"github.com/sourcegraph/sourcegraph/cmd/frontend/graphqlbackend"
	"github.com/sourcegraph/sourcegraph/cmd/frontend/graphqlbackend/graphqlutil"
	edb "github.com/sourcegraph/sourcegraph/enterprise/internal/database"
	"github.com/sourcegraph/sourcegraph/enterprise/internal/own"
	"github.com/sourcegraph/sourcegraph/enterprise/internal/own/codeowners"
	"github.com/sourcegraph/sourcegraph/internal/api"
	"github.com/sourcegraph/sourcegraph/internal/database"
	"github.com/sourcegraph/sourcegraph/internal/featureflag"
	"github.com/sourcegraph/sourcegraph/internal/gitserver"
<<<<<<< HEAD
	"github.com/sourcegraph/sourcegraph/lib/errors"
=======

	codeownerspb "github.com/sourcegraph/sourcegraph/enterprise/internal/own/codeowners/v1"
>>>>>>> 393d8a0c
)

func New(db database.DB, gitserver gitserver.Client, ownService own.Service) graphqlbackend.OwnResolver {
	return &ownResolver{
		db:         edb.NewEnterpriseDB(db),
		gitserver:  gitserver,
		ownService: ownService,
	}
}

var (
	_ graphqlbackend.OwnResolver = &ownResolver{}
)

// ownResolver is a dummy graphqlbackend.OwnResolver that returns a single owner
// that is the author of currently viewed commit, and fake ownership reason
// pointing at line 42 of the CODEOWNERS file.
type ownResolver struct {
	db         edb.EnterpriseDB
	gitserver  gitserver.Client
	ownService own.Service
}

<<<<<<< HEAD
func (r *ownResolver) GitBlobOwnership(ctx context.Context, blob *graphqlbackend.GitTreeEntryResolver, args graphqlbackend.ListOwnershipArgs) (graphqlbackend.OwnershipConnectionResolver, error) {
	if err := areOwnEndpointsAvailable(ctx); err != nil {
		return nil, err
	}
	repoName := blob.Repository().RepoName()
=======
func ownerText(o *codeownerspb.Owner) string {
	if o == nil {
		return ""
	}
	if o.Handle != "" {
		return o.Handle
	}
	return o.Email
}

func (r *ownResolver) GitBlobOwnership(
	ctx context.Context,
	blob *graphqlbackend.GitTreeEntryResolver,
	args graphqlbackend.ListOwnershipArgs,
) (graphqlbackend.OwnershipConnectionResolver, error) {
	cursor, err := graphqlutil.DecodeCursor(args.After)
	if err != nil {
		return nil, err
	}
	repo := blob.Repository()
	repoID, repoName := repo.IDInt32(), repo.RepoName()
>>>>>>> 393d8a0c
	commitID := api.CommitID(blob.Commit().OID())
	rs, err := r.ownService.RulesetForRepo(ctx, repoName, repoID, commitID)
	if err != nil {
		return nil, err
	}
	// No data found.
	if rs == nil {
		return &ownershipConnectionResolver{db: r.db}, nil
	}
	owners := rs.FindOwners(blob.Path())
	sort.Slice(owners, func(i, j int) bool {
		iText := ownerText(owners[i])
		jText := ownerText(owners[j])
		return iText < jText
	})
	total := len(owners)
	for cursor != "" && len(owners) > 0 && ownerText(owners[0]) != cursor {
		owners = owners[1:]
	}
	var next *string
	if args.First != nil && len(owners) > int(*args.First) {
		cursor := ownerText(owners[*args.First])
		next = &cursor
		owners = owners[:*args.First]
	}
	resolvedOwners, err := r.ownService.ResolveOwnersWithType(ctx, owners)
	if err != nil {
		return nil, err
	}
	return &ownershipConnectionResolver{
		db:             r.db,
		total:          total,
		next:           next,
		resolvedOwners: resolvedOwners,
	}, nil
}

func (r *ownResolver) PersonOwnerField(person *graphqlbackend.PersonResolver) string {
	return "owner"
}

func (r *ownResolver) UserOwnerField(user *graphqlbackend.UserResolver) string {
	return "owner"
}

func (r *ownResolver) TeamOwnerField(team *graphqlbackend.TeamResolver) string {
	return "owner"
}

func (r *ownResolver) NodeResolvers() map[string]graphqlbackend.NodeByIDFunc {
	return map[string]graphqlbackend.NodeByIDFunc{
		codeownersIngestedFileKind: func(ctx context.Context, id graphql.ID) (graphqlbackend.Node, error) {
			// codeowners ingested files are identified by repo ID at the moment.
			var repoID api.RepoID
			if err := relay.UnmarshalSpec(id, &repoID); err != nil {
				return nil, errors.Wrap(err, "could not unmarshal repository ID")
			}
			return r.RepoIngestedCodeowners(ctx, repoID)
		},
	}
}

// ownershipConnectionResolver is a fake graphqlbackend.OwnershipConnectionResolver
// connection with a single dummy item.
type ownershipConnectionResolver struct {
	db             database.DB
	total          int
	next           *string
	resolvedOwners []codeowners.ResolvedOwner
}

func (r *ownershipConnectionResolver) TotalCount(_ context.Context) (int32, error) {
	return int32(r.total), nil
}

func (r *ownershipConnectionResolver) PageInfo(_ context.Context) (*graphqlutil.PageInfo, error) {
	return graphqlutil.EncodeCursor(r.next), nil
}

func (r *ownershipConnectionResolver) Nodes(_ context.Context) ([]graphqlbackend.OwnershipResolver, error) {
	var resolvers []graphqlbackend.OwnershipResolver
	for _, resolvedOwner := range r.resolvedOwners {
		resolvers = append(resolvers, &ownershipResolver{
			db:            r.db,
			resolvedOwner: resolvedOwner,
		})
	}
	return resolvers, nil
}

// ownershipResolver provides a dummy implementation of graphqlbackend.OwnershipResolver
// which just claims the author of given GitTreeEntryResolver Commit is the owner
// and is supports it by pointing at line 42 of the CODEOWNERS file.
type ownershipResolver struct {
	db            database.DB
	resolvedOwner codeowners.ResolvedOwner
}

func (r *ownershipResolver) Owner(ctx context.Context) (graphqlbackend.OwnerResolver, error) {
	if err := areOwnEndpointsAvailable(ctx); err != nil {
		return nil, err
	}
	return &ownerResolver{
		db:            r.db,
		resolvedOwner: r.resolvedOwner,
	}, nil
}

func (r *ownershipResolver) Reasons(_ context.Context) ([]graphqlbackend.OwnershipReasonResolver, error) {
	return []graphqlbackend.OwnershipReasonResolver{&codeownersFileEntryResolver{}}, nil
}

type ownerResolver struct {
	db            database.DB
	resolvedOwner codeowners.ResolvedOwner
}

func (r *ownerResolver) OwnerField(_ context.Context) (string, error) { return "owner", nil }

func (r *ownerResolver) ToPerson() (*graphqlbackend.PersonResolver, bool) {
	if r.resolvedOwner.Type() != codeowners.OwnerTypePerson {
		return nil, false
	}
	person, ok := r.resolvedOwner.(*codeowners.Person)
	if !ok {
		return nil, false
	}
	includeUserInfo := true
	return graphqlbackend.NewPersonResolver(r.db, person.Handle, person.Email, includeUserInfo), true
}

func (r *ownerResolver) ToTeam() (*graphqlbackend.TeamResolver, bool) {
	return nil, false
}

type codeownersFileEntryResolver struct{}

func (r *codeownersFileEntryResolver) ToCodeownersFileEntry() (graphqlbackend.CodeownersFileEntryResolver, bool) {
	return r, true
}

func (r *codeownersFileEntryResolver) Title(_ context.Context) (string, error) {
	return "CodeOwners", nil
}

func (r *codeownersFileEntryResolver) Description(_ context.Context) (string, error) {
	return "Owner is associated with a rule in code owners file.", nil
}

func (r *codeownersFileEntryResolver) CodeownersFile(_ context.Context) (graphqlbackend.FileResolver, error) {
	return nil, nil
}

func (r *codeownersFileEntryResolver) RuleLineMatch(_ context.Context) (int32, error) { return 42, nil }

func areOwnEndpointsAvailable(ctx context.Context) error {
	if !featureflag.FromContext(ctx).GetBoolOr("search-ownership", false) {
		return errors.New("own is not available yet")
	}
	return nil
}<|MERGE_RESOLUTION|>--- conflicted
+++ resolved
@@ -18,12 +18,8 @@
 	"github.com/sourcegraph/sourcegraph/internal/database"
 	"github.com/sourcegraph/sourcegraph/internal/featureflag"
 	"github.com/sourcegraph/sourcegraph/internal/gitserver"
-<<<<<<< HEAD
 	"github.com/sourcegraph/sourcegraph/lib/errors"
-=======
-
 	codeownerspb "github.com/sourcegraph/sourcegraph/enterprise/internal/own/codeowners/v1"
->>>>>>> 393d8a0c
 )
 
 func New(db database.DB, gitserver gitserver.Client, ownService own.Service) graphqlbackend.OwnResolver {
@@ -47,13 +43,6 @@
 	ownService own.Service
 }
 
-<<<<<<< HEAD
-func (r *ownResolver) GitBlobOwnership(ctx context.Context, blob *graphqlbackend.GitTreeEntryResolver, args graphqlbackend.ListOwnershipArgs) (graphqlbackend.OwnershipConnectionResolver, error) {
-	if err := areOwnEndpointsAvailable(ctx); err != nil {
-		return nil, err
-	}
-	repoName := blob.Repository().RepoName()
-=======
 func ownerText(o *codeownerspb.Owner) string {
 	if o == nil {
 		return ""
@@ -69,13 +58,15 @@
 	blob *graphqlbackend.GitTreeEntryResolver,
 	args graphqlbackend.ListOwnershipArgs,
 ) (graphqlbackend.OwnershipConnectionResolver, error) {
+	if err := areOwnEndpointsAvailable(ctx); err != nil {
+		return nil, err
+	}
 	cursor, err := graphqlutil.DecodeCursor(args.After)
 	if err != nil {
 		return nil, err
 	}
 	repo := blob.Repository()
 	repoID, repoName := repo.IDInt32(), repo.RepoName()
->>>>>>> 393d8a0c
 	commitID := api.CommitID(blob.Commit().OID())
 	rs, err := r.ownService.RulesetForRepo(ctx, repoName, repoID, commitID)
 	if err != nil {
