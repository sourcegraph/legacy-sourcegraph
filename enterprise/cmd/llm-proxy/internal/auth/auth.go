--- conflicted
+++ resolved
@@ -40,9 +40,12 @@
 	}
 
 	if !act.AccessEnabled {
-<<<<<<< HEAD
-		response.JSONError(a.Logger, w, http.StatusForbidden,
-			errors.New("LLM proxy access not enabled"))
+		response.JSONError(
+			a.Logger,
+			w,
+			http.StatusForbidden,
+			errors.New("LLM proxy access not enabled"),
+		)
 
 		err := a.EventLogger.LogEvent(
 			events.Event{
@@ -53,14 +56,6 @@
 		if err != nil {
 			a.Logger.Error("failed to log event", log.Error(err))
 		}
-=======
-		response.JSONError(
-			a.Log,
-			w,
-			http.StatusForbidden,
-			errors.New("LLM proxy access not enabled"),
-		)
->>>>>>> bbd3c54c
 		return
 	}
 
