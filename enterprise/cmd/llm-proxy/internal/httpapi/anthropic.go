--- conflicted
+++ resolved
@@ -15,11 +15,7 @@
 const anthropicAPIURL = "https://api.anthropic.com/v1/complete"
 
 func newAnthropicHandler(logger log.Logger, eventLogger events.Logger, accessToken string) http.Handler {
-<<<<<<< HEAD
 	return makeUpstreamHandler(
-=======
-	return makeUpstreamHandler[anthropicRequest](
->>>>>>> dd5d2d47
 		logger,
 		eventLogger,
 		anthropicAPIURL,
@@ -40,17 +36,10 @@
 			r.Header.Set("Client", "sourcegraph-llm-proxy/1.0")
 			r.Header.Set("X-API-Key", accessToken)
 		},
-<<<<<<< HEAD
-		func(body anthropicRequest, r io.Reader) int {
-			// Try to parse the request we saw, if it was non-streaming, we can simply parse
-			// it as JSON.
-			if !body.Stream {
-=======
 		func(reqBody anthropicRequest, r io.Reader) int {
 			// Try to parse the request we saw, if it was non-streaming, we can simply parse
 			// it as JSON.
 			if !reqBody.Stream {
->>>>>>> dd5d2d47
 				var res anthropicResponse
 				if err := json.NewDecoder(r).Decode(&res); err != nil {
 					logger.Error("failed to parse anthropic response as JSON", log.Error(err))
