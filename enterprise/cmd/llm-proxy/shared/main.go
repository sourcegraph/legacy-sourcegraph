--- conflicted
+++ resolved
@@ -133,7 +133,6 @@
 	v1router := r.PathPrefix("/v1").Subrouter()
 	v1router.Handle("/completions/anthropic",
 		http.HandlerFunc(func(w http.ResponseWriter, r *http.Request) {
-<<<<<<< HEAD
 			act := actor.FromContext(r.Context())
 
 			err := eventLogger.LogEvent(
@@ -147,10 +146,7 @@
 				logger.Error("failed to log event", log.Error(err))
 			}
 
-			r, err = http.NewRequest(http.MethodPost, "https://api.anthropic.com/v1/complete", r.Body)
-=======
 			ar, err := http.NewRequest(http.MethodPost, "https://api.anthropic.com/v1/complete", r.Body)
->>>>>>> 5278384c
 			if err != nil {
 				response.JSONError(logger, w, http.StatusInternalServerError, errors.Errorf("failed to create request: %s", err))
 				return
@@ -164,7 +160,6 @@
 			ar.Header.Set("Client", "sourcegraph-llm-proxy/1.0")
 			ar.Header.Set("X-API-Key", config.Anthropic.AccessToken)
 
-<<<<<<< HEAD
 			upstreamStarted := time.Now()
 			defer func() {
 				err := eventLogger.LogEvent(
@@ -182,10 +177,8 @@
 				}
 			}()
 
-			resp, err := httpcli.ExternalDoer.Do(r)
-=======
 			resp, err := httpcli.ExternalDoer.Do(ar)
->>>>>>> 5278384c
+
 			if err != nil {
 				response.JSONError(logger, w, http.StatusInternalServerError, errors.Errorf("failed to make request to Anthropic: %s", err))
 				return
