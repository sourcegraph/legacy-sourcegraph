--- conflicted
+++ resolved
@@ -61,13 +61,8 @@
 	}
 
 	// Set up our handler chain, which is run from the bottom up
-<<<<<<< HEAD
 	handler := newServiceHandler(obctx.Logger, eventLogger, config)
-	handler = rateLimit(obctx.Logger, eventLogger, redispool.Cache, handler)
-=======
-	handler := newServiceHandler(obctx.Logger, config)
-	handler = rateLimit(obctx.Logger, newPrefixRedisStore("rate_limit:", redispool.Cache), handler)
->>>>>>> bbd3c54c
+	handler = rateLimit(obctx.Logger, eventLogger, newPrefixRedisStore("rate_limit:", redispool.Cache), handler)
 	handler = &auth.Authenticator{
 		Logger:      obctx.Logger.Scoped("auth", "authentication middleware"),
 		EventLogger: eventLogger,
