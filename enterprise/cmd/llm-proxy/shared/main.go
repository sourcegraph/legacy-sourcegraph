--- conflicted
+++ resolved
@@ -209,10 +209,7 @@
 	if err != nil {
 		return errors.Wrap(err, "redis: failed to get conn")
 	}
-<<<<<<< HEAD
-=======
 	defer rconn.Close()
->>>>>>> 2d3fe5a7
 
 	data, err := rconn.Do("PING")
 	if err != nil {
