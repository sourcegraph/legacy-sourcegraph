--- conflicted
+++ resolved
@@ -15,7 +15,6 @@
 // GetUploadsBatchSize is the maximum number of uploads to request from the database at once.
 const GetUploadsBatchSize = 100
 
-<<<<<<< HEAD
 // removeRecordsForDeletedRepositories removes all upload and indexrecords in the
 // for repositories that have been deleted.
 func (j *Janitor) removeRecordsForDeletedRepositories() error {
@@ -32,14 +31,9 @@
 	return nil
 }
 
-// removeProcessedRecordsWithoutBundleFile removes all upload records in the
-// processed state that do not have a corresponding bundle file on disk.
-func (j *Janitor) removeProcessedRecordsWithoutBundleFile() error {
-=======
 // removeCompletedRecordsWithoutBundleFile removes all upload records in the
 // completed state that do not have a corresponding bundle file on disk.
 func (j *Janitor) removeCompletedRecordsWithoutBundleFile() error {
->>>>>>> 71a069c6
 	ctx := context.Background()
 
 	ids, err := j.getUploadIDs(ctx, store.GetUploadsOptions{
