--- conflicted
+++ resolved
@@ -12,12 +12,7 @@
 	bundles "github.com/sourcegraph/sourcegraph/enterprise/internal/codeintel/bundles/client"
 	"github.com/sourcegraph/sourcegraph/enterprise/internal/codeintel/gitserver"
 	"github.com/sourcegraph/sourcegraph/enterprise/internal/codeintel/store"
-<<<<<<< HEAD
-=======
 	uploadstore "github.com/sourcegraph/sourcegraph/enterprise/internal/codeintel/upload_store"
-	"github.com/sourcegraph/sourcegraph/internal/conf"
-	"github.com/sourcegraph/sourcegraph/internal/db/dbconn"
->>>>>>> 893e5a6a
 	"github.com/sourcegraph/sourcegraph/internal/debugserver"
 	"github.com/sourcegraph/sourcegraph/internal/env"
 	"github.com/sourcegraph/sourcegraph/internal/goroutine"
@@ -32,13 +27,8 @@
 const addr = ":3188"
 
 func main() {
-<<<<<<< HEAD
 	config := &Config{}
 	config.Load()
-=======
-	uploadstoreConfig := &uploadstore.Config{}
-	uploadstoreConfig.Load()
->>>>>>> 893e5a6a
 
 	env.Lock()
 	env.HandleHelpFlag()
@@ -46,17 +36,9 @@
 	tracer.Init()
 	trace.Init(true)
 
-<<<<<<< HEAD
 	if err := config.Validate(); err != nil {
 		log.Fatalf("failed to load config: %s", err)
 	}
-=======
-	if err := uploadstoreConfig.Validate(); err != nil {
-		log.Fatalf("failed to load config: %s", err)
-	}
-
-	sqliteutil.MustRegisterSqlite3WithPcre()
->>>>>>> 893e5a6a
 
 	sqliteutil.MustRegisterSqlite3WithPcre()
 
@@ -74,33 +56,11 @@
 	if err != nil {
 		log.Fatalf("Failed to create listener: %s", err)
 	}
-<<<<<<< HEAD
-=======
-	uploadResetter := resetter.NewUploadResetter(store, resetInterval, resetterMetrics)
-	commitUpdater := commitupdater.NewUpdater(
-		store,
-		commits.NewUpdater(store, gitserver.DefaultClient),
-		commitupdater.UpdaterOptions{
-			Interval: commitUpdaterInterval,
-		},
-	)
 
-	uploadStore, err := uploadstore.Create(context.Background(), uploadstoreConfig)
+	uploadStore, err := uploadstore.Create(context.Background(), config.UploadStoreConfig)
 	if err != nil {
 		log.Fatalf("failed to initialize upload store: %s", err)
 	}
-	worker := worker.NewWorker(
-		store,
-		codeIntelDB,
-		bundles.New(codeIntelDB, observationContext, bundleManagerURL, uploadStore),
-		gitserver.DefaultClient,
-		workerPollInterval,
-		workerConcurrency,
-		workerBudget,
-		workerMetrics,
-		observationContext,
-	)
->>>>>>> 893e5a6a
 
 	debugServer, err := debugserver.NewServerRoutine()
 	if err != nil {
@@ -114,7 +74,7 @@
 		worker.NewWorker(
 			store,
 			codeIntelDB,
-			bundles.New(codeIntelDB, observationContext, config.BundleManagerURL),
+			bundles.New(codeIntelDB, observationContext, config.BundleManagerURL, uploadStore),
 			gitserver.DefaultClient,
 			config.WorkerPollInterval,
 			config.WorkerConcurrency,
