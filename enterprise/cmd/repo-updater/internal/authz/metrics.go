--- conflicted
+++ resolved
@@ -63,21 +63,12 @@
 	}, []string{"type"})
 	metricsPermsConsecutiveSyncDelay = promauto.NewGaugeVec(prometheus.GaugeOpts{
 		Name: "src_repoupdater_perms_syncer_perms_consecutive_sync_delay",
-<<<<<<< HEAD
 		Help: "The duration in seconds between last and current complete premissions sync.",
-	}, []string{"type", "id"})
+	}, []string{"type"})
 	metricsPermsFirstSyncDelay = promauto.NewGaugeVec(prometheus.GaugeOpts{
 		Name: "src_repoupdater_perms_syncer_perms_first_sync_delay",
 		Help: "The duration in seconds it took for first user/repo complete perms sync after creation",
-	}, []string{"type", "id"})
-=======
-		Help: "The duration in minutes between last and current complete premissions sync.",
 	}, []string{"type"})
-	metricsPermsFirstSyncDelay = promauto.NewGaugeVec(prometheus.GaugeOpts{
-		Name: "src_repoupdater_perms_syncer_perms_first_sync_delay",
-		Help: "The duration in minutes it took for first user/repo complete perms sync after creation",
-	}, []string{"type"})
->>>>>>> a529365c
 	metricsItemsSyncScheduled = promauto.NewGaugeVec(prometheus.GaugeOpts{
 		Name: "src_repoupdater_perms_syncer_items_sync_scheduled",
 		Help: "The number of users/repos scheduled for sync",
