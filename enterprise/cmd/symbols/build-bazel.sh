#!/usr/bin/env bash

# This script builds the symbols docker image.

cd "$(dirname "${BASH_SOURCE[0]}")/../../.."
set -eu

OUTPUT=$(mktemp -d -t sgdockerbuild_XXXXXXX)
cleanup() {
  rm -rf "$OUTPUT"
}
trap cleanup EXIT

<<<<<<< HEAD
echo "--- :bazel: bazel build for targets //enterprise/cmd/symbols"
bazel \
  --bazelrc=.bazelrc \
    --bazelrc=.aspect/bazelrc/ci.bazelrc \
    --bazelrc=.aspect/bazelrc/ci.sourcegraph.bazelrc \
  build //enterprise/cmd/symbols \
    --stamp \
=======
bazelrc=(
  --bazelrc=.bazelrc
)
if [[ ${CI:-""} == "true" ]]; then
  bazelrc+=(
    --bazelrc=.aspect/bazelrc/ci.bazelrc
    --bazelrc=.aspect/bazelrc/ci.sourcegraph.bazelrc
  )
fi

echo "--- bazel build"
bazel "${bazelrc[@]}" \
  build \
  //enterprise/cmd/symbols \
  --stamp \
>>>>>>> 6d2a71eb
  --workspace_status_command=./dev/bazel_stamp_vars.sh \
  --config incompat-zig-linux-amd64

out=$(
<<<<<<< HEAD
  bazel --bazelrc=.bazelrc \
    --bazelrc=.aspect/bazelrc/ci.bazelrc \
    --bazelrc=.aspect/bazelrc/ci.sourcegraph.bazelrc \
    cquery //enterprise/cmd/symbols \
=======
  bazel \
    "${bazelrc[@]}" \
    cquery \
    //enterprise/cmd/symbols \
>>>>>>> 6d2a71eb
    --stamp \
    --workspace_status_command=./dev/bazel_stamp_vars.sh \
    --config incompat-zig-linux-amd64 \
    --output=files
)
cp -v "$out" "$OUTPUT"

# we can't build scip-ctags with symbols since the platform args conflict
# NOTE: cmd/symbols/cargo-config.sh sets some specific config when running on arm64
# since this bazel run typically runs on CI that config change isn't made
echo "--- :bazel: bazel build for target //docker-images/syntax-highlighter:scip-ctags"
bazel \
  --bazelrc=.bazelrc \
    --bazelrc=.aspect/bazelrc/ci.bazelrc \
    --bazelrc=.aspect/bazelrc/ci.sourcegraph.bazelrc \
  build //docker-images/syntax-highlighter:scip-ctags \
    --stamp \
  --workspace_status_command=./dev/bazel_stamp_vars.sh \

out=$(
  bazel --bazelrc=.bazelrc \
    --bazelrc=.aspect/bazelrc/ci.bazelrc \
    --bazelrc=.aspect/bazelrc/ci.sourcegraph.bazelrc \
    cquery //docker-images/syntax-highlighter:scip-ctags \
    --stamp \
    --workspace_status_command=./dev/bazel_stamp_vars.sh \
    --output=files
)
cp -v "$out" "$OUTPUT"

cp cmd/symbols/ctags-install-alpine.sh "$OUTPUT"

echo ":docker: context directory contains the following:"
ls -lah "$OUTPUT"
echo "--- :docker: docker build for symbols"
docker build -f cmd/symbols/Dockerfile.bazel -t "$IMAGE" "$OUTPUT" \
  --progress=plain \
  --build-arg COMMIT_SHA \
  --build-arg DATE \
  --build-arg VERSION<|MERGE_RESOLUTION|>--- conflicted
+++ resolved
@@ -11,46 +11,21 @@
 }
 trap cleanup EXIT
 
-<<<<<<< HEAD
 echo "--- :bazel: bazel build for targets //enterprise/cmd/symbols"
 bazel \
   --bazelrc=.bazelrc \
-    --bazelrc=.aspect/bazelrc/ci.bazelrc \
-    --bazelrc=.aspect/bazelrc/ci.sourcegraph.bazelrc \
+  --bazelrc=.aspect/bazelrc/ci.bazelrc \
+  --bazelrc=.aspect/bazelrc/ci.sourcegraph.bazelrc \
   build //enterprise/cmd/symbols \
-    --stamp \
-=======
-bazelrc=(
-  --bazelrc=.bazelrc
-)
-if [[ ${CI:-""} == "true" ]]; then
-  bazelrc+=(
-    --bazelrc=.aspect/bazelrc/ci.bazelrc
-    --bazelrc=.aspect/bazelrc/ci.sourcegraph.bazelrc
-  )
-fi
-
-echo "--- bazel build"
-bazel "${bazelrc[@]}" \
-  build \
-  //enterprise/cmd/symbols \
   --stamp \
->>>>>>> 6d2a71eb
   --workspace_status_command=./dev/bazel_stamp_vars.sh \
   --config incompat-zig-linux-amd64
 
 out=$(
-<<<<<<< HEAD
   bazel --bazelrc=.bazelrc \
     --bazelrc=.aspect/bazelrc/ci.bazelrc \
     --bazelrc=.aspect/bazelrc/ci.sourcegraph.bazelrc \
     cquery //enterprise/cmd/symbols \
-=======
-  bazel \
-    "${bazelrc[@]}" \
-    cquery \
-    //enterprise/cmd/symbols \
->>>>>>> 6d2a71eb
     --stamp \
     --workspace_status_command=./dev/bazel_stamp_vars.sh \
     --config incompat-zig-linux-amd64 \
@@ -64,11 +39,11 @@
 echo "--- :bazel: bazel build for target //docker-images/syntax-highlighter:scip-ctags"
 bazel \
   --bazelrc=.bazelrc \
-    --bazelrc=.aspect/bazelrc/ci.bazelrc \
-    --bazelrc=.aspect/bazelrc/ci.sourcegraph.bazelrc \
+  --bazelrc=.aspect/bazelrc/ci.bazelrc \
+  --bazelrc=.aspect/bazelrc/ci.sourcegraph.bazelrc \
   build //docker-images/syntax-highlighter:scip-ctags \
-    --stamp \
-  --workspace_status_command=./dev/bazel_stamp_vars.sh \
+  --stamp \
+  --workspace_status_command=./dev/bazel_stamp_vars.sh
 
 out=$(
   bazel --bazelrc=.bazelrc \
