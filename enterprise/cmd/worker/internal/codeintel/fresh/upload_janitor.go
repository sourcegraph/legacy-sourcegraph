package codeintel

import (
	"context"

	"github.com/opentracing/opentracing-go"
	"github.com/prometheus/client_golang/prometheus"

	"github.com/sourcegraph/log"

	"github.com/sourcegraph/sourcegraph/cmd/worker/job"
	"github.com/sourcegraph/sourcegraph/cmd/worker/shared/init/codeintel"
	workerdb "github.com/sourcegraph/sourcegraph/cmd/worker/shared/init/db"
	"github.com/sourcegraph/sourcegraph/internal/codeintel/uploads"
	"github.com/sourcegraph/sourcegraph/internal/codeintel/uploads/background/cleanup"
	"github.com/sourcegraph/sourcegraph/internal/database"
	"github.com/sourcegraph/sourcegraph/internal/env"
	"github.com/sourcegraph/sourcegraph/internal/goroutine"
	"github.com/sourcegraph/sourcegraph/internal/observation"
	"github.com/sourcegraph/sourcegraph/internal/trace"
)

type uploadJanitorJob struct{}

func NewUploadJanitorJob() job.Job {
	return &uploadJanitorJob{}
}

func (j *uploadJanitorJob) Description() string {
	return ""
}

func (j *uploadJanitorJob) Config() []env.Config {
	return []env.Config{
		cleanup.ConfigInst,
	}
}

func (j *uploadJanitorJob) Routines(ctx context.Context, logger log.Logger) ([]goroutine.BackgroundRoutine, error) {
	observationContext := &observation.Context{
		Logger:     logger.Scoped("routines", "codeintel job routines"),
		Tracer:     &trace.Tracer{Tracer: opentracing.GlobalTracer()},
		Registerer: prometheus.DefaultRegisterer,
	}
	metrics := cleanup.NewMetrics(observationContext)

	dbStore, err := codeintel.InitDBStore()
	if err != nil {
		return nil, err
	}

	lsifStore, err := codeintel.InitLSIFStore()
	if err != nil {
		return nil, err
	}

	db, err := workerdb.Init()
	if err != nil {
		return nil, err
	}
<<<<<<< HEAD
	uploadSvc := uploads.GetService(database.NewDB(db))
=======
	uploadSvc := uploads.GetService(database.NewDB(logger, db))
>>>>>>> b6d28519

	return []goroutine.BackgroundRoutine{
		cleanup.NewJanitor(cleanup.DBStoreShim{Store: dbStore}, cleanup.LSIFStoreShim{Store: lsifStore}, uploadSvc, metrics),
	}, nil
}<|MERGE_RESOLUTION|>--- conflicted
+++ resolved
@@ -58,11 +58,7 @@
 	if err != nil {
 		return nil, err
 	}
-<<<<<<< HEAD
-	uploadSvc := uploads.GetService(database.NewDB(db))
-=======
 	uploadSvc := uploads.GetService(database.NewDB(logger, db))
->>>>>>> b6d28519
 
 	return []goroutine.BackgroundRoutine{
 		cleanup.NewJanitor(cleanup.DBStoreShim{Store: dbStore}, cleanup.LSIFStoreShim{Store: lsifStore}, uploadSvc, metrics),
