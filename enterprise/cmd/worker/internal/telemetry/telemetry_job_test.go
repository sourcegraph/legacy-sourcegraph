package telemetry

import (
	"context"
	"testing"
	"time"

<<<<<<< HEAD
	"github.com/sourcegraph/sourcegraph/internal/metrics"

	"github.com/sourcegraph/sourcegraph/internal/observation"

=======
>>>>>>> b8160a0b
	"github.com/lib/pq"

	"github.com/sourcegraph/sourcegraph/internal/database/basestore"

	"github.com/keegancsmith/sqlf"

	"github.com/google/go-cmp/cmp"

	"github.com/sourcegraph/sourcegraph/internal/conf/deploy"

	"github.com/sourcegraph/sourcegraph/internal/version"

	"github.com/sourcegraph/log/logtest"

	"github.com/hexops/autogold"
	"github.com/sourcegraph/sourcegraph/internal/database"

	"github.com/sourcegraph/sourcegraph/internal/database/dbtest"

	"github.com/sourcegraph/sourcegraph/internal/types"

	"github.com/sourcegraph/sourcegraph/lib/errors"

	"github.com/sourcegraph/sourcegraph/internal/conf"
	"github.com/sourcegraph/sourcegraph/schema"
)

func TestInitializeJob(t *testing.T) {
	confClient = conf.MockClient()
	defer func() {
		confClient = conf.DefaultClient()
	}()

	tests := []struct {
		name         string
		mockedConfig schema.SiteConfiguration
		shouldInit   bool
	}{
		{
			name:         "missing setting",
			mockedConfig: schema.SiteConfiguration{},
			shouldInit:   false,
		},
		{
			name: "setting exists but enabled field missing",
			mockedConfig: schema.SiteConfiguration{
				ExportUsageTelemetry: &schema.ExportUsageTelemetry{},
			},
			shouldInit: false,
		},
		{
			name: "setting exists but enabled field set false",
			mockedConfig: schema.SiteConfiguration{
				ExportUsageTelemetry: &schema.ExportUsageTelemetry{Enabled: false},
			},
			shouldInit: false,
		},
		{
			name:         "setting exists and is enabled",
			mockedConfig: validEnabledConfiguration(),
			shouldInit:   true,
		},
	}
	for _, test := range tests {
		t.Run(test.name, func(t *testing.T) {
			confClient.Mock(&conf.Unified{SiteConfiguration: test.mockedConfig})

			if have, want := isEnabled(), test.shouldInit; have != want {
				t.Errorf("unexpected isEnabled return value have=%t want=%t", have, want)
			}
		})
	}
}

func TestHandlerEnabledDisabled(t *testing.T) {
	ctx := context.Background()

	tests := []struct {
		name         string
		mockedConfig schema.SiteConfiguration
		expectErr    error
	}{
		{
			name:         "missing setting",
			mockedConfig: schema.SiteConfiguration{},
			expectErr:    disabledErr,
		},
		{
			name: "setting exists but enabled field missing",
			mockedConfig: schema.SiteConfiguration{
				ExportUsageTelemetry: &schema.ExportUsageTelemetry{},
			},
			expectErr: disabledErr,
		},
		{
			name: "setting exists but enabled field set false",
			mockedConfig: schema.SiteConfiguration{
				ExportUsageTelemetry: &schema.ExportUsageTelemetry{Enabled: false},
			},
			expectErr: disabledErr,
		},
		{
			name:         "setting exists and is enabled",
			mockedConfig: validEnabledConfiguration(),
			expectErr:    nil,
		},
	}
	for _, test := range tests {
		t.Run(test.name, func(t *testing.T) {
			confClient.Mock(&conf.Unified{SiteConfiguration: test.mockedConfig})

			handler := mockTelemetryHandler(t, func(ctx context.Context, event []*types.Event, config topicConfig, metadata instanceMetadata) error {
				return nil
			})
			err := handler.Handle(ctx)
			if err != nil {
				if !errors.Is(err, disabledErr) {
					t.Error("unexpected error from Handle function, expected disabled error")
				}
			} else {
				if test.expectErr != nil {
					t.Error("expected error but did not receive one")
				}
			}
		})
	}
}

func TestHandlerLoadsEvents(t *testing.T) {
	logger := logtest.Scoped(t)
	dbHandle := dbtest.NewDB(logger, t)
	ctx := context.Background()
	db := database.NewDB(logger, dbHandle)

	confClient.Mock(&conf.Unified{SiteConfiguration: validEnabledConfiguration()})

	initAllowedEvents(t, db, []string{"event1", "event2"})

	t.Run("loads no events when table is empty", func(t *testing.T) {
		handler := mockTelemetryHandler(t, func(ctx context.Context, event []*types.Event, config topicConfig, metadata instanceMetadata) error {
			if len(event) != 0 {
				t.Errorf("expected empty events but got event array with size: %d", len(event))
			}
			return nil
		})

		err := handler.Handle(ctx)
		if err != nil {
			t.Fatal(err)
		}
	})

	want := []*database.Event{
		{
			Name:   "event1",
			UserID: 1,
			Source: "test",
		},
		{
			Name:   "event2",
			UserID: 2,
			Source: "test",
		},
	}
	err := db.EventLogs().BulkInsert(ctx, want)
	if err != nil {
		t.Fatal(err)
	}
	t.Run("loads events without error", func(t *testing.T) {
		var got []*types.Event
		handler := mockTelemetryHandler(t, func(ctx context.Context, event []*types.Event, config topicConfig, metadata instanceMetadata) error {
			got = event
			return nil
		})
		handler.eventLogStore = db.EventLogs()

		err := handler.Handle(ctx)
		if err != nil {
			t.Fatal(err)
		}
		autogold.Want("loads events without error", []*types.Event{
			{
				ID:       1,
				Name:     "event1",
				UserID:   1,
				Argument: "{}",
				Source:   "test",
				Version:  "0.0.0+dev",
			},
			{
				ID:       2,
				Name:     "event2",
				UserID:   2,
				Argument: "{}",
				Source:   "test",
				Version:  "0.0.0+dev",
			},
		}).Equal(t, got)
	})

	t.Run("loads using specified batch size from settings", func(t *testing.T) {
		config := validEnabledConfiguration()
		config.ExportUsageTelemetry.BatchSize = 1
		confClient.Mock(&conf.Unified{SiteConfiguration: config})

		var got []*types.Event
		handler := mockTelemetryHandler(t, func(ctx context.Context, event []*types.Event, config topicConfig, metadata instanceMetadata) error {
			got = event
			return nil
		})
		handler.eventLogStore = db.EventLogs()
		err := handler.Handle(ctx)
		if err != nil {
			t.Fatal(err)
		}
		autogold.Want("loads using specified batch size from settings", []*types.Event{
			{
				ID:       1,
				Name:     "event1",
				UserID:   1,
				Argument: "{}",
				Source:   "test",
				Version:  "0.0.0+dev",
			},
		}).Equal(t, got)
	})
}

func TestHandlerLoadsEventsWithBookmarkState(t *testing.T) {
	logger := logtest.Scoped(t)
	dbHandle := dbtest.NewDB(logger, t)
	ctx := context.Background()
	db := database.NewDB(logger, dbHandle)

	initAllowedEvents(t, db, []string{"event1", "event2", "event4"})
	testData := []*database.Event{
		{
			Name:   "event1",
			UserID: 1,
			Source: "test",
		},
		{
			Name:   "event2",
			UserID: 2,
			Source: "test",
		},
	}
	err := db.EventLogs().BulkInsert(ctx, testData)
	if err != nil {
		t.Fatal(err)
	}
	err = basestore.NewWithHandle(db.Handle()).Exec(ctx, sqlf.Sprintf("insert into event_logs_scrape_state (bookmark_id) values (0);"))
	if err != nil {
		t.Error(err)
	}

	config := validEnabledConfiguration()
	config.ExportUsageTelemetry.BatchSize = 1
	confClient.Mock(&conf.Unified{SiteConfiguration: config})

	handler := mockTelemetryHandler(t, noopHandler())
	handler.eventLogStore = db.EventLogs() // replace mocks with real stores for a partially mocked handler
	handler.bookmarkStore = newBookmarkStore(db)

	t.Run("first execution of handler should return first event", func(t *testing.T) {
		handler.sendEventsCallback = func(ctx context.Context, got []*types.Event, config topicConfig, metadata instanceMetadata) error {
			autogold.Want("first execution of handler should return first event", []*types.Event{{
				ID:       1,
				Name:     "event1",
				UserID:   1,
				Argument: "{}",
				Source:   "test",
				Version:  "0.0.0+dev",
			}}).Equal(t, got)
			return nil
		}

		err = handler.Handle(ctx)
		if err != nil {
			t.Fatal(err)
		}
	})
	t.Run("second execution of handler should return second event", func(t *testing.T) {
		handler.sendEventsCallback = func(ctx context.Context, got []*types.Event, config topicConfig, metadata instanceMetadata) error {
			autogold.Want("second execution of handler should return second event", []*types.Event{{
				ID:       2,
				Name:     "event2",
				UserID:   2,
				Argument: "{}",
				Source:   "test",
				Version:  "0.0.0+dev",
			}}).Equal(t, got)
			return nil
		}

		err = handler.Handle(ctx)
		if err != nil {
			t.Fatal(err)
		}
	})
	t.Run("third execution of handler should return no events", func(t *testing.T) {
		handler.sendEventsCallback = func(ctx context.Context, event []*types.Event, config topicConfig, metadata instanceMetadata) error {
			if len(event) == 0 {
				t.Error("expected empty events")
			}
			return nil
		}

		err = handler.Handle(ctx)
		if err != nil {
			t.Fatal(err)
		}
	})
}

func TestHandlerLoadsEventsWithAllowlist(t *testing.T) {
	logger := logtest.Scoped(t)
	dbHandle := dbtest.NewDB(logger, t)
	ctx := context.Background()
	db := database.NewDB(logger, dbHandle)

	initAllowedEvents(t, db, []string{"allowed"})
	testData := []*database.Event{
		{
			Name:   "allowed",
			UserID: 1,
			Source: "test",
		},
		{
			Name:   "not-allowed",
			UserID: 2,
			Source: "test",
		},
		{
			Name:   "allowed",
			UserID: 3,
			Source: "test",
		},
	}
	err := db.EventLogs().BulkInsert(ctx, testData)
	if err != nil {
		t.Fatal(err)
	}
	err = basestore.NewWithHandle(db.Handle()).Exec(ctx, sqlf.Sprintf("insert into event_logs_scrape_state (bookmark_id) values (0);"))
	if err != nil {
		t.Error(err)
	}

	config := validEnabledConfiguration()
	confClient.Mock(&conf.Unified{SiteConfiguration: config})

	handler := mockTelemetryHandler(t, noopHandler())
	handler.eventLogStore = db.EventLogs() // replace mocks with real stores for a partially mocked handler
	handler.bookmarkStore = newBookmarkStore(db)

	t.Run("ensure only allowed events are returned", func(t *testing.T) {
		handler.sendEventsCallback = func(ctx context.Context, got []*types.Event, config topicConfig, metadata instanceMetadata) error {
			autogold.Want("first execution of handler should return first event", []*types.Event{
				{
					ID:       1,
					Name:     "allowed",
					UserID:   1,
					Argument: "{}",
					Source:   "test",
					Version:  "0.0.0+dev",
				},
				{
					ID:       3,
					Name:     "allowed",
					UserID:   3,
					Argument: "{}",
					Source:   "test",
					Version:  "0.0.0+dev",
				},
			}).Equal(t, got)
			return nil
		}

		err = handler.Handle(ctx)
		if err != nil {
			t.Fatal(err)
		}
	})
}

func validEnabledConfiguration() schema.SiteConfiguration {
	return schema.SiteConfiguration{ExportUsageTelemetry: &schema.ExportUsageTelemetry{
		Enabled:          true,
		TopicName:        "test-topic",
		TopicProjectName: "test-project",
	}}
}

func TestHandleInvalidConfig(t *testing.T) {
	logger := logtest.Scoped(t)
	dbHandle := dbtest.NewDB(logger, t)
	ctx := context.Background()
	db := database.NewDB(logger, dbHandle)
	bookmarkStore := newBookmarkStore(db)

	confClient.Mock(&conf.Unified{SiteConfiguration: validEnabledConfiguration()})

	obsContext := &observation.Context{
		Logger:       logger,
		Tracer:       nil,
		Registerer:   metrics.TestRegisterer,
		HoneyDataset: nil,
	}

	t.Run("handle fails when missing project name", func(t *testing.T) {
		config := validEnabledConfiguration()
		config.ExportUsageTelemetry.TopicProjectName = ""
		confClient.Mock(&conf.Unified{SiteConfiguration: config})

		handler := newTelemetryHandler(logger, db.EventLogs(), db.UserEmails(), db.GlobalState(), bookmarkStore, noopHandler(), newHandlerMetrics(obsContext))
		err := handler.Handle(ctx)

		autogold.Want("handle fails when missing project name", "getTopicConfig: missing project name to export usage data").Equal(t, err.Error())
	})
	t.Run("handle fails when missing topic name", func(t *testing.T) {
		config := validEnabledConfiguration()
		config.ExportUsageTelemetry.TopicName = ""
		confClient.Mock(&conf.Unified{SiteConfiguration: config})

		handler := newTelemetryHandler(logger, db.EventLogs(), db.UserEmails(), db.GlobalState(), bookmarkStore, noopHandler(), newHandlerMetrics(obsContext))
		err := handler.Handle(ctx)

		autogold.Want("handle fails when missing topic name", "getTopicConfig: missing topic name to export usage data").Equal(t, err.Error())
	})
}

func TestBuildBigQueryObject(t *testing.T) {
	atTime := time.Date(2022, 7, 22, 0, 0, 0, 0, time.UTC)
	event := &types.Event{
		ID:              1,
		Name:            "GREAT_EVENT",
		URL:             "https://sourcegraph.com/search",
		UserID:          5,
		AnonymousUserID: "anonymous",
		Argument:        "argument",
		Source:          "src",
		Version:         "1.1.1",
		Timestamp:       atTime,
	}

	metadata := &instanceMetadata{
		DeployType:        "docker",
		Version:           "1.2.3",
		SiteID:            "site-id-1",
		LicenseKey:        "license-key-1",
		InitialAdminEmail: "admin@place.com",
	}

	got := buildBigQueryObject(event, metadata)
	autogold.Want("build big query object", &bigQueryEvent{
		SiteID:            "site-id-1",
		LicenseKey:        "license-key-1",
		InitialAdminEmail: "admin@place.com",
		DeployType:        "docker",
		EventName:         "GREAT_EVENT",
		AnonymousUserID:   "anonymous",
		UserID:            5,
		Source:            "src",
		Timestamp:         "2022-07-22T00:00:00Z",
		Version:           "1.1.1",
		PublicArgument:    "argument",
	}).Equal(t, got)
}

func TestGetInstanceMetadata(t *testing.T) {
	ctx := context.Background()

	stateStore := database.NewMockGlobalStateStore()
	userEmailStore := database.NewMockUserEmailsStore()
	version.Mock("fake-Version-1")
	confClient.Mock(&conf.Unified{SiteConfiguration: schema.SiteConfiguration{LicenseKey: "mock-license"}})
	deploy.Mock("fake-deploy-type")

	stateStore.GetFunc.SetDefaultReturn(database.GlobalState{
		SiteID:      "fake-site-id",
		Initialized: true,
	}, nil)

	userEmailStore.GetInitialSiteAdminInfoFunc.SetDefaultReturn("fake@place.com", true, nil)

	got, err := getInstanceMetadata(ctx, stateStore, userEmailStore)
	if err != nil {
		t.Fatal(err)
	}

	autogold.Want("check that instance metadata equals mocked values", instanceMetadata{
		DeployType:        "fake-deploy-type",
		Version:           "fake-Version-1",
		SiteID:            "fake-site-id",
		LicenseKey:        "mock-license",
		InitialAdminEmail: "fake@place.com",
	}).Equal(t, got)
}

func noopHandler() sendEventsCallbackFunc {
	return func(ctx context.Context, event []*types.Event, config topicConfig, metadata instanceMetadata) error {
		return nil
	}
}

func TestGetBookmark(t *testing.T) {
	logger := logtest.Scoped(t)
	dbHandle := dbtest.NewDB(logger, t)
	ctx := context.Background()
	db := database.NewDB(logger, dbHandle)
	store := newBookmarkStore(db)
	eventLogStore := db.EventLogs()

	clearStateTable := func() {
		dbHandle.Exec("DELETE FROM event_logs_scrape_state;")
	}

	insert := []*database.Event{
		{
			Name:   "event1",
			UserID: 1,
			Source: "test",
		},
		{
			Name:   "event2",
			UserID: 2,
			Source: "test",
		},
	}
	err := eventLogStore.BulkInsert(ctx, insert)
	if err != nil {
		t.Fatal(err)
	}

	t.Run("state is empty should generate row", func(t *testing.T) {
		got, err := store.GetBookmark(ctx)
		if err != nil {
			t.Error(err)
		}
		want := 2
		if diff := cmp.Diff(want, got); diff != "" {
			t.Errorf("%s (want/got): %s", t.Name(), diff)
		}
		clearStateTable()
	})

	t.Run("state exists and returns bookmark", func(t *testing.T) {
		err := basestore.NewWithHandle(db.Handle()).Exec(ctx, sqlf.Sprintf("insert into event_logs_scrape_state (bookmark_id) values (1);"))
		if err != nil {
			t.Error(err)
		}

		got, err := store.GetBookmark(ctx)
		if err != nil {
			t.Error(err)
		}
		want := 1
		if diff := cmp.Diff(want, got); diff != "" {
			t.Errorf("%s (want/got): %s", t.Name(), diff)
		}
		clearStateTable()
	})
}

func TestUpdateBookmark(t *testing.T) {
	logger := logtest.Scoped(t)
	dbHandle := dbtest.NewDB(logger, t)
	ctx := context.Background()
	db := database.NewDB(logger, dbHandle)
	store := newBookmarkStore(db)

	err := basestore.NewWithHandle(db.Handle()).Exec(ctx, sqlf.Sprintf("insert into event_logs_scrape_state (bookmark_id) values (1);"))
	if err != nil {
		t.Error(err)
	}

	want := 6
	err = store.UpdateBookmark(ctx, want)
	if err != nil {
		t.Error(errors.Wrap(err, "UpdateBookmark"))
	}

	got, err := store.GetBookmark(ctx)
	if err != nil {
		t.Error(err)
	}
	if diff := cmp.Diff(want, got); diff != "" {
		t.Errorf("%s (want/got): %s", t.Name(), diff)
	}
}

func mockTelemetryHandler(t *testing.T, callbackFunc sendEventsCallbackFunc) *telemetryHandler {
	bms := NewMockBookmarkStore()
	bms.GetBookmarkFunc.SetDefaultReturn(0, nil)

	logger := logtest.Scoped(t)

	obsContext := &observation.Context{
		Logger:     logger,
		Registerer: metrics.TestRegisterer,
	}

	return &telemetryHandler{
		logger:             logger,
		eventLogStore:      database.NewMockEventLogStore(),
		globalStateStore:   database.NewMockGlobalStateStore(),
		userEmailsStore:    database.NewMockUserEmailsStore(),
		bookmarkStore:      bms,
		sendEventsCallback: callbackFunc,
		metrics:            newHandlerMetrics(obsContext),
	}
}

// initAllowedEvents is a helper to establish a deterministic set of allowed events. This is useful because
// the standard database migrations will create data in the allowed events table that may conflict with tests.
func initAllowedEvents(t *testing.T, db database.DB, names []string) {
	store := basestore.NewWithHandle(db.Handle())
	err := store.Exec(context.Background(), sqlf.Sprintf("delete from event_logs_export_allowlist"))
	if err != nil {
		t.Fatal(err)
	}
	err = store.Exec(context.Background(), sqlf.Sprintf("insert into event_logs_export_allowlist (event_name) values (unnest(%s::text[]))", pq.Array(names)))
	if err != nil {
		t.Fatal(err)
	}
}

// initAllowedEvents is a helper to establish a deterministic set of allowed events. This is useful because
// the standard database migrations will create data in the allowed events table that may conflict with tests.
func initAllowedEvents(t *testing.T, db database.DB, names []string) {
	store := basestore.NewWithHandle(db.Handle())
	err := store.Exec(context.Background(), sqlf.Sprintf("delete from event_logs_export_allowlist"))
	if err != nil {
		t.Fatal(err)
	}
	err = store.Exec(context.Background(), sqlf.Sprintf("insert into event_logs_export_allowlist (event_name) values (unnest(%s::text[]))", pq.Array(names)))
	if err != nil {
		t.Fatal(err)
	}
}<|MERGE_RESOLUTION|>--- conflicted
+++ resolved
@@ -5,13 +5,12 @@
 	"testing"
 	"time"
 
-<<<<<<< HEAD
+	"github.com/lib/pq"
+
 	"github.com/sourcegraph/sourcegraph/internal/metrics"
 
 	"github.com/sourcegraph/sourcegraph/internal/observation"
 
-=======
->>>>>>> b8160a0b
 	"github.com/lib/pq"
 
 	"github.com/sourcegraph/sourcegraph/internal/database/basestore"
@@ -397,6 +396,76 @@
 	})
 }
 
+func TestHandlerLoadsEventsWithAllowlist(t *testing.T) {
+	logger := logtest.Scoped(t)
+	dbHandle := dbtest.NewDB(logger, t)
+	ctx := context.Background()
+	db := database.NewDB(logger, dbHandle)
+
+	initAllowedEvents(t, db, []string{"allowed"})
+	testData := []*database.Event{
+		{
+			Name:   "allowed",
+			UserID: 1,
+			Source: "test",
+		},
+		{
+			Name:   "not-allowed",
+			UserID: 2,
+			Source: "test",
+		},
+		{
+			Name:   "allowed",
+			UserID: 3,
+			Source: "test",
+		},
+	}
+	err := db.EventLogs().BulkInsert(ctx, testData)
+	if err != nil {
+		t.Fatal(err)
+	}
+	err = basestore.NewWithHandle(db.Handle()).Exec(ctx, sqlf.Sprintf("insert into event_logs_scrape_state (bookmark_id) values (0);"))
+	if err != nil {
+		t.Error(err)
+	}
+
+	config := validEnabledConfiguration()
+	confClient.Mock(&conf.Unified{SiteConfiguration: config})
+
+	handler := mockTelemetryHandler(t, noopHandler())
+	handler.eventLogStore = db.EventLogs() // replace mocks with real stores for a partially mocked handler
+	handler.bookmarkStore = newBookmarkStore(db)
+
+	t.Run("ensure only allowed events are returned", func(t *testing.T) {
+		handler.sendEventsCallback = func(ctx context.Context, got []*types.Event, config topicConfig, metadata instanceMetadata) error {
+			autogold.Want("first execution of handler should return first event", []*types.Event{
+				{
+					ID:       1,
+					Name:     "allowed",
+					UserID:   1,
+					Argument: "{}",
+					Source:   "test",
+					Version:  "0.0.0+dev",
+				},
+				{
+					ID:       3,
+					Name:     "allowed",
+					UserID:   3,
+					Argument: "{}",
+					Source:   "test",
+					Version:  "0.0.0+dev",
+				},
+			}).Equal(t, got)
+			return nil
+		}
+
+		err = handler.Handle(ctx)
+		if err != nil {
+			t.Fatal(err)
+		}
+	})
+}
+
 func validEnabledConfiguration() schema.SiteConfiguration {
 	return schema.SiteConfiguration{ExportUsageTelemetry: &schema.ExportUsageTelemetry{
 		Enabled:          true,
