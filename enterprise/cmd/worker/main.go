package main

import (
	"context"
	"time"

	"github.com/sourcegraph/log"

	"github.com/sourcegraph/sourcegraph/cmd/worker/job"
	"github.com/sourcegraph/sourcegraph/cmd/worker/shared"
	workerdb "github.com/sourcegraph/sourcegraph/cmd/worker/shared/init/db"
	"github.com/sourcegraph/sourcegraph/enterprise/cmd/worker/internal/batches"
	batchesmigrations "github.com/sourcegraph/sourcegraph/enterprise/cmd/worker/internal/batches/migrations"
	"github.com/sourcegraph/sourcegraph/enterprise/cmd/worker/internal/codeintel"
	freshcodeintel "github.com/sourcegraph/sourcegraph/enterprise/cmd/worker/internal/codeintel/fresh"
	codeintelmigrations "github.com/sourcegraph/sourcegraph/enterprise/cmd/worker/internal/codeintel/migrations"
	"github.com/sourcegraph/sourcegraph/enterprise/cmd/worker/internal/codemonitors"
	"github.com/sourcegraph/sourcegraph/enterprise/cmd/worker/internal/executors"
	workerinsights "github.com/sourcegraph/sourcegraph/enterprise/cmd/worker/internal/insights"
	"github.com/sourcegraph/sourcegraph/enterprise/cmd/worker/internal/permissions"
	eiauthz "github.com/sourcegraph/sourcegraph/enterprise/internal/authz"
	"github.com/sourcegraph/sourcegraph/enterprise/internal/insights"
	"github.com/sourcegraph/sourcegraph/internal/authz"
	"github.com/sourcegraph/sourcegraph/internal/conf"
	"github.com/sourcegraph/sourcegraph/internal/database"
	"github.com/sourcegraph/sourcegraph/internal/env"
	"github.com/sourcegraph/sourcegraph/internal/extsvc/versions"
	"github.com/sourcegraph/sourcegraph/internal/oobmigration"
	"github.com/sourcegraph/sourcegraph/internal/version"
)

func main() {
	liblog := log.Init(log.Resource{
		Name:    env.MyName,
		Version: version.Version(),
	})
<<<<<<< HEAD
	defer syncLogs.Sync()
=======
	defer liblog.Sync()
>>>>>>> 7f1aa182

	logger := log.Scoped("worker", "worker enterprise edition")

	go setAuthzProviders(logger)

	additionalJobs := map[string]job.Job{
		"codehost-version-syncing":      versions.NewSyncingJob(),
		"insights-job":                  workerinsights.NewInsightsJob(),
		"insights-query-runner-job":     workerinsights.NewInsightsQueryRunnerJob(),
		"batches-janitor":               batches.NewJanitorJob(),
		"batches-scheduler":             batches.NewSchedulerJob(),
		"batches-reconciler":            batches.NewReconcilerJob(),
		"batches-bulk-processor":        batches.NewBulkOperationProcessorJob(),
		"batches-workspace-resolver":    batches.NewWorkspaceResolverJob(),
		"executors-janitor":             executors.NewJanitorJob(),
		"codemonitors-job":              codemonitors.NewCodeMonitorJob(),
		"bitbucket-project-permissions": permissions.NewBitbucketProjectPermissionsJob(),

		// fresh
		"codeintel-upload-janitor":         freshcodeintel.NewUploadJanitorJob(),
		"codeintel-upload-expirer":         freshcodeintel.NewUploadExpirerJob(),
		"codeintel-commitgraph-updater":    freshcodeintel.NewCommitGraphUpdaterJob(),
		"codeintel-autoindexing-scheduler": freshcodeintel.NewAutoindexingSchedulerJob(),

		// temporary
		"codeintel-janitor":       codeintel.NewJanitorJob(),
		"codeintel-auto-indexing": codeintel.NewIndexingJob(),
	}

	if err := shared.Start(logger, additionalJobs, registerEnterpriseMigrations); err != nil {
		logger.Fatal(err.Error())
	}
}

func init() {
	oobmigration.ReturnEnterpriseMigrations = true
}

// setAuthProviders waits for the database to be initialized, then periodically refreshes the
// global authz providers. This changes the repositories that are visible for reads based on the
// current actor stored in an operation's context, which is likely an internal actor for many of
// the jobs configured in this service. This also enables repository update operations to fetch
// permissions from code hosts.
func setAuthzProviders(logger log.Logger) {
	sqlDB, err := workerdb.Init()
	if err != nil {
		return
	}

	ctx := context.Background()
	db := database.NewDB(logger, sqlDB)

	for range time.NewTicker(eiauthz.RefreshInterval()).C {
		allowAccessByDefault, authzProviders, _, _ := eiauthz.ProvidersFromConfig(ctx, conf.Get(), db.ExternalServices(), db)
		authz.SetProviders(allowAccessByDefault, authzProviders)
	}
}

func registerEnterpriseMigrations(db database.DB, outOfBandMigrationRunner *oobmigration.Runner) error {
	if err := batchesmigrations.RegisterMigrations(db, outOfBandMigrationRunner); err != nil {
		return err
	}

	if err := codeintelmigrations.RegisterMigrations(db, outOfBandMigrationRunner); err != nil {
		return err
	}

	if err := insights.RegisterMigrations(db, outOfBandMigrationRunner); err != nil {
		return err
	}

	return nil
}<|MERGE_RESOLUTION|>--- conflicted
+++ resolved
@@ -34,11 +34,7 @@
 		Name:    env.MyName,
 		Version: version.Version(),
 	})
-<<<<<<< HEAD
-	defer syncLogs.Sync()
-=======
 	defer liblog.Sync()
->>>>>>> 7f1aa182
 
 	logger := log.Scoped("worker", "worker enterprise edition")
 
