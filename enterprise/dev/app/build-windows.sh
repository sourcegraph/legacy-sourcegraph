--- conflicted
+++ resolved
@@ -1,20 +1,14 @@
 #!/usr/bin/env bash
 
-<<<<<<< HEAD
 set -eux
 
-echo "IN BUILD SCRIPT"
-=======
-declare -r mydir=$(dirname "$0")
+cd "$(dirname "${BASH_SOURCE[0]}")"/../../.. || exit 1
 
-if ! "${mydir}/../../../windows/check_requirements.cmd"; then
+if ! "./enterprise/dev/app/windows/check_requirements.cmd"; then
   echo "STOP! Requirements missing. Please fix before proceeding."
   exit 1
 fi
 
-echo "IN BUILD SCRIPT"
-set -eux
->>>>>>> e1ae20c9
 #version="$(./enterprise/dev/app/app-version.sh)"
 version="23.7.1"
 echo "Building version: ${version}"
