--- conflicted
+++ resolved
@@ -9,328 +9,6 @@
 )
 
 func main() {
-<<<<<<< HEAD
-	pipeline := &bk.Pipeline{}
-
-	defer func() {
-		_, err := pipeline.WriteTo(os.Stdout)
-		if err != nil {
-			panic(err)
-		}
-	}()
-
-	branch := os.Getenv("BUILDKITE_BRANCH")
-	version := os.Getenv("BUILDKITE_TAG")
-	commit := os.Getenv("BUILDKITE_COMMIT")
-	if commit == "" {
-		commit = "1234567890123456789012345678901234567890" // for testing
-	}
-	taggedRelease := true // true if this is a tagged release
-	now := time.Now()
-	if strings.HasPrefix(branch, "docker-images-debug/") {
-		// A branch like "docker-images-debug/foobar" will produce Docker images
-		// tagged as "debug-foobar-$COMMIT".
-		version = fmt.Sprintf("debug-%s-%s", strings.TrimPrefix(branch, "docker-images-debug/"), commit)
-	} else if strings.HasPrefix(version, "v") {
-		// The Git tag "v1.2.3" should map to the Docker image "1.2.3" (without v prefix).
-		version = strings.TrimPrefix(version, "v")
-	} else {
-		taggedRelease = false
-		buildNum, _ := strconv.Atoi(os.Getenv("BUILDKITE_BUILD_NUMBER"))
-		version = fmt.Sprintf("%05d_%s_%.7s", buildNum, now.Format("2006-01-02"), commit)
-	}
-	releaseBranch := regexp.MustCompile(`^[0-9]+\.[0-9]+$`).MatchString(branch)
-
-	isBextReleaseBranch := branch == "bext/release"
-
-	bk.OnEveryStepOpts = append(bk.OnEveryStepOpts,
-		bk.Env("GO111MODULE", "on"),
-		bk.Env("PUPPETEER_SKIP_CHROMIUM_DOWNLOAD", "true"),
-		bk.Env("FORCE_COLOR", "1"),
-		bk.Env("ENTERPRISE", "1"),
-		bk.Env("COMMIT_SHA", commit),
-		bk.Env("DATE", now.Format(time.RFC3339)),
-	)
-
-	if os.Getenv("MUST_INCLUDE_COMMIT") != "" {
-		output, err := exec.Command("git", "merge-base", "--is-ancestor", os.Getenv("MUST_INCLUDE_COMMIT"), "HEAD").CombinedOutput()
-		if err != nil {
-			fmt.Printf("This branch %s at commit %s does not include commit %s.\n", branch, commit, os.Getenv("MUST_INCLUDE_COMMIT"))
-			fmt.Println("Rebase onto the latest master to get the latest CI fixes.")
-			fmt.Println(string(output))
-			panic(err)
-		}
-	}
-
-	isPR := !isBextReleaseBranch &&
-		!releaseBranch &&
-		!taggedRelease &&
-		branch != "master" &&
-		!strings.HasPrefix(branch, "master-dry-run/") &&
-		!strings.HasPrefix(branch, "docker-images-patch/")
-	if isPR {
-		output, err := exec.Command("git", "diff", "--name-only", "origin/master...").Output()
-		if err != nil {
-			panic(err)
-		}
-
-		onlyDocsChange := true
-		for _, line := range strings.Split(strings.TrimSpace(string(output)), "\n") {
-			if !strings.HasPrefix(line, "doc") && line != "CHANGELOG.md" {
-				onlyDocsChange = false
-				break
-			}
-		}
-
-		if onlyDocsChange {
-			pipeline.AddStep(":memo:",
-				bk.Cmd("./dev/ci/yarn-run.sh prettier-check"),
-				bk.Cmd("./dev/check/docsite.sh"))
-			return
-		}
-	}
-
-	if !isBextReleaseBranch {
-		pipeline.AddStep(":docker:",
-			bk.Cmd("pushd enterprise"),
-			bk.Cmd("./cmd/server/pre-build.sh"),
-			bk.Env("IMAGE", "sourcegraph/server:"+version+"_candidate"),
-			bk.Env("VERSION", version),
-			bk.Cmd("./cmd/server/build.sh"),
-			bk.Cmd("popd"))
-
-		pipeline.AddStep(":white_check_mark:",
-			bk.Cmd("./dev/check/all.sh"))
-	}
-
-	pipeline.AddStep(":lipstick: :lint-roller: :stylelint: :typescript: :graphql:",
-		bk.Cmd("dev/ci/yarn-run.sh prettier-check all:tslint all:stylelint all:typecheck graphql-lint"))
-
-	// Browser extension build
-	pipeline.AddStep(":webpack::chrome:",
-		bk.Cmd("dev/ci/yarn-build.sh browser"))
-
-	if !isBextReleaseBranch {
-		// Webapp build
-		pipeline.AddStep(":webpack::globe_with_meridians:",
-			bk.Cmd("dev/ci/yarn-build.sh web"),
-			bk.Env("NODE_ENV", "production"),
-			bk.Env("ENTERPRISE", "0"))
-
-		// Webapp enterprise build
-		pipeline.AddStep(":webpack::globe_with_meridians::moneybag:",
-			bk.Cmd("dev/ci/yarn-build.sh web"),
-			bk.Env("NODE_ENV", "production"),
-			bk.Env("ENTERPRISE", "1"))
-
-		// Webapp tests
-		pipeline.AddStep(":jest::globe_with_meridians:",
-			bk.Cmd("dev/ci/yarn-test.sh web"),
-			bk.ArtifactPaths("web/coverage/coverage-final.json"))
-	}
-
-	// Browser extension tests
-	pipeline.AddStep(":jest::chrome:",
-		bk.Cmd("dev/ci/yarn-test.sh browser"),
-		bk.ArtifactPaths("browser/coverage/coverage-final.json"))
-
-	// Shared tests
-	pipeline.AddStep(":jest:",
-		bk.Cmd("dev/ci/yarn-test.sh shared"),
-		bk.ArtifactPaths("shared/coverage/coverage-final.json"))
-
-	// Storybook
-	pipeline.AddStep(":storybook:", bk.Cmd("dev/ci/yarn-run.sh storybook:smoke-test"))
-
-	if !isBextReleaseBranch {
-		pipeline.AddStep(":postgres:",
-			bk.Cmd("./dev/ci/ci-db-backcompat.sh"))
-
-		pipeline.AddStep(":go:",
-			bk.Cmd("./cmd/symbols/build.sh buildLibsqlite3Pcre"), // for symbols tests
-			bk.Cmd("bash <(curl -sL get.comby.dev) > /dev/null"), // for replacer tests
-			bk.Cmd("go test -timeout 4m -coverprofile=coverage.txt -covermode=atomic -race ./..."),
-			bk.ArtifactPaths("coverage.txt"))
-
-		pipeline.AddStep(":go:",
-			bk.Cmd("go generate ./..."),
-			bk.Cmd("go install -tags dist ./cmd/... ./enterprise/cmd/..."),
-		)
-
-		pipeline.AddStep(":docker:",
-			bk.Cmd("curl -sL -o hadolint \"https://github.com/hadolint/hadolint/releases/download/v1.15.0/hadolint-$(uname -s)-$(uname -m)\" && chmod 700 hadolint"),
-			bk.Cmd("git ls-files | grep Dockerfile | xargs ./hadolint"))
-	}
-
-	pipeline.AddWait()
-
-	if !isBextReleaseBranch {
-		pipeline.AddStep(":chromium:",
-			// Avoid crashing the sourcegraph/server containers. See
-			// https://github.com/sourcegraph/sourcegraph/issues/2657
-			bk.ConcurrencyGroup("e2e"),
-			bk.Concurrency(1),
-
-			bk.Env("IMAGE", "sourcegraph/server:"+version+"_candidate"),
-			bk.Env("VERSION", version),
-			bk.Env("PUPPETEER_SKIP_CHROMIUM_DOWNLOAD", ""),
-			bk.Cmd("./dev/ci/e2e.sh"),
-			bk.ArtifactPaths("./puppeteer/*.png;./web/e2e.mp4;./web/ffmpeg.log"))
-	}
-
-	pipeline.AddWait()
-
-	pipeline.AddStep(":codecov:",
-		bk.Cmd("buildkite-agent artifact download 'coverage.txt' . || true"), // ignore error when no report exists
-		bk.Cmd("buildkite-agent artifact download '*/coverage-final.json' . || true"),
-		bk.Cmd("bash <(curl -s https://codecov.io/bash) -X gcov -X coveragepy -X xcode"))
-
-	// addDockerImageStep adds a build step for a given app.
-	// If the app is not in the cmd directory, it is assumed to be from the open source repo.
-	addDockerImageStep := func(app string, insiders bool) {
-		cmds := []bk.StepOpt{
-			bk.Cmd(fmt.Sprintf(`echo "Building %s..."`, app)),
-		}
-
-		cmdDir := "cmd/" + app
-		if _, err := os.Stat(filepath.Join("enterprise", cmdDir)); err != nil {
-			fmt.Fprintf(os.Stderr, "github.com/sourcegraph/sourcegraph/enterprise/cmd/%s does not exist so building github.com/sourcegraph/sourcegraph/cmd/%s instead\n", app, app)
-		} else {
-			cmds = append(cmds, bk.Cmd("pushd enterprise"))
-		}
-
-		preBuildScript := cmdDir + "/pre-build.sh"
-		if _, err := os.Stat(preBuildScript); err == nil {
-			cmds = append(cmds, bk.Cmd(preBuildScript))
-		}
-
-		image := "sourcegraph/" + app
-
-		getBuildScript := func() string {
-			buildScriptByApp := map[string]string{
-				"symbols": "env BUILD_TYPE=dist ./cmd/symbols/build.sh buildSymbolsDockerImage",
-				// The server image was built prior to e2e tests in a previous step.
-				"server": fmt.Sprintf("docker tag %s:%s_candidate %s:%s", image, version, image, version),
-			}
-			if buildScript, ok := buildScriptByApp[app]; ok {
-				return buildScript
-			}
-			return cmdDir + "/build.sh"
-		}
-
-		cmds = append(cmds,
-			bk.Env("IMAGE", image+":"+version),
-			bk.Env("VERSION", version),
-			bk.Cmd(getBuildScript()),
-		)
-
-		if app != "server" || taggedRelease {
-			cmds = append(cmds,
-				bk.Cmd(fmt.Sprintf("docker push %s:%s", image, version)),
-			)
-		}
-
-		if app == "server" && releaseBranch {
-			cmds = append(cmds,
-				bk.Cmd(fmt.Sprintf("docker tag %s:%s %s:%s-insiders", image, version, image, branch)),
-				bk.Cmd(fmt.Sprintf("docker push %s:%s-insiders", image, branch)),
-			)
-		}
-
-		if insiders {
-			cmds = append(cmds,
-				bk.Cmd(fmt.Sprintf("docker tag %s:%s %s:insiders", image, version, image)),
-				bk.Cmd(fmt.Sprintf("docker push %s:insiders", image)),
-			)
-		}
-		pipeline.AddStep(":docker:", cmds...)
-	}
-
-	if strings.HasPrefix(branch, "docker-images-patch-notest/") {
-		version = version + "_patch"
-		addDockerImageStep(branch[27:], false)
-		return
-	}
-
-	addBrowserExtensionReleaseSteps := func() {
-		// Run e2e tests
-		pipeline.AddStep(":chromium:",
-			bk.Env("PUPPETEER_SKIP_CHROMIUM_DOWNLOAD", ""),
-			bk.Cmd("yarn --frozen-lockfile --network-timeout 60000"),
-			bk.Cmd("pushd browser"),
-			bk.Cmd("yarn -s run build"),
-			bk.Cmd("yarn -s run test-e2e"),
-			bk.Cmd("popd"),
-			bk.ArtifactPaths("./puppeteer/*.png"))
-
-		pipeline.AddWait()
-
-		// Release to the Chrome Webstore
-		pipeline.AddStep(":chrome:",
-			bk.Env("FORCE_COLOR", "1"),
-			bk.Cmd("yarn --frozen-lockfile --network-timeout 60000"),
-			bk.Cmd("pushd browser"),
-			bk.Cmd("yarn -s run build"),
-			bk.Cmd("yarn release:chrome"),
-			bk.Cmd("popd"))
-
-		// Build and self sign the FF extension and upload it to ...
-		pipeline.AddStep(":firefox:",
-			bk.Env("FORCE_COLOR", "1"),
-			bk.Cmd("yarn --frozen-lockfile --network-timeout 60000"),
-			bk.Cmd("pushd browser"),
-			bk.Cmd("yarn release:ff"),
-			bk.Cmd("popd"))
-	}
-
-	if isBextReleaseBranch {
-		addBrowserExtensionReleaseSteps()
-		return
-	}
-
-	pipeline.AddWait()
-
-	allDockerImages := []string{
-		"frontend",
-		"github-proxy",
-		"gitserver",
-		"management-console",
-		"query-runner",
-		"replacer",
-		"repo-updater",
-		"searcher",
-		"server",
-		"symbols",
-	}
-
-	switch {
-	case taggedRelease:
-		for _, dockerImage := range allDockerImages {
-			addDockerImageStep(dockerImage, false)
-		}
-		pipeline.AddWait()
-
-	case releaseBranch:
-		addDockerImageStep("server", false)
-		pipeline.AddWait()
-
-	case branch == "master":
-		for _, dockerImage := range allDockerImages {
-			addDockerImageStep(dockerImage, true)
-		}
-		pipeline.AddWait()
-
-	case strings.HasPrefix(branch, "master-dry-run/"): // replicates `master` build but does not deploy
-		for _, dockerImage := range allDockerImages {
-			addDockerImageStep(dockerImage, true)
-		}
-		pipeline.AddWait()
-
-	case strings.HasPrefix(branch, "docker-images-patch/"):
-		version = version + "_patch"
-		addDockerImageStep(branch[20:], false)
-		pipeline.AddWait()
-=======
 	pipeline, err := ci.GeneratePipeline(ci.ComputeConfig())
 	if err != nil {
 		panic(err)
@@ -338,6 +16,5 @@
 	_, err = pipeline.WriteTo(os.Stdout)
 	if err != nil {
 		panic(err)
->>>>>>> 92c706d8
 	}
 }