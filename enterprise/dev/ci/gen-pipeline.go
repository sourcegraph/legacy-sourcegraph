--- conflicted
+++ resolved
@@ -114,13 +114,8 @@
 
 	fmt.Fprintln(w, "\n## Run types")
 
-<<<<<<< HEAD
 	// Introduce pull request pipelines first
-	fmt.Fprintf(w, "\n### %s\n\n", ci.PullRequest.String())
-=======
-	// Introduce pull request builds first
 	fmt.Fprintf(w, "\n### %s\n\n", runtype.PullRequest.String())
->>>>>>> 0061e1db
 	fmt.Fprintln(w, "The default run type.")
 	changed.ForEachDiffType(func(diff changed.Diff) {
 		pipeline, err := ci.GeneratePipeline(ci.Config{
