--- conflicted
+++ resolved
@@ -18,9 +18,9 @@
 )
 
 type Pipeline struct {
-<<<<<<< HEAD
-	Env   map[string]string `json:"env,omitempty"`
-	Steps []interface{}     `json:"steps"`
+	Env    map[string]string `json:"env,omitempty"`
+	Steps  []interface{}     `json:"steps"`
+	Notify []slackNotifier   `json:"notify,omitempty"`
 
 	// Group, if provided, indicates this Pipeline is actually a group of steps.
 	// See: https://buildkite.com/docs/pipelines/group-step
@@ -30,11 +30,6 @@
 type Group struct {
 	Group string `json:"group,omitempty"`
 	Key   string `json:"key,omitempty"`
-=======
-	Env    map[string]string `json:"env,omitempty"`
-	Steps  []interface{}     `json:"steps"`
-	Notify []slackNotifier   `json:"notify,omitempty"`
->>>>>>> 3961e357
 }
 
 type BuildOptions struct {
