--- conflicted
+++ resolved
@@ -68,18 +68,11 @@
 		ops.Merge(operations.NewNamedSet("Client checks",
 			clientIntegrationTests,
 			clientChromaticTests(opts.ChromaticShouldAutoAccept),
-<<<<<<< HEAD
-			frontendTests,     // ~4.5m
-			addWebApp,         // ~5.5m
-			addBrowserExt,     // ~4.5m
-			addVSCExt,         // ~4.5m
-			addClientLinters)) // ~9m
-=======
 			frontendTests,                // ~4.5m
 			addWebApp,                    // ~5.5m
 			addBrowserExtensionUnitTests, // ~4.5m
+			addVSCExt,                    // ~5.5m
 			addClientLinters))            // ~9m
->>>>>>> e32aede3
 	}
 
 	if diff.Has(changed.Go | changed.GraphQL) {
