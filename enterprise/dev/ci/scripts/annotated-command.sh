#!/usr/bin/env bash

# This script is designed to wrap commands to run them and pick up the annotations and
# test reports they leave behind for upload.
#
# An alias for this command, './an', is set up in .buildkite/post-checkout

cmd=$1

# Set up directory for annotated command to leave annotations
annotation_dir="./annotations"
rm -rf $annotation_dir
mkdir -p $annotation_dir
test_report_dir="./test-reports"
rm -rf $test_report_dir
mkdir -p $test_report_dir

# Run the provided command
eval "$cmd"
exit_code="$?"

# Check for annotations left behind by the command
if [ -n "${ANNOTATE_OPTS-''}" ]; then
  # Parse annotation options:
  # - $1 => include_names
  # - $2... => annotate_opts, base options for the ./annotate.sh script
  # shellcheck disable=SC2086
  set -- $ANNOTATE_OPTS
  include_names=$1
  shift 1
  # shellcheck disable=SC2124
  annotate_opts="$@"
  auto_type=false
  if [[ "$annotate_opts" == *"-t auto"* ]]; then
    auto_type=true
    annotate_opts=${annotate_opts/"-t auto"/}
  fi

  echo "~~~ Uploading annotations"
  echo "include_names=$include_names, annotate_opts=$annotate_opts"
  for file in "$annotation_dir"/*; do
    if [ ! -f "$file" ]; then
      continue
    fi

    echo "handling $file"
    name=$(basename "$file")
    annotate_file_opts=$annotate_opts
    human_level=""

    case "$name" in
      # Append markdown annotations as markdown, and remove the suffix from the name
      *.md) annotate_file_opts="$annotate_file_opts -m" && name="${name%.*}" ;;
    esac

<<<<<<< HEAD
    case "$name" in
      WARN_*) annotate_file_opts="$annotate_file_opts -t warning" ;;
      ERROR_*) annotate_file_opts="$annotate_file_opts -t error" ;;
      INFO_*) annotate_file_opts="$annotate_file_opts -t info" ;;
      SUCCESS_*) annotate_file_opts="$annotate_file_opts -t success" ;;
      *) annotate_file_opts="$annotate_file_opts -t error" ;;
    esac
=======
    if [ "$auto_type" = "true" ]; then
      case "$name" in
        WARN_*)
          annotate_file_opts="$annotate_file_opts -t warning"
          human_level="⚠️ "
          ;;
        ERROR_*)
          annotate_file_opts="$annotate_file_opts -t error"
          human_level="❌"
          ;;
        INFO_*)
          annotate_file_opts="$annotate_file_opts -t info"
          human_level="ℹ️ "
          ;;
        SUCCESS_*)
          annotate_file_opts="$annotate_file_opts -t success"
          human_level="✅"
          ;;
        *) 
          annotate_file_opts="$annotate_file_opts -t error"
          human_level="❌"
          ;;
      esac
    fi
>>>>>>> 01c578d6

    if [ "$include_names" = "true" ]; then
      # Set the name of the file as the title of this annotation section
      human_name=$(echo "$name" | sed -E -e "s/(WARN_)|(ERROR_)|(INFO_)|(SUCCESS_)//")
<<<<<<< HEAD
      annotate_file_opts="-s '$human_name' $annotate_file_opts"
=======
      annotate_file_opts="-s '$human_level $human_name' $annotate_file_opts"
>>>>>>> 01c578d6
    fi

    # Generate annotation from file contents
    eval "./enterprise/dev/ci/scripts/annotate.sh $annotate_file_opts <'$file'"
  done
fi

# Check for test reports left behind by the command
if [ -n "${TEST_REPORT_OPTS-''}" ]; then
  test_report_opts="$TEST_REPORT_OPTS"

  echo "~~~ Uploading test reports"
  echo "test_report_opts=$test_report_opts"
  for file in "$test_report_dir"/*; do
    if [ ! -f "$file" ]; then
      continue
    fi

    echo "handling $file"
    eval "./enterprise/dev/ci/scripts/upload-test-report.sh $file $test_report_opts"
  done
fi

exit "$exit_code"<|MERGE_RESOLUTION|>--- conflicted
+++ resolved
@@ -53,15 +53,6 @@
       *.md) annotate_file_opts="$annotate_file_opts -m" && name="${name%.*}" ;;
     esac
 
-<<<<<<< HEAD
-    case "$name" in
-      WARN_*) annotate_file_opts="$annotate_file_opts -t warning" ;;
-      ERROR_*) annotate_file_opts="$annotate_file_opts -t error" ;;
-      INFO_*) annotate_file_opts="$annotate_file_opts -t info" ;;
-      SUCCESS_*) annotate_file_opts="$annotate_file_opts -t success" ;;
-      *) annotate_file_opts="$annotate_file_opts -t error" ;;
-    esac
-=======
     if [ "$auto_type" = "true" ]; then
       case "$name" in
         WARN_*)
@@ -86,16 +77,11 @@
           ;;
       esac
     fi
->>>>>>> 01c578d6
 
     if [ "$include_names" = "true" ]; then
       # Set the name of the file as the title of this annotation section
       human_name=$(echo "$name" | sed -E -e "s/(WARN_)|(ERROR_)|(INFO_)|(SUCCESS_)//")
-<<<<<<< HEAD
-      annotate_file_opts="-s '$human_name' $annotate_file_opts"
-=======
       annotate_file_opts="-s '$human_level $human_name' $annotate_file_opts"
->>>>>>> 01c578d6
     fi
 
     # Generate annotation from file contents
