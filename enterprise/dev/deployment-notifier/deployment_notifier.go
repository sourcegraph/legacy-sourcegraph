package main

import (
	"context"
	"fmt"
	"os"
	"sort"
	"strconv"
	"strings"
	"text/template"
	"time"

	"github.com/google/go-github/v41/github"
	"github.com/grafana/regexp"

	"github.com/sourcegraph/sourcegraph/lib/errors"
)

var (
	repoOwner           = "sourcegraph"
	repoName            = "sourcegraph"
	commitsPerPage      = 30
	maxCommitsPageCount = 5
)

var (
	ErrNoRelevantChanges = errors.New("no services changed, nothing to notify")
)

type DeploymentNotifier struct {
	dd               DeploymentDiffer
	ghc              *github.Client
	environment      string
	manifestRevision string
}

func NewDeploymentNotifier(ghc *github.Client, dd DeploymentDiffer, environment, manifestRevision string) *DeploymentNotifier {
	return &DeploymentNotifier{
		dd:               dd,
		ghc:              ghc,
		environment:      environment,
		manifestRevision: manifestRevision,
	}
}

type DeploymentReport struct {
	Environment       string
	DeployedAt        string
	BuildkiteBuildURL string
	ManifestRevision  string

	// Services, PullRequests are a summary of all services and pull requests included in
	// this deployment. For more accurate association of PRs to which services got deployed,
	// use ServicesPerPullRequest instead.
	Services     []string
	PullRequests []*github.PullRequest

	// ServicesPerPullRequest is an accurate representation of exactly which pull requests
	// are associated with each service, because each service might be deployed with a
	// different source diff. This is important for notifications, tracing, etc.
	ServicesPerPullRequest map[int][]string
}

func (dn *DeploymentNotifier) Report(ctx context.Context) (*DeploymentReport, error) {
	services, err := dn.dd.Services()
	if err != nil {
		return nil, errors.Wrap(err, "failed to infer changes")
	}

	// Use a map so we avoid duplicate PRs.
	prSet := map[int64]*github.PullRequest{}
	prServicesMap := map[int]map[string]struct{}{}

	groups := groupByDiff(services)
	for diff, services := range groups {
		if diff.Old == diff.New {
			// If nothing changed, just skip.
			continue
		}
		groupPrs, err := dn.getNewPullRequests(ctx, diff.Old, diff.New)
		if err != nil {
			return nil, errors.Wrap(err, "failed to get pull requests")
		}
		for _, pr := range groupPrs {
			prSet[pr.GetID()] = pr

			// Track exactly which services are associated with which PRs
			for _, service := range services {
				if _, ok := prServicesMap[pr.GetNumber()]; !ok {
					prServicesMap[pr.GetNumber()] = map[string]struct{}{}
				}
				prServicesMap[pr.GetNumber()][service] = struct{}{}
			}
		}
	}

	var prs []*github.PullRequest
	for _, pr := range prSet {
		prs = append(prs, pr)
	}

	// Sort the PRs so the tests are stable.
	sort.Slice(prs, func(i, j int) bool {
		return prs[i].GetMergedAt().After(prs[j].GetMergedAt())
	})

	var deployedServices []string
	for app := range services {
		deployedServices = append(deployedServices, app)
	}

	// Sort the Services so the tests are stable.
	sort.Strings(deployedServices)

	if len(prs) == 0 {
		return nil, ErrNoRelevantChanges
	}

	return &DeploymentReport{
		Environment:       dn.environment,
		PullRequests:      prs,
		DeployedAt:        time.Now().In(time.UTC).Format(time.RFC822Z),
		Services:          deployedServices,
		BuildkiteBuildURL: os.Getenv("BUILDKITE_BUILD_URL"),
		ManifestRevision:  dn.manifestRevision,
<<<<<<< HEAD

		ServicesPerPullRequest: makeServicesPerPullRequest(prServicesMap),
	}, nil
}

=======

		ServicesPerPullRequest: makeServicesPerPullRequest(prServicesMap),
	}, nil
}

>>>>>>> a717b2db
func makeServicesPerPullRequest(prServicesSet map[int]map[string]struct{}) map[int][]string {
	servicesPerPullRequest := map[int][]string{}
	for pr, servicesMap := range prServicesSet {
		services := []string{}
		for service := range servicesMap {
			services = append(services, service)
		}
		sort.Strings(services)
		servicesPerPullRequest[pr] = services
	}
	return servicesPerPullRequest
}

// getNewCommits returns a slice of commits starting from the target commit up to the currently deployed commit.
func (dn *DeploymentNotifier) getNewCommits(ctx context.Context, oldCommit string, newCommit string) ([]*github.RepositoryCommit, error) {
	var page = 1
	var commits []*github.RepositoryCommit
	for page != 0 && page != maxCommitsPageCount {
		cs, resp, err := dn.ghc.Repositories.ListCommits(ctx, repoOwner, repoName, &github.CommitsListOptions{
			SHA: "main",
			ListOptions: github.ListOptions{
				Page:    page,
				PerPage: commitsPerPage,
			},
		})
		if err != nil {
			return nil, err
		}
		commits = append(commits, cs...)
		var currentCommitIdx int
		for i, commit := range commits {
			if strings.HasPrefix(commit.GetSHA(), newCommit) {
				currentCommitIdx = i
			}
			if strings.HasPrefix(commit.GetSHA(), oldCommit) {
				return commits[currentCommitIdx:i], nil
			}
		}
		page = resp.NextPage
	}
	return nil, errors.Newf("commit %s not found in the last %d commits", oldCommit, maxCommitsPageCount*commitsPerPage)
}

// parsePRNumberInMergeCommit extracts the pull request number from a merge commit.
// Merge commits can either be a single line in which case they'll end with the pull request number,
// or multiple lines if they include a description (mostly because of squashed commits being automatically
// added by GitHub if the author does not remove them). In that case, the pull request number is the
// the last one on the first line.
func parsePRNumberInMergeCommit(message string) int {
	mergeCommitMessageRegexp := regexp.MustCompile(`\(#(\d+)\)$`) // $ ensures we're always getting the last (#XXXXX), in case of reverts.
	firstLine := strings.Split(message, "\n")[0]
	matches := mergeCommitMessageRegexp.FindStringSubmatch(firstLine)
	if len(matches) > 1 {
		num, err := strconv.Atoi(matches[1])
		if err != nil {
			return 0
		}
		return num
	}
	return 0
}

func (dn *DeploymentNotifier) getNewPullRequests(ctx context.Context, oldCommit string, newCommit string) ([]*github.PullRequest, error) {
	repoCommits, err := dn.getNewCommits(ctx, oldCommit, newCommit)
	if err != nil {
		return nil, err
	}
	prNums := map[int]struct{}{}
	for _, rc := range repoCommits {
		message := rc.GetCommit().GetMessage()
		if prNum := parsePRNumberInMergeCommit(message); prNum > 0 {
			prNums[prNum] = struct{}{}
		}
	}
	var pullsSinceLastCommit []*github.PullRequest
	for prNum := range prNums {
		pull, _, err := dn.ghc.PullRequests.Get(
			ctx,
			repoOwner,
			repoName,
			prNum,
		)
		if err != nil {
			return nil, err
		}
		pullsSinceLastCommit = append(pullsSinceLastCommit, pull)
	}
	return pullsSinceLastCommit, nil
}

type deploymentGroups map[ServiceVersionDiff][]string

func groupByDiff(diffs map[string]*ServiceVersionDiff) deploymentGroups {
	groups := deploymentGroups{}
	for appName, diff := range diffs {
		groups[*diff] = append(groups[*diff], appName)
	}
	return groups
}

var commentTemplate = `### Deployment status

[Deployed at {{ .DeployedAt }}]({{ .BuildkiteBuildURL }}):

{{- range .Services }}
- ` + "`" + `{{ . }}` + "`" + `
{{- end }}
`

<<<<<<< HEAD
func renderComment(report *DeploymentReport) (string, error) {
=======
func renderComment(report *DeploymentReport, traceURL string) (string, error) {
>>>>>>> a717b2db
	tmpl, err := template.New("deployment-status-comment").Parse(commentTemplate)
	if err != nil {
		return "", err
	}
	var sb strings.Builder
	err = tmpl.Execute(&sb, report)
	if err != nil {
		return "", err
	}
	if traceURL != "" {
		_, err = sb.WriteString(fmt.Sprintf("\n[Deployment trace](%s)", traceURL))
		if err != nil {
			return "", err
		}
	}
	return sb.String(), nil
}<|MERGE_RESOLUTION|>--- conflicted
+++ resolved
@@ -123,19 +123,11 @@
 		Services:          deployedServices,
 		BuildkiteBuildURL: os.Getenv("BUILDKITE_BUILD_URL"),
 		ManifestRevision:  dn.manifestRevision,
-<<<<<<< HEAD
 
 		ServicesPerPullRequest: makeServicesPerPullRequest(prServicesMap),
 	}, nil
 }
 
-=======
-
-		ServicesPerPullRequest: makeServicesPerPullRequest(prServicesMap),
-	}, nil
-}
-
->>>>>>> a717b2db
 func makeServicesPerPullRequest(prServicesSet map[int]map[string]struct{}) map[int][]string {
 	servicesPerPullRequest := map[int][]string{}
 	for pr, servicesMap := range prServicesSet {
@@ -245,11 +237,7 @@
 {{- end }}
 `
 
-<<<<<<< HEAD
-func renderComment(report *DeploymentReport) (string, error) {
-=======
 func renderComment(report *DeploymentReport, traceURL string) (string, error) {
->>>>>>> a717b2db
 	tmpl, err := template.New("deployment-status-comment").Parse(commentTemplate)
 	if err != nil {
 		return "", err
