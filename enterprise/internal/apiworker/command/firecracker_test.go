--- conflicted
+++ resolved
@@ -14,16 +14,10 @@
 func TestFormatFirecrackerCommandRaw(t *testing.T) {
 	actual := formatFirecrackerCommand(
 		CommandSpec{
-<<<<<<< HEAD
-			Commands:  []string{"ls", "-a"},
+			Command:   []string{"ls", "-a"},
 			Dir:       "subdir",
 			Env:       []string{"TEST=true"},
 			Operation: makeTestOperation(),
-=======
-			Command: []string{"ls", "-a"},
-			Dir:     "subdir",
-			Env:     []string{"TEST=true"},
->>>>>>> d95d5910
 		},
 		"deadbeef",
 		"/proj/src",
@@ -44,18 +38,11 @@
 func TestFormatFirecrackerCommandDockerScript(t *testing.T) {
 	actual := formatFirecrackerCommand(
 		CommandSpec{
-<<<<<<< HEAD
-			Image:     "alpine:latest",
-			Commands:  []string{"ls", "-a"},
-			Dir:       "subdir",
-			Env:       []string{"TEST=true"},
-			Operation: makeTestOperation(),
-=======
 			Image:      "alpine:latest",
 			ScriptPath: "myscript.sh",
 			Dir:        "subdir",
 			Env:        []string{"TEST=true"},
->>>>>>> d95d5910
+			Operation:  makeTestOperation(),
 		},
 		"deadbeef",
 		"/proj/src",
@@ -119,11 +106,7 @@
 
 func TestSetupFirecracker(t *testing.T) {
 	runner := NewMockCommandRunner()
-<<<<<<< HEAD
 	options := Options{
-=======
-	if err := setupFirecracker(context.Background(), runner, nil, "deadbeef", "/proj", []string{"img1", "img2", "img3"}, []string{}, Options{
->>>>>>> d95d5910
 		FirecrackerOptions: FirecrackerOptions{
 			Image:             "ignite-ubuntu",
 			ImageArchivesPath: "/archives",
@@ -136,17 +119,13 @@
 	}
 	operations := MakeOperations(&observation.TestContext)
 
-	if err := setupFirecracker(context.Background(), runner, nil, "deadbeef", "/proj", []string{"img1", "img2", "img3"}, options, operations); err != nil {
+	if err := setupFirecracker(context.Background(), runner, nil, "deadbeef", "/proj", []string{"img1", "img2", "img3"}, nil, options, operations); err != nil {
 		t.Fatalf("unexpected error tearing down virtual machine: %s", err)
 	}
 
 	var actual []string
 	for _, call := range runner.RunCommandFunc.History() {
-<<<<<<< HEAD
-		actual = append(actual, strings.Join(call.Arg1.Commands, " "))
-=======
-		actual = append(actual, strings.Join(call.Arg2.Command, " "))
->>>>>>> d95d5910
+		actual = append(actual, strings.Join(call.Arg1.Command, " "))
 	}
 
 	expected := []string{
@@ -190,11 +169,7 @@
 
 	var actual []string
 	for _, call := range runner.RunCommandFunc.History() {
-<<<<<<< HEAD
-		actual = append(actual, strings.Join(call.Arg1.Commands, " "))
-=======
-		actual = append(actual, strings.Join(call.Arg2.Command, " "))
->>>>>>> d95d5910
+		actual = append(actual, strings.Join(call.Arg1.Command, " "))
 	}
 
 	expected := []string{
