package gerrit

import (
	"context"
	"encoding/json"
<<<<<<< HEAD
	"fmt"
=======
>>>>>>> d21b5e3b
	"net/url"

	jsoniter "github.com/json-iterator/go"

	"github.com/sourcegraph/sourcegraph/internal/authz"
	"github.com/sourcegraph/sourcegraph/internal/extsvc"
	"github.com/sourcegraph/sourcegraph/internal/extsvc/gerrit"
	"github.com/sourcegraph/sourcegraph/internal/types"
	"github.com/sourcegraph/sourcegraph/lib/errors"
<<<<<<< HEAD
)

const (
	adminGroupName = "Administrators"
=======
>>>>>>> d21b5e3b
)

type Provider struct {
	urn      string
	client   client
	codeHost *extsvc.CodeHost
}

func NewProvider(conn *types.GerritConnection) (*Provider, error) {
<<<<<<< HEAD
	baseURL, _ := url.Parse(conn.Url)
=======
	baseURL, err := url.Parse(conn.Url)
	if err != nil {
		return nil, err
	}
>>>>>>> d21b5e3b
	gClient, err := gerrit.NewClient(conn.URN, conn.GerritConnection, nil)
	if err != nil {
		return nil, err
	}
	return &Provider{
		urn:      conn.URN,
		client:   gClient,
		codeHost: extsvc.NewCodeHost(baseURL, extsvc.TypeGerrit),
	}, nil
}

func (p Provider) FetchAccount(ctx context.Context, user *types.User, current []*extsvc.Account, verifiedEmails []string) (*extsvc.Account, error) {
	// First try to fetch Gerrit account for this username
	accts, err := p.client.ListAccountsByUsername(ctx, user.Username)
	if err != nil {
		return nil, err
	}
	// Check that this account from Gerrit correlates to a verified email
	if acct, found, err := p.checkAccountsAgainstVerifiedEmails(accts, user, verifiedEmails); found && err == nil {
		return acct, nil
	}

	// If no account was found via the user's Sourcegraph username, attempt to find an account via one of the verified emails.
	for _, email := range verifiedEmails {
		accts, err := p.client.ListAccountsByEmail(ctx, email)
		if err != nil {
			return nil, err
		}
		for _, acct := range accts {
			return p.buildExtsvcAccount(acct, user, email)
		}
	}

	return nil, nil
}

func (p Provider) checkAccountsAgainstVerifiedEmails(accts gerrit.ListAccountsResponse, user *types.User, verifiedEmails []string) (*extsvc.Account, bool, error) {
	if accts == nil || len(accts) == 0 {
		return nil, false, nil
	}
	for _, email := range verifiedEmails {
		for _, acct := range accts {
			if acct.Email == email && acct.Username == user.Username {
				foundAcct, err := p.buildExtsvcAccount(acct, user, email)
				return foundAcct, true, err
			}
		}
	}
	return nil, false, nil
}

func (p Provider) buildExtsvcAccount(acct gerrit.Account, user *types.User, email string) (*extsvc.Account, error) {
	acctData, err := marshalAccountData(acct.Username, acct.Email, acct.ID)
	if err != nil {
		return nil, errors.Wrap(err, "marshaling account data")
	}
	return &extsvc.Account{
<<<<<<< HEAD
		ID:     acct.ID, // TODO: do we need this?
=======
>>>>>>> d21b5e3b
		UserID: user.ID,
		AccountSpec: extsvc.AccountSpec{
			ServiceType: p.codeHost.ServiceType,
			ServiceID:   p.codeHost.ServiceID,
			AccountID:   email,
		},
		AccountData: extsvc.AccountData{
			Data: acctData,
		},
		CreatedAt: user.CreatedAt,
		UpdatedAt: user.UpdatedAt,
	}, nil
}

func marshalAccountData(username, email string, acctID int32) (*json.RawMessage, error) {
	accountData, err := jsoniter.Marshal(
		gerrit.AccountData{
			Username:  username,
			Email:     email,
			AccountID: acctID,
		},
	)
	if err != nil {
		return nil, err
	}
	return (*json.RawMessage)(&accountData), nil
}

func (p Provider) FetchUserPerms(ctx context.Context, account *extsvc.Account, opts authz.FetchPermsOptions) (*authz.ExternalUserPermissions, error) {
	return nil, &authz.ErrUnimplemented{Feature: "gerrit.FetchUserPerms"}
}

func (p Provider) FetchRepoPerms(ctx context.Context, repo *extsvc.Repository, opts authz.FetchPermsOptions) ([]extsvc.AccountID, error) {
	return nil, &authz.ErrUnimplemented{Feature: "gerrit.FetchRepoPerms"}
}

func (p Provider) FetchUserPermsByToken(ctx context.Context, token string, opts authz.FetchPermsOptions) (*authz.ExternalUserPermissions, error) {
	return nil, &authz.ErrUnimplemented{Feature: "gerrit.FetchUserPermsByToken"}
}

func (p Provider) ServiceType() string {
	return p.codeHost.ServiceType
}

func (p Provider) ServiceID() string {
	return p.codeHost.ServiceID
}

func (p Provider) URN() string {
	return p.urn
}

// ValidateConnection validates the connection to the Gerrit code host.
// Currently, this is done by querying for the Administrators group and validating that the
// group returned is valid, hence meaning that the given credentials have Admin permissions.
func (p Provider) ValidateConnection(ctx context.Context) (warnings []string) {

	adminGroup, err := p.client.GetGroup(ctx, adminGroupName)
	if err != nil {
		return []string{
			fmt.Sprintf("Unable to get %s group: %v", adminGroupName, err),
		}
	}

	if adminGroup.ID == "" || adminGroup.Name != adminGroupName || adminGroup.CreatedOn == "" {
		return []string{
			fmt.Sprintf("Gerrit credentials not sufficent enough to query %s group", adminGroupName),
		}
	}

	return []string{}
}<|MERGE_RESOLUTION|>--- conflicted
+++ resolved
@@ -3,10 +3,6 @@
 import (
 	"context"
 	"encoding/json"
-<<<<<<< HEAD
-	"fmt"
-=======
->>>>>>> d21b5e3b
 	"net/url"
 
 	jsoniter "github.com/json-iterator/go"
@@ -16,13 +12,10 @@
 	"github.com/sourcegraph/sourcegraph/internal/extsvc/gerrit"
 	"github.com/sourcegraph/sourcegraph/internal/types"
 	"github.com/sourcegraph/sourcegraph/lib/errors"
-<<<<<<< HEAD
 )
 
 const (
 	adminGroupName = "Administrators"
-=======
->>>>>>> d21b5e3b
 )
 
 type Provider struct {
@@ -32,14 +25,10 @@
 }
 
 func NewProvider(conn *types.GerritConnection) (*Provider, error) {
-<<<<<<< HEAD
-	baseURL, _ := url.Parse(conn.Url)
-=======
 	baseURL, err := url.Parse(conn.Url)
 	if err != nil {
 		return nil, err
 	}
->>>>>>> d21b5e3b
 	gClient, err := gerrit.NewClient(conn.URN, conn.GerritConnection, nil)
 	if err != nil {
 		return nil, err
@@ -97,10 +86,6 @@
 		return nil, errors.Wrap(err, "marshaling account data")
 	}
 	return &extsvc.Account{
-<<<<<<< HEAD
-		ID:     acct.ID, // TODO: do we need this?
-=======
->>>>>>> d21b5e3b
 		UserID: user.ID,
 		AccountSpec: extsvc.AccountSpec{
 			ServiceType: p.codeHost.ServiceType,
