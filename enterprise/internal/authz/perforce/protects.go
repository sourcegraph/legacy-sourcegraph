package perforce

import (
	"bufio"
	"context"
	"fmt"
	"io"
	"strings"

	"github.com/gobwas/glob"
	"github.com/sourcegraph/log"

	"github.com/sourcegraph/sourcegraph/internal/authz"
	"github.com/sourcegraph/sourcegraph/internal/extsvc"
	"github.com/sourcegraph/sourcegraph/lib/errors"
)

// p4ProtectLine is a parsed line from `p4 protects`. See:
//   - https://www.perforce.com/manuals/cmdref/Content/CmdRef/p4_protect.html#Usage_Notes_..364
//   - https://www.perforce.com/manuals/cmdref/Content/CmdRef/p4_protects.html#p4_protects
type p4ProtectLine struct {
	level      string // e.g. read
	entityType string // e.g. user
	name       string // e.g. alice
	match      string // raw match, e.g. //Sourcegraph/, trimmed of leading '-' for exclusion

	// isExclusion is whether the match is an exclusion or inclusion (had a leading '-' or not)
	// which indicates access should be revoked
	isExclusion bool
}

// revokesReadAccess returns true if the line's access level is able to revoke
// read account for a depot prefix.
func (p *p4ProtectLine) revokesReadAccess() bool {
	_, canRevokeReadAccess := map[string]struct{}{
		"list":   {},
		"read":   {},
		"=read":  {},
		"open":   {},
		"write":  {},
		"review": {},
		"owner":  {},
		"admin":  {},
		"super":  {},
	}[p.level]
	return canRevokeReadAccess
}

// grantsReadAccess returns true if the line's access level is able to grant
// read account for a depot prefix.
func (p *p4ProtectLine) grantsReadAccess() bool {
	_, canGrantReadAccess := map[string]struct{}{
		"read":   {},
		"=read":  {},
		"open":   {},
		"=open":  {},
		"write":  {},
		"=write": {},
		"review": {},
		"owner":  {},
		"admin":  {},
		"super":  {},
	}[p.level]
	return canGrantReadAccess
}

// affectsReadAccess returns true if this line changes read access.
func (p *p4ProtectLine) affectsReadAccess() bool {
	return (p.isExclusion && p.revokesReadAccess()) ||
		(!p.isExclusion && p.grantsReadAccess())
}

// Perforce wildcards file match syntax, specifically Helix server wildcards. This is the format
// we expect to get back from p4 protects.
//
// See: https://www.perforce.com/manuals/p4guide/Content/P4Guide/syntax.syntax.wildcards.html
const (
	// Matches anything including slashes. Matches recursively (everything in and below the specified directory).
	perforceWildcardMatchAll = "..."
	// Matches anything except slashes. Matches only within a single directory. Case sensitivity depends on your platform.
	perforceWildcardMatchDirectory = "*"
)

func hasPerforceWildcard(match string) bool {
	return strings.Contains(match, perforceWildcardMatchAll) ||
		strings.Contains(match, perforceWildcardMatchDirectory)
}

// PostgreSQL's SIMILAR TO equivalents for Perforce file match syntaxes.
//
// See: https://www.postgresql.org/docs/12/functions-matching.html#FUNCTIONS-SIMILARTO-REGEXP
var postgresMatchSyntax = strings.NewReplacer(
	// Matches anything, including directory slashes.
	perforceWildcardMatchAll, "%",
	// Character class that matches anything except another '/' supported.
	perforceWildcardMatchDirectory, "[^/]+",
)

// convertToPostgresMatch converts supported patterns to PostgreSQL equivalents.
func convertToPostgresMatch(match string) string {
	return postgresMatchSyntax.Replace(match)
}

// Glob syntax equivalents for _glob-escaped_ Perforce file match syntaxes.
//
// See: authz.SubRepoPermissions
var globMatchSyntax = strings.NewReplacer(
	// Matches any sequence of characters
	glob.QuoteMeta(perforceWildcardMatchAll), "**",
	// Matches any sequence of non-separator characters
	glob.QuoteMeta(perforceWildcardMatchDirectory), "*",
)

type globMatch struct {
	glob.Glob
	pattern  string
	original string
}

// convertToGlobMatch converts supported patterns to Glob, and ensures the rest of the
// match does not contain unexpected Glob patterns.
func convertToGlobMatch(match string) (globMatch, error) {
	original := match

	// Escape all glob syntax first, to ensure nothing unexpected shows up
	match = glob.QuoteMeta(match)

	// Replace glob-escaped Perforce syntax with glob syntax
	match = globMatchSyntax.Replace(match)

	// Allow a trailing '/' on trailing single wildcards
	if strings.HasSuffix(match, "*") && !strings.HasSuffix(match, "**") && !strings.HasSuffix(match, `\*`) {
		match += `{/,}`
	}

	g, err := glob.Compile(match, '/')
	return globMatch{
		Glob:     g,
		pattern:  match,
		original: original,
	}, errors.Wrap(err, "invalid pattern")
}

// matchesAgainstDepot checks if the given match affects the given depot.
func matchesAgainstDepot(match globMatch, depot string) bool {
	if match.Match(depot) {
		return true
	}

	// If the subpath includes a wildcard:
	// - depot: "//depot/main/"
	// - match: "//depot/.../file" or "//*/main/..."
	// Then we want to check if it could match this match
	if !hasPerforceWildcard(match.original) {
		return false
	}
	parts := strings.Split(match.original, perforceWildcardMatchAll)
	if len(parts) > 0 {
		// Check full prefix
		prefixMatch, err := convertToGlobMatch(parts[0] + perforceWildcardMatchAll)
		if err != nil {
			return false
		}
		if prefixMatch.Match(depot) {
			return true
		}
	}
	// Check each prefix part for perforceWildcardMatchDirectory.
	// We already tried the full match, so start at len(parts)-1, and don't traverse all
	// the way down to root unless there's a wildcard there.
	parts = strings.Split(match.original, "/")
	for i := len(parts) - 1; i > 2 || strings.Contains(parts[i], perforceWildcardMatchDirectory); i-- {
		// Depots should always be suffixed with '/'
		prefixMatch, err := convertToGlobMatch(strings.Join(parts[:i], "/") + "/")
		if err != nil {
			return false
		}
		if prefixMatch.Match(depot) {
			return true
		}
	}

	return false
}

// PerformDebugScan will scan protections rules from r and log detailed
// information about how each line was parsed.
func PerformDebugScan(logger log.Logger, r io.Reader, depot extsvc.RepoID) (*authz.ExternalUserPermissions, error) {
	perms := &authz.ExternalUserPermissions{
		SubRepoPermissions: make(map[extsvc.RepoID]*authz.SubRepoPermissions),
	}
	scanner := fullRepoPermsScanner(logger, perms, []extsvc.RepoID{depot})
	err := scanProtects(logger, r, scanner)
	return perms, err
}

// protectsScanner provides callbacks for scanning the output of `p4 protects`.
type protectsScanner struct {
	// Called on the parsed contents of each `p4 protects` line.
	processLine func(p4ProtectLine) error
	// Called upon completion of processing of all lines.
	finalize func() error
}

// scanProtects is a utility function for processing values from `p4 protects`.
// It handles skipping comments, cleaning whitespace, parsing relevant fields, and
// skipping entries that do not affect read access.
func scanProtects(logger log.Logger, rc io.Reader, s *protectsScanner) error {
	logger = logger.Scoped("scanProtects", "")
	scanner := bufio.NewScanner(rc)
	for scanner.Scan() {
		line := scanner.Text()

		// Skip comments
		if strings.HasPrefix(line, "##") {
			continue
		}

		// Trim trailing comments
		i := strings.Index(line, "##")
		if i > -1 {
			line = line[:i]
		}

		// Trim whitespace
		line = strings.TrimSpace(line)

		logger.Debug("Scanning protects line", log.String("line", line))

		// Split into fields
		fields := strings.Fields(line)
		if len(fields) < 5 {
			logger.Debug("Line has less than 5 fields, discarding")
			continue
		}

		// Parse line
		parsedLine := p4ProtectLine{
			level:      fields[0],
			entityType: fields[1],
			name:       fields[2],
			match:      fields[4],
		}
		if strings.HasPrefix(parsedLine.match, "-") {
			parsedLine.isExclusion = true                                // is an exclusion
			parsedLine.match = strings.TrimPrefix(parsedLine.match, "-") // trim leading -
		}

		// We only care about read access. If the permission doesn't change read access,
		// then we exit early.
		if !parsedLine.affectsReadAccess() {
			logger.Debug("Line does not affect read access, discarding")
			continue
		}

		// Do stuff to line
		if err := s.processLine(parsedLine); err != nil {
			logger.Error("processLine error", log.Error(err))
			return err
		}
	}
	var finalizeErr error
	if s.finalize != nil {
		finalizeErr = s.finalize()
	}
	scanErr := scanner.Err()
	return errors.CombineErrors(scanErr, finalizeErr)
}

// scanRepoIncludesExcludes converts `p4 protects` to Postgres SIMILAR TO-compatible
// entries for including and excluding depots as "repositories".
func repoIncludesExcludesScanner(perms *authz.ExternalUserPermissions) *protectsScanner {
	return &protectsScanner{
		processLine: func(line p4ProtectLine) error {
			// We drop trailing '...' so that we can check for prefixes (see below).
			line.match = strings.TrimRight(line.match, ".")

			// NOTE: Manipulations made to `depotContains` will affect the behaviour of
			// `(*RepoStore).ListMinimalRepos` - make sure to test new changes there as well.
			depotContains := convertToPostgresMatch(line.match)

			if !line.isExclusion {
				perms.IncludeContains = append(perms.IncludeContains, extsvc.RepoID(depotContains))
				return nil
			}

			if hasPerforceWildcard(line.match) {
				// Always include wildcard matches, because we don't know what they might
				// be matching on.
				perms.ExcludeContains = append(perms.ExcludeContains, extsvc.RepoID(depotContains))
				return nil
			}

			// Otherwise, only include an exclude if a corresponding include exists.
			for i, prefix := range perms.IncludeContains {
				if !strings.HasPrefix(depotContains, string(prefix)) {
					continue
				}

				// Perforce ACLs can have conflict rules and the later one wins. So if there is
				// an exact match for an include prefix, we take it out.
				if depotContains == string(prefix) {
					perms.IncludeContains = append(perms.IncludeContains[:i], perms.IncludeContains[i+1:]...)
					break
				}

				perms.ExcludeContains = append(perms.ExcludeContains, extsvc.RepoID(depotContains))
				break
			}

			return nil
		},
		finalize: func() error {
			// Treat all Contains paths as prefixes.
			for i, include := range perms.IncludeContains {
				perms.IncludeContains[i] = extsvc.RepoID(convertToPostgresMatch(string(include) + perforceWildcardMatchAll))
			}
			for i, exclude := range perms.ExcludeContains {
				perms.ExcludeContains[i] = extsvc.RepoID(convertToPostgresMatch(string(exclude) + perforceWildcardMatchAll))
			}
			return nil
		},
	}
}

// fullRepoPermsScanner converts `p4 protects` to a 1:1 implementation of Sourcegraph
// authorization, including sub-repo perms and exact depot-as-repo matches.
func fullRepoPermsScanner(logger log.Logger, perms *authz.ExternalUserPermissions, configuredDepots []extsvc.RepoID) *protectsScanner {
	logger = logger.Scoped("fullRepoPermsScanner", "")
	// Get glob equivalents of all depots
	var configuredDepotMatches []globMatch
	for _, depot := range configuredDepots {
		// treat depots as wildcards
		m, err := convertToGlobMatch(string(depot) + "**")
		if err != nil {
			logger.Error("unexpected failure to convert depot to pattern - using a no-op pattern",
				log.String("depot", string(depot)),
				log.Error(err))
			continue
		}
		logger.Debug("Converted depot to glob", log.String("depot", string(depot)), log.String("glob", m.pattern))
		// preserve original name by overriding the wildcard version of the original text
		m.original = string(depot)
		configuredDepotMatches = append(configuredDepotMatches, m)
	}

	// relevantDepots determines the set of configured depots relevant to the given globMatch
	relevantDepots := func(m globMatch) (depots []extsvc.RepoID) {
		for i, depot := range configuredDepotMatches {
			if depot.Match(m.original) || matchesAgainstDepot(m, depot.original) {
				depots = append(depots, configuredDepots[i])
			}
		}
		return
	}

	// Helper function for retrieving an existing SubRepoPermissions or instantiating one
	getSubRepoPerms := func(repo extsvc.RepoID) *authz.SubRepoPermissions {
		if _, ok := perms.SubRepoPermissions[repo]; !ok {
			perms.SubRepoPermissions[repo] = &authz.SubRepoPermissions{}
		}
		return perms.SubRepoPermissions[repo]
	}

	// Store seen patterns for reference and matching against conflict rules
	patternsToGlob := make(map[string]globMatch)

	return &protectsScanner{
		processLine: func(line p4ProtectLine) error {
			lineLogger := logger.With(log.String("line.match", line.match), log.Bool("line.isExclusion", line.isExclusion))
			lineLogger.Debug("Processing parsed line")

			match, err := convertToGlobMatch(line.match)
			if err != nil {
				return err
			}
			patternsToGlob[match.pattern] = match

			// Depots that this match pertains to
			depots := relevantDepots(match)

			if len(depots) == 0 {
				lineLogger.Debug("Zero relevant depots, returning early")
				return nil
			}

			depotStrings := make([]string, len(depots))
			for i := range depots {
				depotStrings[i] = string(depots[i])
			}
			lineLogger.Debug("Relevant depots", log.Strings("depots", depotStrings))

<<<<<<< HEAD
			// Apply rules to specified paths
=======
			// Handle inclusions
			if !line.isExclusion {
				// Grant access to specified paths
				for _, depot := range depots {
					srp := getSubRepoPerms(depot)
					newIncludes := convertRulesForWildcardDepotMatch(match, depot, patternsToGlob)
					srp.PathIncludes = append(srp.PathIncludes, newIncludes...)
					lineLogger.Debug("Adding include rules", log.Strings("rules", newIncludes))

					var i int
					for _, exclude := range srp.PathExcludes {
						// Perforce ACLs can have conflicting rules and the later one wins, so
						// if we get a match here we drop the existing rule.
						originalExclude, exists := patternsToGlob[exclude]
						if !exists {
							i++
							continue
						}
						checkWithDepotAdded := !strings.HasPrefix(originalExclude.pattern, "//") && match.Match(string(depot)+originalExclude.pattern)
						if originalExclude.Match(match.original) || checkWithDepotAdded {
							lineLogger.Debug("Removing conflicting exclude rule", log.String("rule", originalExclude.pattern))
							srp.PathExcludes = append(srp.PathExcludes[:i], srp.PathExcludes[i+1:]...)
						} else {
							i++
						}
					}
				}

				return nil
			}

>>>>>>> 0a4f9e89
			for _, depot := range depots {
				srp := getSubRepoPerms(depot)

				// Special case: match entire depot overrides all previous rules
				if strings.TrimPrefix(match.original, string(depot)) == perforceWildcardMatchAll {
<<<<<<< HEAD
					if line.isExclusion {
						logger.Debug("Exclude entire depot, removing all previous rules")
					} else {
						logger.Debug("Include entire depot, removing all previous rules")
					}
					srp.Paths = nil
				}

				newPaths := convertRulesForWildcardDepotMatch(match, depot, patternsToGlob)
				if line.isExclusion {
					for i, path := range newPaths {
						newPaths[i] = "-" + path
=======
					lineLogger.Debug("Exclude entire depot, removing all include rules")
					srp.PathIncludes = nil
				}

				newExcludes := convertRulesForWildcardDepotMatch(match, depot, patternsToGlob)
				srp.PathExcludes = append(srp.PathExcludes, newExcludes...)
				lineLogger.Debug("Adding exclude rules", log.Strings("rules", newExcludes))

				var i int
				for _, include := range srp.PathIncludes {
					// Perforce ACLs can have conflicting rules and the later one wins, so
					// if we get a match here we drop the existing rule.
					originalInclude, exists := patternsToGlob[include]
					if !exists {
						i++
						continue
					}
					checkWithDepotAdded := !strings.HasPrefix(originalInclude.pattern, "//") && match.Match(string(depot)+originalInclude.pattern)
					if match.Match(originalInclude.original) || checkWithDepotAdded {
						lineLogger.Debug("Removing conflicting include rule", log.String("rule", originalInclude.pattern))
						srp.PathIncludes = append(srp.PathIncludes[:i], srp.PathIncludes[i+1:]...)
					} else {
						i++
>>>>>>> 0a4f9e89
					}
				}
				srp.Paths = append(srp.Paths, newPaths...)
				if line.isExclusion {
					logger.Debug("Adding exclude rules", log.Strings("rules", newPaths))
				} else {
					logger.Debug("Adding include rules", log.Strings("rules", newPaths))
				}
			}

			return nil
		},
		finalize: func() error {
			// iterate over configuredDepots to be deterministic
			for _, depot := range configuredDepots {
				srp, exists := perms.SubRepoPermissions[depot]
				if !exists {
					continue
				}

				onlyExclusions := true
				for _, path := range srp.Paths {
					if !strings.HasPrefix(path, "-") {
						onlyExclusions = false
						break
					}
				}

				if onlyExclusions {
					// Depots with no inclusions can just be dropped
					delete(perms.SubRepoPermissions, depot)
					continue
				}

				// Rules should not include the depot name. We want them to be relative so that
				// we can match even if repo name transformations have occurred, for example a
				// repositoryPathPattern has been used. We also need to remove any `//` prefixes
				// which are included in all Helix server rules.
				depotString := string(depot)
				for i := range srp.Paths {
					path := srp.Paths[i]

					// Covering exclusion paths
					if strings.HasPrefix(path, "-") {
						path = strings.TrimPrefix(path, "-")
						path = trimDepotNameAndSlashes(path, depotString)
						path = "-" + path
					} else {
						path = trimDepotNameAndSlashes(path, depotString)
					}

					srp.Paths[i] = path
				}

				// Add to repos users can access
				perms.Exacts = append(perms.Exacts, depot)
			}
			return nil
		},
	}
}

func trimDepotNameAndSlashes(s, depotName string) string {
	depotName = strings.TrimSuffix(depotName, "/") // we want to keep the leading slash
	s = strings.TrimPrefix(s, depotName)
	s = strings.TrimPrefix(s, "//")
	if !strings.HasPrefix(s, "/") {
		s = "/" + s // make sure path starts with a '/'
	}
	return s
}

func convertRulesForWildcardDepotMatch(match globMatch, depot extsvc.RepoID, patternsToGlob map[string]globMatch) []string {
	logger := log.Scoped("convertRulesForWildcardDepotMatch", "")
	if !strings.Contains(match.pattern, "**") && !strings.Contains(match.pattern, "*") {
		return []string{match.pattern}
	}
	trimmedRule := strings.TrimPrefix(match.pattern, "//")
	trimmedDepot := strings.TrimSuffix(strings.TrimPrefix(string(depot), "//"), "/")
	parts := strings.Split(trimmedRule, "/")
	newRules := make([]string, 0, len(parts))
	depotOnlyMatchesDoubleWildcard := true
	for i := range parts {
		maybeDepotMatch := strings.Join(parts[:i+1], "/")
		maybePathRule := strings.Join(parts[i+1:], "/")
		depotMatchGlob, err := glob.Compile(maybeDepotMatch, '/')
		if err != nil {
			logger.Warn(fmt.Sprintf("error compiling %s to glob: %v", maybeDepotMatch, err))
			continue
		}
		if depotMatchGlob.Match(trimmedDepot) {
			// special case: depot match ends with **
			if strings.HasSuffix(maybeDepotMatch, "**") {
				if maybePathRule == "" {
					maybePathRule = "**"
				} else {
					maybePathRule = fmt.Sprintf("**/%s", maybePathRule)
				}
			}
			if maybeDepotMatch != "**" {
				depotOnlyMatchesDoubleWildcard = false
				newGlobMatch, err := convertToGlobMatch(maybePathRule)
				if err != nil {
					logger.Warn(fmt.Sprintf("error converting to glob match: %s\n", err))
				}
				patternsToGlob[newGlobMatch.pattern] = newGlobMatch
			}
			newRules = append(newRules, maybePathRule)
		}
	}
	if depotOnlyMatchesDoubleWildcard {
		// in this case, the original rule will work fine, so no need to convert.
		return []string{match.pattern}
	}
	return newRules
}

// allUsersScanner converts `p4 protects` to a map of users within the protection rules.
func allUsersScanner(ctx context.Context, p *Provider, users map[string]struct{}) *protectsScanner {
	logger := log.Scoped("allUsersScanner", "")
	return &protectsScanner{
		processLine: func(line p4ProtectLine) error {
			if line.isExclusion {
				switch line.entityType {
				case "user":
					if line.name == "*" {
						for u := range users {
							delete(users, u)
						}
					} else {
						delete(users, line.name)
					}
				case "group":
					if err := p.excludeGroupMembers(ctx, line.name, users); err != nil {
						return err
					}
				default:
					logger.Warn("authz.perforce.Provider.FetchRepoPerms.unrecognizedType", log.String("type", line.entityType))
				}

				return nil
			}

			switch line.entityType {
			case "user":
				if line.name == "*" {
					all, err := p.getAllUsers(ctx)
					if err != nil {
						return errors.Wrap(err, "list all users")
					}
					for _, user := range all {
						users[user] = struct{}{}
					}
				} else {
					users[line.name] = struct{}{}
				}
			case "group":
				if err := p.includeGroupMembers(ctx, line.name, users); err != nil {
					return err
				}
			default:
				logger.Warn("authz.perforce.Provider.FetchRepoPerms.unrecognizedType", log.String("type", line.entityType))
			}

			return nil
		},
	}
}<|MERGE_RESOLUTION|>--- conflicted
+++ resolved
@@ -390,51 +390,16 @@
 			}
 			lineLogger.Debug("Relevant depots", log.Strings("depots", depotStrings))
 
-<<<<<<< HEAD
 			// Apply rules to specified paths
-=======
-			// Handle inclusions
-			if !line.isExclusion {
-				// Grant access to specified paths
-				for _, depot := range depots {
-					srp := getSubRepoPerms(depot)
-					newIncludes := convertRulesForWildcardDepotMatch(match, depot, patternsToGlob)
-					srp.PathIncludes = append(srp.PathIncludes, newIncludes...)
-					lineLogger.Debug("Adding include rules", log.Strings("rules", newIncludes))
-
-					var i int
-					for _, exclude := range srp.PathExcludes {
-						// Perforce ACLs can have conflicting rules and the later one wins, so
-						// if we get a match here we drop the existing rule.
-						originalExclude, exists := patternsToGlob[exclude]
-						if !exists {
-							i++
-							continue
-						}
-						checkWithDepotAdded := !strings.HasPrefix(originalExclude.pattern, "//") && match.Match(string(depot)+originalExclude.pattern)
-						if originalExclude.Match(match.original) || checkWithDepotAdded {
-							lineLogger.Debug("Removing conflicting exclude rule", log.String("rule", originalExclude.pattern))
-							srp.PathExcludes = append(srp.PathExcludes[:i], srp.PathExcludes[i+1:]...)
-						} else {
-							i++
-						}
-					}
-				}
-
-				return nil
-			}
-
->>>>>>> 0a4f9e89
 			for _, depot := range depots {
 				srp := getSubRepoPerms(depot)
 
 				// Special case: match entire depot overrides all previous rules
 				if strings.TrimPrefix(match.original, string(depot)) == perforceWildcardMatchAll {
-<<<<<<< HEAD
 					if line.isExclusion {
-						logger.Debug("Exclude entire depot, removing all previous rules")
+						lineLogger.Debug("Exclude entire depot, removing all previous rules")
 					} else {
-						logger.Debug("Include entire depot, removing all previous rules")
+						lineLogger.Debug("Include entire depot, removing all previous rules")
 					}
 					srp.Paths = nil
 				}
@@ -443,38 +408,13 @@
 				if line.isExclusion {
 					for i, path := range newPaths {
 						newPaths[i] = "-" + path
-=======
-					lineLogger.Debug("Exclude entire depot, removing all include rules")
-					srp.PathIncludes = nil
-				}
-
-				newExcludes := convertRulesForWildcardDepotMatch(match, depot, patternsToGlob)
-				srp.PathExcludes = append(srp.PathExcludes, newExcludes...)
-				lineLogger.Debug("Adding exclude rules", log.Strings("rules", newExcludes))
-
-				var i int
-				for _, include := range srp.PathIncludes {
-					// Perforce ACLs can have conflicting rules and the later one wins, so
-					// if we get a match here we drop the existing rule.
-					originalInclude, exists := patternsToGlob[include]
-					if !exists {
-						i++
-						continue
-					}
-					checkWithDepotAdded := !strings.HasPrefix(originalInclude.pattern, "//") && match.Match(string(depot)+originalInclude.pattern)
-					if match.Match(originalInclude.original) || checkWithDepotAdded {
-						lineLogger.Debug("Removing conflicting include rule", log.String("rule", originalInclude.pattern))
-						srp.PathIncludes = append(srp.PathIncludes[:i], srp.PathIncludes[i+1:]...)
-					} else {
-						i++
->>>>>>> 0a4f9e89
 					}
 				}
 				srp.Paths = append(srp.Paths, newPaths...)
 				if line.isExclusion {
-					logger.Debug("Adding exclude rules", log.Strings("rules", newPaths))
+					lineLogger.Debug("Adding exclude rules", log.Strings("rules", newPaths))
 				} else {
-					logger.Debug("Adding include rules", log.Strings("rules", newPaths))
+					lineLogger.Debug("Adding include rules", log.Strings("rules", newPaths))
 				}
 			}
 
