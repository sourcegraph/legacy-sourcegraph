package perforce

import (
	"bufio"
	"context"
	"fmt"
	"io"
	"strings"

	"github.com/gobwas/glob"
	"github.com/sourcegraph/log"

	"github.com/sourcegraph/sourcegraph/internal/authz"
	"github.com/sourcegraph/sourcegraph/internal/extsvc"
	"github.com/sourcegraph/sourcegraph/lib/errors"
)

// p4ProtectLine is a parsed line from `p4 protects`. See:
//   - https://www.perforce.com/manuals/cmdref/Content/CmdRef/p4_protect.html#Usage_Notes_..364
//   - https://www.perforce.com/manuals/cmdref/Content/CmdRef/p4_protects.html#p4_protects
type p4ProtectLine struct {
	level      string // e.g. read
	entityType string // e.g. user
	name       string // e.g. alice
	match      string // raw match, e.g. //Sourcegraph/, trimmed of leading '-' for exclusion

	// isExclusion is whether the match is an exclusion or inclusion (had a leading '-' or not)
	// which indicates access should be revoked
	isExclusion bool
}

// revokesReadAccess returns true if the line's access level is able to revoke
// read account for a depot prefix.
func (p *p4ProtectLine) revokesReadAccess() bool {
	_, canRevokeReadAccess := map[string]struct{}{
		"list":   {},
		"read":   {},
		"=read":  {},
		"open":   {},
		"write":  {},
		"review": {},
		"owner":  {},
		"admin":  {},
		"super":  {},
	}[p.level]
	return canRevokeReadAccess
}

// grantsReadAccess returns true if the line's access level is able to grant
// read account for a depot prefix.
func (p *p4ProtectLine) grantsReadAccess() bool {
	_, canGrantReadAccess := map[string]struct{}{
		"read":   {},
		"=read":  {},
		"open":   {},
		"=open":  {},
		"write":  {},
		"=write": {},
		"review": {},
		"owner":  {},
		"admin":  {},
		"super":  {},
	}[p.level]
	return canGrantReadAccess
}

// affectsReadAccess returns true if this line changes read access.
func (p *p4ProtectLine) affectsReadAccess() bool {
	return (p.isExclusion && p.revokesReadAccess()) ||
		(!p.isExclusion && p.grantsReadAccess())
}

// Perforce wildcards file match syntax, specifically Helix server wildcards. This is the format
// we expect to get back from p4 protects.
//
// See: https://www.perforce.com/manuals/p4guide/Content/P4Guide/syntax.syntax.wildcards.html
const (
	// Matches anything including slashes. Matches recursively (everything in and below the specified directory).
	perforceWildcardMatchAll = "..."
	// Matches anything except slashes. Matches only within a single directory. Case sensitivity depends on your platform.
	perforceWildcardMatchDirectory = "*"
)

func hasPerforceWildcard(match string) bool {
	return strings.Contains(match, perforceWildcardMatchAll) ||
		strings.Contains(match, perforceWildcardMatchDirectory)
}

// PostgreSQL's SIMILAR TO equivalents for Perforce file match syntaxes.
//
// See: https://www.postgresql.org/docs/12/functions-matching.html#FUNCTIONS-SIMILARTO-REGEXP
var postgresMatchSyntax = strings.NewReplacer(
	// Matches anything, including directory slashes.
	perforceWildcardMatchAll, "%",
	// Character class that matches anything except another '/' supported.
	perforceWildcardMatchDirectory, "[^/]+",
)

// convertToPostgresMatch converts supported patterns to PostgreSQL equivalents.
func convertToPostgresMatch(match string) string {
	return postgresMatchSyntax.Replace(match)
}

// Glob syntax equivalents for _glob-escaped_ Perforce file match syntaxes.
//
// See: authz.SubRepoPermissions
var globMatchSyntax = strings.NewReplacer(
	// Matches any sequence of characters
	glob.QuoteMeta(perforceWildcardMatchAll), "**",
	// Matches any sequence of non-separator characters
	glob.QuoteMeta(perforceWildcardMatchDirectory), "*",
)

type globMatch struct {
	glob.Glob
	pattern  string
	original string
}

// convertToGlobMatch converts supported patterns to Glob, and ensures the rest of the
// match does not contain unexpected Glob patterns.
func convertToGlobMatch(match string) (globMatch, error) {
	original := match

	// Escape all glob syntax first, to ensure nothing unexpected shows up
	match = glob.QuoteMeta(match)

	// Replace glob-escaped Perforce syntax with glob syntax
	match = globMatchSyntax.Replace(match)

	// Allow a trailing '/' on trailing single wildcards
	if strings.HasSuffix(match, "*") && !strings.HasSuffix(match, "**") && !strings.HasSuffix(match, `\*`) {
		match += `{/,}`
	}

	g, err := glob.Compile(match, '/')
	return globMatch{
		Glob:     g,
		pattern:  match,
		original: original,
	}, errors.Wrap(err, "invalid pattern")
}

// matchesAgainstDepot checks if the given match affects the given depot.
func matchesAgainstDepot(match globMatch, depot string) bool {
	if match.Match(depot) {
		return true
	}

	// If the subpath includes a wildcard:
	// - depot: "//depot/main/"
	// - match: "//depot/.../file" or "//*/main/..."
	// Then we want to check if it could match this match
	if !hasPerforceWildcard(match.original) {
		return false
	}
	parts := strings.Split(match.original, perforceWildcardMatchAll)
	if len(parts) > 0 {
		// Check full prefix
		prefixMatch, err := convertToGlobMatch(parts[0] + perforceWildcardMatchAll)
		if err != nil {
			return false
		}
		if prefixMatch.Match(depot) {
			return true
		}
	}
	// Check each prefix part for perforceWildcardMatchDirectory.
	// We already tried the full match, so start at len(parts)-1, and don't traverse all
	// the way down to root unless there's a wildcard there.
	parts = strings.Split(match.original, "/")
	for i := len(parts) - 1; i > 2 || strings.Contains(parts[i], perforceWildcardMatchDirectory); i-- {
		// Depots should always be suffixed with '/'
		prefixMatch, err := convertToGlobMatch(strings.Join(parts[:i], "/") + "/")
		if err != nil {
			return false
		}
		if prefixMatch.Match(depot) {
			return true
		}
	}

	return false
}

// PerformDebugScan will scan protections rules from r and log detailed
// information about how each line was parsed.
func PerformDebugScan(logger log.Logger, r io.Reader, depot extsvc.RepoID) (*authz.ExternalUserPermissions, error) {
	perms := &authz.ExternalUserPermissions{
		SubRepoPermissions: make(map[extsvc.RepoID]*authz.SubRepoPermissions),
	}
	scanner := fullRepoPermsScanner(logger, perms, []extsvc.RepoID{depot})
	err := scanProtects(logger, r, scanner)
	return perms, err
}

// protectsScanner provides callbacks for scanning the output of `p4 protects`.
type protectsScanner struct {
	// Called on the parsed contents of each `p4 protects` line.
	processLine func(p4ProtectLine) error
	// Called upon completion of processing of all lines.
	finalize func() error
}

// scanProtects is a utility function for processing values from `p4 protects`.
// It handles skipping comments, cleaning whitespace, parsing relevant fields, and
// skipping entries that do not affect read access.
func scanProtects(logger log.Logger, rc io.Reader, s *protectsScanner) error {
	logger = logger.Scoped("scanProtects", "")
	scanner := bufio.NewScanner(rc)
	for scanner.Scan() {
		line := scanner.Text()

		// Skip comments
		if strings.HasPrefix(line, "##") {
			continue
		}

		// Trim trailing comments
		i := strings.Index(line, "##")
		if i > -1 {
			line = line[:i]
		}

		// Trim whitespace
		line = strings.TrimSpace(line)

		logger.Debug("Scanning protects line", log.String("line", line))

		// Split into fields
		fields := strings.Fields(line)
		if len(fields) < 5 {
			logger.Debug("Line has less than 5 fields, discarding")
			continue
		}

		// Parse line
		parsedLine := p4ProtectLine{
			level:      fields[0],
			entityType: fields[1],
			name:       fields[2],
			match:      fields[4],
		}
		if strings.HasPrefix(parsedLine.match, "-") {
			parsedLine.isExclusion = true                                // is an exclusion
			parsedLine.match = strings.TrimPrefix(parsedLine.match, "-") // trim leading -
		}

		// We only care about read access. If the permission doesn't change read access,
		// then we exit early.
		if !parsedLine.affectsReadAccess() {
			logger.Debug("Line does not affect read access, discarding")
			continue
		}

		// Do stuff to line
		if err := s.processLine(parsedLine); err != nil {
			return err
		}
	}
	var finalizeErr error
	if s.finalize != nil {
		finalizeErr = s.finalize()
	}
	scanErr := scanner.Err()
	return errors.CombineErrors(scanErr, finalizeErr)
}

// scanRepoIncludesExcludes converts `p4 protects` to Postgres SIMILAR TO-compatible
// entries for including and excluding depots as "repositories".
func repoIncludesExcludesScanner(perms *authz.ExternalUserPermissions) *protectsScanner {
	return &protectsScanner{
		processLine: func(line p4ProtectLine) error {
			// We drop trailing '...' so that we can check for prefixes (see below).
			line.match = strings.TrimRight(line.match, ".")

			// NOTE: Manipulations made to `depotContains` will affect the behaviour of
			// `(*RepoStore).ListMinimalRepos` - make sure to test new changes there as well.
			depotContains := convertToPostgresMatch(line.match)

			if !line.isExclusion {
				perms.IncludeContains = append(perms.IncludeContains, extsvc.RepoID(depotContains))
				return nil
			}

			if hasPerforceWildcard(line.match) {
				// Always include wildcard matches, because we don't know what they might
				// be matching on.
				perms.ExcludeContains = append(perms.ExcludeContains, extsvc.RepoID(depotContains))
				return nil
			}

			// Otherwise, only include an exclude if a corresponding include exists.
			for i, prefix := range perms.IncludeContains {
				if !strings.HasPrefix(depotContains, string(prefix)) {
					continue
				}

				// Perforce ACLs can have conflict rules and the later one wins. So if there is
				// an exact match for an include prefix, we take it out.
				if depotContains == string(prefix) {
					perms.IncludeContains = append(perms.IncludeContains[:i], perms.IncludeContains[i+1:]...)
					break
				}

				perms.ExcludeContains = append(perms.ExcludeContains, extsvc.RepoID(depotContains))
				break
			}

			return nil
		},
		finalize: func() error {
			// Treat all Contains paths as prefixes.
			for i, include := range perms.IncludeContains {
				perms.IncludeContains[i] = extsvc.RepoID(convertToPostgresMatch(string(include) + perforceWildcardMatchAll))
			}
			for i, exclude := range perms.ExcludeContains {
				perms.ExcludeContains[i] = extsvc.RepoID(convertToPostgresMatch(string(exclude) + perforceWildcardMatchAll))
			}
			return nil
		},
	}
}

// fullRepoPermsScanner converts `p4 protects` to a 1:1 implementation of Sourcegraph
// authorization, including sub-repo perms and exact depot-as-repo matches.
func fullRepoPermsScanner(logger log.Logger, perms *authz.ExternalUserPermissions, configuredDepots []extsvc.RepoID) *protectsScanner {
	logger = logger.Scoped("fullRepoPermsScanner", "")
	// Get glob equivalents of all depots
	var configuredDepotMatches []globMatch
	for _, depot := range configuredDepots {
		// treat depots as wildcards
		m, err := convertToGlobMatch(string(depot) + "**")
		if err != nil {
			logger.Error("unexpected failure to convert depot to pattern - using a no-op pattern",
				log.String("depot", string(depot)),
				log.Error(err))
			continue
		}
		logger.Debug("Converted depot to glob", log.String("depot", string(depot)), log.String("glob", m.pattern))
		// preserve original name by overriding the wildcard version of the original text
		m.original = string(depot)
		configuredDepotMatches = append(configuredDepotMatches, m)
	}

	// relevantDepots determines the set of configured depots relevant to the given globMatch
	relevantDepots := func(m globMatch) (depots []extsvc.RepoID) {
		for i, depot := range configuredDepotMatches {
			if depot.Match(m.original) || matchesAgainstDepot(m, depot.original) {
				depots = append(depots, configuredDepots[i])
			}
		}
		return
	}

	// Helper function for retrieving an existing SubRepoPermissions or instantiating one
	getSubRepoPerms := func(repo extsvc.RepoID) *authz.SubRepoPermissions {
		if _, ok := perms.SubRepoPermissions[repo]; !ok {
			perms.SubRepoPermissions[repo] = &authz.SubRepoPermissions{}
		}
		return perms.SubRepoPermissions[repo]
	}

	// Store seen patterns for reference and matching against conflict rules
	patternsToGlob := make(map[string]globMatch)

	return &protectsScanner{
		processLine: func(line p4ProtectLine) error {
			match, err := convertToGlobMatch(line.match)
			if err != nil {
				return err
			}
			patternsToGlob[match.pattern] = match

			// Depots that this match pertains to
			depots := relevantDepots(match)

			depotStrings := make([]string, len(depots))
			for i := range depots {
				depotStrings[i] = string(depots[i])
			}
			logger.Debug("Relevant depots", log.Strings("depots", depotStrings))

			// Handle inclusions
			if !line.isExclusion {
				// Grant access to specified paths
				for _, depot := range depots {
					srp := getSubRepoPerms(depot)
					newIncludes := convertRulesForWildcardDepotMatch(match, depot, patternsToGlob)
<<<<<<< HEAD
=======
					srp.PathIncludes = append(srp.PathIncludes, newIncludes...)
>>>>>>> f32c06da
					srp.Paths = append(srp.Paths, newIncludes...)
					logger.Debug("Adding include rules", log.Strings("rules", newIncludes))
				}

				return nil
			}

			for _, depot := range depots {
				srp := getSubRepoPerms(depot)

				// Special case: exclude entire depot
				if strings.TrimPrefix(match.original, string(depot)) == perforceWildcardMatchAll {
					logger.Debug("Exclude entire depot, removing all include rules")
					srp.Paths = nil
				}

				newExcludes := convertRulesForWildcardDepotMatch(match, depot, patternsToGlob)
<<<<<<< HEAD
=======
				srp.PathExcludes = append(srp.PathExcludes, newExcludes...)

				// Adding leading "-" sign to indicate exclusion
				for _, exclude := range newExcludes {
					srp.Paths = append(srp.Paths, "-"+exclude)
				}
				logger.Debug("Adding exclude rules", log.Strings("rules", newExcludes))
>>>>>>> f32c06da

				// Adding leading "-" sign to indicate exclusion
				for _, exclude := range newExcludes {
					srp.Paths = append(srp.Paths, "-"+exclude)
				}
				logger.Debug("Adding exclude rules", log.Strings("rules", newExcludes))
			}

			return nil
		},
		finalize: func() error {
			// iterate over configuredDepots to be deterministic
			for _, depot := range configuredDepots {
				srp, exists := perms.SubRepoPermissions[depot]
				if !exists {
					continue
				} else {
					onlyExclusions := true
					for _, path := range srp.Paths {
						if !strings.HasPrefix(path, "-") {
							onlyExclusions = false
							break
						}
					}

					if onlyExclusions {
						// Depots with no inclusions can just be dropped
						delete(perms.SubRepoPermissions, depot)
						continue
					}
				}

				// Rules should not include the depot name. We want them to be relative so that
				// we can match even if repo name transformations have occurred, for example a
				// repositoryPathPattern has been used. We also need to remove any `//` prefixes
				// which are included in all Helix server rules.
				depotString := string(depot)
<<<<<<< HEAD
=======
				for i := range srp.PathIncludes {
					srp.PathIncludes[i] = trimDepotNameAndSlashes(srp.PathIncludes[i], depotString)
				}
				for i := range srp.PathExcludes {
					srp.PathExcludes[i] = trimDepotNameAndSlashes(srp.PathExcludes[i], depotString)
				}
>>>>>>> f32c06da
				for i := range srp.Paths {
					path := srp.Paths[i]

					// Covering exclusion paths
					if strings.HasPrefix(path, "-") {
						path = strings.TrimPrefix(path, "-")
						path = trimDepotNameAndSlashes(path, depotString)
						path = "-" + path
					} else {
						path = trimDepotNameAndSlashes(path, depotString)
					}

					srp.Paths[i] = path
				}

				// Add to repos users can access
				perms.Exacts = append(perms.Exacts, depot)
			}
			return nil
		},
	}
}

func trimDepotNameAndSlashes(s, depotName string) string {
<<<<<<< HEAD
	depotName = strings.TrimSuffix(depotName, "/")
	s = strings.TrimPrefix(s, depotName)
	s = strings.TrimPrefix(s, "//")
	if !strings.HasPrefix(s, "/") {
		s = "/" + s
	}
=======
	s = strings.TrimPrefix(s, depotName)
	s = strings.TrimPrefix(s, "//")
>>>>>>> f32c06da
	return s
}

func convertRulesForWildcardDepotMatch(match globMatch, depot extsvc.RepoID, patternsToGlob map[string]globMatch) []string {
	logger := log.Scoped("convertRulesForWildcardDepotMatch", "")
	if !strings.Contains(match.pattern, "**") && !strings.Contains(match.pattern, "*") {
		return []string{match.pattern}
	}
	trimmedRule := strings.TrimPrefix(match.pattern, "//")
	trimmedDepot := strings.TrimSuffix(strings.TrimPrefix(string(depot), "//"), "/")
	parts := strings.Split(trimmedRule, "/")
	newRules := make([]string, 0, len(parts))
	depotOnlyMatchesDoubleWildcard := true
	for i := range parts {
		maybeDepotMatch := strings.Join(parts[:i+1], "/")
		maybePathRule := strings.Join(parts[i+1:], "/")
		depotMatchGlob, err := glob.Compile(maybeDepotMatch, '/')
		if err != nil {
			logger.Warn(fmt.Sprintf("error compiling %s to glob: %v", maybeDepotMatch, err))
			continue
		}
		if depotMatchGlob.Match(trimmedDepot) {
			// special case: depot match ends with **
			if strings.HasSuffix(maybeDepotMatch, "**") {
				if maybePathRule == "" {
					maybePathRule = "**"
				} else {
					maybePathRule = fmt.Sprintf("**/%s", maybePathRule)
				}
			}
			if maybeDepotMatch != "**" {
				depotOnlyMatchesDoubleWildcard = false
				newGlobMatch, err := convertToGlobMatch(maybePathRule)
				if err != nil {
					logger.Warn(fmt.Sprintf("error converting to glob match: %s\n", err))
				}
				patternsToGlob[newGlobMatch.pattern] = newGlobMatch
			}
			newRules = append(newRules, maybePathRule)
		}
	}
	if depotOnlyMatchesDoubleWildcard {
		// in this case, the original rule will work fine, so no need to convert.
		return []string{match.pattern}
	}
	return newRules
}

// allUsersScanner converts `p4 protects` to a map of users within the protection rules.
func allUsersScanner(ctx context.Context, p *Provider, users map[string]struct{}) *protectsScanner {
	logger := log.Scoped("allUsersScanner", "")
	return &protectsScanner{
		processLine: func(line p4ProtectLine) error {
			if line.isExclusion {
				switch line.entityType {
				case "user":
					if line.name == "*" {
						for u := range users {
							delete(users, u)
						}
					} else {
						delete(users, line.name)
					}
				case "group":
					if err := p.excludeGroupMembers(ctx, line.name, users); err != nil {
						return err
					}
				default:
					logger.Warn("authz.perforce.Provider.FetchRepoPerms.unrecognizedType", log.String("type", line.entityType))
				}

				return nil
			}

			switch line.entityType {
			case "user":
				if line.name == "*" {
					all, err := p.getAllUsers(ctx)
					if err != nil {
						return errors.Wrap(err, "list all users")
					}
					for _, user := range all {
						users[user] = struct{}{}
					}
				} else {
					users[line.name] = struct{}{}
				}
			case "group":
				if err := p.includeGroupMembers(ctx, line.name, users); err != nil {
					return err
				}
			default:
				logger.Warn("authz.perforce.Provider.FetchRepoPerms.unrecognizedType", log.String("type", line.entityType))
			}

			return nil
		},
	}
}<|MERGE_RESOLUTION|>--- conflicted
+++ resolved
@@ -387,10 +387,6 @@
 				for _, depot := range depots {
 					srp := getSubRepoPerms(depot)
 					newIncludes := convertRulesForWildcardDepotMatch(match, depot, patternsToGlob)
-<<<<<<< HEAD
-=======
-					srp.PathIncludes = append(srp.PathIncludes, newIncludes...)
->>>>>>> f32c06da
 					srp.Paths = append(srp.Paths, newIncludes...)
 					logger.Debug("Adding include rules", log.Strings("rules", newIncludes))
 				}
@@ -408,16 +404,6 @@
 				}
 
 				newExcludes := convertRulesForWildcardDepotMatch(match, depot, patternsToGlob)
-<<<<<<< HEAD
-=======
-				srp.PathExcludes = append(srp.PathExcludes, newExcludes...)
-
-				// Adding leading "-" sign to indicate exclusion
-				for _, exclude := range newExcludes {
-					srp.Paths = append(srp.Paths, "-"+exclude)
-				}
-				logger.Debug("Adding exclude rules", log.Strings("rules", newExcludes))
->>>>>>> f32c06da
 
 				// Adding leading "-" sign to indicate exclusion
 				for _, exclude := range newExcludes {
@@ -455,15 +441,6 @@
 				// repositoryPathPattern has been used. We also need to remove any `//` prefixes
 				// which are included in all Helix server rules.
 				depotString := string(depot)
-<<<<<<< HEAD
-=======
-				for i := range srp.PathIncludes {
-					srp.PathIncludes[i] = trimDepotNameAndSlashes(srp.PathIncludes[i], depotString)
-				}
-				for i := range srp.PathExcludes {
-					srp.PathExcludes[i] = trimDepotNameAndSlashes(srp.PathExcludes[i], depotString)
-				}
->>>>>>> f32c06da
 				for i := range srp.Paths {
 					path := srp.Paths[i]
 
@@ -488,17 +465,13 @@
 }
 
 func trimDepotNameAndSlashes(s, depotName string) string {
-<<<<<<< HEAD
 	depotName = strings.TrimSuffix(depotName, "/")
 	s = strings.TrimPrefix(s, depotName)
 	s = strings.TrimPrefix(s, "//")
 	if !strings.HasPrefix(s, "/") {
 		s = "/" + s
 	}
-=======
-	s = strings.TrimPrefix(s, depotName)
-	s = strings.TrimPrefix(s, "//")
->>>>>>> f32c06da
+
 	return s
 }
 
