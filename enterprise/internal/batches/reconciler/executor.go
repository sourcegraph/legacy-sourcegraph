--- conflicted
+++ resolved
@@ -214,18 +214,16 @@
 		}
 	}
 
-<<<<<<< HEAD
 	// update the changeset's external_id column if a changelist id is returned
 	// because that's going to make it back to the UI so that the user can see the changelist id and take action on it
 	if resp != nil && resp.ChangelistId != "" {
 		e.ch.ExternalID = resp.ChangelistId
 	}
-=======
-	if err = e.runAfterCommit(ctx, css, resp, remoteRepo, opts); err != nil {
+
+  if err = e.runAfterCommit(ctx, css, resp, remoteRepo, opts); err != nil {
 		return afterDone, errors.Wrap(err, "running after commit routine")
 	}
 
->>>>>>> a5eba6a7
 	if triggerUpdateWebhook && err == nil {
 		afterDone = func(store *store.Store) { e.enqueueWebhook(ctx, store, webhooks.ChangesetUpdate) }
 	}
