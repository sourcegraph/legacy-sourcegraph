--- conflicted
+++ resolved
@@ -9,7 +9,6 @@
 	"github.com/sourcegraph/sourcegraph/lib/errors"
 )
 
-//
 var operationPrecedence = map[btypes.ReconcilerOperation]int{
 	btypes.ReconcilerOperationPush:         0,
 	btypes.ReconcilerOperationDetach:       0,
@@ -129,11 +128,7 @@
 		} else if assoc.Archive && assoc.BatchChangeID == wantedChangeset.OwnedByBatchChangeID && wantedChangeset.Published() {
 			wantArchive = !assoc.IsArchived
 			isArchived = assoc.IsArchived
-<<<<<<< HEAD
 		} else if len(ch.BatchChanges) > 0 && !ch.DetachedAt.IsZero() {
-=======
-		} else if currentChangeset != nil && len(currentChangeset.BatchChanges) == 0 {
->>>>>>> 5d12a5a4
 			isReattach = true
 		} else {
 			isStillAttached = true
@@ -180,11 +175,7 @@
 		pl.AddOp(btypes.ReconcilerOperationReattach)
 	}
 
-<<<<<<< HEAD
 	delta, err := compareChangesetSpecs(previousSpec, currentSpec, ch.UiPublicationState)
-=======
-	delta, err := compareChangesetSpecs(previousSpec, currentSpec, wantedChangeset.UiPublicationState)
->>>>>>> 5d12a5a4
 	if err != nil {
 		return pl, nil
 	}
