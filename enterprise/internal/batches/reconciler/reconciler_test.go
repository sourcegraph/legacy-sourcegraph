package reconciler

import (
	"context"
	"testing"
	"time"

	"github.com/sourcegraph/log/logtest"

	stesting "github.com/sourcegraph/sourcegraph/enterprise/internal/batches/sources/testing"
	"github.com/sourcegraph/sourcegraph/enterprise/internal/batches/store"
	bt "github.com/sourcegraph/sourcegraph/enterprise/internal/batches/testing"
	btypes "github.com/sourcegraph/sourcegraph/enterprise/internal/batches/types"
	"github.com/sourcegraph/sourcegraph/internal/actor"
	"github.com/sourcegraph/sourcegraph/internal/api/internalapi"
	"github.com/sourcegraph/sourcegraph/internal/database"
	"github.com/sourcegraph/sourcegraph/internal/database/dbtest"
	"github.com/sourcegraph/sourcegraph/internal/gitserver/gitdomain"
	"github.com/sourcegraph/sourcegraph/internal/observation"
	"github.com/sourcegraph/sourcegraph/internal/repoupdater/protocol"
)

func TestReconcilerProcess_IntegrationTest(t *testing.T) {
	if testing.Short() {
		t.Skip()
	}

	ctx := actor.WithInternalActor(context.Background())
	logger := logtest.Scoped(t)
	db := database.NewDB(logger, dbtest.NewDB(logger, t))

	store := store.New(db, &observation.TestContext, nil)

	admin := bt.CreateTestUser(t, db, true)

	repo, extSvc := bt.CreateTestRepo(t, ctx, db)
	bt.CreateTestSiteCredential(t, store, repo)

	state := bt.MockChangesetSyncState(&protocol.RepoInfo{
		Name: repo.Name,
		VCS:  protocol.VCSInfo{URL: repo.URI},
	})
	defer state.Unmock()

	internalClient = &mockInternalClient{externalURL: "https://sourcegraph.test"}
	defer func() { internalClient = internalapi.Client }()

	githubPR := buildGithubPR(time.Now(), btypes.ChangesetExternalStateOpen)
	githubHeadRef := gitdomain.EnsureRefPrefix(githubPR.HeadRefName)

	type testCase struct {
		changeset    bt.TestChangesetOpts
		currentSpec  *bt.TestSpecOpts
		previousSpec *bt.TestSpecOpts

		wantChangeset bt.ChangesetAssertions
	}

	tests := map[string]testCase{
		"update a published changeset": {
			currentSpec: &bt.TestSpecOpts{
				HeadRef:   "refs/heads/head-ref-on-github",
				Published: true,
			},

			previousSpec: &bt.TestSpecOpts{
				HeadRef:   "refs/heads/head-ref-on-github",
				Published: true,

				Title:         "old title",
				Body:          "old body",
				CommitDiff:    "old diff",
				CommitMessage: "old message",
			},

			changeset: bt.TestChangesetOpts{
				PublicationState: btypes.ChangesetPublicationStatePublished,
				ExternalID:       "12345",
				ExternalBranch:   "head-ref-on-github",
			},

			wantChangeset: bt.ChangesetAssertions{
				PublicationState: btypes.ChangesetPublicationStatePublished,
				ExternalID:       githubPR.ID,
				ExternalBranch:   githubHeadRef,
				ExternalState:    btypes.ChangesetExternalStateOpen,
				DiffStat:         state.DiffStat,
				// We update the title/body but want the title/body returned by the code host.
				Title: githubPR.Title,
				Body:  githubPR.Body,
			},
		},
	}

	for name, tc := range tests {
		t.Run(name, func(t *testing.T) {
			// Create necessary associations.
<<<<<<< HEAD
			previousBatchSpec := bt.CreateBatchSpec(t, ctx, store, "reconciler-test-batch-change", admin.ID)
			batchSpec := bt.CreateBatchSpec(t, ctx, store, "reconciler-test-batch-change", admin.ID)
			batchChange := bt.CreateBatchChange(t, ctx, store, "reconciler-test-batch-change", admin.ID, batchSpec.ID)
=======
			previousBatchSpec := ct.CreateBatchSpec(t, ctx, store, "reconciler-test-batch-change", admin.ID, 0)
			batchSpec := ct.CreateBatchSpec(t, ctx, store, "reconciler-test-batch-change", admin.ID, 0)
			batchChange := ct.CreateBatchChange(t, ctx, store, "reconciler-test-batch-change", admin.ID, batchSpec.ID)
>>>>>>> fcc0d60b

			// Create the specs.
			specOpts := *tc.currentSpec
			specOpts.User = admin.ID
			specOpts.Repo = repo.ID
			specOpts.BatchSpec = batchSpec.ID
			changesetSpec := bt.CreateChangesetSpec(t, ctx, store, specOpts)

			previousSpecOpts := *tc.previousSpec
			previousSpecOpts.User = admin.ID
			previousSpecOpts.Repo = repo.ID
			previousSpecOpts.BatchSpec = previousBatchSpec.ID
			previousSpec := bt.CreateChangesetSpec(t, ctx, store, previousSpecOpts)

			// Create the changeset with correct associations.
			changesetOpts := tc.changeset
			changesetOpts.Repo = repo.ID
			changesetOpts.BatchChanges = []btypes.BatchChangeAssoc{{BatchChangeID: batchChange.ID}}
			changesetOpts.OwnedByBatchChange = batchChange.ID
			if changesetSpec != nil {
				changesetOpts.CurrentSpec = changesetSpec.ID
			}
			if previousSpec != nil {
				changesetOpts.PreviousSpec = previousSpec.ID
			}
			changeset := bt.CreateChangeset(t, ctx, store, changesetOpts)

			// Setup gitserver dependency.
			gitClient := &bt.FakeGitserverClient{ResponseErr: nil}
			if changesetSpec != nil {
				gitClient.Response = changesetSpec.Spec.HeadRef
			}

			// Setup the sourcer that's used to create a Source with which
			// to create/update a changeset.
			fakeSource := &stesting.FakeChangesetSource{Svc: extSvc, FakeMetadata: githubPR}
			if changesetSpec != nil {
				fakeSource.WantHeadRef = changesetSpec.Spec.HeadRef
				fakeSource.WantBaseRef = changesetSpec.Spec.BaseRef
			}

			sourcer := stesting.NewFakeSourcer(nil, fakeSource)

			// Run the reconciler
			rec := Reconciler{
				noSleepBeforeSync: true,
				gitserverClient:   gitClient,
				sourcer:           sourcer,
				store:             store,
			}
			err := rec.process(ctx, logger, store, changeset)
			if err != nil {
				t.Fatalf("reconciler process failed: %s", err)
			}

			// Assert that the changeset in the database looks like we want
			assertions := tc.wantChangeset
			assertions.Repo = repo.ID
			assertions.OwnedByBatchChange = changesetOpts.OwnedByBatchChange
			assertions.AttachedTo = []int64{batchChange.ID}
			assertions.CurrentSpec = changesetSpec.ID
			assertions.PreviousSpec = previousSpec.ID
			bt.ReloadAndAssertChangeset(t, ctx, store, changeset, assertions)
		})

		// Clean up database.
		bt.TruncateTables(t, db, "changeset_events", "changesets", "batch_changes", "batch_specs", "changeset_specs")
	}
}<|MERGE_RESOLUTION|>--- conflicted
+++ resolved
@@ -95,15 +95,9 @@
 	for name, tc := range tests {
 		t.Run(name, func(t *testing.T) {
 			// Create necessary associations.
-<<<<<<< HEAD
-			previousBatchSpec := bt.CreateBatchSpec(t, ctx, store, "reconciler-test-batch-change", admin.ID)
-			batchSpec := bt.CreateBatchSpec(t, ctx, store, "reconciler-test-batch-change", admin.ID)
+			previousBatchSpec := bt.CreateBatchSpec(t, ctx, store, "reconciler-test-batch-change", admin.ID, 0)
+			batchSpec := bt.CreateBatchSpec(t, ctx, store, "reconciler-test-batch-change", admin.ID, 0)
 			batchChange := bt.CreateBatchChange(t, ctx, store, "reconciler-test-batch-change", admin.ID, batchSpec.ID)
-=======
-			previousBatchSpec := ct.CreateBatchSpec(t, ctx, store, "reconciler-test-batch-change", admin.ID, 0)
-			batchSpec := ct.CreateBatchSpec(t, ctx, store, "reconciler-test-batch-change", admin.ID, 0)
-			batchChange := ct.CreateBatchChange(t, ctx, store, "reconciler-test-batch-change", admin.ID, batchSpec.ID)
->>>>>>> fcc0d60b
 
 			// Create the specs.
 			specOpts := *tc.currentSpec
