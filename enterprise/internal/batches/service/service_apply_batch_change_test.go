package service

import (
	"context"
	"strings"
	"testing"
	"time"

	"github.com/google/go-cmp/cmp"

	"github.com/sourcegraph/log/logtest"

	"github.com/sourcegraph/sourcegraph/enterprise/internal/batches/reconciler"
	"github.com/sourcegraph/sourcegraph/enterprise/internal/batches/store"
	bt "github.com/sourcegraph/sourcegraph/enterprise/internal/batches/testing"
	btypes "github.com/sourcegraph/sourcegraph/enterprise/internal/batches/types"
	"github.com/sourcegraph/sourcegraph/internal/actor"
	"github.com/sourcegraph/sourcegraph/internal/database"
	"github.com/sourcegraph/sourcegraph/internal/database/dbtest"
	"github.com/sourcegraph/sourcegraph/internal/observation"
	"github.com/sourcegraph/sourcegraph/internal/timeutil"
	"github.com/sourcegraph/sourcegraph/lib/errors"
)

func TestServiceApplyBatchChange(t *testing.T) {
	if testing.Short() {
		t.Skip()
	}

	logger := logtest.Scoped(t)
	ctx := actor.WithInternalActor(context.Background())
	db := database.NewDB(logger, dbtest.NewDB(logger, t))

	admin := bt.CreateTestUser(t, db, true)
	adminCtx := actor.WithActor(context.Background(), actor.FromUser(admin.ID))

	user := bt.CreateTestUser(t, db, false)
	userCtx := actor.WithActor(context.Background(), actor.FromUser(user.ID))

	repos, _ := bt.CreateTestRepos(t, ctx, db, 4)

	now := timeutil.Now()
	clock := func() time.Time { return now }
	store := store.NewWithClock(db, &observation.TestContext, nil, clock)
	svc := New(store)

	t.Run("BatchSpec without changesetSpecs", func(t *testing.T) {
		t.Run("new batch change", func(t *testing.T) {
<<<<<<< HEAD
			bt.TruncateTables(t, db, "changeset_events", "changesets", "batch_changes", "batch_specs", "changeset_specs")
			batchSpec := bt.CreateBatchSpec(t, ctx, store, "batchchange1", admin.ID)
=======
			ct.TruncateTables(t, db, "changeset_events", "changesets", "batch_changes", "batch_specs", "changeset_specs")
			batchSpec := ct.CreateBatchSpec(t, ctx, store, "batchchange1", admin.ID, 0)
>>>>>>> fcc0d60b
			batchChange, err := svc.ApplyBatchChange(adminCtx, ApplyBatchChangeOpts{
				BatchSpecRandID: batchSpec.RandID,
			})
			if err != nil {
				t.Fatal(err)
			}

			if batchChange.ID == 0 {
				t.Fatalf("batch change ID is 0")
			}

			want := &btypes.BatchChange{
				Name:            batchSpec.Spec.Name,
				Description:     batchSpec.Spec.Description,
				CreatorID:       admin.ID,
				LastApplierID:   admin.ID,
				LastAppliedAt:   now,
				NamespaceUserID: batchSpec.NamespaceUserID,
				BatchSpecID:     batchSpec.ID,

				// Ignore these fields
				ID:        batchChange.ID,
				UpdatedAt: batchChange.UpdatedAt,
				CreatedAt: batchChange.CreatedAt,
			}

			if diff := cmp.Diff(want, batchChange); diff != "" {
				t.Fatalf("wrong spec fields (-want +got):\n%s", diff)
			}
		})

		t.Run("existing batch change", func(t *testing.T) {
<<<<<<< HEAD
			bt.TruncateTables(t, db, "changeset_events", "changesets", "batch_changes", "batch_specs", "changeset_specs")
			batchSpec := bt.CreateBatchSpec(t, ctx, store, "batchchange2", admin.ID)
			batchChange := bt.CreateBatchChange(t, ctx, store, "batchchange2", admin.ID, batchSpec.ID)
=======
			ct.TruncateTables(t, db, "changeset_events", "changesets", "batch_changes", "batch_specs", "changeset_specs")
			batchSpec := ct.CreateBatchSpec(t, ctx, store, "batchchange2", admin.ID, 0)
			batchChange := ct.CreateBatchChange(t, ctx, store, "batchchange2", admin.ID, batchSpec.ID)
>>>>>>> fcc0d60b

			t.Run("apply same BatchSpec", func(t *testing.T) {
				batchChange2, err := svc.ApplyBatchChange(adminCtx, ApplyBatchChangeOpts{
					BatchSpecRandID: batchSpec.RandID,
				})
				if err != nil {
					t.Fatal(err)
				}

				if have, want := batchChange2.ID, batchChange.ID; have != want {
					t.Fatalf("batch change ID is wrong. want=%d, have=%d", want, have)
				}
			})

			t.Run("apply same BatchSpec with FailIfExists", func(t *testing.T) {
				_, err := svc.ApplyBatchChange(ctx, ApplyBatchChangeOpts{
					BatchSpecRandID:         batchSpec.RandID,
					FailIfBatchChangeExists: true,
				})
				if err != ErrMatchingBatchChangeExists {
					t.Fatalf("unexpected error. want=%s, got=%s", ErrMatchingBatchChangeExists, err)
				}
			})

			t.Run("apply batch spec with same name", func(t *testing.T) {
<<<<<<< HEAD
				batchSpec2 := bt.CreateBatchSpec(t, ctx, store, "batchchange2", admin.ID)
=======
				batchSpec2 := ct.CreateBatchSpec(t, ctx, store, "batchchange2", admin.ID, 0)
>>>>>>> fcc0d60b
				batchChange2, err := svc.ApplyBatchChange(adminCtx, ApplyBatchChangeOpts{
					BatchSpecRandID: batchSpec2.RandID,
				})
				if err != nil {
					t.Fatal(err)
				}

				if have, want := batchChange2.ID, batchChange.ID; have != want {
					t.Fatalf("batch change ID is wrong. want=%d, have=%d", want, have)
				}
			})

			t.Run("apply batch spec with same name but different current user", func(t *testing.T) {
<<<<<<< HEAD
				batchSpec := bt.CreateBatchSpec(t, ctx, store, "created-by-user", user.ID)
				batchChange := bt.CreateBatchChange(t, ctx, store, "created-by-user", user.ID, batchSpec.ID)
=======
				batchSpec := ct.CreateBatchSpec(t, ctx, store, "created-by-user", user.ID, 0)
				batchChange := ct.CreateBatchChange(t, ctx, store, "created-by-user", user.ID, batchSpec.ID)
>>>>>>> fcc0d60b

				if have, want := batchChange.CreatorID, user.ID; have != want {
					t.Fatalf("batch change CreatorID is wrong. want=%d, have=%d", want, have)
				}

				if have, want := batchChange.LastApplierID, user.ID; have != want {
					t.Fatalf("batch change LastApplierID is wrong. want=%d, have=%d", want, have)
				}

<<<<<<< HEAD
				batchSpec2 := bt.CreateBatchSpec(t, ctx, store, "created-by-user", user.ID)
=======
				batchSpec2 := ct.CreateBatchSpec(t, ctx, store, "created-by-user", user.ID, 0)
>>>>>>> fcc0d60b
				batchChange2, err := svc.ApplyBatchChange(adminCtx, ApplyBatchChangeOpts{
					BatchSpecRandID: batchSpec2.RandID,
				})
				if err != nil {
					t.Fatal(err)
				}

				if have, want := batchChange2.ID, batchChange.ID; have != want {
					t.Fatalf("batch change ID is wrong. want=%d, have=%d", want, have)
				}

				if have, want := batchChange2.CreatorID, batchChange.CreatorID; have != want {
					t.Fatalf("batch change CreatorID is wrong. want=%d, have=%d", want, have)
				}

				if have, want := batchChange2.LastApplierID, admin.ID; have != want {
					t.Fatalf("batch change LastApplierID is wrong. want=%d, have=%d", want, have)
				}
			})

			t.Run("apply batch spec with same name but different namespace", func(t *testing.T) {
<<<<<<< HEAD
				user2 := bt.CreateTestUser(t, db, false)
				batchSpec2 := bt.CreateBatchSpec(t, ctx, store, "batchchange2", user2.ID)
=======
				user2 := ct.CreateTestUser(t, db, false)
				batchSpec2 := ct.CreateBatchSpec(t, ctx, store, "batchchange2", user2.ID, 0)
>>>>>>> fcc0d60b

				batchChange2, err := svc.ApplyBatchChange(adminCtx, ApplyBatchChangeOpts{
					BatchSpecRandID: batchSpec2.RandID,
				})
				if err != nil {
					t.Fatal(err)
				}

				if batchChange2.ID == 0 {
					t.Fatalf("batchChange2 ID is 0")
				}

				if batchChange2.ID == batchChange.ID {
					t.Fatalf("batch change IDs are the same, but want different")
				}
			})

			t.Run("batch spec with same name and same ensureBatchChangeID", func(t *testing.T) {
<<<<<<< HEAD
				batchSpec2 := bt.CreateBatchSpec(t, ctx, store, "batchchange2", admin.ID)
=======
				batchSpec2 := ct.CreateBatchSpec(t, ctx, store, "batchchange2", admin.ID, 0)
>>>>>>> fcc0d60b

				batchChange2, err := svc.ApplyBatchChange(adminCtx, ApplyBatchChangeOpts{
					BatchSpecRandID:     batchSpec2.RandID,
					EnsureBatchChangeID: batchChange.ID,
				})
				if err != nil {
					t.Fatal(err)
				}
				if have, want := batchChange2.ID, batchChange.ID; have != want {
					t.Fatalf("batch change has wrong ID. want=%d, have=%d", want, have)
				}
			})

			t.Run("batch spec with same name but different ensureBatchChangeID", func(t *testing.T) {
<<<<<<< HEAD
				batchSpec2 := bt.CreateBatchSpec(t, ctx, store, "batchchange2", admin.ID)
=======
				batchSpec2 := ct.CreateBatchSpec(t, ctx, store, "batchchange2", admin.ID, 0)
>>>>>>> fcc0d60b

				_, err := svc.ApplyBatchChange(adminCtx, ApplyBatchChangeOpts{
					BatchSpecRandID:     batchSpec2.RandID,
					EnsureBatchChangeID: batchChange.ID + 999,
				})
				if err != ErrEnsureBatchChangeFailed {
					t.Fatalf("wrong error: %s", err)
				}
			})
		})
	})

	// These tests focus on changesetSpecs and wiring them up with changesets.
	// The applying/re-applying of a batchSpec to an existing batch change is
	// covered in the tests above.
	t.Run("batchSpec with changesetSpecs", func(t *testing.T) {
		t.Run("new batch change", func(t *testing.T) {
<<<<<<< HEAD
			bt.TruncateTables(t, db, "changeset_events", "changesets", "batch_changes", "batch_specs", "changeset_specs")
			batchSpec := bt.CreateBatchSpec(t, ctx, store, "batchchange3", admin.ID)
=======
			ct.TruncateTables(t, db, "changeset_events", "changesets", "batch_changes", "batch_specs", "changeset_specs")
			batchSpec := ct.CreateBatchSpec(t, ctx, store, "batchchange3", admin.ID, 0)
>>>>>>> fcc0d60b

			spec1 := bt.CreateChangesetSpec(t, ctx, store, bt.TestSpecOpts{
				User:       admin.ID,
				Repo:       repos[0].ID,
				BatchSpec:  batchSpec.ID,
				ExternalID: "1234",
			})

			spec2 := bt.CreateChangesetSpec(t, ctx, store, bt.TestSpecOpts{
				User:      admin.ID,
				Repo:      repos[1].ID,
				BatchSpec: batchSpec.ID,
				HeadRef:   "refs/heads/my-branch",
			})

			batchChange, cs := applyAndListChangesets(adminCtx, t, svc, batchSpec.RandID, 2)

			if have, want := batchChange.Name, "batchchange3"; have != want {
				t.Fatalf("wrong batch change name. want=%s, have=%s", want, have)
			}

			c1 := cs.Find(btypes.WithExternalID(spec1.Spec.ExternalID))
			bt.AssertChangeset(t, c1, bt.ChangesetAssertions{
				Repo:             spec1.RepoID,
				ExternalID:       "1234",
				ReconcilerState:  btypes.ReconcilerStateQueued,
				PublicationState: btypes.ChangesetPublicationStateUnpublished,
				AttachedTo:       []int64{batchChange.ID},
			})

			c2 := cs.Find(btypes.WithCurrentSpecID(spec2.ID))
			bt.AssertChangeset(t, c2, bt.ChangesetAssertions{
				Repo:               spec2.RepoID,
				CurrentSpec:        spec2.ID,
				OwnedByBatchChange: batchChange.ID,
				ReconcilerState:    btypes.ReconcilerStateQueued,
				PublicationState:   btypes.ChangesetPublicationStateUnpublished,
				DiffStat:           bt.TestChangsetSpecDiffStat,
				AttachedTo:         []int64{batchChange.ID},
			})
		})

		t.Run("batch change with changesets", func(t *testing.T) {
			bt.TruncateTables(t, db, "changeset_events", "changesets", "batch_changes", "batch_specs", "changeset_specs")
			// First we create a batchSpec and apply it, so that we have
			// changesets and changesetSpecs in the database, wired up
			// correctly.
<<<<<<< HEAD
			batchSpec1 := bt.CreateBatchSpec(t, ctx, store, "batchchange4", admin.ID)
=======
			batchSpec1 := ct.CreateBatchSpec(t, ctx, store, "batchchange4", admin.ID, 0)
>>>>>>> fcc0d60b

			bt.CreateChangesetSpec(t, ctx, store, bt.TestSpecOpts{
				User:       admin.ID,
				Repo:       repos[0].ID,
				BatchSpec:  batchSpec1.ID,
				ExternalID: "1234",
			})

			bt.CreateChangesetSpec(t, ctx, store, bt.TestSpecOpts{
				User:       admin.ID,
				Repo:       repos[0].ID,
				BatchSpec:  batchSpec1.ID,
				ExternalID: "5678",
			})

			oldSpec3 := bt.CreateChangesetSpec(t, ctx, store, bt.TestSpecOpts{
				User:      admin.ID,
				Repo:      repos[1].ID,
				BatchSpec: batchSpec1.ID,
				HeadRef:   "refs/heads/repo-1-branch-1",
			})

			oldSpec4 := bt.CreateChangesetSpec(t, ctx, store, bt.TestSpecOpts{
				User:      admin.ID,
				Repo:      repos[2].ID,
				BatchSpec: batchSpec1.ID,
				HeadRef:   "refs/heads/repo-2-branch-1",
			})

			// Apply and expect 4 changesets
			oldBatchChange, oldChangesets := applyAndListChangesets(adminCtx, t, svc, batchSpec1.RandID, 4)

			// Now we create another batch spec with the same batch change name
			// and namespace.
<<<<<<< HEAD
			batchSpec2 := bt.CreateBatchSpec(t, ctx, store, "batchchange4", admin.ID)
=======
			batchSpec2 := ct.CreateBatchSpec(t, ctx, store, "batchchange4", admin.ID, 0)
>>>>>>> fcc0d60b

			// Same
			spec1 := bt.CreateChangesetSpec(t, ctx, store, bt.TestSpecOpts{
				User:       admin.ID,
				Repo:       repos[0].ID,
				BatchSpec:  batchSpec2.ID,
				ExternalID: "1234",
			})

			// DIFFERENT: Track #9999 in repo[0]
			spec2 := bt.CreateChangesetSpec(t, ctx, store, bt.TestSpecOpts{
				User:       admin.ID,
				Repo:       repos[0].ID,
				BatchSpec:  batchSpec2.ID,
				ExternalID: "5678",
			})

			// Same
			spec3 := bt.CreateChangesetSpec(t, ctx, store, bt.TestSpecOpts{
				User:      admin.ID,
				Repo:      repos[1].ID,
				BatchSpec: batchSpec2.ID,
				HeadRef:   "refs/heads/repo-1-branch-1",
			})

			// DIFFERENT: branch changed in repo[2]
			spec4 := bt.CreateChangesetSpec(t, ctx, store, bt.TestSpecOpts{
				User:      admin.ID,
				Repo:      repos[2].ID,
				BatchSpec: batchSpec2.ID,
				HeadRef:   "refs/heads/repo-2-branch-2",
			})

			// NEW: repo[3]
			spec5 := bt.CreateChangesetSpec(t, ctx, store, bt.TestSpecOpts{
				User:      admin.ID,
				Repo:      repos[3].ID,
				BatchSpec: batchSpec2.ID,
				HeadRef:   "refs/heads/repo-3-branch-1",
			})

			// Before we apply the new batch spec, we make the changeset we
			// expect to be closed to look "published", otherwise it won't be
			// closed.
			wantClosed := oldChangesets.Find(btypes.WithCurrentSpecID(oldSpec4.ID))
			bt.SetChangesetPublished(t, ctx, store, wantClosed, "98765", oldSpec4.Spec.HeadRef)

			changeset3 := oldChangesets.Find(btypes.WithCurrentSpecID(oldSpec3.ID))
			bt.SetChangesetPublished(t, ctx, store, changeset3, "12345", oldSpec3.Spec.HeadRef)

			// Apply and expect 6 changesets
			batchChange, cs := applyAndListChangesets(adminCtx, t, svc, batchSpec2.RandID, 6)

			if oldBatchChange.ID != batchChange.ID {
				t.Fatal("expected to update batch change, but got a new one")
			}

			// This changeset we want marked as "to be archived" and "to be closed"
			bt.ReloadAndAssertChangeset(t, ctx, store, wantClosed, bt.ChangesetAssertions{
				Repo:         repos[2].ID,
				CurrentSpec:  oldSpec4.ID,
				PreviousSpec: oldSpec4.ID,
				ExternalID:   wantClosed.ExternalID,
				// It's still open, just _marked as to be closed_.
				ExternalState:      btypes.ChangesetExternalStateOpen,
				ExternalBranch:     wantClosed.ExternalBranch,
				OwnedByBatchChange: batchChange.ID,
				ReconcilerState:    btypes.ReconcilerStateQueued,
				PublicationState:   btypes.ChangesetPublicationStatePublished,
				DiffStat:           bt.TestChangsetSpecDiffStat,
				AttachedTo:         []int64{batchChange.ID},
				ArchiveIn:          batchChange.ID,
				Closing:            true,
			})

			c1 := cs.Find(btypes.WithExternalID(spec1.Spec.ExternalID))
			bt.AssertChangeset(t, c1, bt.ChangesetAssertions{
				Repo:             repos[0].ID,
				CurrentSpec:      0,
				PreviousSpec:     0,
				ExternalID:       "1234",
				ReconcilerState:  btypes.ReconcilerStateQueued,
				PublicationState: btypes.ChangesetPublicationStateUnpublished,
				AttachedTo:       []int64{batchChange.ID},
			})

			c2 := cs.Find(btypes.WithExternalID(spec2.Spec.ExternalID))
			bt.AssertChangeset(t, c2, bt.ChangesetAssertions{
				Repo:             repos[0].ID,
				CurrentSpec:      0,
				PreviousSpec:     0,
				ExternalID:       "5678",
				ReconcilerState:  btypes.ReconcilerStateQueued,
				PublicationState: btypes.ChangesetPublicationStateUnpublished,
				AttachedTo:       []int64{batchChange.ID},
			})

			c3 := cs.Find(btypes.WithCurrentSpecID(spec3.ID))
			bt.AssertChangeset(t, c3, bt.ChangesetAssertions{
				Repo:           repos[1].ID,
				CurrentSpec:    spec3.ID,
				ExternalID:     changeset3.ExternalID,
				ExternalBranch: changeset3.ExternalBranch,
				ExternalState:  btypes.ChangesetExternalStateOpen,
				// Has a previous spec, because it succeeded publishing.
				PreviousSpec:       oldSpec3.ID,
				OwnedByBatchChange: batchChange.ID,
				ReconcilerState:    btypes.ReconcilerStateQueued,
				PublicationState:   btypes.ChangesetPublicationStatePublished,
				DiffStat:           bt.TestChangsetSpecDiffStat,
				AttachedTo:         []int64{batchChange.ID},
			})

			c4 := cs.Find(btypes.WithCurrentSpecID(spec4.ID))
			bt.AssertChangeset(t, c4, bt.ChangesetAssertions{
				Repo:               repos[2].ID,
				CurrentSpec:        spec4.ID,
				OwnedByBatchChange: batchChange.ID,
				ReconcilerState:    btypes.ReconcilerStateQueued,
				PublicationState:   btypes.ChangesetPublicationStateUnpublished,
				DiffStat:           bt.TestChangsetSpecDiffStat,
				AttachedTo:         []int64{batchChange.ID},
			})

			c5 := cs.Find(btypes.WithCurrentSpecID(spec5.ID))
			bt.AssertChangeset(t, c5, bt.ChangesetAssertions{
				Repo:               repos[3].ID,
				CurrentSpec:        spec5.ID,
				OwnedByBatchChange: batchChange.ID,
				ReconcilerState:    btypes.ReconcilerStateQueued,
				PublicationState:   btypes.ChangesetPublicationStateUnpublished,
				DiffStat:           bt.TestChangsetSpecDiffStat,
				AttachedTo:         []int64{batchChange.ID},
			})
		})

		t.Run("batch change tracking changesets owned by another batch change", func(t *testing.T) {
<<<<<<< HEAD
			bt.TruncateTables(t, db, "changeset_events", "changesets", "batch_changes", "batch_specs", "changeset_specs")
			batchSpec1 := bt.CreateBatchSpec(t, ctx, store, "owner-batch-change", admin.ID)
=======
			ct.TruncateTables(t, db, "changeset_events", "changesets", "batch_changes", "batch_specs", "changeset_specs")
			batchSpec1 := ct.CreateBatchSpec(t, ctx, store, "owner-batch-change", admin.ID, 0)
>>>>>>> fcc0d60b

			oldSpec1 := bt.CreateChangesetSpec(t, ctx, store, bt.TestSpecOpts{
				User:      admin.ID,
				Repo:      repos[0].ID,
				BatchSpec: batchSpec1.ID,
				HeadRef:   "refs/heads/repo-0-branch-0",
			})

			ownerBatchChange, ownerChangesets := applyAndListChangesets(adminCtx, t, svc, batchSpec1.RandID, 1)

			// Now we update the changeset so it looks like it's been published
			// on the code host.
			c := ownerChangesets[0]
			bt.SetChangesetPublished(t, ctx, store, c, "88888", "refs/heads/repo-0-branch-0")

			// This other batch change tracks the changeset created by the first one
<<<<<<< HEAD
			batchSpec2 := bt.CreateBatchSpec(t, ctx, store, "tracking-batch-change", admin.ID)
			bt.CreateChangesetSpec(t, ctx, store, bt.TestSpecOpts{
=======
			batchSpec2 := ct.CreateBatchSpec(t, ctx, store, "tracking-batch-change", admin.ID, 0)
			ct.CreateChangesetSpec(t, ctx, store, ct.TestSpecOpts{
>>>>>>> fcc0d60b
				User:       admin.ID,
				Repo:       c.RepoID,
				BatchSpec:  batchSpec2.ID,
				ExternalID: c.ExternalID,
			})

			trackingBatchChange, trackedChangesets := applyAndListChangesets(adminCtx, t, svc, batchSpec2.RandID, 1)
			// This should still point to the owner batch change
			c2 := trackedChangesets[0]
			trackedChangesetAssertions := bt.ChangesetAssertions{
				Repo:               c.RepoID,
				CurrentSpec:        oldSpec1.ID,
				OwnedByBatchChange: ownerBatchChange.ID,
				ExternalBranch:     c.ExternalBranch,
				ExternalID:         c.ExternalID,
				ExternalState:      btypes.ChangesetExternalStateOpen,
				ReconcilerState:    btypes.ReconcilerStateCompleted,
				PublicationState:   btypes.ChangesetPublicationStatePublished,
				DiffStat:           bt.TestChangsetSpecDiffStat,
				AttachedTo:         []int64{ownerBatchChange.ID, trackingBatchChange.ID},
			}
			bt.AssertChangeset(t, c2, trackedChangesetAssertions)

			// Now try to apply a new spec that wants to modify the formerly tracked changeset.
<<<<<<< HEAD
			batchSpec3 := bt.CreateBatchSpec(t, ctx, store, "tracking-batch-change", admin.ID)
=======
			batchSpec3 := ct.CreateBatchSpec(t, ctx, store, "tracking-batch-change", admin.ID, 0)
>>>>>>> fcc0d60b

			spec3 := bt.CreateChangesetSpec(t, ctx, store, bt.TestSpecOpts{
				User:      admin.ID,
				Repo:      repos[0].ID,
				BatchSpec: batchSpec3.ID,
				HeadRef:   "refs/heads/repo-0-branch-0",
			})
			// Apply again. This should have flagged the association as detach
			// and it should not be closed, since the batch change is not the
			// owner.
			trackingBatchChange, cs := applyAndListChangesets(adminCtx, t, svc, batchSpec3.RandID, 2)

			trackedChangesetAssertions.Closing = false
			trackedChangesetAssertions.ReconcilerState = btypes.ReconcilerStateQueued
			trackedChangesetAssertions.DetachFrom = []int64{trackingBatchChange.ID}
			trackedChangesetAssertions.AttachedTo = []int64{ownerBatchChange.ID}
			bt.ReloadAndAssertChangeset(t, ctx, store, c2, trackedChangesetAssertions)

			// But we do want to have a new changeset record that is going to create a new changeset on the code host.
			bt.ReloadAndAssertChangeset(t, ctx, store, cs[1], bt.ChangesetAssertions{
				Repo:               spec3.RepoID,
				CurrentSpec:        spec3.ID,
				OwnedByBatchChange: trackingBatchChange.ID,
				ReconcilerState:    btypes.ReconcilerStateQueued,
				PublicationState:   btypes.ChangesetPublicationStateUnpublished,
				DiffStat:           bt.TestChangsetSpecDiffStat,
				AttachedTo:         []int64{trackingBatchChange.ID},
			})
		})

		t.Run("batch change with changeset that is unpublished", func(t *testing.T) {
<<<<<<< HEAD
			bt.TruncateTables(t, db, "changeset_events", "changesets", "batch_changes", "batch_specs", "changeset_specs")
			batchSpec1 := bt.CreateBatchSpec(t, ctx, store, "unpublished-changesets", admin.ID)
=======
			ct.TruncateTables(t, db, "changeset_events", "changesets", "batch_changes", "batch_specs", "changeset_specs")
			batchSpec1 := ct.CreateBatchSpec(t, ctx, store, "unpublished-changesets", admin.ID, 0)
>>>>>>> fcc0d60b

			bt.CreateChangesetSpec(t, ctx, store, bt.TestSpecOpts{
				User:      admin.ID,
				Repo:      repos[3].ID,
				BatchSpec: batchSpec1.ID,
				HeadRef:   "refs/heads/never-published",
			})

			// We apply the spec and expect 1 changeset
			applyAndListChangesets(adminCtx, t, svc, batchSpec1.RandID, 1)

			// But the changeset was not published yet.
			// And now we apply a new spec without any changesets.
<<<<<<< HEAD
			batchSpec2 := bt.CreateBatchSpec(t, ctx, store, "unpublished-changesets", admin.ID)
=======
			batchSpec2 := ct.CreateBatchSpec(t, ctx, store, "unpublished-changesets", admin.ID, 0)
>>>>>>> fcc0d60b

			// That should close no changesets, but set the unpublished changesets to be detached when
			// the reconciler picks them up.
			applyAndListChangesets(adminCtx, t, svc, batchSpec2.RandID, 1)
		})

		t.Run("batch change with changeset that wasn't processed before reapply", func(t *testing.T) {
<<<<<<< HEAD
			bt.TruncateTables(t, db, "changeset_events", "changesets", "batch_changes", "batch_specs", "changeset_specs")
			batchSpec1 := bt.CreateBatchSpec(t, ctx, store, "queued-changesets", admin.ID)
=======
			ct.TruncateTables(t, db, "changeset_events", "changesets", "batch_changes", "batch_specs", "changeset_specs")
			batchSpec1 := ct.CreateBatchSpec(t, ctx, store, "queued-changesets", admin.ID, 0)
>>>>>>> fcc0d60b

			specOpts := bt.TestSpecOpts{
				User:      admin.ID,
				Repo:      repos[3].ID,
				BatchSpec: batchSpec1.ID,
				Title:     "Spec1",
				HeadRef:   "refs/heads/queued",
				Published: true,
			}
			spec1 := bt.CreateChangesetSpec(t, ctx, store, specOpts)

			// We apply the spec and expect 1 changeset
			batchChange, changesets := applyAndListChangesets(adminCtx, t, svc, batchSpec1.RandID, 1)

			// And publish it.
			bt.SetChangesetPublished(t, ctx, store, changesets[0], "123-queued", "refs/heads/queued")

			bt.ReloadAndAssertChangeset(t, ctx, store, changesets[0], bt.ChangesetAssertions{
				ReconcilerState:    btypes.ReconcilerStateCompleted,
				PublicationState:   btypes.ChangesetPublicationStatePublished,
				ExternalBranch:     "refs/heads/queued",
				ExternalID:         "123-queued",
				ExternalState:      btypes.ChangesetExternalStateOpen,
				Repo:               repos[3].ID,
				CurrentSpec:        spec1.ID,
				OwnedByBatchChange: batchChange.ID,
				DiffStat:           bt.TestChangsetSpecDiffStat,
				AttachedTo:         []int64{batchChange.ID},
			})

			// Apply again so that an update to the changeset is pending.
<<<<<<< HEAD
			batchSpec2 := bt.CreateBatchSpec(t, ctx, store, "queued-changesets", admin.ID)
=======
			batchSpec2 := ct.CreateBatchSpec(t, ctx, store, "queued-changesets", admin.ID, 0)
>>>>>>> fcc0d60b

			specOpts.BatchSpec = batchSpec2.ID
			specOpts.Title = "Spec2"
			spec2 := bt.CreateChangesetSpec(t, ctx, store, specOpts)

			// That should still want to publish the changeset
			_, changesets = applyAndListChangesets(adminCtx, t, svc, batchSpec2.RandID, 1)

			bt.ReloadAndAssertChangeset(t, ctx, store, changesets[0], bt.ChangesetAssertions{
				ReconcilerState:  btypes.ReconcilerStateQueued,
				PublicationState: btypes.ChangesetPublicationStatePublished,
				ExternalBranch:   "refs/heads/queued",
				ExternalID:       "123-queued",
				ExternalState:    btypes.ChangesetExternalStateOpen,
				Repo:             repos[3].ID,
				CurrentSpec:      spec2.ID,
				// Track the previous spec.
				PreviousSpec:       spec1.ID,
				OwnedByBatchChange: batchChange.ID,
				DiffStat:           bt.TestChangsetSpecDiffStat,
				AttachedTo:         []int64{batchChange.ID},
			})

			// Make sure the reconciler wants to update this changeset.
			plan, err := reconciler.DeterminePlan(
				// changesets[0].PreviousSpecID
				spec1,
				// changesets[0].CurrentSpecID
				spec2,
				nil,
				changesets[0],
			)
			if err != nil {
				t.Fatal(err)
			}
			if !plan.Ops.Equal(reconciler.Operations{btypes.ReconcilerOperationUpdate}) {
				t.Fatalf("Got invalid reconciler operations: %q", plan.Ops.String())
			}

			// And now we apply a new spec before the reconciler could process the changeset.
<<<<<<< HEAD
			batchSpec3 := bt.CreateBatchSpec(t, ctx, store, "queued-changesets", admin.ID)
=======
			batchSpec3 := ct.CreateBatchSpec(t, ctx, store, "queued-changesets", admin.ID, 0)
>>>>>>> fcc0d60b

			// No change this time, just reapplying.
			specOpts.BatchSpec = batchSpec3.ID
			spec3 := bt.CreateChangesetSpec(t, ctx, store, specOpts)

			_, changesets = applyAndListChangesets(adminCtx, t, svc, batchSpec3.RandID, 1)

			bt.ReloadAndAssertChangeset(t, ctx, store, changesets[0], bt.ChangesetAssertions{
				ReconcilerState:  btypes.ReconcilerStateQueued,
				PublicationState: btypes.ChangesetPublicationStatePublished,
				ExternalBranch:   "refs/heads/queued",
				ExternalID:       "123-queued",
				ExternalState:    btypes.ChangesetExternalStateOpen,
				Repo:             repos[3].ID,
				CurrentSpec:      spec3.ID,
				// Still be pointing at the first spec, since the second was never applied.
				PreviousSpec:       spec1.ID,
				OwnedByBatchChange: batchChange.ID,
				DiffStat:           bt.TestChangsetSpecDiffStat,
				AttachedTo:         []int64{batchChange.ID},
			})

			// Make sure the reconciler would still update this changeset.
			plan, err = reconciler.DeterminePlan(
				// changesets[0].PreviousSpecID
				spec1,
				// changesets[0].CurrentSpecID
				spec3,
				nil,
				changesets[0],
			)
			if err != nil {
				t.Fatal(err)
			}
			if !plan.Ops.Equal(reconciler.Operations{btypes.ReconcilerOperationUpdate}) {
				t.Fatalf("Got invalid reconciler operations: %q", plan.Ops.String())
			}

			// Now test that it still updates when this update failed.
			bt.SetChangesetFailed(t, ctx, store, changesets[0])

<<<<<<< HEAD
			batchSpec4 := bt.CreateBatchSpec(t, ctx, store, "queued-changesets", admin.ID)
=======
			batchSpec4 := ct.CreateBatchSpec(t, ctx, store, "queued-changesets", admin.ID, 0)
>>>>>>> fcc0d60b

			// No change this time, just reapplying.
			specOpts.BatchSpec = batchSpec4.ID
			spec4 := bt.CreateChangesetSpec(t, ctx, store, specOpts)

			_, changesets = applyAndListChangesets(adminCtx, t, svc, batchSpec4.RandID, 1)

			bt.ReloadAndAssertChangeset(t, ctx, store, changesets[0], bt.ChangesetAssertions{
				ReconcilerState:  btypes.ReconcilerStateQueued,
				PublicationState: btypes.ChangesetPublicationStatePublished,
				ExternalBranch:   "refs/heads/queued",
				ExternalID:       "123-queued",
				ExternalState:    btypes.ChangesetExternalStateOpen,
				Repo:             repos[3].ID,
				CurrentSpec:      spec4.ID,
				// Still be pointing at the first spec, since the second and third were never applied.
				PreviousSpec:       spec1.ID,
				OwnedByBatchChange: batchChange.ID,
				DiffStat:           bt.TestChangsetSpecDiffStat,
				AttachedTo:         []int64{batchChange.ID},
			})

			// Make sure the reconciler would still update this changeset.
			plan, err = reconciler.DeterminePlan(
				// changesets[0].PreviousSpecID
				spec1,
				// changesets[0].CurrentSpecID
				spec4,
				nil,
				changesets[0],
			)
			if err != nil {
				t.Fatal(err)
			}
			if !plan.Ops.Equal(reconciler.Operations{btypes.ReconcilerOperationUpdate}) {
				t.Fatalf("Got invalid reconciler operations: %q", plan.Ops.String())
			}
		})

		t.Run("missing repository permissions", func(t *testing.T) {
			bt.TruncateTables(t, db, "changeset_events", "changesets", "batch_changes", "batch_specs", "changeset_specs")
			bt.MockRepoPermissions(t, db, user.ID, repos[0].ID, repos[2].ID, repos[3].ID)

			// NOTE: We cannot use a context with an internal actor.
<<<<<<< HEAD
			batchSpec := bt.CreateBatchSpec(t, userCtx, store, "missing-permissions", user.ID)
=======
			batchSpec := ct.CreateBatchSpec(t, userCtx, store, "missing-permissions", user.ID, 0)
>>>>>>> fcc0d60b

			bt.CreateChangesetSpec(t, userCtx, store, bt.TestSpecOpts{
				User:       user.ID,
				Repo:       repos[0].ID,
				BatchSpec:  batchSpec.ID,
				ExternalID: "1234",
			})

			bt.CreateChangesetSpec(t, userCtx, store, bt.TestSpecOpts{
				User:      user.ID,
				Repo:      repos[1].ID, // Not authorized to access this repository
				BatchSpec: batchSpec.ID,
				HeadRef:   "refs/heads/my-branch",
			})

			_, err := svc.ApplyBatchChange(userCtx, ApplyBatchChangeOpts{
				BatchSpecRandID: batchSpec.RandID,
			})
			if err == nil {
				t.Fatal("expected error, but got none")
			}
			var e *database.RepoNotFoundErr
			if !errors.As(err, &e) {
				t.Fatalf("expected RepoNotFoundErr but got: %s", err)
			}
			if e.ID != repos[1].ID {
				t.Fatalf("wrong repository ID in RepoNotFoundErr: %d", e.ID)
			}
		})

		t.Run("batch change with errored changeset", func(t *testing.T) {
<<<<<<< HEAD
			bt.TruncateTables(t, db, "changeset_events", "changesets", "batch_changes", "batch_specs", "changeset_specs")
			batchSpec1 := bt.CreateBatchSpec(t, ctx, store, "errored-changeset-batch-change", admin.ID)
=======
			ct.TruncateTables(t, db, "changeset_events", "changesets", "batch_changes", "batch_specs", "changeset_specs")
			batchSpec1 := ct.CreateBatchSpec(t, ctx, store, "errored-changeset-batch-change", admin.ID, 0)
>>>>>>> fcc0d60b

			spec1Opts := bt.TestSpecOpts{
				User:       admin.ID,
				Repo:       repos[0].ID,
				BatchSpec:  batchSpec1.ID,
				ExternalID: "1234",
				Published:  true,
			}
			bt.CreateChangesetSpec(t, ctx, store, spec1Opts)

			spec2Opts := bt.TestSpecOpts{
				User:      admin.ID,
				Repo:      repos[1].ID,
				BatchSpec: batchSpec1.ID,
				HeadRef:   "refs/heads/repo-1-branch-1",
				Published: true,
			}
			bt.CreateChangesetSpec(t, ctx, store, spec2Opts)

			_, oldChangesets := applyAndListChangesets(adminCtx, t, svc, batchSpec1.RandID, 2)

			// Set the changesets to look like they failed in the reconciler
			for _, c := range oldChangesets {
				bt.SetChangesetFailed(t, ctx, store, c)
			}

			// Now we create another batch spec with the same batch change name
			// and namespace.
<<<<<<< HEAD
			batchSpec2 := bt.CreateBatchSpec(t, ctx, store, "errored-changeset-batch-change", admin.ID)
=======
			batchSpec2 := ct.CreateBatchSpec(t, ctx, store, "errored-changeset-batch-change", admin.ID, 0)
>>>>>>> fcc0d60b
			spec1Opts.BatchSpec = batchSpec2.ID
			newSpec1 := bt.CreateChangesetSpec(t, ctx, store, spec1Opts)
			spec2Opts.BatchSpec = batchSpec2.ID
			newSpec2 := bt.CreateChangesetSpec(t, ctx, store, spec2Opts)

			batchChange, cs := applyAndListChangesets(adminCtx, t, svc, batchSpec2.RandID, 2)

			c1 := cs.Find(btypes.WithExternalID(newSpec1.Spec.ExternalID))
			bt.ReloadAndAssertChangeset(t, ctx, store, c1, bt.ChangesetAssertions{
				Repo:             spec1Opts.Repo,
				ExternalID:       "1234",
				PublicationState: btypes.ChangesetPublicationStateUnpublished,
				AttachedTo:       []int64{batchChange.ID},

				ReconcilerState: btypes.ReconcilerStateQueued,
				FailureMessage:  nil,
				NumFailures:     0,
			})

			c2 := cs.Find(btypes.WithCurrentSpecID(newSpec2.ID))
			bt.AssertChangeset(t, c2, bt.ChangesetAssertions{
				Repo:        newSpec2.RepoID,
				CurrentSpec: newSpec2.ID,
				// An errored changeset doesn't get the specs rotated, to prevent https://github.com/sourcegraph/sourcegraph/issues/16041.
				PreviousSpec:       0,
				OwnedByBatchChange: batchChange.ID,
				PublicationState:   btypes.ChangesetPublicationStateUnpublished,
				DiffStat:           bt.TestChangsetSpecDiffStat,
				AttachedTo:         []int64{batchChange.ID},

				ReconcilerState: btypes.ReconcilerStateQueued,
				FailureMessage:  nil,
				NumFailures:     0,
			})

			// Make sure the reconciler would still publish this changeset.
			plan, err := reconciler.DeterminePlan(
				// c2.previousSpec is 0
				nil,
				// c2.currentSpec is newSpec2
				newSpec2,
				nil,
				c2,
			)
			if err != nil {
				t.Fatal(err)
			}
			if !plan.Ops.Equal(reconciler.Operations{btypes.ReconcilerOperationPush, btypes.ReconcilerOperationPublish}) {
				t.Fatalf("Got invalid reconciler operations: %q", plan.Ops.String())
			}
		})

		t.Run("closed and archived changeset not re-enqueued for close", func(t *testing.T) {
<<<<<<< HEAD
			bt.TruncateTables(t, db, "changeset_events", "changesets", "batch_changes", "batch_specs", "changeset_specs")
			batchSpec1 := bt.CreateBatchSpec(t, ctx, store, "archived-closed-changeset", admin.ID)
=======
			ct.TruncateTables(t, db, "changeset_events", "changesets", "batch_changes", "batch_specs", "changeset_specs")
			batchSpec1 := ct.CreateBatchSpec(t, ctx, store, "archived-closed-changeset", admin.ID, 0)
>>>>>>> fcc0d60b

			specOpts := bt.TestSpecOpts{
				User:      admin.ID,
				Repo:      repos[0].ID,
				BatchSpec: batchSpec1.ID,
				HeadRef:   "refs/heads/archived-closed",
			}
			spec1 := bt.CreateChangesetSpec(t, ctx, store, specOpts)

			// STEP 1: We apply the spec and expect 1 changeset.
			batchChange, changesets := applyAndListChangesets(adminCtx, t, svc, batchSpec1.RandID, 1)

			// Now we update the changeset so it looks like it's been published
			// on the code host.
			c := changesets[0]
			bt.SetChangesetPublished(t, ctx, store, c, "995544", specOpts.HeadRef)

			assertions := bt.ChangesetAssertions{
				Repo:               c.RepoID,
				CurrentSpec:        spec1.ID,
				ExternalID:         c.ExternalID,
				ExternalBranch:     c.ExternalBranch,
				ExternalState:      btypes.ChangesetExternalStateOpen,
				OwnedByBatchChange: batchChange.ID,
				ReconcilerState:    btypes.ReconcilerStateCompleted,
				PublicationState:   btypes.ChangesetPublicationStatePublished,
				DiffStat:           bt.TestChangsetSpecDiffStat,
				AttachedTo:         []int64{batchChange.ID},
			}
			c = bt.ReloadAndAssertChangeset(t, ctx, store, c, assertions)

			// STEP 2: Now we apply a new spec without any changesets, but expect the changeset-to-be-archived to
			// be left in the batch change (the reconciler would detach it, if the executor picked up the changeset).
<<<<<<< HEAD
			batchSpec2 := bt.CreateBatchSpec(t, ctx, store, "archived-closed-changeset", admin.ID)
=======
			batchSpec2 := ct.CreateBatchSpec(t, ctx, store, "archived-closed-changeset", admin.ID, 0)
>>>>>>> fcc0d60b
			applyAndListChangesets(adminCtx, t, svc, batchSpec2.RandID, 1)

			// Our previously published changeset should be marked as "to be
			// archived" and "to be closed"
			assertions.ArchiveIn = batchChange.ID
			assertions.AttachedTo = []int64{batchChange.ID}
			assertions.Closing = true
			assertions.ReconcilerState = btypes.ReconcilerStateQueued
			// And the previous spec is recorded, because the previous run finished with reconcilerState completed.
			assertions.PreviousSpec = spec1.ID
			c = bt.ReloadAndAssertChangeset(t, ctx, store, c, assertions)

			// Now we update the changeset to make it look closed and archived.
			bt.SetChangesetClosed(t, ctx, store, c)
			assertions.Closing = false
			assertions.ReconcilerState = btypes.ReconcilerStateCompleted
			assertions.ArchivedInOwnerBatchChange = true
			assertions.ArchiveIn = 0
			assertions.ExternalState = btypes.ChangesetExternalStateClosed
			c = bt.ReloadAndAssertChangeset(t, ctx, store, c, assertions)

			// STEP 3: We apply a new batch spec and expect that the archived changeset record is not re-enqueued.
<<<<<<< HEAD
			batchSpec3 := bt.CreateBatchSpec(t, ctx, store, "archived-closed-changeset", admin.ID)
=======
			batchSpec3 := ct.CreateBatchSpec(t, ctx, store, "archived-closed-changeset", admin.ID, 0)
>>>>>>> fcc0d60b

			// 1 changeset that's archived
			applyAndListChangesets(adminCtx, t, svc, batchSpec3.RandID, 1)

			// Assert that the changeset record is still archived and closed.
			bt.ReloadAndAssertChangeset(t, ctx, store, c, assertions)
		})

		t.Run("batch change with changeset that is archived and reattached", func(t *testing.T) {
			t.Run("changeset has been closed before re-attaching", func(t *testing.T) {
<<<<<<< HEAD
				bt.TruncateTables(t, db, "changeset_events", "changesets", "batch_changes", "batch_specs", "changeset_specs")
				batchSpec1 := bt.CreateBatchSpec(t, ctx, store, "detach-reattach-changeset", admin.ID)
=======
				ct.TruncateTables(t, db, "changeset_events", "changesets", "batch_changes", "batch_specs", "changeset_specs")
				batchSpec1 := ct.CreateBatchSpec(t, ctx, store, "detach-reattach-changeset", admin.ID, 0)
>>>>>>> fcc0d60b

				specOpts := bt.TestSpecOpts{
					User:      admin.ID,
					Repo:      repos[0].ID,
					BatchSpec: batchSpec1.ID,
					HeadRef:   "refs/heads/archived-reattached",
				}
				spec1 := bt.CreateChangesetSpec(t, ctx, store, specOpts)

				// STEP 1: We apply the spec and expect 1 changeset.
				batchChange, changesets := applyAndListChangesets(adminCtx, t, svc, batchSpec1.RandID, 1)

				// Now we update the changeset so it looks like it's been published
				// on the code host.
				c := changesets[0]
				bt.SetChangesetPublished(t, ctx, store, c, "995533", specOpts.HeadRef)

				assertions := bt.ChangesetAssertions{
					Repo:               c.RepoID,
					CurrentSpec:        spec1.ID,
					ExternalID:         c.ExternalID,
					ExternalBranch:     c.ExternalBranch,
					ExternalState:      btypes.ChangesetExternalStateOpen,
					OwnedByBatchChange: batchChange.ID,
					ReconcilerState:    btypes.ReconcilerStateCompleted,
					PublicationState:   btypes.ChangesetPublicationStatePublished,
					DiffStat:           bt.TestChangsetSpecDiffStat,
					AttachedTo:         []int64{batchChange.ID},
				}
				bt.ReloadAndAssertChangeset(t, ctx, store, c, assertions)

				// STEP 2: Now we apply a new spec without any changesets.
<<<<<<< HEAD
				batchSpec2 := bt.CreateBatchSpec(t, ctx, store, "detach-reattach-changeset", admin.ID)
=======
				batchSpec2 := ct.CreateBatchSpec(t, ctx, store, "detach-reattach-changeset", admin.ID, 0)
>>>>>>> fcc0d60b
				applyAndListChangesets(adminCtx, t, svc, batchSpec2.RandID, 1)

				// Our previously published changeset should be marked as "to
				// be archived" and "to be closed"
				assertions.Closing = true
				assertions.ArchiveIn = batchChange.ID
				assertions.AttachedTo = []int64{batchChange.ID}
				assertions.ReconcilerState = btypes.ReconcilerStateQueued
				// And the previous spec is recorded.
				assertions.PreviousSpec = spec1.ID
				c = bt.ReloadAndAssertChangeset(t, ctx, store, c, assertions)

				// Now we update the changeset to make it look closed.
				bt.SetChangesetClosed(t, ctx, store, c)
				assertions.Closing = false
				assertions.ArchiveIn = 0
				assertions.ReconcilerState = btypes.ReconcilerStateCompleted
				assertions.ExternalState = btypes.ChangesetExternalStateClosed
				bt.ReloadAndAssertChangeset(t, ctx, store, c, assertions)

				// STEP 3: We apply a new batch spec with a changeset spec that
				// matches the old changeset and expect _the same changeset_ to be
				// re-attached.
<<<<<<< HEAD
				batchSpec3 := bt.CreateBatchSpec(t, ctx, store, "detach-reattach-changeset", admin.ID)
=======
				batchSpec3 := ct.CreateBatchSpec(t, ctx, store, "detach-reattach-changeset", admin.ID, 0)
>>>>>>> fcc0d60b

				specOpts.BatchSpec = batchSpec3.ID
				spec2 := bt.CreateChangesetSpec(t, ctx, store, specOpts)

				_, changesets = applyAndListChangesets(adminCtx, t, svc, batchSpec3.RandID, 1)

				attachedChangeset := changesets[0]
				if have, want := attachedChangeset.ID, c.ID; have != want {
					t.Fatalf("attached changeset has wrong ID. want=%d, have=%d", want, have)
				}

				// Assert that the changeset has been updated to point to the new spec
				assertions.CurrentSpec = spec2.ID
				// Assert that the previous spec is still spec 1
				assertions.PreviousSpec = spec1.ID
				assertions.ReconcilerState = btypes.ReconcilerStateQueued
				// Assert that it's not archived anymore:
				assertions.ArchiveIn = 0
				assertions.AttachedTo = []int64{batchChange.ID}
				bt.AssertChangeset(t, attachedChangeset, assertions)
			})

			t.Run("changeset has failed closing before re-attaching", func(t *testing.T) {
<<<<<<< HEAD
				bt.TruncateTables(t, db, "changeset_events", "changesets", "batch_changes", "batch_specs", "changeset_specs")
				batchSpec1 := bt.CreateBatchSpec(t, ctx, store, "detach-reattach-failed-changeset", admin.ID)
=======
				ct.TruncateTables(t, db, "changeset_events", "changesets", "batch_changes", "batch_specs", "changeset_specs")
				batchSpec1 := ct.CreateBatchSpec(t, ctx, store, "detach-reattach-failed-changeset", admin.ID, 0)
>>>>>>> fcc0d60b

				specOpts := bt.TestSpecOpts{
					User:      admin.ID,
					Repo:      repos[0].ID,
					BatchSpec: batchSpec1.ID,
					HeadRef:   "refs/heads/detached-reattach-failed",
				}
				spec1 := bt.CreateChangesetSpec(t, ctx, store, specOpts)

				// STEP 1: We apply the spec and expect 1 changeset.
				batchChange, changesets := applyAndListChangesets(adminCtx, t, svc, batchSpec1.RandID, 1)

				// Now we update the changeset so it looks like it's been published
				// on the code host.
				c := changesets[0]
				bt.SetChangesetPublished(t, ctx, store, c, "80022", specOpts.HeadRef)

				assertions := bt.ChangesetAssertions{
					Repo:               c.RepoID,
					CurrentSpec:        spec1.ID,
					ExternalID:         c.ExternalID,
					ExternalBranch:     c.ExternalBranch,
					ExternalState:      btypes.ChangesetExternalStateOpen,
					OwnedByBatchChange: batchChange.ID,
					ReconcilerState:    btypes.ReconcilerStateCompleted,
					PublicationState:   btypes.ChangesetPublicationStatePublished,
					DiffStat:           bt.TestChangsetSpecDiffStat,
					AttachedTo:         []int64{batchChange.ID},
				}
				bt.ReloadAndAssertChangeset(t, ctx, store, c, assertions)

				// STEP 2: Now we apply a new spec without any changesets.
<<<<<<< HEAD
				batchSpec2 := bt.CreateBatchSpec(t, ctx, store, "detach-reattach-failed-changeset", admin.ID)
=======
				batchSpec2 := ct.CreateBatchSpec(t, ctx, store, "detach-reattach-failed-changeset", admin.ID, 0)
>>>>>>> fcc0d60b
				applyAndListChangesets(adminCtx, t, svc, batchSpec2.RandID, 1)

				// Our previously published changeset should be marked as "to
				// be archived" and "to be closed"
				assertions.Closing = true
				assertions.ArchiveIn = batchChange.ID
				assertions.AttachedTo = []int64{batchChange.ID}
				assertions.ReconcilerState = btypes.ReconcilerStateQueued
				// And the previous spec is recorded.
				assertions.PreviousSpec = spec1.ID
				c = bt.ReloadAndAssertChangeset(t, ctx, store, c, assertions)

				if len(c.BatchChanges) != 1 {
					t.Fatal("Expected changeset to be still attached to batch change, but wasn't")
				}

				// Now we update the changeset to simulate that closing failed.
				bt.SetChangesetFailed(t, ctx, store, c)
				assertions.Closing = true
				assertions.ReconcilerState = btypes.ReconcilerStateFailed
				assertions.ExternalState = btypes.ChangesetExternalStateOpen

				// Side-effects of bt.setChangesetFailed.
				assertions.FailureMessage = c.FailureMessage
				assertions.NumFailures = c.NumFailures
				bt.ReloadAndAssertChangeset(t, ctx, store, c, assertions)

				// STEP 3: We apply a new batch spec with a changeset spec that
				// matches the old changeset and expect _the same changeset_ to be
				// re-attached.
<<<<<<< HEAD
				batchSpec3 := bt.CreateBatchSpec(t, ctx, store, "detach-reattach-failed-changeset", admin.ID)
=======
				batchSpec3 := ct.CreateBatchSpec(t, ctx, store, "detach-reattach-failed-changeset", admin.ID, 0)
>>>>>>> fcc0d60b

				specOpts.BatchSpec = batchSpec3.ID
				spec2 := bt.CreateChangesetSpec(t, ctx, store, specOpts)

				_, changesets = applyAndListChangesets(adminCtx, t, svc, batchSpec3.RandID, 1)

				attachedChangeset := changesets[0]
				if have, want := attachedChangeset.ID, c.ID; have != want {
					t.Fatalf("attached changeset has wrong ID. want=%d, have=%d", want, have)
				}

				// Assert that the changeset has been updated to point to the new spec
				assertions.CurrentSpec = spec2.ID
				// Assert that the previous spec is still spec 1
				assertions.PreviousSpec = spec1.ID
				assertions.ReconcilerState = btypes.ReconcilerStateQueued
				assertions.FailureMessage = nil
				assertions.NumFailures = 0
				assertions.DetachFrom = []int64{}
				assertions.AttachedTo = []int64{batchChange.ID}
				assertions.ArchiveIn = 0
				bt.AssertChangeset(t, attachedChangeset, assertions)
			})

			t.Run("changeset has not been closed before re-attaching", func(t *testing.T) {
				bt.TruncateTables(t, db, "changeset_events", "changesets", "batch_changes", "batch_specs", "changeset_specs")
				// The difference to the previous test: we DON'T update the
				// changeset to make it look closed. We want to make sure that
				// we also pick up enqueued-to-be-closed changesets.

<<<<<<< HEAD
				batchSpec1 := bt.CreateBatchSpec(t, ctx, store, "detach-reattach-changeset-2", admin.ID)
=======
				batchSpec1 := ct.CreateBatchSpec(t, ctx, store, "detach-reattach-changeset-2", admin.ID, 0)
>>>>>>> fcc0d60b

				specOpts := bt.TestSpecOpts{
					User:      admin.ID,
					Repo:      repos[0].ID,
					BatchSpec: batchSpec1.ID,
					HeadRef:   "refs/heads/detached-reattached-2",
				}
				spec1 := bt.CreateChangesetSpec(t, ctx, store, specOpts)

				// STEP 1: We apply the spec and expect 1 changeset.
				batchChange, changesets := applyAndListChangesets(adminCtx, t, svc, batchSpec1.RandID, 1)

				c := changesets[0]
				bt.SetChangesetPublished(t, ctx, store, c, "449955", specOpts.HeadRef)

				assertions := bt.ChangesetAssertions{
					Repo:               c.RepoID,
					CurrentSpec:        spec1.ID,
					ExternalID:         c.ExternalID,
					ExternalBranch:     c.ExternalBranch,
					ExternalState:      btypes.ChangesetExternalStateOpen,
					OwnedByBatchChange: batchChange.ID,
					ReconcilerState:    btypes.ReconcilerStateCompleted,
					PublicationState:   btypes.ChangesetPublicationStatePublished,
					DiffStat:           bt.TestChangsetSpecDiffStat,
					AttachedTo:         []int64{batchChange.ID},
				}
				bt.ReloadAndAssertChangeset(t, ctx, store, c, assertions)

				// STEP 2: Now we apply a new spec without any changesets.
<<<<<<< HEAD
				batchChange2 := bt.CreateBatchSpec(t, ctx, store, "detach-reattach-changeset-2", admin.ID)
=======
				batchChange2 := ct.CreateBatchSpec(t, ctx, store, "detach-reattach-changeset-2", admin.ID, 0)
>>>>>>> fcc0d60b
				applyAndListChangesets(adminCtx, t, svc, batchChange2.RandID, 1)

				// Our previously published changeset should be marked as "to
				// be archived" and "to be closed"
				assertions.Closing = true
				assertions.ArchiveIn = batchChange.ID
				assertions.AttachedTo = []int64{batchChange.ID}
				assertions.ReconcilerState = btypes.ReconcilerStateQueued
				// And the previous spec is recorded.
				assertions.PreviousSpec = spec1.ID
				bt.ReloadAndAssertChangeset(t, ctx, store, c, assertions)

				// STEP 3: We apply a new batch spec with a changeset spec that
				// matches the old changeset and expect _the same changeset_ to be
				// re-attached.
<<<<<<< HEAD
				batchSpec3 := bt.CreateBatchSpec(t, ctx, store, "detach-reattach-changeset-2", admin.ID)
=======
				batchSpec3 := ct.CreateBatchSpec(t, ctx, store, "detach-reattach-changeset-2", admin.ID, 0)
>>>>>>> fcc0d60b

				specOpts.BatchSpec = batchSpec3.ID
				spec2 := bt.CreateChangesetSpec(t, ctx, store, specOpts)

				_, changesets = applyAndListChangesets(adminCtx, t, svc, batchSpec3.RandID, 1)

				attachedChangeset := changesets[0]
				if have, want := attachedChangeset.ID, c.ID; have != want {
					t.Fatalf("attached changeset has wrong ID. want=%d, have=%d", want, have)
				}

				// Assert that the changeset has been updated to point to the new spec
				assertions.CurrentSpec = spec2.ID
				// Assert that the previous spec is still spec 1
				assertions.PreviousSpec = spec1.ID
				assertions.ReconcilerState = btypes.ReconcilerStateQueued
				assertions.DetachFrom = []int64{}
				assertions.AttachedTo = []int64{batchChange.ID}
				assertions.ArchiveIn = 0
				bt.AssertChangeset(t, attachedChangeset, assertions)
			})
		})

		t.Run("invalid changeset specs", func(t *testing.T) {
<<<<<<< HEAD
			bt.TruncateTables(t, db, "changeset_events", "changesets", "batch_changes", "batch_specs", "changeset_specs")
			batchSpec := bt.CreateBatchSpec(t, ctx, store, "batchchange-invalid-specs", admin.ID)
=======
			ct.TruncateTables(t, db, "changeset_events", "changesets", "batch_changes", "batch_specs", "changeset_specs")
			batchSpec := ct.CreateBatchSpec(t, ctx, store, "batchchange-invalid-specs", admin.ID, 0)
>>>>>>> fcc0d60b

			// Both specs here have the same HeadRef in the same repository
			bt.CreateChangesetSpec(t, ctx, store, bt.TestSpecOpts{
				User:      admin.ID,
				Repo:      repos[0].ID,
				BatchSpec: batchSpec.ID,
				HeadRef:   "refs/heads/my-branch",
			})

			bt.CreateChangesetSpec(t, ctx, store, bt.TestSpecOpts{
				User:      admin.ID,
				Repo:      repos[0].ID,
				BatchSpec: batchSpec.ID,
				HeadRef:   "refs/heads/my-branch",
			})

			_, err := svc.ApplyBatchChange(adminCtx, ApplyBatchChangeOpts{
				BatchSpecRandID: batchSpec.RandID,
			})
			if err == nil {
				t.Fatal("expected error, but got none")
			}

			if !strings.Contains(err.Error(), "Validating changeset specs resulted in an error") {
				t.Fatalf("wrong error: %s", err)
			}
		})
	})

	t.Run("applying to closed batch change", func(t *testing.T) {
<<<<<<< HEAD
		bt.TruncateTables(t, db, "changeset_events", "changesets", "batch_changes", "batch_specs", "changeset_specs")
		batchSpec := bt.CreateBatchSpec(t, ctx, store, "closed-batch-change", admin.ID)
		batchChange := bt.CreateBatchChange(t, ctx, store, "closed-batch-change", admin.ID, batchSpec.ID)
=======
		ct.TruncateTables(t, db, "changeset_events", "changesets", "batch_changes", "batch_specs", "changeset_specs")
		batchSpec := ct.CreateBatchSpec(t, ctx, store, "closed-batch-change", admin.ID, 0)
		batchChange := ct.CreateBatchChange(t, ctx, store, "closed-batch-change", admin.ID, batchSpec.ID)
>>>>>>> fcc0d60b

		batchChange.ClosedAt = time.Now()
		if err := store.UpdateBatchChange(ctx, batchChange); err != nil {
			t.Fatalf("failed to update batch change: %s", err)
		}

		_, err := svc.ApplyBatchChange(adminCtx, ApplyBatchChangeOpts{
			BatchSpecRandID: batchSpec.RandID,
		})
		if err != ErrApplyClosedBatchChange {
			t.Fatalf("ApplyBatchChange returned unexpected error: %s", err)
		}
	})
}

func applyAndListChangesets(ctx context.Context, t *testing.T, svc *Service, batchSpecRandID string, wantChangesets int) (*btypes.BatchChange, btypes.Changesets) {
	t.Helper()

	batchChange, err := svc.ApplyBatchChange(ctx, ApplyBatchChangeOpts{
		BatchSpecRandID: batchSpecRandID,
	})
	if err != nil {
		t.Fatalf("failed to apply batch change: %s", err)
	}

	if batchChange.ID == 0 {
		t.Fatalf("batch change ID is zero")
	}

	changesets, _, err := svc.store.ListChangesets(ctx, store.ListChangesetsOpts{
		BatchChangeID:   batchChange.ID,
		IncludeArchived: true,
	})
	if err != nil {
		t.Fatal(err)
	}

	if have, want := len(changesets), wantChangesets; have != want {
		t.Fatalf("wrong number of changesets. want=%d, have=%d", want, have)
	}

	return batchChange, changesets
}<|MERGE_RESOLUTION|>--- conflicted
+++ resolved
@@ -46,13 +46,8 @@
 
 	t.Run("BatchSpec without changesetSpecs", func(t *testing.T) {
 		t.Run("new batch change", func(t *testing.T) {
-<<<<<<< HEAD
 			bt.TruncateTables(t, db, "changeset_events", "changesets", "batch_changes", "batch_specs", "changeset_specs")
-			batchSpec := bt.CreateBatchSpec(t, ctx, store, "batchchange1", admin.ID)
-=======
-			ct.TruncateTables(t, db, "changeset_events", "changesets", "batch_changes", "batch_specs", "changeset_specs")
-			batchSpec := ct.CreateBatchSpec(t, ctx, store, "batchchange1", admin.ID, 0)
->>>>>>> fcc0d60b
+			batchSpec := bt.CreateBatchSpec(t, ctx, store, "batchchange1", admin.ID, 0)
 			batchChange, err := svc.ApplyBatchChange(adminCtx, ApplyBatchChangeOpts{
 				BatchSpecRandID: batchSpec.RandID,
 			})
@@ -85,15 +80,9 @@
 		})
 
 		t.Run("existing batch change", func(t *testing.T) {
-<<<<<<< HEAD
 			bt.TruncateTables(t, db, "changeset_events", "changesets", "batch_changes", "batch_specs", "changeset_specs")
-			batchSpec := bt.CreateBatchSpec(t, ctx, store, "batchchange2", admin.ID)
+			batchSpec := bt.CreateBatchSpec(t, ctx, store, "batchchange2", admin.ID, 0)
 			batchChange := bt.CreateBatchChange(t, ctx, store, "batchchange2", admin.ID, batchSpec.ID)
-=======
-			ct.TruncateTables(t, db, "changeset_events", "changesets", "batch_changes", "batch_specs", "changeset_specs")
-			batchSpec := ct.CreateBatchSpec(t, ctx, store, "batchchange2", admin.ID, 0)
-			batchChange := ct.CreateBatchChange(t, ctx, store, "batchchange2", admin.ID, batchSpec.ID)
->>>>>>> fcc0d60b
 
 			t.Run("apply same BatchSpec", func(t *testing.T) {
 				batchChange2, err := svc.ApplyBatchChange(adminCtx, ApplyBatchChangeOpts{
@@ -119,11 +108,7 @@
 			})
 
 			t.Run("apply batch spec with same name", func(t *testing.T) {
-<<<<<<< HEAD
-				batchSpec2 := bt.CreateBatchSpec(t, ctx, store, "batchchange2", admin.ID)
-=======
-				batchSpec2 := ct.CreateBatchSpec(t, ctx, store, "batchchange2", admin.ID, 0)
->>>>>>> fcc0d60b
+				batchSpec2 := bt.CreateBatchSpec(t, ctx, store, "batchchange2", admin.ID, 0)
 				batchChange2, err := svc.ApplyBatchChange(adminCtx, ApplyBatchChangeOpts{
 					BatchSpecRandID: batchSpec2.RandID,
 				})
@@ -137,13 +122,8 @@
 			})
 
 			t.Run("apply batch spec with same name but different current user", func(t *testing.T) {
-<<<<<<< HEAD
-				batchSpec := bt.CreateBatchSpec(t, ctx, store, "created-by-user", user.ID)
+				batchSpec := bt.CreateBatchSpec(t, ctx, store, "created-by-user", user.ID, 0)
 				batchChange := bt.CreateBatchChange(t, ctx, store, "created-by-user", user.ID, batchSpec.ID)
-=======
-				batchSpec := ct.CreateBatchSpec(t, ctx, store, "created-by-user", user.ID, 0)
-				batchChange := ct.CreateBatchChange(t, ctx, store, "created-by-user", user.ID, batchSpec.ID)
->>>>>>> fcc0d60b
 
 				if have, want := batchChange.CreatorID, user.ID; have != want {
 					t.Fatalf("batch change CreatorID is wrong. want=%d, have=%d", want, have)
@@ -153,11 +133,7 @@
 					t.Fatalf("batch change LastApplierID is wrong. want=%d, have=%d", want, have)
 				}
 
-<<<<<<< HEAD
-				batchSpec2 := bt.CreateBatchSpec(t, ctx, store, "created-by-user", user.ID)
-=======
-				batchSpec2 := ct.CreateBatchSpec(t, ctx, store, "created-by-user", user.ID, 0)
->>>>>>> fcc0d60b
+				batchSpec2 := bt.CreateBatchSpec(t, ctx, store, "created-by-user", user.ID, 0)
 				batchChange2, err := svc.ApplyBatchChange(adminCtx, ApplyBatchChangeOpts{
 					BatchSpecRandID: batchSpec2.RandID,
 				})
@@ -179,13 +155,8 @@
 			})
 
 			t.Run("apply batch spec with same name but different namespace", func(t *testing.T) {
-<<<<<<< HEAD
 				user2 := bt.CreateTestUser(t, db, false)
-				batchSpec2 := bt.CreateBatchSpec(t, ctx, store, "batchchange2", user2.ID)
-=======
-				user2 := ct.CreateTestUser(t, db, false)
-				batchSpec2 := ct.CreateBatchSpec(t, ctx, store, "batchchange2", user2.ID, 0)
->>>>>>> fcc0d60b
+				batchSpec2 := bt.CreateBatchSpec(t, ctx, store, "batchchange2", user2.ID, 0)
 
 				batchChange2, err := svc.ApplyBatchChange(adminCtx, ApplyBatchChangeOpts{
 					BatchSpecRandID: batchSpec2.RandID,
@@ -204,11 +175,7 @@
 			})
 
 			t.Run("batch spec with same name and same ensureBatchChangeID", func(t *testing.T) {
-<<<<<<< HEAD
-				batchSpec2 := bt.CreateBatchSpec(t, ctx, store, "batchchange2", admin.ID)
-=======
-				batchSpec2 := ct.CreateBatchSpec(t, ctx, store, "batchchange2", admin.ID, 0)
->>>>>>> fcc0d60b
+				batchSpec2 := bt.CreateBatchSpec(t, ctx, store, "batchchange2", admin.ID, 0)
 
 				batchChange2, err := svc.ApplyBatchChange(adminCtx, ApplyBatchChangeOpts{
 					BatchSpecRandID:     batchSpec2.RandID,
@@ -223,11 +190,7 @@
 			})
 
 			t.Run("batch spec with same name but different ensureBatchChangeID", func(t *testing.T) {
-<<<<<<< HEAD
-				batchSpec2 := bt.CreateBatchSpec(t, ctx, store, "batchchange2", admin.ID)
-=======
-				batchSpec2 := ct.CreateBatchSpec(t, ctx, store, "batchchange2", admin.ID, 0)
->>>>>>> fcc0d60b
+				batchSpec2 := bt.CreateBatchSpec(t, ctx, store, "batchchange2", admin.ID, 0)
 
 				_, err := svc.ApplyBatchChange(adminCtx, ApplyBatchChangeOpts{
 					BatchSpecRandID:     batchSpec2.RandID,
@@ -245,13 +208,8 @@
 	// covered in the tests above.
 	t.Run("batchSpec with changesetSpecs", func(t *testing.T) {
 		t.Run("new batch change", func(t *testing.T) {
-<<<<<<< HEAD
 			bt.TruncateTables(t, db, "changeset_events", "changesets", "batch_changes", "batch_specs", "changeset_specs")
-			batchSpec := bt.CreateBatchSpec(t, ctx, store, "batchchange3", admin.ID)
-=======
-			ct.TruncateTables(t, db, "changeset_events", "changesets", "batch_changes", "batch_specs", "changeset_specs")
-			batchSpec := ct.CreateBatchSpec(t, ctx, store, "batchchange3", admin.ID, 0)
->>>>>>> fcc0d60b
+			batchSpec := bt.CreateBatchSpec(t, ctx, store, "batchchange3", admin.ID, 0)
 
 			spec1 := bt.CreateChangesetSpec(t, ctx, store, bt.TestSpecOpts{
 				User:       admin.ID,
@@ -299,11 +257,7 @@
 			// First we create a batchSpec and apply it, so that we have
 			// changesets and changesetSpecs in the database, wired up
 			// correctly.
-<<<<<<< HEAD
-			batchSpec1 := bt.CreateBatchSpec(t, ctx, store, "batchchange4", admin.ID)
-=======
-			batchSpec1 := ct.CreateBatchSpec(t, ctx, store, "batchchange4", admin.ID, 0)
->>>>>>> fcc0d60b
+			batchSpec1 := bt.CreateBatchSpec(t, ctx, store, "batchchange4", admin.ID, 0)
 
 			bt.CreateChangesetSpec(t, ctx, store, bt.TestSpecOpts{
 				User:       admin.ID,
@@ -338,11 +292,7 @@
 
 			// Now we create another batch spec with the same batch change name
 			// and namespace.
-<<<<<<< HEAD
-			batchSpec2 := bt.CreateBatchSpec(t, ctx, store, "batchchange4", admin.ID)
-=======
-			batchSpec2 := ct.CreateBatchSpec(t, ctx, store, "batchchange4", admin.ID, 0)
->>>>>>> fcc0d60b
+			batchSpec2 := bt.CreateBatchSpec(t, ctx, store, "batchchange4", admin.ID, 0)
 
 			// Same
 			spec1 := bt.CreateChangesetSpec(t, ctx, store, bt.TestSpecOpts{
@@ -480,13 +430,8 @@
 		})
 
 		t.Run("batch change tracking changesets owned by another batch change", func(t *testing.T) {
-<<<<<<< HEAD
 			bt.TruncateTables(t, db, "changeset_events", "changesets", "batch_changes", "batch_specs", "changeset_specs")
-			batchSpec1 := bt.CreateBatchSpec(t, ctx, store, "owner-batch-change", admin.ID)
-=======
-			ct.TruncateTables(t, db, "changeset_events", "changesets", "batch_changes", "batch_specs", "changeset_specs")
-			batchSpec1 := ct.CreateBatchSpec(t, ctx, store, "owner-batch-change", admin.ID, 0)
->>>>>>> fcc0d60b
+			batchSpec1 := bt.CreateBatchSpec(t, ctx, store, "owner-batch-change", admin.ID, 0)
 
 			oldSpec1 := bt.CreateChangesetSpec(t, ctx, store, bt.TestSpecOpts{
 				User:      admin.ID,
@@ -503,13 +448,8 @@
 			bt.SetChangesetPublished(t, ctx, store, c, "88888", "refs/heads/repo-0-branch-0")
 
 			// This other batch change tracks the changeset created by the first one
-<<<<<<< HEAD
-			batchSpec2 := bt.CreateBatchSpec(t, ctx, store, "tracking-batch-change", admin.ID)
+			batchSpec2 := bt.CreateBatchSpec(t, ctx, store, "tracking-batch-change", admin.ID, 0)
 			bt.CreateChangesetSpec(t, ctx, store, bt.TestSpecOpts{
-=======
-			batchSpec2 := ct.CreateBatchSpec(t, ctx, store, "tracking-batch-change", admin.ID, 0)
-			ct.CreateChangesetSpec(t, ctx, store, ct.TestSpecOpts{
->>>>>>> fcc0d60b
 				User:       admin.ID,
 				Repo:       c.RepoID,
 				BatchSpec:  batchSpec2.ID,
@@ -534,11 +474,7 @@
 			bt.AssertChangeset(t, c2, trackedChangesetAssertions)
 
 			// Now try to apply a new spec that wants to modify the formerly tracked changeset.
-<<<<<<< HEAD
-			batchSpec3 := bt.CreateBatchSpec(t, ctx, store, "tracking-batch-change", admin.ID)
-=======
-			batchSpec3 := ct.CreateBatchSpec(t, ctx, store, "tracking-batch-change", admin.ID, 0)
->>>>>>> fcc0d60b
+			batchSpec3 := bt.CreateBatchSpec(t, ctx, store, "tracking-batch-change", admin.ID, 0)
 
 			spec3 := bt.CreateChangesetSpec(t, ctx, store, bt.TestSpecOpts{
 				User:      admin.ID,
@@ -570,13 +506,8 @@
 		})
 
 		t.Run("batch change with changeset that is unpublished", func(t *testing.T) {
-<<<<<<< HEAD
 			bt.TruncateTables(t, db, "changeset_events", "changesets", "batch_changes", "batch_specs", "changeset_specs")
-			batchSpec1 := bt.CreateBatchSpec(t, ctx, store, "unpublished-changesets", admin.ID)
-=======
-			ct.TruncateTables(t, db, "changeset_events", "changesets", "batch_changes", "batch_specs", "changeset_specs")
-			batchSpec1 := ct.CreateBatchSpec(t, ctx, store, "unpublished-changesets", admin.ID, 0)
->>>>>>> fcc0d60b
+			batchSpec1 := bt.CreateBatchSpec(t, ctx, store, "unpublished-changesets", admin.ID, 0)
 
 			bt.CreateChangesetSpec(t, ctx, store, bt.TestSpecOpts{
 				User:      admin.ID,
@@ -590,11 +521,7 @@
 
 			// But the changeset was not published yet.
 			// And now we apply a new spec without any changesets.
-<<<<<<< HEAD
-			batchSpec2 := bt.CreateBatchSpec(t, ctx, store, "unpublished-changesets", admin.ID)
-=======
-			batchSpec2 := ct.CreateBatchSpec(t, ctx, store, "unpublished-changesets", admin.ID, 0)
->>>>>>> fcc0d60b
+			batchSpec2 := bt.CreateBatchSpec(t, ctx, store, "unpublished-changesets", admin.ID, 0)
 
 			// That should close no changesets, but set the unpublished changesets to be detached when
 			// the reconciler picks them up.
@@ -602,13 +529,8 @@
 		})
 
 		t.Run("batch change with changeset that wasn't processed before reapply", func(t *testing.T) {
-<<<<<<< HEAD
 			bt.TruncateTables(t, db, "changeset_events", "changesets", "batch_changes", "batch_specs", "changeset_specs")
-			batchSpec1 := bt.CreateBatchSpec(t, ctx, store, "queued-changesets", admin.ID)
-=======
-			ct.TruncateTables(t, db, "changeset_events", "changesets", "batch_changes", "batch_specs", "changeset_specs")
-			batchSpec1 := ct.CreateBatchSpec(t, ctx, store, "queued-changesets", admin.ID, 0)
->>>>>>> fcc0d60b
+			batchSpec1 := bt.CreateBatchSpec(t, ctx, store, "queued-changesets", admin.ID, 0)
 
 			specOpts := bt.TestSpecOpts{
 				User:      admin.ID,
@@ -640,11 +562,7 @@
 			})
 
 			// Apply again so that an update to the changeset is pending.
-<<<<<<< HEAD
-			batchSpec2 := bt.CreateBatchSpec(t, ctx, store, "queued-changesets", admin.ID)
-=======
-			batchSpec2 := ct.CreateBatchSpec(t, ctx, store, "queued-changesets", admin.ID, 0)
->>>>>>> fcc0d60b
+			batchSpec2 := bt.CreateBatchSpec(t, ctx, store, "queued-changesets", admin.ID, 0)
 
 			specOpts.BatchSpec = batchSpec2.ID
 			specOpts.Title = "Spec2"
@@ -685,11 +603,7 @@
 			}
 
 			// And now we apply a new spec before the reconciler could process the changeset.
-<<<<<<< HEAD
-			batchSpec3 := bt.CreateBatchSpec(t, ctx, store, "queued-changesets", admin.ID)
-=======
-			batchSpec3 := ct.CreateBatchSpec(t, ctx, store, "queued-changesets", admin.ID, 0)
->>>>>>> fcc0d60b
+			batchSpec3 := bt.CreateBatchSpec(t, ctx, store, "queued-changesets", admin.ID, 0)
 
 			// No change this time, just reapplying.
 			specOpts.BatchSpec = batchSpec3.ID
@@ -731,11 +645,7 @@
 			// Now test that it still updates when this update failed.
 			bt.SetChangesetFailed(t, ctx, store, changesets[0])
 
-<<<<<<< HEAD
-			batchSpec4 := bt.CreateBatchSpec(t, ctx, store, "queued-changesets", admin.ID)
-=======
-			batchSpec4 := ct.CreateBatchSpec(t, ctx, store, "queued-changesets", admin.ID, 0)
->>>>>>> fcc0d60b
+			batchSpec4 := bt.CreateBatchSpec(t, ctx, store, "queued-changesets", admin.ID, 0)
 
 			// No change this time, just reapplying.
 			specOpts.BatchSpec = batchSpec4.ID
@@ -780,11 +690,7 @@
 			bt.MockRepoPermissions(t, db, user.ID, repos[0].ID, repos[2].ID, repos[3].ID)
 
 			// NOTE: We cannot use a context with an internal actor.
-<<<<<<< HEAD
-			batchSpec := bt.CreateBatchSpec(t, userCtx, store, "missing-permissions", user.ID)
-=======
-			batchSpec := ct.CreateBatchSpec(t, userCtx, store, "missing-permissions", user.ID, 0)
->>>>>>> fcc0d60b
+			batchSpec := bt.CreateBatchSpec(t, userCtx, store, "missing-permissions", user.ID, 0)
 
 			bt.CreateChangesetSpec(t, userCtx, store, bt.TestSpecOpts{
 				User:       user.ID,
@@ -816,13 +722,8 @@
 		})
 
 		t.Run("batch change with errored changeset", func(t *testing.T) {
-<<<<<<< HEAD
 			bt.TruncateTables(t, db, "changeset_events", "changesets", "batch_changes", "batch_specs", "changeset_specs")
-			batchSpec1 := bt.CreateBatchSpec(t, ctx, store, "errored-changeset-batch-change", admin.ID)
-=======
-			ct.TruncateTables(t, db, "changeset_events", "changesets", "batch_changes", "batch_specs", "changeset_specs")
-			batchSpec1 := ct.CreateBatchSpec(t, ctx, store, "errored-changeset-batch-change", admin.ID, 0)
->>>>>>> fcc0d60b
+			batchSpec1 := bt.CreateBatchSpec(t, ctx, store, "errored-changeset-batch-change", admin.ID, 0)
 
 			spec1Opts := bt.TestSpecOpts{
 				User:       admin.ID,
@@ -851,11 +752,7 @@
 
 			// Now we create another batch spec with the same batch change name
 			// and namespace.
-<<<<<<< HEAD
-			batchSpec2 := bt.CreateBatchSpec(t, ctx, store, "errored-changeset-batch-change", admin.ID)
-=======
-			batchSpec2 := ct.CreateBatchSpec(t, ctx, store, "errored-changeset-batch-change", admin.ID, 0)
->>>>>>> fcc0d60b
+			batchSpec2 := bt.CreateBatchSpec(t, ctx, store, "errored-changeset-batch-change", admin.ID, 0)
 			spec1Opts.BatchSpec = batchSpec2.ID
 			newSpec1 := bt.CreateChangesetSpec(t, ctx, store, spec1Opts)
 			spec2Opts.BatchSpec = batchSpec2.ID
@@ -909,13 +806,8 @@
 		})
 
 		t.Run("closed and archived changeset not re-enqueued for close", func(t *testing.T) {
-<<<<<<< HEAD
 			bt.TruncateTables(t, db, "changeset_events", "changesets", "batch_changes", "batch_specs", "changeset_specs")
-			batchSpec1 := bt.CreateBatchSpec(t, ctx, store, "archived-closed-changeset", admin.ID)
-=======
-			ct.TruncateTables(t, db, "changeset_events", "changesets", "batch_changes", "batch_specs", "changeset_specs")
-			batchSpec1 := ct.CreateBatchSpec(t, ctx, store, "archived-closed-changeset", admin.ID, 0)
->>>>>>> fcc0d60b
+			batchSpec1 := bt.CreateBatchSpec(t, ctx, store, "archived-closed-changeset", admin.ID, 0)
 
 			specOpts := bt.TestSpecOpts{
 				User:      admin.ID,
@@ -949,11 +841,7 @@
 
 			// STEP 2: Now we apply a new spec without any changesets, but expect the changeset-to-be-archived to
 			// be left in the batch change (the reconciler would detach it, if the executor picked up the changeset).
-<<<<<<< HEAD
-			batchSpec2 := bt.CreateBatchSpec(t, ctx, store, "archived-closed-changeset", admin.ID)
-=======
-			batchSpec2 := ct.CreateBatchSpec(t, ctx, store, "archived-closed-changeset", admin.ID, 0)
->>>>>>> fcc0d60b
+			batchSpec2 := bt.CreateBatchSpec(t, ctx, store, "archived-closed-changeset", admin.ID, 0)
 			applyAndListChangesets(adminCtx, t, svc, batchSpec2.RandID, 1)
 
 			// Our previously published changeset should be marked as "to be
@@ -976,11 +864,7 @@
 			c = bt.ReloadAndAssertChangeset(t, ctx, store, c, assertions)
 
 			// STEP 3: We apply a new batch spec and expect that the archived changeset record is not re-enqueued.
-<<<<<<< HEAD
-			batchSpec3 := bt.CreateBatchSpec(t, ctx, store, "archived-closed-changeset", admin.ID)
-=======
-			batchSpec3 := ct.CreateBatchSpec(t, ctx, store, "archived-closed-changeset", admin.ID, 0)
->>>>>>> fcc0d60b
+			batchSpec3 := bt.CreateBatchSpec(t, ctx, store, "archived-closed-changeset", admin.ID, 0)
 
 			// 1 changeset that's archived
 			applyAndListChangesets(adminCtx, t, svc, batchSpec3.RandID, 1)
@@ -991,13 +875,8 @@
 
 		t.Run("batch change with changeset that is archived and reattached", func(t *testing.T) {
 			t.Run("changeset has been closed before re-attaching", func(t *testing.T) {
-<<<<<<< HEAD
 				bt.TruncateTables(t, db, "changeset_events", "changesets", "batch_changes", "batch_specs", "changeset_specs")
-				batchSpec1 := bt.CreateBatchSpec(t, ctx, store, "detach-reattach-changeset", admin.ID)
-=======
-				ct.TruncateTables(t, db, "changeset_events", "changesets", "batch_changes", "batch_specs", "changeset_specs")
-				batchSpec1 := ct.CreateBatchSpec(t, ctx, store, "detach-reattach-changeset", admin.ID, 0)
->>>>>>> fcc0d60b
+				batchSpec1 := bt.CreateBatchSpec(t, ctx, store, "detach-reattach-changeset", admin.ID, 0)
 
 				specOpts := bt.TestSpecOpts{
 					User:      admin.ID,
@@ -1030,11 +909,7 @@
 				bt.ReloadAndAssertChangeset(t, ctx, store, c, assertions)
 
 				// STEP 2: Now we apply a new spec without any changesets.
-<<<<<<< HEAD
-				batchSpec2 := bt.CreateBatchSpec(t, ctx, store, "detach-reattach-changeset", admin.ID)
-=======
-				batchSpec2 := ct.CreateBatchSpec(t, ctx, store, "detach-reattach-changeset", admin.ID, 0)
->>>>>>> fcc0d60b
+				batchSpec2 := bt.CreateBatchSpec(t, ctx, store, "detach-reattach-changeset", admin.ID, 0)
 				applyAndListChangesets(adminCtx, t, svc, batchSpec2.RandID, 1)
 
 				// Our previously published changeset should be marked as "to
@@ -1058,11 +933,7 @@
 				// STEP 3: We apply a new batch spec with a changeset spec that
 				// matches the old changeset and expect _the same changeset_ to be
 				// re-attached.
-<<<<<<< HEAD
-				batchSpec3 := bt.CreateBatchSpec(t, ctx, store, "detach-reattach-changeset", admin.ID)
-=======
-				batchSpec3 := ct.CreateBatchSpec(t, ctx, store, "detach-reattach-changeset", admin.ID, 0)
->>>>>>> fcc0d60b
+				batchSpec3 := bt.CreateBatchSpec(t, ctx, store, "detach-reattach-changeset", admin.ID, 0)
 
 				specOpts.BatchSpec = batchSpec3.ID
 				spec2 := bt.CreateChangesetSpec(t, ctx, store, specOpts)
@@ -1086,13 +957,8 @@
 			})
 
 			t.Run("changeset has failed closing before re-attaching", func(t *testing.T) {
-<<<<<<< HEAD
 				bt.TruncateTables(t, db, "changeset_events", "changesets", "batch_changes", "batch_specs", "changeset_specs")
-				batchSpec1 := bt.CreateBatchSpec(t, ctx, store, "detach-reattach-failed-changeset", admin.ID)
-=======
-				ct.TruncateTables(t, db, "changeset_events", "changesets", "batch_changes", "batch_specs", "changeset_specs")
-				batchSpec1 := ct.CreateBatchSpec(t, ctx, store, "detach-reattach-failed-changeset", admin.ID, 0)
->>>>>>> fcc0d60b
+				batchSpec1 := bt.CreateBatchSpec(t, ctx, store, "detach-reattach-failed-changeset", admin.ID, 0)
 
 				specOpts := bt.TestSpecOpts{
 					User:      admin.ID,
@@ -1125,11 +991,7 @@
 				bt.ReloadAndAssertChangeset(t, ctx, store, c, assertions)
 
 				// STEP 2: Now we apply a new spec without any changesets.
-<<<<<<< HEAD
-				batchSpec2 := bt.CreateBatchSpec(t, ctx, store, "detach-reattach-failed-changeset", admin.ID)
-=======
-				batchSpec2 := ct.CreateBatchSpec(t, ctx, store, "detach-reattach-failed-changeset", admin.ID, 0)
->>>>>>> fcc0d60b
+				batchSpec2 := bt.CreateBatchSpec(t, ctx, store, "detach-reattach-failed-changeset", admin.ID, 0)
 				applyAndListChangesets(adminCtx, t, svc, batchSpec2.RandID, 1)
 
 				// Our previously published changeset should be marked as "to
@@ -1160,11 +1022,7 @@
 				// STEP 3: We apply a new batch spec with a changeset spec that
 				// matches the old changeset and expect _the same changeset_ to be
 				// re-attached.
-<<<<<<< HEAD
-				batchSpec3 := bt.CreateBatchSpec(t, ctx, store, "detach-reattach-failed-changeset", admin.ID)
-=======
-				batchSpec3 := ct.CreateBatchSpec(t, ctx, store, "detach-reattach-failed-changeset", admin.ID, 0)
->>>>>>> fcc0d60b
+				batchSpec3 := bt.CreateBatchSpec(t, ctx, store, "detach-reattach-failed-changeset", admin.ID, 0)
 
 				specOpts.BatchSpec = batchSpec3.ID
 				spec2 := bt.CreateChangesetSpec(t, ctx, store, specOpts)
@@ -1195,11 +1053,7 @@
 				// changeset to make it look closed. We want to make sure that
 				// we also pick up enqueued-to-be-closed changesets.
 
-<<<<<<< HEAD
-				batchSpec1 := bt.CreateBatchSpec(t, ctx, store, "detach-reattach-changeset-2", admin.ID)
-=======
-				batchSpec1 := ct.CreateBatchSpec(t, ctx, store, "detach-reattach-changeset-2", admin.ID, 0)
->>>>>>> fcc0d60b
+				batchSpec1 := bt.CreateBatchSpec(t, ctx, store, "detach-reattach-changeset-2", admin.ID, 0)
 
 				specOpts := bt.TestSpecOpts{
 					User:      admin.ID,
@@ -1230,11 +1084,7 @@
 				bt.ReloadAndAssertChangeset(t, ctx, store, c, assertions)
 
 				// STEP 2: Now we apply a new spec without any changesets.
-<<<<<<< HEAD
-				batchChange2 := bt.CreateBatchSpec(t, ctx, store, "detach-reattach-changeset-2", admin.ID)
-=======
-				batchChange2 := ct.CreateBatchSpec(t, ctx, store, "detach-reattach-changeset-2", admin.ID, 0)
->>>>>>> fcc0d60b
+				batchChange2 := bt.CreateBatchSpec(t, ctx, store, "detach-reattach-changeset-2", admin.ID, 0)
 				applyAndListChangesets(adminCtx, t, svc, batchChange2.RandID, 1)
 
 				// Our previously published changeset should be marked as "to
@@ -1250,11 +1100,7 @@
 				// STEP 3: We apply a new batch spec with a changeset spec that
 				// matches the old changeset and expect _the same changeset_ to be
 				// re-attached.
-<<<<<<< HEAD
-				batchSpec3 := bt.CreateBatchSpec(t, ctx, store, "detach-reattach-changeset-2", admin.ID)
-=======
-				batchSpec3 := ct.CreateBatchSpec(t, ctx, store, "detach-reattach-changeset-2", admin.ID, 0)
->>>>>>> fcc0d60b
+				batchSpec3 := bt.CreateBatchSpec(t, ctx, store, "detach-reattach-changeset-2", admin.ID, 0)
 
 				specOpts.BatchSpec = batchSpec3.ID
 				spec2 := bt.CreateChangesetSpec(t, ctx, store, specOpts)
@@ -1279,13 +1125,8 @@
 		})
 
 		t.Run("invalid changeset specs", func(t *testing.T) {
-<<<<<<< HEAD
 			bt.TruncateTables(t, db, "changeset_events", "changesets", "batch_changes", "batch_specs", "changeset_specs")
-			batchSpec := bt.CreateBatchSpec(t, ctx, store, "batchchange-invalid-specs", admin.ID)
-=======
-			ct.TruncateTables(t, db, "changeset_events", "changesets", "batch_changes", "batch_specs", "changeset_specs")
-			batchSpec := ct.CreateBatchSpec(t, ctx, store, "batchchange-invalid-specs", admin.ID, 0)
->>>>>>> fcc0d60b
+			batchSpec := bt.CreateBatchSpec(t, ctx, store, "batchchange-invalid-specs", admin.ID, 0)
 
 			// Both specs here have the same HeadRef in the same repository
 			bt.CreateChangesetSpec(t, ctx, store, bt.TestSpecOpts{
@@ -1316,15 +1157,9 @@
 	})
 
 	t.Run("applying to closed batch change", func(t *testing.T) {
-<<<<<<< HEAD
 		bt.TruncateTables(t, db, "changeset_events", "changesets", "batch_changes", "batch_specs", "changeset_specs")
-		batchSpec := bt.CreateBatchSpec(t, ctx, store, "closed-batch-change", admin.ID)
+		batchSpec := bt.CreateBatchSpec(t, ctx, store, "closed-batch-change", admin.ID, 0)
 		batchChange := bt.CreateBatchChange(t, ctx, store, "closed-batch-change", admin.ID, batchSpec.ID)
-=======
-		ct.TruncateTables(t, db, "changeset_events", "changesets", "batch_changes", "batch_specs", "changeset_specs")
-		batchSpec := ct.CreateBatchSpec(t, ctx, store, "closed-batch-change", admin.ID, 0)
-		batchChange := ct.CreateBatchChange(t, ctx, store, "closed-batch-change", admin.ID, batchSpec.ID)
->>>>>>> fcc0d60b
 
 		batchChange.ClosedAt = time.Now()
 		if err := store.UpdateBatchChange(ctx, batchChange); err != nil {
