--- conflicted
+++ resolved
@@ -28,13 +28,6 @@
 				Name:        fmt.Sprintf("test-batch-change-%d", i),
 				Description: "All the Javascripts are belong to us",
 
-<<<<<<< HEAD
-=======
-				CreatorID:     int32(i) + 50,
-				LastAppliedAt: clock.Now(),
-				LastApplierID: int32(i) + 99,
-
->>>>>>> e2ccec26
 				BatchSpecID: 1742 + int64(i),
 				ClosedAt:    clock.Now(),
 			}
@@ -47,7 +40,7 @@
 
 			if i != 0 {
 				// The very first batch change is a draft, the rest are not
-				c.InitialApplierID = int32(i) + 50
+				c.CreatorID = int32(i) + 50
 				c.LastAppliedAt = clock.Now()
 				c.LastApplierID = int32(i) + 99
 			}
@@ -185,24 +178,14 @@
 
 		t.Run("OnlyForAuthor set", func(t *testing.T) {
 			for _, c := range cs {
-<<<<<<< HEAD
-				if c.InitialApplierID != 0 {
-
-					count, err = s.CountBatchChanges(ctx, CountBatchChangesOpts{InitialApplierID: c.InitialApplierID})
+				if c.CreatorID != 0 {
+					count, err = s.CountBatchChanges(ctx, CountBatchChangesOpts{CreatorID: c.CreatorID})
 					if err != nil {
 						t.Fatal(err)
 					}
 					if have, want := count, 1; have != want {
 						t.Fatalf("Incorrect number of batch changes counted, want=%d have=%d", want, have)
 					}
-=======
-				count, err = s.CountBatchChanges(ctx, CountBatchChangesOpts{CreatorID: c.CreatorID})
-				if err != nil {
-					t.Fatal(err)
-				}
-				if have, want := count, 1; have != want {
-					t.Fatalf("Incorrect number of batch changes counted, want=%d have=%d", want, have)
->>>>>>> e2ccec26
 				}
 			}
 		})
@@ -460,9 +443,8 @@
 
 		t.Run("ListBatchChanges OnlyForAuthor set", func(t *testing.T) {
 			for _, c := range cs {
-<<<<<<< HEAD
-				if c.InitialApplierID != 0 {
-					have, next, err := s.ListBatchChanges(ctx, ListBatchChangesOpts{InitialApplierID: c.InitialApplierID})
+				if c.CreatorID != 0 {
+					have, next, err := s.ListBatchChanges(ctx, ListBatchChangesOpts{CreatorID: c.CreatorID})
 					if err != nil {
 						t.Fatal(err)
 					}
@@ -475,20 +457,6 @@
 					if diff := cmp.Diff(have[0], c); diff != "" {
 						t.Fatal(diff)
 					}
-=======
-				have, next, err := s.ListBatchChanges(ctx, ListBatchChangesOpts{CreatorID: c.CreatorID})
-				if err != nil {
-					t.Fatal(err)
-				}
-				if next != 0 {
-					t.Fatal("Next value was true, but false expected")
-				}
-				if have, want := len(have), 1; have != want {
-					t.Fatalf("Incorrect number of batch changes returned, want=%d have=%d", want, have)
-				}
-				if diff := cmp.Diff(have[0], c); diff != "" {
-					t.Fatal(diff)
->>>>>>> e2ccec26
 				}
 			}
 		})
