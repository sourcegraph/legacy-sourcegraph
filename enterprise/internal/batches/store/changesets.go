--- conflicted
+++ resolved
@@ -261,23 +261,17 @@
 
 // CountChangesets returns the number of changesets in the database.
 func (s *Store) CountChangesets(ctx context.Context, opts CountChangesetsOpts) (count int, err error) {
-<<<<<<< HEAD
+	ctx, endObservation := s.operations.countChangesets.With(ctx, &err, observation.Args{})
+	defer endObservation(1, observation.Args{})
+
 	if opts.EnforceAuthz {
 		tx, done, err := database.WithEnforcedAuthz(ctx, s.Handle().DB())
 		if err != nil {
-			return 0, errors.Wrap(err, "CountChangesets generating authz query conds")
+			return 0, errors.Wrap(err, "CountChangesets enforcing authz")
 		}
 		defer func() { err = done(err) }()
 
 		return s.WithDB(tx).queryCount(ctx, countChangesetsQuery(&opts))
-=======
-	ctx, endObservation := s.operations.countChangesets.With(ctx, &err, observation.Args{})
-	defer endObservation(1, observation.Args{})
-
-	authzConds, err := database.AuthzQueryConds(ctx, s.Handle().DB())
-	if err != nil {
-		return 0, errors.Wrap(err, "CountChangesets generating authz query conds")
->>>>>>> 3b137fdd
 	}
 
 	return s.queryCount(ctx, countChangesetsQuery(&opts))
@@ -540,23 +534,17 @@
 
 // ListChangesets lists Changesets with the given filters.
 func (s *Store) ListChangesets(ctx context.Context, opts ListChangesetsOpts) (cs btypes.Changesets, next int64, err error) {
-<<<<<<< HEAD
+	ctx, endObservation := s.operations.listChangesets.With(ctx, &err, observation.Args{})
+	defer endObservation(1, observation.Args{})
+
 	stx := s
 	if opts.EnforceAuthz {
-		tx, done, err := database.WithEnforcedAuthz(ctx, s.Handle().DB())
+		tx, done, err := database.WithEnforcedAuthz(ctx, stx.Handle().DB())
 		if err != nil {
-			return nil, 0, errors.Wrap(err, "ListChangesets generating authz query conds")
+			return nil, 0, errors.Wrap(err, "ListChangesets enforcing authz")
 		}
 		defer func() { err = done(err) }()
 		stx = s.WithDB(tx)
-=======
-	ctx, endObservation := s.operations.listChangesets.With(ctx, &err, observation.Args{})
-	defer endObservation(1, observation.Args{})
-
-	authzConds, err := database.AuthzQueryConds(ctx, s.Handle().DB())
-	if err != nil {
-		return nil, 0, errors.Wrap(err, "ListChangesets generating authz query conds")
->>>>>>> 3b137fdd
 	}
 
 	q := listChangesetsQuery(&opts)
@@ -1276,32 +1264,22 @@
 `
 
 // GetRepoChangesetsStats returns statistics on all the changesets associated to the given repo.
-<<<<<<< HEAD
-func (s *Store) GetRepoChangesetsStats(ctx context.Context, repoID api.RepoID) (rstats *btypes.RepoChangesetsStats, err error) {
-	tx, done, err := database.WithEnforcedAuthz(ctx, s.Handle().DB())
-=======
 func (s *Store) GetRepoChangesetsStats(ctx context.Context, repoID api.RepoID) (stats *btypes.RepoChangesetsStats, err error) {
 	ctx, endObservation := s.operations.getRepoChangesetsStats.With(ctx, &err, observation.Args{LogFields: []log.Field{
 		log.Int("repoID", int(repoID)),
 	}})
 	defer endObservation(1, observation.Args{})
 
-	authzConds, err := database.AuthzQueryConds(ctx, s.Handle().DB())
->>>>>>> 3b137fdd
-	if err != nil {
-		return nil, errors.Wrap(err, "GetRepoChangesetsStats generating authz query conds")
+	tx, done, err := database.WithEnforcedAuthz(ctx, s.Handle().DB())
+	if err != nil {
+		return nil, errors.Wrap(err, "GetRepoChangesetsStats enforcing authz")
 	}
 	defer func() { err = done(err) }()
 
 	q := getRepoChangesetsStatsQuery(int64(repoID))
 
-<<<<<<< HEAD
-	var stats btypes.RepoChangesetsStats
+	stats = &btypes.RepoChangesetsStats{}
 	err = s.WithDB(tx).query(ctx, q, func(sc scanner) error {
-=======
-	stats = &btypes.RepoChangesetsStats{}
-	err = s.query(ctx, q, func(sc scanner) error {
->>>>>>> 3b137fdd
 		if err := sc.Scan(
 			&stats.Total,
 			&stats.Unpublished,
