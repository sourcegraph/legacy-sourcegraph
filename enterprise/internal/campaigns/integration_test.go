--- conflicted
+++ resolved
@@ -33,13 +33,7 @@
 
 	t.Run("GitHubWebhook", testGitHubWebhook(db, userID))
 	t.Run("BitbucketWebhook", testBitbucketWebhook(db, userID))
-<<<<<<< HEAD
 	t.Run("GitLabWebhook", testGitLabWebhook(db, userID))
-
-	// The following tests need to be separate because testStore above wraps everything in a global transaction
-	t.Run("StoreLocking", testStoreLocking(db))
-=======
->>>>>>> d88a0935
 }
 
 func truncateTables(t *testing.T, db *sql.DB, tables ...string) {
