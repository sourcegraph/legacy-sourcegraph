package campaigns

import (
	"context"
	"testing"
	"time"

	"github.com/pkg/errors"

	"github.com/sourcegraph/sourcegraph/cmd/frontend/backend"
	"github.com/sourcegraph/sourcegraph/enterprise/internal/campaigns/store"
	ct "github.com/sourcegraph/sourcegraph/enterprise/internal/campaigns/testing"
	"github.com/sourcegraph/sourcegraph/internal/api"
	"github.com/sourcegraph/sourcegraph/internal/campaigns"
	"github.com/sourcegraph/sourcegraph/internal/db"
	"github.com/sourcegraph/sourcegraph/internal/db/dbconn"
	"github.com/sourcegraph/sourcegraph/internal/db/dbtesting"
	"github.com/sourcegraph/sourcegraph/internal/extsvc"
	"github.com/sourcegraph/sourcegraph/internal/extsvc/github"
	"github.com/sourcegraph/sourcegraph/internal/repos"
	"github.com/sourcegraph/sourcegraph/internal/repoupdater/protocol"
	"github.com/sourcegraph/sourcegraph/internal/vcs/git"
)

func TestReconcilerProcess_IntegrationTest(t *testing.T) {
	if testing.Short() {
		t.Skip()
	}

	ctx := backend.WithAuthzBypass(context.Background())
	dbtesting.SetupGlobalTestDB(t)

	store := store.New(dbconn.Global)

	admin := createTestUser(t, true)

	rs, extSvc := ct.CreateTestRepos(t, ctx, dbconn.Global, 1)

	state := ct.MockChangesetSyncState(&protocol.RepoInfo{
		Name: api.RepoName(rs[0].Name),
		VCS:  protocol.VCSInfo{URL: rs[0].URI},
	})
	defer state.Unmock()

	internalClient = &mockInternalClient{externalURL: "https://sourcegraph.test"}
	defer func() { internalClient = api.InternalClient }()

	githubPR := buildGithubPR(time.Now(), campaigns.ChangesetExternalStateOpen)
	githubHeadRef := git.EnsureRefPrefix(githubPR.HeadRefName)

	type testCase struct {
		changeset    ct.TestChangesetOpts
		currentSpec  *testSpecOpts
		previousSpec *testSpecOpts

		wantChangeset ct.ChangesetAssertions
	}

	tests := map[string]testCase{
		"update a published changeset": {
			currentSpec: &testSpecOpts{
				headRef:   "refs/heads/head-ref-on-github",
				published: true,
			},

			previousSpec: &testSpecOpts{
				headRef:   "refs/heads/head-ref-on-github",
				published: true,

				title:         "old title",
				body:          "old body",
				commitDiff:    "old diff",
				commitMessage: "old message",
			},

			changeset: ct.TestChangesetOpts{
				PublicationState: campaigns.ChangesetPublicationStatePublished,
				ExternalID:       "12345",
				ExternalBranch:   "head-ref-on-github",
			},

			wantChangeset: ct.ChangesetAssertions{
				PublicationState: campaigns.ChangesetPublicationStatePublished,
				ExternalID:       githubPR.ID,
				ExternalBranch:   githubHeadRef,
				ExternalState:    campaigns.ChangesetExternalStateOpen,
				DiffStat:         state.DiffStat,
				// We update the title/body but want the title/body returned by the code host.
				Title: githubPR.Title,
				Body:  githubPR.Body,
			},
		},
	}

	for name, tc := range tests {
		t.Run(name, func(t *testing.T) {
			// Create necessary associations.
			previousCampaignSpec := createCampaignSpec(t, ctx, store, "reconciler-test-campaign", admin.ID)
			campaignSpec := createCampaignSpec(t, ctx, store, "reconciler-test-campaign", admin.ID)
			campaign := createCampaign(t, ctx, store, "reconciler-test-campaign", admin.ID, campaignSpec.ID)

			// Create the specs.
			specOpts := *tc.currentSpec
			specOpts.user = admin.ID
			specOpts.repo = rs[0].ID
			specOpts.campaignSpec = campaignSpec.ID
			changesetSpec := createChangesetSpec(t, ctx, store, specOpts)

			previousSpecOpts := *tc.previousSpec
			previousSpecOpts.user = admin.ID
			previousSpecOpts.repo = rs[0].ID
			previousSpecOpts.campaignSpec = previousCampaignSpec.ID
			previousSpec := createChangesetSpec(t, ctx, store, previousSpecOpts)

			// Create the changeset with correct associations.
			changesetOpts := tc.changeset
			changesetOpts.Repo = rs[0].ID
			changesetOpts.CampaignIDs = []int64{campaign.ID}
			changesetOpts.OwnedByCampaign = campaign.ID
			if changesetSpec != nil {
				changesetOpts.CurrentSpec = changesetSpec.ID
			}
			if previousSpec != nil {
				changesetOpts.PreviousSpec = previousSpec.ID
			}
			changeset := ct.CreateChangeset(t, ctx, store, changesetOpts)

			// Setup gitserver dependency.
			gitClient := &ct.FakeGitserverClient{ResponseErr: nil}
			if changesetSpec != nil {
				gitClient.Response = changesetSpec.Spec.HeadRef
			}

			// Setup the sourcer that's used to create a Source with which
			// to create/update a changeset.
			fakeSource := &ct.FakeChangesetSource{Svc: extSvc, FakeMetadata: githubPR}
			if changesetSpec != nil {
				fakeSource.WantHeadRef = changesetSpec.Spec.HeadRef
				fakeSource.WantBaseRef = changesetSpec.Spec.BaseRef
			}

			sourcer := repos.NewFakeSourcer(nil, fakeSource)

			// Run the reconciler
			rec := Reconciler{
				noSleepBeforeSync: true,
				GitserverClient:   gitClient,
				Sourcer:           sourcer,
				Store:             store,
			}
			err := rec.process(ctx, store, changeset)
			if err != nil {
				t.Fatalf("reconciler process failed: %s", err)
			}

			// Assert that the changeset in the database looks like we want
			assertions := tc.wantChangeset
			assertions.Repo = rs[0].ID
			assertions.OwnedByCampaign = changesetOpts.OwnedByCampaign
			assertions.CurrentSpec = changesetSpec.ID
			assertions.PreviousSpec = previousSpec.ID
			ct.ReloadAndAssertChangeset(t, ctx, store, changeset, assertions)
		})

		// Clean up database.
		truncateTables(t, dbconn.Global, "changeset_events", "changesets", "campaigns", "campaign_specs", "changeset_specs")
	}
}

func TestDetermineReconcilerPlan(t *testing.T) {
	t.Parallel()

	tcs := []struct {
		name           string
		previousSpec   testSpecOpts
		currentSpec    testSpecOpts
		changeset      ct.TestChangesetOpts
		wantOperations ReconcilerOperations
	}{
		{
			name:        "publish true",
			currentSpec: testSpecOpts{published: true},
			changeset: ct.TestChangesetOpts{
				PublicationState: campaigns.ChangesetPublicationStateUnpublished,
			},
			wantOperations: ReconcilerOperations{
				campaigns.ReconcilerOperationPush,
				campaigns.ReconcilerOperationPublish,
			},
		},
		{
			name:        "publish as draft",
			currentSpec: testSpecOpts{published: "draft"},
			changeset: ct.TestChangesetOpts{
				PublicationState: campaigns.ChangesetPublicationStateUnpublished,
			},
			wantOperations: ReconcilerOperations{campaigns.ReconcilerOperationPush, campaigns.ReconcilerOperationPublishDraft},
		},
		{
			name:        "publish false",
			currentSpec: testSpecOpts{published: false},
			changeset: ct.TestChangesetOpts{
				PublicationState: campaigns.ChangesetPublicationStateUnpublished,
			},
			wantOperations: ReconcilerOperations{},
		},
		{
			name:        "draft but unsupported",
			currentSpec: testSpecOpts{published: "draft"},
			changeset: ct.TestChangesetOpts{
				ExternalServiceType: extsvc.TypeBitbucketServer,
				PublicationState:    campaigns.ChangesetPublicationStateUnpublished,
			},
			// should be a noop
			wantOperations: ReconcilerOperations{},
		},
		{
			name:         "draft to publish true",
			previousSpec: testSpecOpts{published: "draft"},
			currentSpec:  testSpecOpts{published: true},
			changeset: ct.TestChangesetOpts{
				PublicationState: campaigns.ChangesetPublicationStatePublished,
			},
			wantOperations: ReconcilerOperations{campaigns.ReconcilerOperationUndraft},
		},
		{
			name:         "draft to publish true on unpublished changeset",
			previousSpec: testSpecOpts{published: "draft"},
			currentSpec:  testSpecOpts{published: true},
			changeset: ct.TestChangesetOpts{
				PublicationState: campaigns.ChangesetPublicationStateUnpublished,
			},
			wantOperations: ReconcilerOperations{campaigns.ReconcilerOperationPush, campaigns.ReconcilerOperationPublish},
		},
		{
			name:         "title changed on published changeset",
			previousSpec: testSpecOpts{published: true, title: "Before"},
			currentSpec:  testSpecOpts{published: true, title: "After"},
			changeset: ct.TestChangesetOpts{
				PublicationState: campaigns.ChangesetPublicationStatePublished,
			},
			wantOperations: ReconcilerOperations{campaigns.ReconcilerOperationUpdate},
		},
		{
			name:         "commit diff changed on published changeset",
			previousSpec: testSpecOpts{published: true, commitDiff: "testDiff"},
			currentSpec:  testSpecOpts{published: true, commitDiff: "newTestDiff"},
			changeset: ct.TestChangesetOpts{
				PublicationState: campaigns.ChangesetPublicationStatePublished,
			},
			wantOperations: ReconcilerOperations{
				campaigns.ReconcilerOperationPush,
				campaigns.ReconcilerOperationSleep,
				campaigns.ReconcilerOperationSync,
			},
		},
		{
			name:         "commit message changed on published changeset",
			previousSpec: testSpecOpts{published: true, commitMessage: "old message"},
			currentSpec:  testSpecOpts{published: true, commitMessage: "new message"},
			changeset: ct.TestChangesetOpts{
				PublicationState: campaigns.ChangesetPublicationStatePublished,
			},
			wantOperations: ReconcilerOperations{
				campaigns.ReconcilerOperationPush,
				campaigns.ReconcilerOperationSleep,
				campaigns.ReconcilerOperationSync,
			},
		},
		{
			name:         "commit diff changed on merge changeset",
			previousSpec: testSpecOpts{published: true, commitDiff: "testDiff"},
			currentSpec:  testSpecOpts{published: true, commitDiff: "newTestDiff"},
			changeset: ct.TestChangesetOpts{
				PublicationState: campaigns.ChangesetPublicationStatePublished,
				ExternalState:    campaigns.ChangesetExternalStateMerged,
			},
			// should be a noop
			wantOperations: ReconcilerOperations{},
		},
		{
			name:         "changeset closed-and-detached will reopen",
			previousSpec: testSpecOpts{published: true},
			currentSpec:  testSpecOpts{published: true},
			changeset: ct.TestChangesetOpts{
				PublicationState: campaigns.ChangesetPublicationStatePublished,
				ExternalState:    campaigns.ChangesetExternalStateClosed,
				OwnedByCampaign:  1234,
				CampaignIDs:      []int64{1234},
			},
			wantOperations: ReconcilerOperations{
				campaigns.ReconcilerOperationReopen,
			},
		},
		{
			name:         "closing",
			previousSpec: testSpecOpts{published: true},
			currentSpec:  testSpecOpts{published: true},
			changeset: ct.TestChangesetOpts{
				PublicationState: campaigns.ChangesetPublicationStatePublished,
				ExternalState:    campaigns.ChangesetExternalStateOpen,
				OwnedByCampaign:  1234,
				CampaignIDs:      []int64{1234},
				// Important bit:
				Closing: true,
			},
			wantOperations: ReconcilerOperations{
				campaigns.ReconcilerOperationClose,
			},
		},
		{
			name:         "closing already-closed changeset",
			previousSpec: testSpecOpts{published: true},
			currentSpec:  testSpecOpts{published: true},
			changeset: ct.TestChangesetOpts{
				PublicationState: campaigns.ChangesetPublicationStatePublished,
				ExternalState:    campaigns.ChangesetExternalStateClosed,
				OwnedByCampaign:  1234,
				CampaignIDs:      []int64{1234},
				// Important bit:
				Closing: true,
			},
			wantOperations: ReconcilerOperations{
				// TODO: This should probably be a noop in the future
				campaigns.ReconcilerOperationClose,
			},
		},
	}

	for _, tc := range tcs {
		t.Run(tc.name, func(t *testing.T) {
			var previousSpec *campaigns.ChangesetSpec
			if tc.previousSpec != (testSpecOpts{}) {
				previousSpec = buildChangesetSpec(t, tc.previousSpec)
			}

			currentSpec := buildChangesetSpec(t, tc.currentSpec)
			cs := ct.BuildChangeset(tc.changeset)

			plan, err := DetermineReconcilerPlan(previousSpec, currentSpec, cs)
			if err != nil {
				t.Fatal(err)
			}
			if have, want := plan.Ops, tc.wantOperations; !have.Equal(want) {
				t.Fatalf("incorrect plan determined, want=%v have=%v", want, have)
			}
		})
	}
}

func buildGithubPR(now time.Time, externalState campaigns.ChangesetExternalState) *github.PullRequest {
	state := string(externalState)

	pr := &github.PullRequest{
		ID:          "12345",
		Number:      12345,
		Title:       state + " GitHub PR",
		Body:        state + " GitHub PR",
		State:       state,
		HeadRefName: git.AbbreviateRef("head-ref-on-github"),
		TimelineItems: []github.TimelineItem{
			{Type: "PullRequestCommit", Item: &github.PullRequestCommit{
				Commit: github.Commit{
					OID:           "new-f00bar",
					PushedDate:    now,
					CommittedDate: now,
				},
			}},
		},
		CreatedAt: now,
		UpdatedAt: now,
	}

	if externalState == campaigns.ChangesetExternalStateDraft {
		pr.State = "OPEN"
		pr.IsDraft = true
	}

	if externalState == campaigns.ChangesetExternalStateClosed {
		// We add a "ClosedEvent" so that the SyncChangesets call that happens after closing
		// the PR has the "correct" state to set the ExternalState
		pr.TimelineItems = append(pr.TimelineItems, github.TimelineItem{
			Type: "ClosedEvent",
			Item: &github.ClosedEvent{CreatedAt: now.Add(1 * time.Hour)},
		})
		pr.UpdatedAt = now.Add(1 * time.Hour)
	}

	return pr
}

func TestDecorateChangesetBody(t *testing.T) {
	db.Mocks.Namespaces.GetByID = func(ctx context.Context, org, user int32) (*db.Namespace, error) {
		return &db.Namespace{Name: "my-user", User: user}, nil
	}
	defer func() { db.Mocks.Namespaces.GetByID = nil }()

	internalClient = &mockInternalClient{externalURL: "https://sourcegraph.test"}
	defer func() { internalClient = api.InternalClient }()

	fs := &FakeStore{
		GetCampaignMock: func(ctx context.Context, opts store.GetCampaignOpts) (*campaigns.Campaign, error) {
			return &campaigns.Campaign{ID: 1234, Name: "reconciler-test-campaign"}, nil
		},
	}

	cs := ct.BuildChangeset(ct.TestChangesetOpts{OwnedByCampaign: 1234})

	body := "body"
	rcs := &repos.Changeset{Body: body, Changeset: cs}
	if err := decorateChangesetBody(context.Background(), fs, rcs); err != nil {
		t.Errorf("unexpected non-nil error: %v", err)
	}
	if want := body + "\n\n[_Created by Sourcegraph campaign `my-user/reconciler-test-campaign`._](https://sourcegraph.test/users/my-user/campaigns/reconciler-test-campaign)"; rcs.Body != want {
		t.Errorf("repos.Changeset body unexpectedly changed:\nhave=%q\nwant=%q", rcs.Body, want)
	}
}

func TestCampaignURL(t *testing.T) {
	ctx := context.Background()

	t.Run("errors", func(t *testing.T) {
		for name, tc := range map[string]*mockInternalClient{
			"ExternalURL error": {err: errors.New("foo")},
			"invalid URL":       {externalURL: "foo://:bar"},
		} {
			t.Run(name, func(t *testing.T) {
				internalClient = tc
				defer func() { internalClient = api.InternalClient }()

				if _, err := campaignURL(ctx, nil, nil); err == nil {
					t.Error("unexpected nil error")
				}
			})
		}
	})

	t.Run("success", func(t *testing.T) {
		internalClient = &mockInternalClient{externalURL: "https://sourcegraph.test"}
		defer func() { internalClient = api.InternalClient }()

		url, err := campaignURL(
			ctx,
			&db.Namespace{Name: "foo", Organization: 123},
			&campaigns.Campaign{Name: "bar"},
		)
		if err != nil {
			t.Errorf("unexpected non-nil error: %v", err)
		}
		if want := "https://sourcegraph.test/organizations/foo/campaigns/bar"; url != want {
			t.Errorf("unexpected URL: have=%q want=%q", url, want)
		}
	})
}

func TestNamespaceURL(t *testing.T) {
	t.Parallel()

	for name, tc := range map[string]struct {
		ns   *db.Namespace
		want string
	}{
		"user": {
			ns:   &db.Namespace{User: 123, Name: "user"},
			want: "/users/user",
		},
		"org": {
			ns:   &db.Namespace{Organization: 123, Name: "org"},
			want: "/organizations/org",
		},
		"neither": {
			ns:   &db.Namespace{Name: "user"},
			want: "/users/user",
		},
	} {
		t.Run(name, func(t *testing.T) {
			if have := namespaceURL(tc.ns); have != tc.want {
				t.Errorf("unexpected URL: have=%q want=%q", have, tc.want)
			}
		})
	}
}

<<<<<<< HEAD
func TestExecutor_LoadAuthenticator(t *testing.T) {
	ctx := backend.WithAuthzBypass(context.Background())
	dbtesting.SetupGlobalTestDB(t)

	store := NewStore(dbconn.Global)

	admin := createTestUser(ctx, t)
	if !admin.SiteAdmin {
		t.Fatal("admin is not site admin")
	}

	user := createTestUser(ctx, t)
	if user.SiteAdmin {
		t.Fatal("user cannot be a site admin")
	}

	rs, _ := ct.CreateTestRepos(t, ctx, dbconn.Global, 1)
	repo := rs[0]

	campaignSpec := createCampaignSpec(t, ctx, store, "reconciler-test-campaign", admin.ID)
	adminCampaign := createCampaign(t, ctx, store, "reconciler-test-campaign", admin.ID, campaignSpec.ID)
	userCampaign := createCampaign(t, ctx, store, "reconciler-test-campaign", user.ID, campaignSpec.ID)

	t.Run("imported changeset uses global token", func(t *testing.T) {
		a, err := (&executor{
			ch: &campaigns.Changeset{
				OwnedByCampaignID: 0,
			},
		}).loadAuthenticator(ctx)
		if err != nil {
			t.Errorf("unexpected non-nil error: %v", err)
		}
		if a != nil {
			t.Errorf("unexpected non-nil authenticator: %v", a)
		}
	})

	t.Run("owned by missing campaign", func(t *testing.T) {
		_, err := (&executor{
			ch: &campaigns.Changeset{
				OwnedByCampaignID: 1234,
			},
			tx: store,
		}).loadAuthenticator(ctx)
		if err == nil {
			t.Error("unexpected nil error")
		}
	})

	t.Run("owned by admin user without credential", func(t *testing.T) {
		a, err := (&executor{
			ch: &campaigns.Changeset{
				OwnedByCampaignID: adminCampaign.ID,
			},
			repo: repo,
			tx:   store,
		}).loadAuthenticator(ctx)
		if err != nil {
			t.Errorf("unexpected non-nil error: %v", err)
		}
		if a != nil {
			t.Errorf("unexpected non-nil authenticator: %v", a)
		}
	})

	t.Run("owned by normal user without credential", func(t *testing.T) {
		_, err := (&executor{
			ch: &campaigns.Changeset{
				OwnedByCampaignID: userCampaign.ID,
			},
			repo: repo,
			tx:   store,
		}).loadAuthenticator(ctx)
		if err == nil {
			t.Error("unexpected nil error")
		}
	})

	t.Run("owned by admin user with credential", func(t *testing.T) {
		token := &auth.OAuthBearerToken{Token: "abcdef"}
		if _, err := db.UserCredentials.Create(ctx, db.UserCredentialScope{
			Domain:              db.UserCredentialDomainCampaigns,
			UserID:              admin.ID,
			ExternalServiceType: repo.ExternalRepo.ServiceType,
			ExternalServiceID:   repo.ExternalRepo.ServiceID,
		}, token); err != nil {
			t.Fatal(err)
		}

		a, err := (&executor{
			ch: &campaigns.Changeset{
				OwnedByCampaignID: adminCampaign.ID,
			},
			repo: repo,
			tx:   store,
		}).loadAuthenticator(ctx)
		if err != nil {
			t.Errorf("unexpected non-nil error: %v", err)
		}
		if diff := cmp.Diff(token, a); diff != "" {
			t.Errorf("unexpected authenticator:\n%s", diff)
		}
	})

	t.Run("owned by normal user with credential", func(t *testing.T) {
		token := &auth.OAuthBearerToken{Token: "abcdef"}
		if _, err := db.UserCredentials.Create(ctx, db.UserCredentialScope{
			Domain:              db.UserCredentialDomainCampaigns,
			UserID:              user.ID,
			ExternalServiceType: repo.ExternalRepo.ServiceType,
			ExternalServiceID:   repo.ExternalRepo.ServiceID,
		}, token); err != nil {
			t.Fatal(err)
		}

		a, err := (&executor{
			ch: &campaigns.Changeset{
				OwnedByCampaignID: userCampaign.ID,
			},
			repo: repo,
			tx:   store,
		}).loadAuthenticator(ctx)
		if err != nil {
			t.Errorf("unexpected non-nil error: %v", err)
		}
		if diff := cmp.Diff(token, a); diff != "" {
			t.Errorf("unexpected authenticator:\n%s", diff)
		}
	})
}

func TestExecutor_UserCredentialsForGitserver(t *testing.T) {
	ctx := backend.WithAuthzBypass(context.Background())
	dbtesting.SetupGlobalTestDB(t)

	store := NewStore(dbconn.Global)

	admin := createTestUser(ctx, t)
	if !admin.SiteAdmin {
		t.Fatal("admin is not site admin")
	}

	user := createTestUser(ctx, t)
	if user.SiteAdmin {
		t.Fatal("user is site admin")
	}

	rs, extSvc := ct.CreateTestRepos(t, ctx, dbconn.Global, 1)
	gitHubRepo := rs[0]
	gitHubRepoCloneURL := gitHubRepo.Sources[extSvc.URN()].CloneURL

	gitLabRepos, gitLabExtSvc := ct.CreateGitlabTestRepos(t, ctx, dbconn.Global, 1)
	gitLabRepo := gitLabRepos[0]
	gitLabRepoCloneURL := gitLabRepo.Sources[gitLabExtSvc.URN()].CloneURL

	bbsRepos, bbsExtSvc := ct.CreateBbsTestRepos(t, ctx, dbconn.Global, 1)
	bbsRepo := bbsRepos[0]
	bbsRepoCloneURL := bbsRepo.Sources[bbsExtSvc.URN()].CloneURL

	gitClient := &ct.FakeGitserverClient{ResponseErr: nil}
	fakeSource := &ct.FakeChangesetSource{Svc: extSvc}
	sourcer := repos.NewFakeSourcer(nil, fakeSource)

	plan := &plan{}
	plan.AddOp(campaigns.ReconcilerOperationPush)

	tests := []struct {
		name           string
		user           *types.User
		repo           *types.Repo
		credentials    auth.Authenticator
		wantErr        bool
		wantPushConfig *gitprotocol.PushConfig
	}{
		{
			name:        "github OAuthBearerToken",
			user:        user,
			repo:        gitHubRepo,
			credentials: &auth.OAuthBearerToken{Token: "my-secret-github-token"},
			wantPushConfig: &gitprotocol.PushConfig{
				RemoteURL: "https://my-secret-github-token@github.com/" + string(gitHubRepo.Name),
			},
		},
		{
			name:    "github no credentials",
			user:    user,
			repo:    gitHubRepo,
			wantErr: true,
		},
		{
			name: "github site-admin and no credentials",
			repo: gitHubRepo,
			user: admin,
			wantPushConfig: &gitprotocol.PushConfig{
				RemoteURL: gitHubRepoCloneURL,
			},
		},
		{
			name:        "gitlab OAuthBearerToken",
			user:        user,
			repo:        gitLabRepo,
			credentials: &auth.OAuthBearerToken{Token: "my-secret-gitlab-token"},
			wantPushConfig: &gitprotocol.PushConfig{
				RemoteURL: "https://git:my-secret-gitlab-token@gitlab.com/" + string(gitLabRepo.Name),
			},
		},
		{
			name:    "gitlab no credentials",
			user:    user,
			repo:    gitLabRepo,
			wantErr: true,
		},
		{
			name: "gitlab site-admin and no credentials",
			user: admin,
			repo: gitLabRepo,
			wantPushConfig: &gitprotocol.PushConfig{
				RemoteURL: gitLabRepoCloneURL,
			},
		},
		{
			name:        "bitbucketServer BasicAuth",
			user:        user,
			repo:        bbsRepo,
			credentials: &auth.BasicAuth{Username: "fredwoard johnssen", Password: "my-secret-bbs-token"},
			wantPushConfig: &gitprotocol.PushConfig{
				RemoteURL: "https://fredwoard%20johnssen:my-secret-bbs-token@bitbucket.sourcegraph.com/scm/" + string(bbsRepo.Name),
			},
		},
		{
			name:    "bitbucketServer no credentials",
			user:    user,
			repo:    bbsRepo,
			wantErr: true,
		},
		{
			name: "bitbucketServer site-admin and no credentials",
			user: admin,
			repo: bbsRepo,
			wantPushConfig: &gitprotocol.PushConfig{
				RemoteURL: bbsRepoCloneURL,
			},
		},
	}

	for i, tt := range tests {
		t.Run(tt.name, func(t *testing.T) {
			if tt.credentials != nil {
				cred, err := db.UserCredentials.Create(ctx, db.UserCredentialScope{
					Domain:              db.UserCredentialDomainCampaigns,
					UserID:              tt.user.ID,
					ExternalServiceType: tt.repo.ExternalRepo.ServiceType,
					ExternalServiceID:   tt.repo.ExternalRepo.ServiceID,
				}, tt.credentials)
				if err != nil {
					t.Fatal(err)
				}
				defer func() { db.UserCredentials.Delete(ctx, cred.ID) }()
			}

			campaignSpec := createCampaignSpec(t, ctx, store, fmt.Sprintf("reconciler-credentials-%d", i), tt.user.ID)
			campaign := createCampaign(t, ctx, store, fmt.Sprintf("reconciler-credentials-%d", i), tt.user.ID, campaignSpec.ID)

			ex := &executor{
				ch: &campaigns.Changeset{
					OwnedByCampaignID: campaign.ID,
					RepoID:            tt.repo.ID,
				},
				spec: buildChangesetSpec(t, testSpecOpts{
					headRef:    "refs/heads/my-branch",
					published:  true,
					commitDiff: "testdiff",
				}),
				sourcer:         sourcer,
				gitserverClient: gitClient,
				tx:              store,
			}

			err := ex.ExecutePlan(context.Background(), plan)
			if !tt.wantErr && err != nil {
				t.Fatalf("executing plan failed: %s", err)
			}
			if tt.wantErr {
				if err == nil {
					t.Fatalf("expected error but got none")
				} else {
					return
				}
			}

			if diff := cmp.Diff(tt.wantPushConfig, gitClient.CreateCommitFromPatchReq.Push); diff != "" {
				t.Errorf("unexpected push options:\n%s", diff)
			}
		})
	}
}

=======
>>>>>>> 59e966fa
type mockInternalClient struct {
	externalURL string
	err         error
}

func (c *mockInternalClient) ExternalURL(ctx context.Context) (string, error) {
	return c.externalURL, c.err
}<|MERGE_RESOLUTION|>--- conflicted
+++ resolved
@@ -481,306 +481,6 @@
 	}
 }
 
-<<<<<<< HEAD
-func TestExecutor_LoadAuthenticator(t *testing.T) {
-	ctx := backend.WithAuthzBypass(context.Background())
-	dbtesting.SetupGlobalTestDB(t)
-
-	store := NewStore(dbconn.Global)
-
-	admin := createTestUser(ctx, t)
-	if !admin.SiteAdmin {
-		t.Fatal("admin is not site admin")
-	}
-
-	user := createTestUser(ctx, t)
-	if user.SiteAdmin {
-		t.Fatal("user cannot be a site admin")
-	}
-
-	rs, _ := ct.CreateTestRepos(t, ctx, dbconn.Global, 1)
-	repo := rs[0]
-
-	campaignSpec := createCampaignSpec(t, ctx, store, "reconciler-test-campaign", admin.ID)
-	adminCampaign := createCampaign(t, ctx, store, "reconciler-test-campaign", admin.ID, campaignSpec.ID)
-	userCampaign := createCampaign(t, ctx, store, "reconciler-test-campaign", user.ID, campaignSpec.ID)
-
-	t.Run("imported changeset uses global token", func(t *testing.T) {
-		a, err := (&executor{
-			ch: &campaigns.Changeset{
-				OwnedByCampaignID: 0,
-			},
-		}).loadAuthenticator(ctx)
-		if err != nil {
-			t.Errorf("unexpected non-nil error: %v", err)
-		}
-		if a != nil {
-			t.Errorf("unexpected non-nil authenticator: %v", a)
-		}
-	})
-
-	t.Run("owned by missing campaign", func(t *testing.T) {
-		_, err := (&executor{
-			ch: &campaigns.Changeset{
-				OwnedByCampaignID: 1234,
-			},
-			tx: store,
-		}).loadAuthenticator(ctx)
-		if err == nil {
-			t.Error("unexpected nil error")
-		}
-	})
-
-	t.Run("owned by admin user without credential", func(t *testing.T) {
-		a, err := (&executor{
-			ch: &campaigns.Changeset{
-				OwnedByCampaignID: adminCampaign.ID,
-			},
-			repo: repo,
-			tx:   store,
-		}).loadAuthenticator(ctx)
-		if err != nil {
-			t.Errorf("unexpected non-nil error: %v", err)
-		}
-		if a != nil {
-			t.Errorf("unexpected non-nil authenticator: %v", a)
-		}
-	})
-
-	t.Run("owned by normal user without credential", func(t *testing.T) {
-		_, err := (&executor{
-			ch: &campaigns.Changeset{
-				OwnedByCampaignID: userCampaign.ID,
-			},
-			repo: repo,
-			tx:   store,
-		}).loadAuthenticator(ctx)
-		if err == nil {
-			t.Error("unexpected nil error")
-		}
-	})
-
-	t.Run("owned by admin user with credential", func(t *testing.T) {
-		token := &auth.OAuthBearerToken{Token: "abcdef"}
-		if _, err := db.UserCredentials.Create(ctx, db.UserCredentialScope{
-			Domain:              db.UserCredentialDomainCampaigns,
-			UserID:              admin.ID,
-			ExternalServiceType: repo.ExternalRepo.ServiceType,
-			ExternalServiceID:   repo.ExternalRepo.ServiceID,
-		}, token); err != nil {
-			t.Fatal(err)
-		}
-
-		a, err := (&executor{
-			ch: &campaigns.Changeset{
-				OwnedByCampaignID: adminCampaign.ID,
-			},
-			repo: repo,
-			tx:   store,
-		}).loadAuthenticator(ctx)
-		if err != nil {
-			t.Errorf("unexpected non-nil error: %v", err)
-		}
-		if diff := cmp.Diff(token, a); diff != "" {
-			t.Errorf("unexpected authenticator:\n%s", diff)
-		}
-	})
-
-	t.Run("owned by normal user with credential", func(t *testing.T) {
-		token := &auth.OAuthBearerToken{Token: "abcdef"}
-		if _, err := db.UserCredentials.Create(ctx, db.UserCredentialScope{
-			Domain:              db.UserCredentialDomainCampaigns,
-			UserID:              user.ID,
-			ExternalServiceType: repo.ExternalRepo.ServiceType,
-			ExternalServiceID:   repo.ExternalRepo.ServiceID,
-		}, token); err != nil {
-			t.Fatal(err)
-		}
-
-		a, err := (&executor{
-			ch: &campaigns.Changeset{
-				OwnedByCampaignID: userCampaign.ID,
-			},
-			repo: repo,
-			tx:   store,
-		}).loadAuthenticator(ctx)
-		if err != nil {
-			t.Errorf("unexpected non-nil error: %v", err)
-		}
-		if diff := cmp.Diff(token, a); diff != "" {
-			t.Errorf("unexpected authenticator:\n%s", diff)
-		}
-	})
-}
-
-func TestExecutor_UserCredentialsForGitserver(t *testing.T) {
-	ctx := backend.WithAuthzBypass(context.Background())
-	dbtesting.SetupGlobalTestDB(t)
-
-	store := NewStore(dbconn.Global)
-
-	admin := createTestUser(ctx, t)
-	if !admin.SiteAdmin {
-		t.Fatal("admin is not site admin")
-	}
-
-	user := createTestUser(ctx, t)
-	if user.SiteAdmin {
-		t.Fatal("user is site admin")
-	}
-
-	rs, extSvc := ct.CreateTestRepos(t, ctx, dbconn.Global, 1)
-	gitHubRepo := rs[0]
-	gitHubRepoCloneURL := gitHubRepo.Sources[extSvc.URN()].CloneURL
-
-	gitLabRepos, gitLabExtSvc := ct.CreateGitlabTestRepos(t, ctx, dbconn.Global, 1)
-	gitLabRepo := gitLabRepos[0]
-	gitLabRepoCloneURL := gitLabRepo.Sources[gitLabExtSvc.URN()].CloneURL
-
-	bbsRepos, bbsExtSvc := ct.CreateBbsTestRepos(t, ctx, dbconn.Global, 1)
-	bbsRepo := bbsRepos[0]
-	bbsRepoCloneURL := bbsRepo.Sources[bbsExtSvc.URN()].CloneURL
-
-	gitClient := &ct.FakeGitserverClient{ResponseErr: nil}
-	fakeSource := &ct.FakeChangesetSource{Svc: extSvc}
-	sourcer := repos.NewFakeSourcer(nil, fakeSource)
-
-	plan := &plan{}
-	plan.AddOp(campaigns.ReconcilerOperationPush)
-
-	tests := []struct {
-		name           string
-		user           *types.User
-		repo           *types.Repo
-		credentials    auth.Authenticator
-		wantErr        bool
-		wantPushConfig *gitprotocol.PushConfig
-	}{
-		{
-			name:        "github OAuthBearerToken",
-			user:        user,
-			repo:        gitHubRepo,
-			credentials: &auth.OAuthBearerToken{Token: "my-secret-github-token"},
-			wantPushConfig: &gitprotocol.PushConfig{
-				RemoteURL: "https://my-secret-github-token@github.com/" + string(gitHubRepo.Name),
-			},
-		},
-		{
-			name:    "github no credentials",
-			user:    user,
-			repo:    gitHubRepo,
-			wantErr: true,
-		},
-		{
-			name: "github site-admin and no credentials",
-			repo: gitHubRepo,
-			user: admin,
-			wantPushConfig: &gitprotocol.PushConfig{
-				RemoteURL: gitHubRepoCloneURL,
-			},
-		},
-		{
-			name:        "gitlab OAuthBearerToken",
-			user:        user,
-			repo:        gitLabRepo,
-			credentials: &auth.OAuthBearerToken{Token: "my-secret-gitlab-token"},
-			wantPushConfig: &gitprotocol.PushConfig{
-				RemoteURL: "https://git:my-secret-gitlab-token@gitlab.com/" + string(gitLabRepo.Name),
-			},
-		},
-		{
-			name:    "gitlab no credentials",
-			user:    user,
-			repo:    gitLabRepo,
-			wantErr: true,
-		},
-		{
-			name: "gitlab site-admin and no credentials",
-			user: admin,
-			repo: gitLabRepo,
-			wantPushConfig: &gitprotocol.PushConfig{
-				RemoteURL: gitLabRepoCloneURL,
-			},
-		},
-		{
-			name:        "bitbucketServer BasicAuth",
-			user:        user,
-			repo:        bbsRepo,
-			credentials: &auth.BasicAuth{Username: "fredwoard johnssen", Password: "my-secret-bbs-token"},
-			wantPushConfig: &gitprotocol.PushConfig{
-				RemoteURL: "https://fredwoard%20johnssen:my-secret-bbs-token@bitbucket.sourcegraph.com/scm/" + string(bbsRepo.Name),
-			},
-		},
-		{
-			name:    "bitbucketServer no credentials",
-			user:    user,
-			repo:    bbsRepo,
-			wantErr: true,
-		},
-		{
-			name: "bitbucketServer site-admin and no credentials",
-			user: admin,
-			repo: bbsRepo,
-			wantPushConfig: &gitprotocol.PushConfig{
-				RemoteURL: bbsRepoCloneURL,
-			},
-		},
-	}
-
-	for i, tt := range tests {
-		t.Run(tt.name, func(t *testing.T) {
-			if tt.credentials != nil {
-				cred, err := db.UserCredentials.Create(ctx, db.UserCredentialScope{
-					Domain:              db.UserCredentialDomainCampaigns,
-					UserID:              tt.user.ID,
-					ExternalServiceType: tt.repo.ExternalRepo.ServiceType,
-					ExternalServiceID:   tt.repo.ExternalRepo.ServiceID,
-				}, tt.credentials)
-				if err != nil {
-					t.Fatal(err)
-				}
-				defer func() { db.UserCredentials.Delete(ctx, cred.ID) }()
-			}
-
-			campaignSpec := createCampaignSpec(t, ctx, store, fmt.Sprintf("reconciler-credentials-%d", i), tt.user.ID)
-			campaign := createCampaign(t, ctx, store, fmt.Sprintf("reconciler-credentials-%d", i), tt.user.ID, campaignSpec.ID)
-
-			ex := &executor{
-				ch: &campaigns.Changeset{
-					OwnedByCampaignID: campaign.ID,
-					RepoID:            tt.repo.ID,
-				},
-				spec: buildChangesetSpec(t, testSpecOpts{
-					headRef:    "refs/heads/my-branch",
-					published:  true,
-					commitDiff: "testdiff",
-				}),
-				sourcer:         sourcer,
-				gitserverClient: gitClient,
-				tx:              store,
-			}
-
-			err := ex.ExecutePlan(context.Background(), plan)
-			if !tt.wantErr && err != nil {
-				t.Fatalf("executing plan failed: %s", err)
-			}
-			if tt.wantErr {
-				if err == nil {
-					t.Fatalf("expected error but got none")
-				} else {
-					return
-				}
-			}
-
-			if diff := cmp.Diff(tt.wantPushConfig, gitClient.CreateCommitFromPatchReq.Push); diff != "" {
-				t.Errorf("unexpected push options:\n%s", diff)
-			}
-		})
-	}
-}
-
-=======
->>>>>>> 59e966fa
 type mockInternalClient struct {
 	externalURL string
 	err         error
