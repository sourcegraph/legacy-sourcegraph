package campaigns

import (
	"context"
	"fmt"
	"strings"
	"time"

	"testing"

	"github.com/google/go-cmp/cmp"
	"github.com/pkg/errors"
	"github.com/sourcegraph/sourcegraph/cmd/frontend/backend"
	"github.com/sourcegraph/sourcegraph/cmd/frontend/types"
	"github.com/sourcegraph/sourcegraph/cmd/repo-updater/repos"
	ct "github.com/sourcegraph/sourcegraph/enterprise/internal/campaigns/testing"
	"github.com/sourcegraph/sourcegraph/internal/api"
	"github.com/sourcegraph/sourcegraph/internal/campaigns"
	"github.com/sourcegraph/sourcegraph/internal/db"
	"github.com/sourcegraph/sourcegraph/internal/db/dbconn"
	"github.com/sourcegraph/sourcegraph/internal/db/dbtesting"
	"github.com/sourcegraph/sourcegraph/internal/extsvc"
	"github.com/sourcegraph/sourcegraph/internal/extsvc/auth"
	"github.com/sourcegraph/sourcegraph/internal/extsvc/github"
	gitprotocol "github.com/sourcegraph/sourcegraph/internal/gitserver/protocol"
	"github.com/sourcegraph/sourcegraph/internal/repoupdater/protocol"
	"github.com/sourcegraph/sourcegraph/internal/vcs/git"
)

func TestReconcilerProcess(t *testing.T) {
	ctx := backend.WithAuthzBypass(context.Background())
	dbtesting.SetupGlobalTestDB(t)

	now := time.Now().UTC().Truncate(time.Microsecond)
	clock := func() time.Time {
		return now.UTC().Truncate(time.Microsecond)
	}
	store := NewStoreWithClock(dbconn.Global, clock)

	admin := createTestUser(ctx, t)
	if !admin.SiteAdmin {
		t.Fatalf("admin is not site admin")
	}

	rs, extSvc := ct.CreateTestRepos(t, ctx, dbconn.Global, 1)

	state := ct.MockChangesetSyncState(&protocol.RepoInfo{
		Name: api.RepoName(rs[0].Name),
		VCS:  protocol.VCSInfo{URL: rs[0].URI},
	})
	defer state.Unmock()

	internalClient = &mockInternalClient{externalURL: "https://sourcegraph.test"}
	defer func() { internalClient = api.InternalClient }()

	githubPR := buildGithubPR(clock(), campaigns.ChangesetExternalStateOpen)
	githubHeadRef := git.EnsureRefPrefix(githubPR.HeadRefName)
	draftGithubPR := buildGithubPR(clock(), campaigns.ChangesetExternalStateDraft)
	closedGitHubPR := buildGithubPR(clock(), campaigns.ChangesetExternalStateClosed)

	notFoundErr := repos.ChangesetNotFoundError{
		Changeset: &repos.Changeset{
			Changeset: &campaigns.Changeset{ExternalID: "100000"},
		},
	}
	notFoundErrMsg := notFoundErr.Error()

	campaignSpec := createCampaignSpec(t, ctx, store, "reconciler-test-campaign", admin.ID)
	campaign := createCampaign(t, ctx, store, "reconciler-test-campaign", admin.ID, campaignSpec.ID)

	type testCase struct {
		changeset    testChangesetOpts
		currentSpec  *testSpecOpts
		previousSpec *testSpecOpts

		sourcerMetadata interface{}
		sourcerErr      error
		// Whether or not the source responds to CreateChangeset with "already exists"
		alreadyExists bool

		wantCreateOnCodeHost      bool
		wantCreateDraftOnCodeHost bool
		wantUndraftOnCodeHost     bool
		wantUpdateOnCodeHost      bool
		wantCloseOnCodeHost       bool
		wantLoadFromCodeHost      bool
		wantReopenOnCodeHost      bool

		wantGitserverCommit bool

		wantChangeset changesetAssertions
	}

	tests := map[string]testCase{
		"published unsynced changeset without changesetSpec": {
			changeset: testChangesetOpts{
				publicationState: campaigns.ChangesetPublicationStatePublished,
				externalID:       githubPR.ID,
				unsynced:         true,
			},
			sourcerMetadata: githubPR,

			wantLoadFromCodeHost: true,

			wantChangeset: changesetAssertions{
				publicationState: campaigns.ChangesetPublicationStatePublished,
				externalID:       githubPR.ID,
				externalBranch:   githubHeadRef,
				externalState:    campaigns.ChangesetExternalStateOpen,
				unsynced:         false,
				title:            githubPR.Title,
				body:             githubPR.Body,
				diffStat:         state.DiffStat,
			},
		},
		"unpublished changeset stay unpublished": {
			currentSpec: &testSpecOpts{
				headRef:   "refs/heads/repo-1-branch-1",
				published: false,
			},
			changeset: testChangesetOpts{
				publicationState: campaigns.ChangesetPublicationStateUnpublished,
			},
			sourcerMetadata: githubPR,

			wantChangeset: changesetAssertions{
				publicationState: campaigns.ChangesetPublicationStateUnpublished,
				externalState:    "",
				externalID:       "",
				externalBranch:   "",
			},
		},
		"publish changeset": {
			currentSpec: &testSpecOpts{
				headRef:   "refs/heads/head-ref-on-github",
				published: true,
			},
			changeset: testChangesetOpts{
				publicationState: campaigns.ChangesetPublicationStateUnpublished,
				ownedByCampaign:  campaign.ID,
			},
			sourcerMetadata: githubPR,

			wantCreateOnCodeHost: true,
			wantGitserverCommit:  true,

			wantChangeset: changesetAssertions{
				publicationState: campaigns.ChangesetPublicationStatePublished,
				externalID:       githubPR.ID,
				externalBranch:   githubHeadRef,
				externalState:    campaigns.ChangesetExternalStateOpen,
				title:            githubPR.Title,
				body:             githubPR.Body,
				diffStat:         state.DiffStat,
				ownedByCampaign:  campaign.ID,
			},
		},
		"retry publish changeset": {
			// This test case makes sure that everything works when the code host says
			// that the changeset already exists.
			alreadyExists: true,
			currentSpec: &testSpecOpts{
				headRef:   "refs/heads/head-ref-on-github",
				published: true,
			},
			changeset: testChangesetOpts{
				failureMessage:   "publication failed",
				publicationState: campaigns.ChangesetPublicationStateUnpublished,
				ownedByCampaign:  campaign.ID,
			},
			sourcerMetadata: githubPR,

			// We first do a create and since that fails with "already exists"
			// we update.
			wantCreateOnCodeHost: true,
			wantUpdateOnCodeHost: true,
			wantGitserverCommit:  true,

			wantChangeset: changesetAssertions{
				publicationState: campaigns.ChangesetPublicationStatePublished,
				externalID:       githubPR.ID,
				externalBranch:   githubHeadRef,
				externalState:    campaigns.ChangesetExternalStateOpen,
				title:            githubPR.Title,
				body:             githubPR.Body,
				diffStat:         state.DiffStat,
				ownedByCampaign:  campaign.ID,
			},
		},
		"update published changeset metadata": {
			currentSpec: &testSpecOpts{
				headRef:   "refs/heads/head-ref-on-github",
				published: true,

				title: "new title",
				body:  "new body",
			},
			previousSpec: &testSpecOpts{
				headRef:   "refs/heads/head-ref-on-github",
				published: true,

				title: "old title",
				body:  "old body",
			},
			changeset: testChangesetOpts{
				publicationState: campaigns.ChangesetPublicationStatePublished,
				externalID:       "12345",
				externalBranch:   git.EnsureRefPrefix("head-ref-on-github"),
				ownedByCampaign:  campaign.ID,
			},
			sourcerMetadata: githubPR,

			// We don't want a new commit, only an update on the code host.
			wantUpdateOnCodeHost: true,

			wantChangeset: changesetAssertions{
				publicationState: campaigns.ChangesetPublicationStatePublished,
				externalID:       githubPR.ID,
				externalBranch:   githubHeadRef,
				externalState:    campaigns.ChangesetExternalStateOpen,
				diffStat:         state.DiffStat,
				ownedByCampaign:  campaign.ID,
				// We update the title/body but want the title/body returned by the code host.
				title: githubPR.Title,
				body:  githubPR.Body,
			},
		},
		"retry update published changeset metadata": {
			currentSpec: &testSpecOpts{
				headRef:   "refs/heads/head-ref-on-github",
				published: true,

				title: "new title",
				body:  "new body",
			},
			previousSpec: &testSpecOpts{
				headRef:   "refs/heads/head-ref-on-github",
				published: true,

				title: "old title",
				body:  "old body",
			},
			changeset: testChangesetOpts{
				publicationState: campaigns.ChangesetPublicationStatePublished,
				externalID:       githubPR.ID,
				externalBranch:   githubHeadRef,
				externalState:    campaigns.ChangesetExternalStateOpen,
				ownedByCampaign:  campaign.ID,
				// Previous update failed:
				failureMessage: "failed to update changeset metadata",
			},
			sourcerMetadata: githubPR,

			wantUpdateOnCodeHost: true,

			wantChangeset: changesetAssertions{
				publicationState: campaigns.ChangesetPublicationStatePublished,
				externalID:       githubPR.ID,
				externalBranch:   githubHeadRef,
				externalState:    campaigns.ChangesetExternalStateOpen,
				title:            githubPR.Title,
				body:             githubPR.Body,
				diffStat:         state.DiffStat,
				ownedByCampaign:  campaign.ID,
				// failureMessage should be nil
			},
		},
		"update published changeset commit": {
			currentSpec: &testSpecOpts{
				headRef:   "refs/heads/head-ref-on-github",
				published: true,

				// Title and body the same, but commit changed
				commitDiff:    "new diff",
				commitMessage: "new message",
			},
			previousSpec: &testSpecOpts{
				headRef:   "refs/heads/head-ref-on-github",
				published: true,

				commitDiff:    "old diff",
				commitMessage: "old message",
			},
			changeset: testChangesetOpts{
				publicationState: campaigns.ChangesetPublicationStatePublished,
				externalID:       "12345",
				externalBranch:   git.EnsureRefPrefix("head-ref-on-github"),
				externalState:    campaigns.ChangesetExternalStateOpen,
				ownedByCampaign:  campaign.ID,
			},
			sourcerMetadata: githubPR,

			// We don't want an update on the code host, only a new commit pushed.
			wantGitserverCommit: true,
			// And we want the changeset to be synced after pushing the commit.
			wantLoadFromCodeHost: true,

			wantChangeset: changesetAssertions{
				publicationState: campaigns.ChangesetPublicationStatePublished,
				externalState:    campaigns.ChangesetExternalStateOpen,
				externalID:       githubPR.ID,
				externalBranch:   githubHeadRef,
				diffStat:         state.DiffStat,
				ownedByCampaign:  campaign.ID,
			},
		},
		"retry update published changeset commit": {
			currentSpec: &testSpecOpts{
				headRef:       "refs/heads/head-ref-on-github",
				published:     true,
				commitDiff:    "new diff",
				commitMessage: "new message",
			},
			previousSpec: &testSpecOpts{
				headRef:   "refs/heads/head-ref-on-github",
				published: true,

				commitDiff:    "old diff",
				commitMessage: "old message",
			},
			changeset: testChangesetOpts{
				publicationState: campaigns.ChangesetPublicationStatePublished,
				externalID:       "12345",
				externalBranch:   git.EnsureRefPrefix("head-ref-on-github"),
				externalState:    campaigns.ChangesetExternalStateOpen,
				ownedByCampaign:  campaign.ID,

				// Previous update failed:
				failureMessage: "failed to update changeset commit",
			},
			sourcerMetadata: githubPR,

			wantGitserverCommit:  true,
			wantLoadFromCodeHost: true,

			wantChangeset: changesetAssertions{
				publicationState: campaigns.ChangesetPublicationStatePublished,
				externalState:    campaigns.ChangesetExternalStateOpen,
				externalID:       githubPR.ID,
				externalBranch:   githubHeadRef,
				diffStat:         state.DiffStat,
				ownedByCampaign:  campaign.ID,
				// failureMessage should be nil
			},
		},
		"update published changeset commit author": {
			currentSpec: &testSpecOpts{
				headRef:   "refs/heads/head-ref-on-github",
				published: true,

				// Everything the same, except author changed
				commitAuthorName:  "Fernando the fish",
				commitAuthorEmail: "fernando@deep.sea",
			},
			previousSpec: &testSpecOpts{
				headRef:   "refs/heads/head-ref-on-github",
				published: true,

				// Old author data
				commitAuthorName:  "Larry the Llama",
				commitAuthorEmail: "larry@winamp.com",
			},
			changeset: testChangesetOpts{
				publicationState: campaigns.ChangesetPublicationStatePublished,
				externalID:       "12345",
				externalBranch:   git.EnsureRefPrefix("head-ref-on-github"),
				externalState:    campaigns.ChangesetExternalStateOpen,
				ownedByCampaign:  campaign.ID,
			},
			sourcerMetadata: githubPR,

			// We don't want an update on the code host, only a new commit pushed.
			wantGitserverCommit: true,
			// And we want the changeset to be synced after pushing the commit.
			wantLoadFromCodeHost: true,

			wantChangeset: changesetAssertions{
				publicationState: campaigns.ChangesetPublicationStatePublished,
				externalState:    campaigns.ChangesetExternalStateOpen,
				externalID:       githubPR.ID,
				externalBranch:   githubHeadRef,
				diffStat:         state.DiffStat,
				ownedByCampaign:  campaign.ID,
			},
		},
		"reprocess published changeset without changes": {
			// ChangesetSpec is already published and has no previous spec.
			// Simply a reprocessing of the same changeset.
			currentSpec: &testSpecOpts{
				headRef:   "refs/heads/head-ref-on-github",
				published: true,

				title: "title",
				body:  "body",
			},
			changeset: testChangesetOpts{
				publicationState: campaigns.ChangesetPublicationStatePublished,
				externalID:       githubPR.ID,
				externalBranch:   githubHeadRef,
				externalState:    campaigns.ChangesetExternalStateOpen,
			},
			sourcerMetadata: githubPR,

			wantChangeset: changesetAssertions{
				publicationState: campaigns.ChangesetPublicationStatePublished,
				externalID:       githubPR.ID,
				externalBranch:   githubHeadRef,
				externalState:    campaigns.ChangesetExternalStateOpen,
			},
		},
		"closing published open changeset": {
			currentSpec: &testSpecOpts{
				headRef:   "refs/heads/head-ref-on-github",
				published: true,

				title: "title",
				body:  "body",
			},
			changeset: testChangesetOpts{
				publicationState: campaigns.ChangesetPublicationStatePublished,
				externalID:       githubPR.ID,
				externalBranch:   githubHeadRef,
				externalState:    campaigns.ChangesetExternalStateOpen,
				closing:          true,
				ownedByCampaign:  campaign.ID,
			},
			// We return a closed GitHub PR here
			sourcerMetadata: closedGitHubPR,

			wantCloseOnCodeHost: true,

			wantChangeset: changesetAssertions{
				publicationState: campaigns.ChangesetPublicationStatePublished,
				closing:          false,

				externalID:     closedGitHubPR.ID,
				externalBranch: git.EnsureRefPrefix(closedGitHubPR.HeadRefName),
				externalState:  campaigns.ChangesetExternalStateClosed,

				title:    closedGitHubPR.Title,
				body:     closedGitHubPR.Body,
				diffStat: state.DiffStat,

				ownedByCampaign: campaign.ID,
			},
		},
		"closing non-open changeset": {
			currentSpec: &testSpecOpts{
				headRef:   "refs/heads/head-ref-on-github",
				published: true,

				title: "title",
				body:  "body",
			},
			changeset: testChangesetOpts{
				publicationState: campaigns.ChangesetPublicationStatePublished,
				externalID:       githubPR.ID,
				externalBranch:   githubHeadRef,
				externalState:    campaigns.ChangesetExternalStateClosed,
				closing:          true,
				ownedByCampaign:  campaign.ID,
			},
			// We return a closed GitHub PR here, but since it's a noop, we
			// don't sync and thus don't set its attributes on the changeset.
			sourcerMetadata: closedGitHubPR,

			// Should be a noop
			wantCloseOnCodeHost: false,

			wantChangeset: changesetAssertions{
				publicationState: campaigns.ChangesetPublicationStatePublished,
				closing:          false,

				externalID:     closedGitHubPR.ID,
				externalBranch: git.EnsureRefPrefix(closedGitHubPR.HeadRefName),
				externalState:  campaigns.ChangesetExternalStateClosed,
			},
		},
		"reopening closed changeset without updates": {
			currentSpec: &testSpecOpts{
				headRef:   "refs/heads/head-ref-on-github",
				published: true,

				title: "title",
				body:  "body",
			},
			previousSpec: &testSpecOpts{
				headRef:   "refs/heads/head-ref-on-github",
				published: true,

				title: "title",
				body:  "body",
			},
			changeset: testChangesetOpts{
				publicationState: campaigns.ChangesetPublicationStatePublished,
				externalID:       githubPR.ID,
				externalBranch:   githubHeadRef,
				externalState:    campaigns.ChangesetExternalStateClosed,
				ownedByCampaign:  campaign.ID,
				closing:          false,
			},
			// We return the open GitHub PR here
			sourcerMetadata: githubPR,

			wantReopenOnCodeHost: true,

			wantChangeset: changesetAssertions{
				publicationState: campaigns.ChangesetPublicationStatePublished,

				externalID:     githubPR.ID,
				externalBranch: githubHeadRef,
				externalState:  campaigns.ChangesetExternalStateOpen,

				title:    githubPR.Title,
				body:     githubPR.Body,
				diffStat: state.DiffStat,
			},
		},

		"reopening closed changeset with updates": {
			currentSpec: &testSpecOpts{
				headRef:   "refs/heads/head-ref-on-github",
				published: true,

				title: "title",
				body:  "body",
			},
			previousSpec: &testSpecOpts{
				headRef:   "refs/heads/head-ref-on-github",
				published: true,

				title: "old title",
				body:  "old body",

				commitDiff:    "old diff",
				commitMessage: "old message",
			},
			changeset: testChangesetOpts{
				publicationState: campaigns.ChangesetPublicationStatePublished,
				externalID:       githubPR.ID,
				externalBranch:   githubHeadRef,
				externalState:    campaigns.ChangesetExternalStateClosed,
				ownedByCampaign:  campaign.ID,
				closing:          false,
			},
			sourcerMetadata: githubPR,

			// Reopen it
			wantReopenOnCodeHost: true,
			// Update the metadata
			wantUpdateOnCodeHost: true,
			// Update the commit
			wantGitserverCommit: true,

			wantLoadFromCodeHost: false,

			wantChangeset: changesetAssertions{
				publicationState: campaigns.ChangesetPublicationStatePublished,

				externalID:     githubPR.ID,
				externalBranch: githubHeadRef,
				externalState:  campaigns.ChangesetExternalStateOpen,

				title:    githubPR.Title,
				body:     githubPR.Body,
				diffStat: state.DiffStat,
			},
		},

		"publish as draft mode for supported codehost": {
			currentSpec: &testSpecOpts{
				headRef:   "refs/heads/head-ref-on-github",
				published: "draft",
			},
			changeset: testChangesetOpts{
				publicationState: campaigns.ChangesetPublicationStateUnpublished,
				ownedByCampaign:  campaign.ID,
			},
			sourcerMetadata: draftGithubPR,

			// Update the commit
			wantGitserverCommit:       true,
			wantCreateDraftOnCodeHost: true,

			wantLoadFromCodeHost: false,

			wantChangeset: changesetAssertions{
				publicationState: campaigns.ChangesetPublicationStatePublished,

				externalID:     draftGithubPR.ID,
				externalBranch: git.EnsureRefPrefix(draftGithubPR.HeadRefName),
				externalState:  campaigns.ChangesetExternalStateDraft,

				title:    draftGithubPR.Title,
				body:     draftGithubPR.Body,
				diffStat: state.DiffStat,
			},
		},

		"published false to published draft": {
			previousSpec: &testSpecOpts{
				headRef:   "refs/heads/head-ref-on-github",
				published: false,
			},
			currentSpec: &testSpecOpts{
				headRef:   "refs/heads/head-ref-on-github",
				published: "draft",
			},
			changeset: testChangesetOpts{
				publicationState: campaigns.ChangesetPublicationStateUnpublished,
				ownedByCampaign:  campaign.ID,
			},
			sourcerMetadata: draftGithubPR,

			// Update the commit
			wantGitserverCommit:       true,
			wantCreateDraftOnCodeHost: true,

			wantChangeset: changesetAssertions{
				publicationState: campaigns.ChangesetPublicationStatePublished,

				externalID:     draftGithubPR.ID,
				externalBranch: git.EnsureRefPrefix(draftGithubPR.HeadRefName),
				externalState:  campaigns.ChangesetExternalStateDraft,

				title:    draftGithubPR.Title,
				body:     draftGithubPR.Body,
				diffStat: state.DiffStat,
			},
		},

		"undraft a changeset": {
			currentSpec: &testSpecOpts{
				headRef:   "refs/heads/head-ref-on-github",
				published: true,
			},
			previousSpec: &testSpecOpts{
				published: "draft",
			},
			changeset: testChangesetOpts{
				publicationState: campaigns.ChangesetPublicationStatePublished,
				externalState:    campaigns.ChangesetExternalStateDraft,
				ownedByCampaign:  campaign.ID,
			},
			sourcerMetadata: githubPR,

			wantUndraftOnCodeHost: true,

			wantChangeset: changesetAssertions{
				publicationState: campaigns.ChangesetPublicationStatePublished,

				externalID:     githubPR.ID,
				externalBranch: githubHeadRef,
				externalState:  campaigns.ChangesetExternalStateOpen,

				title:    githubPR.Title,
				body:     githubPR.Body,
				diffStat: state.DiffStat,
			},
		},
		"syncing not found changeset": {
			changeset: testChangesetOpts{
				publicationState: campaigns.ChangesetPublicationStatePublished,
				externalID:       "100000",
				unsynced:         true,
			},
			sourcerErr: notFoundErr,

			wantLoadFromCodeHost: true,

			wantChangeset: changesetAssertions{
				publicationState: campaigns.ChangesetPublicationStatePublished,
				failureMessage:   &notFoundErrMsg,
				externalID:       "100000",
				reconcilerState:  campaigns.ReconcilerStateErrored,
				numFailures:      ReconcilerMaxNumRetries + 999,
				unsynced:         true,
			},
		},
	}

	for name, tc := range tests {
		t.Run(name, func(t *testing.T) {
			// Clean up database.
			truncateTables(t, dbconn.Global, "changeset_events", "changesets", "campaigns", "campaign_specs", "changeset_specs")

			// Create necessary associations.
			campaignSpec := createCampaignSpec(t, ctx, store, "reconciler-test-campaign", admin.ID)
			campaign := createCampaign(t, ctx, store, "reconciler-test-campaign", admin.ID, campaignSpec.ID)

			// Create the changesetSpec with associations wired up correctly.
			var changesetSpec *campaigns.ChangesetSpec
			if tc.currentSpec != nil {
				specOpts := *tc.currentSpec
				specOpts.user = admin.ID
				specOpts.repo = rs[0].ID
				specOpts.campaignSpec = campaignSpec.ID
				changesetSpec = createChangesetSpec(t, ctx, store, specOpts)
			}

			// If we need a previous spec, we need to set that up too.
			var previousSpec *campaigns.ChangesetSpec
			if tc.previousSpec != nil {
				previousCampaignSpec := createCampaignSpec(t, ctx, store, "previous-campaign-spec", admin.ID)
				specOpts := *tc.previousSpec
				specOpts.user = admin.ID
				specOpts.repo = rs[0].ID
				specOpts.campaignSpec = previousCampaignSpec.ID
				previousSpec = createChangesetSpec(t, ctx, store, specOpts)
			}

			// Create the changeset with correct associations.
			changesetOpts := tc.changeset
			changesetOpts.repo = rs[0].ID
			changesetOpts.campaign = campaign.ID
			if changesetSpec != nil {
				changesetOpts.currentSpec = changesetSpec.ID
			}
			if previousSpec != nil {
				changesetOpts.previousSpec = previousSpec.ID
			}
			changeset := createChangeset(t, ctx, store, changesetOpts)

			// Setup gitserver dependency.
			gitClient := &ct.FakeGitserverClient{ResponseErr: nil}
			if changesetSpec != nil {
				gitClient.Response = changesetSpec.Spec.HeadRef
			}

			// Setup the sourcer that's used to create a Source with which
			// to create/update a changeset.
			fakeSource := &ct.FakeChangesetSource{
				Svc:             extSvc,
				Err:             tc.sourcerErr,
				ChangesetExists: tc.alreadyExists,
				FakeMetadata:    tc.sourcerMetadata,
			}
			if changesetSpec != nil {
				fakeSource.WantHeadRef = changesetSpec.Spec.HeadRef
				fakeSource.WantBaseRef = changesetSpec.Spec.BaseRef
			}

			sourcer := repos.NewFakeSourcer(nil, fakeSource)

			// Run the reconciler
			rec := Reconciler{
				noSleepBeforeSync: true,
				GitserverClient:   gitClient,
				Sourcer:           sourcer,
				Store:             store,
			}
			if err := rec.process(ctx, store, changeset); err != nil {
				t.Fatalf("reconciler process failed: %s", err)
			}

			// Assert that all the calls happened
			if have, want := gitClient.CreateCommitFromPatchCalled, tc.wantGitserverCommit; have != want {
				t.Fatalf("wrong CreateCommitFromPatch call. wantCalled=%t, wasCalled=%t", want, have)
			}

			if have, want := fakeSource.CreateDraftChangesetCalled, tc.wantCreateDraftOnCodeHost; have != want {
				t.Fatalf("wrong CreateDraftChangeset call. wantCalled=%t, wasCalled=%t", want, have)
			}

			if have, want := fakeSource.UndraftedChangesetsCalled, tc.wantUndraftOnCodeHost; have != want {
				t.Fatalf("wrong UndraftChangeset call. wantCalled=%t, wasCalled=%t", want, have)
			}

			if have, want := fakeSource.CreateChangesetCalled, tc.wantCreateOnCodeHost; have != want {
				t.Fatalf("wrong CreateChangeset call. wantCalled=%t, wasCalled=%t", want, have)
			}

			if have, want := fakeSource.UpdateChangesetCalled, tc.wantUpdateOnCodeHost; have != want {
				t.Fatalf("wrong UpdateChangeset call. wantCalled=%t, wasCalled=%t", want, have)
			}

			if have, want := fakeSource.ReopenChangesetCalled, tc.wantReopenOnCodeHost; have != want {
				t.Fatalf("wrong ReopenChangeset call. wantCalled=%t, wasCalled=%t", want, have)
			}

			if have, want := fakeSource.LoadChangesetCalled, tc.wantLoadFromCodeHost; have != want {
				t.Fatalf("wrong LoadChangeset call. wantCalled=%t, wasCalled=%t", want, have)
			}

			if have, want := fakeSource.CloseChangesetCalled, tc.wantCloseOnCodeHost; have != want {
				t.Fatalf("wrong CloseChangeset call. wantCalled=%t, wasCalled=%t", want, have)
			}

			// Assert that the changeset in the database looks like we want
			assertions := tc.wantChangeset
			assertions.repo = rs[0].ID
			assertions.ownedByCampaign = changesetOpts.ownedByCampaign
			if changesetSpec != nil {
				assertions.currentSpec = changesetSpec.ID
			}
			if previousSpec != nil {
				assertions.previousSpec = previousSpec.ID
			}
			reloadAndAssertChangeset(t, ctx, store, changeset, assertions)

			// Assert that the body included a backlink if needed. We'll do
			// more detailed unit tests of decorateChangesetBody elsewhere;
			// we're just looking for a basic marker here that _something_
			// happened.
			var rcs *repos.Changeset
			if tc.wantCreateOnCodeHost && fakeSource.CreateChangesetCalled {
				rcs = fakeSource.CreatedChangesets[0]
			} else if tc.wantUpdateOnCodeHost && fakeSource.UpdateChangesetCalled {
				rcs = fakeSource.UpdatedChangesets[0]
			}

			if rcs != nil {
				if !strings.Contains(rcs.Body, "Created by Sourcegraph campaign") {
					t.Errorf("did not find backlink in body: %q", rcs.Body)
				}
			}
		})
	}
}

func TestDeterminePlan(t *testing.T) {
	ctx := backend.WithAuthzBypass(context.Background())
	dbtesting.SetupGlobalTestDB(t)

	store := NewStore(dbconn.Global)

	rs, _ := ct.CreateTestRepos(t, ctx, dbconn.Global, 1)
	githubRepo := rs[0]

	rs, _ = ct.CreateBbsTestRepos(t, ctx, dbconn.Global, 1)
	bbsRepo := rs[0]

	admin := createTestUser(ctx, t)
	if !admin.SiteAdmin {
		t.Fatalf("admin is not site admin")
	}

	campaignSpec := createCampaignSpec(t, ctx, store, "test-plan", admin.ID)
	createCampaign(t, ctx, store, "test-plan", admin.ID, campaignSpec.ID)

	tcs := []struct {
		name           string
		previousSpec   testSpecOpts
		currentSpec    testSpecOpts
		changeset      testChangesetOpts
		wantOperations operations
	}{
		{
			name: "GitHub publish",
			currentSpec: testSpecOpts{
				published: true,
				repo:      githubRepo.ID,
			},
			changeset: testChangesetOpts{
				publicationState: campaigns.ChangesetPublicationStateUnpublished,
				repo:             githubRepo.ID,
			},
			wantOperations: operations{operationPush, operationPublish},
		},
		{
			name: "GitHub publish as draft",
			currentSpec: testSpecOpts{
				published: "draft",
				repo:      githubRepo.ID,
			},
			changeset: testChangesetOpts{
				publicationState: campaigns.ChangesetPublicationStateUnpublished,
				repo:             githubRepo.ID,
			},
			wantOperations: operations{operationPush, operationPublishDraft},
		},
		{
			name: "GitHub publish false",
			currentSpec: testSpecOpts{
				published: false,
				repo:      githubRepo.ID,
			},
			changeset: testChangesetOpts{
				publicationState: campaigns.ChangesetPublicationStateUnpublished,
				repo:             githubRepo.ID,
			},
			wantOperations: operations{},
		},
		{
			name: "set to draft but unsupported",
			currentSpec: testSpecOpts{
				published: "draft",
				repo:      bbsRepo.ID,
			},
			changeset: testChangesetOpts{
				externalServiceType: extsvc.TypeBitbucketServer,
				publicationState:    campaigns.ChangesetPublicationStateUnpublished,
				repo:                bbsRepo.ID,
			},
			wantOperations: operations{},
		},
		{
			name: "set from draft to publish true",
			previousSpec: testSpecOpts{
				published: "draft",
				repo:      githubRepo.ID,
			},
			currentSpec: testSpecOpts{
				published: true,
				repo:      githubRepo.ID,
			},
			changeset: testChangesetOpts{
				publicationState: campaigns.ChangesetPublicationStatePublished,
				repo:             githubRepo.ID,
			},
			wantOperations: operations{operationUndraft},
		},
		{
			name: "set from draft to publish true on unpublished",
			previousSpec: testSpecOpts{
				published: "draft",
				repo:      githubRepo.ID,
			},
			currentSpec: testSpecOpts{
				published: true,
				repo:      githubRepo.ID,
			},
			changeset: testChangesetOpts{
				publicationState: campaigns.ChangesetPublicationStateUnpublished,
				repo:             githubRepo.ID,
			},
			wantOperations: operations{operationPush, operationPublish},
		},
		{
			name: "changeset spec changed attribute, needs update",
			previousSpec: testSpecOpts{
				published: true,
				repo:      githubRepo.ID,
				title:     "Before",
			},
			currentSpec: testSpecOpts{
				published: true,
				repo:      githubRepo.ID,
				title:     "After",
			},
			changeset: testChangesetOpts{
				publicationState: campaigns.ChangesetPublicationStatePublished,
				repo:             githubRepo.ID,
			},
			wantOperations: operations{operationUpdate},
		},
		{
			name: "changeset spec changed, needs new commit but no update",
			previousSpec: testSpecOpts{
				published:  true,
				repo:       githubRepo.ID,
				commitDiff: "testDiff",
			},
			currentSpec: testSpecOpts{
				published:  true,
				repo:       githubRepo.ID,
				commitDiff: "newTestDiff",
			},
			changeset: testChangesetOpts{
				publicationState: campaigns.ChangesetPublicationStatePublished,
				repo:             githubRepo.ID,
			},
			wantOperations: operations{operationPush, operationSleep, operationSync},
		},
	}

	for _, tc := range tcs {
		t.Run(tc.name, func(t *testing.T) {
			tx, err := store.Transact(ctx)
			if err != nil {
				t.Fatal(err)
			}
			defer tx.Done(errors.New("fail tx purposefully"))
			tc.currentSpec.campaignSpec = campaignSpec.ID
			var previousSpec *campaigns.ChangesetSpec
			if tc.previousSpec != (testSpecOpts{}) {
				previousSpec = createChangesetSpec(t, ctx, tx, tc.previousSpec)
				tc.changeset.previousSpec = previousSpec.ID
			}
			currentSpec := createChangesetSpec(t, ctx, tx, tc.currentSpec)
			tc.changeset.currentSpec = currentSpec.ID
			cs := createChangeset(t, ctx, tx, tc.changeset)
			plan, err := determinePlan(previousSpec, currentSpec, cs)
			if err != nil {
				t.Fatal(err)
			}
			if have, want := plan.ops, tc.wantOperations; !have.Equal(want) {
				t.Fatalf("incorrect plan determined, want=%v have=%v", want, have)
			}
		})
	}
}

func TestReconcilerProcess_PublishedChangesetDuplicateBranch(t *testing.T) {
	ctx := backend.WithAuthzBypass(context.Background())
	dbtesting.SetupGlobalTestDB(t)

	store := NewStore(dbconn.Global)

	admin := createTestUser(ctx, t)
	if !admin.SiteAdmin {
		t.Fatalf("admin is not site admin")
	}

	rs, _ := ct.CreateTestRepos(t, ctx, dbconn.Global, 1)

	state := ct.MockChangesetSyncState(&protocol.RepoInfo{
		Name: api.RepoName(rs[0].Name),
		VCS:  protocol.VCSInfo{URL: rs[0].URI},
	})
	defer state.Unmock()

	commonHeadRef := "refs/heads/collision"

	// Create a published changeset.
	campaignSpec := createCampaignSpec(t, ctx, store, "reconciler-test-campaign", admin.ID)
	campaign := createCampaign(t, ctx, store, "reconciler-test-campaign", admin.ID, campaignSpec.ID)
	changesetSpec := createChangesetSpec(t, ctx, store, testSpecOpts{
		user:         admin.ID,
		repo:         rs[0].ID,
		campaignSpec: campaignSpec.ID,
		headRef:      commonHeadRef,
	})
	createChangeset(t, ctx, store, testChangesetOpts{
		repo:             rs[0].ID,
		publicationState: campaigns.ChangesetPublicationStatePublished,
		campaign:         campaign.ID,
		ownedByCampaign:  campaign.ID,
		currentSpec:      changesetSpec.ID,
		externalBranch:   commonHeadRef,
		externalID:       "123",
	})

	// Try to publish a changeset on the same HeadRef/ExternalBranch.
	otherCampaignSpec := createCampaignSpec(t, ctx, store, "other-test-campaign", admin.ID)
	otherCampaign := createCampaign(t, ctx, store, "other-test-campaign", admin.ID, otherCampaignSpec.ID)
	otherChangesetSpec := createChangesetSpec(t, ctx, store, testSpecOpts{
		user:         admin.ID,
		repo:         rs[0].ID,
		campaignSpec: otherCampaignSpec.ID,
		headRef:      commonHeadRef,
		published:    true,
	})
	otherChangeset := createChangeset(t, ctx, store, testChangesetOpts{
		repo:             rs[0].ID,
		publicationState: campaigns.ChangesetPublicationStateUnpublished,
		campaign:         otherCampaign.ID,
		ownedByCampaign:  otherCampaign.ID,
		currentSpec:      otherChangesetSpec.ID,
	})

	// Run the reconciler
	rec := Reconciler{
		noSleepBeforeSync: true,
		Sourcer:           repos.NewFakeSourcer(nil, &ct.FakeChangesetSource{}),
		Store:             store,
	}

	err := rec.process(ctx, store, otherChangeset)
	if err != nil {
		t.Fatalf("reconciler process failed: %s", err)
	}

	// We expect the changeset to be errored, but without any retries left, so
	// we don't retry.
	wantMsg := ErrPublishSameBranch{}.Error()
	reloadAndAssertChangeset(t, ctx, store, otherChangeset, changesetAssertions{
		repo:            otherChangeset.RepoID,
		currentSpec:     otherChangesetSpec.ID,
		ownedByCampaign: otherCampaign.ID,

		failureMessage:   &wantMsg,
		reconcilerState:  campaigns.ReconcilerStateErrored,
		publicationState: campaigns.ChangesetPublicationStateUnpublished,
		numFailures:      ReconcilerMaxNumRetries + 999,
	})
}

func buildGithubPR(now time.Time, externalState campaigns.ChangesetExternalState) *github.PullRequest {
	state := string(externalState)

	pr := &github.PullRequest{
		ID:          "12345",
		Number:      12345,
		Title:       state + " GitHub PR",
		Body:        state + " GitHub PR",
		State:       state,
		HeadRefName: git.AbbreviateRef("head-ref-on-github"),
		TimelineItems: []github.TimelineItem{
			{Type: "PullRequestCommit", Item: &github.PullRequestCommit{
				Commit: github.Commit{
					OID:           "new-f00bar",
					PushedDate:    now,
					CommittedDate: now,
				},
			}},
		},
		CreatedAt: now,
		UpdatedAt: now,
	}

	if externalState == campaigns.ChangesetExternalStateDraft {
		pr.State = "OPEN"
		pr.IsDraft = true
	}

	if externalState == campaigns.ChangesetExternalStateClosed {
		// We add a "ClosedEvent" so that the SyncChangesets call that happens after closing
		// the PR has the "correct" state to set the ExternalState
		pr.TimelineItems = append(pr.TimelineItems, github.TimelineItem{
			Type: "ClosedEvent",
			Item: &github.ClosedEvent{CreatedAt: now.Add(1 * time.Hour)},
		})
		pr.UpdatedAt = now.Add(1 * time.Hour)
	}

	return pr
}

type testChangesetOpts struct {
	repo         api.RepoID
	campaign     int64
	currentSpec  int64
	previousSpec int64

	externalServiceType string
	externalID          string
	externalBranch      string
	externalState       campaigns.ChangesetExternalState

	publicationState campaigns.ChangesetPublicationState

	reconcilerState campaigns.ReconcilerState
	failureMessage  string
	numFailures     int64

	ownedByCampaign int64

	unsynced bool
	closing  bool
}

func createChangeset(
	t *testing.T,
	ctx context.Context,
	store *Store,
	opts testChangesetOpts,
) *campaigns.Changeset {
	t.Helper()

	if opts.externalServiceType == "" {
		opts.externalServiceType = extsvc.TypeGitHub
	}

	changeset := &campaigns.Changeset{
		RepoID:         opts.repo,
		CurrentSpecID:  opts.currentSpec,
		PreviousSpecID: opts.previousSpec,

		ExternalServiceType: opts.externalServiceType,
		ExternalID:          opts.externalID,
		ExternalBranch:      opts.externalBranch,
		ExternalState:       opts.externalState,

		PublicationState: opts.publicationState,

		OwnedByCampaignID: opts.ownedByCampaign,

		Unsynced: opts.unsynced,
		Closing:  opts.closing,

		ReconcilerState: opts.reconcilerState,
		NumFailures:     opts.numFailures,
	}

	if opts.failureMessage != "" {
		changeset.FailureMessage = &opts.failureMessage
	}

	if opts.campaign != 0 {
		changeset.CampaignIDs = []int64{opts.campaign}
	}

	if err := store.CreateChangeset(ctx, changeset); err != nil {
		t.Fatalf("creating changeset failed: %s", err)
	}

	return changeset
}

func TestDecorateChangesetBody(t *testing.T) {
	ctx := backend.WithAuthzBypass(context.Background())
	dbtesting.SetupGlobalTestDB(t)

	now := time.Now().UTC().Truncate(time.Microsecond)
	clock := func() time.Time {
		return now.UTC().Truncate(time.Microsecond)
	}
	store := NewStoreWithClock(dbconn.Global, clock)

	admin := createTestUser(ctx, t)
	if !admin.SiteAdmin {
		t.Fatal("admin is not site admin")
	}

	rs, _ := ct.CreateTestRepos(t, ctx, dbconn.Global, 1)

	state := ct.MockChangesetSyncState(&protocol.RepoInfo{
		Name: api.RepoName(rs[0].Name),
		VCS:  protocol.VCSInfo{URL: rs[0].URI},
	})
	defer state.Unmock()

	internalClient = &mockInternalClient{externalURL: "https://sourcegraph.test"}
	defer func() { internalClient = api.InternalClient }()

	// Create a changeset.
	campaignSpec := createCampaignSpec(t, ctx, store, "reconciler-test-campaign", admin.ID)
	campaign := createCampaign(t, ctx, store, "reconciler-test-campaign", admin.ID, campaignSpec.ID)
	cs := createChangeset(t, ctx, store, testChangesetOpts{
		repo:            rs[0].ID,
		ownedByCampaign: campaign.ID,
	})

	body := "body"
	rcs := &repos.Changeset{Body: body, Changeset: cs, Repo: rs[0]}
	if err := decorateChangesetBody(ctx, store, rcs); err != nil {
		t.Errorf("unexpected non-nil error: %v", err)
	}
	if want := body + "\n\n[_Created by Sourcegraph campaign `" + admin.Username + "/reconciler-test-campaign`._](https://sourcegraph.test/users/" + admin.Username + "/campaigns/reconciler-test-campaign)"; rcs.Body != want {
		t.Errorf("repos.Changeset body unexpectedly changed: have=%q want=%q", rcs.Body, want)
	}
}

func TestCampaignURL(t *testing.T) {
	ctx := context.Background()

	t.Run("errors", func(t *testing.T) {
		for name, tc := range map[string]*mockInternalClient{
			"ExternalURL error": {err: errors.New("foo")},
			"invalid URL":       {externalURL: "foo://:bar"},
		} {
			t.Run(name, func(t *testing.T) {
				internalClient = tc
				defer func() { internalClient = api.InternalClient }()

				if _, err := campaignURL(ctx, nil, nil); err == nil {
					t.Error("unexpected nil error")
				}
			})
		}
	})

	t.Run("success", func(t *testing.T) {
		internalClient = &mockInternalClient{externalURL: "https://sourcegraph.test"}
		defer func() { internalClient = api.InternalClient }()

		url, err := campaignURL(
			ctx,
			&db.Namespace{Name: "foo", Organization: 123},
			&campaigns.Campaign{Name: "bar"},
		)
		if err != nil {
			t.Errorf("unexpected non-nil error: %v", err)
		}
		if want := "https://sourcegraph.test/organizations/foo/campaigns/bar"; url != want {
			t.Errorf("unexpected URL: have=%q want=%q", url, want)
		}
	})
}

func TestNamespaceURL(t *testing.T) {
	for name, tc := range map[string]struct {
		ns   *db.Namespace
		want string
	}{
		"user": {
			ns:   &db.Namespace{User: 123, Name: "user"},
			want: "/users/user",
		},
		"org": {
			ns:   &db.Namespace{Organization: 123, Name: "org"},
			want: "/organizations/org",
		},
		"neither": {
			ns:   &db.Namespace{Name: "user"},
			want: "/users/user",
		},
	} {
		t.Run(name, func(t *testing.T) {
			if have := namespaceURL(tc.ns); have != tc.want {
				t.Errorf("unexpected URL: have=%q want=%q", have, tc.want)
			}
		})
	}
}

func TestExecutor_LoadAuthenticator(t *testing.T) {
	ctx := backend.WithAuthzBypass(context.Background())
	dbtesting.SetupGlobalTestDB(t)

	store := NewStore(dbconn.Global)

	admin := createTestUser(ctx, t)
	if !admin.SiteAdmin {
		t.Fatal("admin is not site admin")
	}

	user := createTestUser(ctx, t)
	if user.SiteAdmin {
		t.Fatal("user cannot be a site admin")
	}

	rs, _ := ct.CreateTestRepos(t, ctx, dbconn.Global, 1)
	repo := rs[0]

	campaignSpec := createCampaignSpec(t, ctx, store, "reconciler-test-campaign", admin.ID)
	adminCampaign := createCampaign(t, ctx, store, "reconciler-test-campaign", admin.ID, campaignSpec.ID)
	userCampaign := createCampaign(t, ctx, store, "reconciler-test-campaign", user.ID, campaignSpec.ID)

	t.Run("imported changeset uses global token", func(t *testing.T) {
		a, err := (&executor{
			ch: &campaigns.Changeset{
				OwnedByCampaignID: 0,
			},
		}).loadAuthenticator(ctx)
		if err != nil {
			t.Errorf("unexpected non-nil error: %v", err)
		}
		if a != nil {
			t.Errorf("unexpected non-nil authenticator: %v", a)
		}
	})

	t.Run("owned by missing campaign", func(t *testing.T) {
		_, err := (&executor{
			ch: &campaigns.Changeset{
				OwnedByCampaignID: 1234,
			},
			tx: store,
		}).loadAuthenticator(ctx)
		if err == nil {
			t.Error("unexpected nil error")
		}
	})

	t.Run("owned by admin user without credential", func(t *testing.T) {
		a, err := (&executor{
			ch: &campaigns.Changeset{
				OwnedByCampaignID: adminCampaign.ID,
			},
			repo: repo,
			tx:   store,
		}).loadAuthenticator(ctx)
		if err != nil {
			t.Errorf("unexpected non-nil error: %v", err)
		}
		if a != nil {
			t.Errorf("unexpected non-nil authenticator: %v", a)
		}
	})

	t.Run("owned by normal user without credential", func(t *testing.T) {
		_, err := (&executor{
			ch: &campaigns.Changeset{
				OwnedByCampaignID: userCampaign.ID,
			},
			repo: repo,
			tx:   store,
		}).loadAuthenticator(ctx)
		if err == nil {
			t.Error("unexpected nil error")
		}
	})

	t.Run("owned by admin user with credential", func(t *testing.T) {
		token := &auth.OAuthBearerToken{Token: "abcdef"}
		if _, err := db.UserCredentials.Create(ctx, db.UserCredentialScope{
			Domain:              db.UserCredentialDomainCampaigns,
			UserID:              admin.ID,
			ExternalServiceType: repo.ExternalRepo.ServiceType,
			ExternalServiceID:   repo.ExternalRepo.ServiceID,
		}, token); err != nil {
			t.Fatal(err)
		}

		a, err := (&executor{
			ch: &campaigns.Changeset{
				OwnedByCampaignID: adminCampaign.ID,
			},
			repo: repo,
			tx:   store,
		}).loadAuthenticator(ctx)
		if err != nil {
			t.Errorf("unexpected non-nil error: %v", err)
		}
		if diff := cmp.Diff(token, a); diff != "" {
			t.Errorf("unexpected authenticator:\n%s", diff)
		}
	})

	t.Run("owned by normal user with credential", func(t *testing.T) {
		token := &auth.OAuthBearerToken{Token: "abcdef"}
		if _, err := db.UserCredentials.Create(ctx, db.UserCredentialScope{
			Domain:              db.UserCredentialDomainCampaigns,
			UserID:              user.ID,
			ExternalServiceType: repo.ExternalRepo.ServiceType,
			ExternalServiceID:   repo.ExternalRepo.ServiceID,
		}, token); err != nil {
			t.Fatal(err)
		}

		a, err := (&executor{
			ch: &campaigns.Changeset{
				OwnedByCampaignID: userCampaign.ID,
			},
			repo: repo,
			tx:   store,
		}).loadAuthenticator(ctx)
		if err != nil {
			t.Errorf("unexpected non-nil error: %v", err)
		}
		if diff := cmp.Diff(token, a); diff != "" {
			t.Errorf("unexpected authenticator:\n%s", diff)
		}
	})
}

func TestExecutor_UserCredentialsForGitserver(t *testing.T) {
	ctx := backend.WithAuthzBypass(context.Background())
	dbtesting.SetupGlobalTestDB(t)

	store := NewStore(dbconn.Global)

	admin := createTestUser(ctx, t)
	if !admin.SiteAdmin {
		t.Fatal("admin is not site admin")
	}

	user := createTestUser(ctx, t)
	if user.SiteAdmin {
		t.Fatal("user is site admin")
	}

	rs, extSvc := ct.CreateTestRepos(t, ctx, dbconn.Global, 1)
	gitHubRepo := rs[0]
	gitHubRepoCloneURL := gitHubRepo.Sources[extSvc.URN()].CloneURL

	gitLabRepos, gitLabExtSvc := ct.CreateGitlabTestRepos(t, ctx, dbconn.Global, 1)
	gitLabRepo := gitLabRepos[0]
	gitLabRepoCloneURL := gitLabRepo.Sources[gitLabExtSvc.URN()].CloneURL

	bbsRepos, bbsExtSvc := ct.CreateBbsTestRepos(t, ctx, dbconn.Global, 1)
	bbsRepo := bbsRepos[0]
	bbsRepoCloneURL := bbsRepo.Sources[bbsExtSvc.URN()].CloneURL

	gitClient := &ct.FakeGitserverClient{ResponseErr: nil}
	fakeSource := &ct.FakeChangesetSource{Svc: extSvc}
	sourcer := repos.NewFakeSourcer(nil, fakeSource)

	plan := &plan{}
	plan.AddOp(operationPush)

	tests := []struct {
		name           string
<<<<<<< HEAD
		repo           *types.Repo
=======
		user           *types.User
		repo           *repos.Repo
>>>>>>> 25ddde68
		credentials    auth.Authenticator
		wantErr        bool
		wantPushConfig *gitprotocol.PushConfig
	}{
		{
			name:        "github OAuthBearerToken",
			user:        user,
			repo:        gitHubRepo,
			credentials: &auth.OAuthBearerToken{Token: "my-secret-github-token"},
			wantPushConfig: &gitprotocol.PushConfig{
				RemoteURL: "https://my-secret-github-token@github.com/" + gitHubRepo.Name,
			},
		},
		{
			name:    "github no credentials",
			user:    user,
			repo:    gitHubRepo,
			wantErr: true,
		},
		{
			name: "github site-admin and no credentials",
			repo: gitHubRepo,
			user: admin,
			wantPushConfig: &gitprotocol.PushConfig{
				RemoteURL: gitHubRepoCloneURL,
			},
		},
		{
			name:        "gitlab OAuthBearerToken",
			user:        user,
			repo:        gitLabRepo,
			credentials: &auth.OAuthBearerToken{Token: "my-secret-gitlab-token"},
			wantPushConfig: &gitprotocol.PushConfig{
				RemoteURL: "https://git:my-secret-gitlab-token@gitlab.com/" + gitLabRepo.Name,
			},
		},
		{
			name:    "gitlab no credentials",
			user:    user,
			repo:    gitLabRepo,
			wantErr: true,
		},
		{
			name: "gitlab site-admin and no credentials",
			user: admin,
			repo: gitLabRepo,
			wantPushConfig: &gitprotocol.PushConfig{
				RemoteURL: gitLabRepoCloneURL,
			},
		},
		{
			name:        "bitbucketServer BasicAuth",
			user:        user,
			repo:        bbsRepo,
			credentials: &auth.BasicAuth{Username: "fredwoard johnssen", Password: "my-secret-bbs-token"},
			wantPushConfig: &gitprotocol.PushConfig{
				RemoteURL: "https://fredwoard%20johnssen:my-secret-bbs-token@bitbucket.sourcegraph.com/scm/" + bbsRepo.Name,
			},
		},
		{
			name:    "bitbucketServer no credentials",
			user:    user,
			repo:    bbsRepo,
			wantErr: true,
		},
		{
			name: "bitbucketServer site-admin and no credentials",
			user: admin,
			repo: bbsRepo,
			wantPushConfig: &gitprotocol.PushConfig{
				RemoteURL: bbsRepoCloneURL,
			},
		},
	}

	for i, tt := range tests {
		t.Run(tt.name, func(t *testing.T) {
			if tt.credentials != nil {
				cred, err := db.UserCredentials.Create(ctx, db.UserCredentialScope{
					Domain:              db.UserCredentialDomainCampaigns,
					UserID:              tt.user.ID,
					ExternalServiceType: tt.repo.ExternalRepo.ServiceType,
					ExternalServiceID:   tt.repo.ExternalRepo.ServiceID,
				}, tt.credentials)
				if err != nil {
					t.Fatal(err)
				}
				defer func() { db.UserCredentials.Delete(ctx, cred.ID) }()
			}

			campaignSpec := createCampaignSpec(t, ctx, store, fmt.Sprintf("reconciler-credentials-%d", i), tt.user.ID)
			campaign := createCampaign(t, ctx, store, fmt.Sprintf("reconciler-credentials-%d", i), tt.user.ID, campaignSpec.ID)

			ex := &executor{
				ch: &campaigns.Changeset{
					OwnedByCampaignID: campaign.ID,
					RepoID:            tt.repo.ID,
				},
				spec: buildChangesetSpec(t, testSpecOpts{
					headRef:    "refs/heads/my-branch",
					published:  true,
					commitDiff: "testdiff",
				}),
				sourcer:         sourcer,
				gitserverClient: gitClient,
				tx:              store,
			}

			err := ex.ExecutePlan(context.Background(), plan)
			if !tt.wantErr && err != nil {
				t.Fatalf("executing plan failed: %s", err)
			}
			if tt.wantErr {
				if err == nil {
					t.Fatalf("expected error but got none")
				} else {
					return
				}
			}

			if diff := cmp.Diff(tt.wantPushConfig, gitClient.CreateCommitFromPatchReq.Push); diff != "" {
				t.Errorf("unexpected push options:\n%s", diff)
			}
		})
	}
}

type mockInternalClient struct {
	externalURL string
	err         error
}

func (c *mockInternalClient) ExternalURL(ctx context.Context) (string, error) {
	return c.externalURL, c.err
}<|MERGE_RESOLUTION|>--- conflicted
+++ resolved
@@ -1463,12 +1463,8 @@
 
 	tests := []struct {
 		name           string
-<<<<<<< HEAD
+		user           *types.User
 		repo           *types.Repo
-=======
-		user           *types.User
-		repo           *repos.Repo
->>>>>>> 25ddde68
 		credentials    auth.Authenticator
 		wantErr        bool
 		wantPushConfig *gitprotocol.PushConfig
