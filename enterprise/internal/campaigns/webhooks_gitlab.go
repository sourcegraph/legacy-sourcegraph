package campaigns

import (
	"context"
	"fmt"
	"io/ioutil"
	"net/http"
	"strconv"
	"time"

	"github.com/inconshreveable/log15"
	"github.com/pkg/errors"
	"github.com/sourcegraph/sourcegraph/enterprise/internal/campaigns/store"
	"github.com/sourcegraph/sourcegraph/internal/campaigns"
	"github.com/sourcegraph/sourcegraph/internal/extsvc"
	"github.com/sourcegraph/sourcegraph/internal/extsvc/gitlab"
	"github.com/sourcegraph/sourcegraph/internal/extsvc/gitlab/webhooks"
	"github.com/sourcegraph/sourcegraph/internal/repos"
	"github.com/sourcegraph/sourcegraph/internal/repoupdater"
	"github.com/sourcegraph/sourcegraph/internal/types"
	"github.com/sourcegraph/sourcegraph/schema"
)

type GitLabWebhook struct{ *Webhook }

func NewGitLabWebhook(store *store.Store, repos repos.Store, now func() time.Time) *GitLabWebhook {
	return &GitLabWebhook{&Webhook{store, repos, now, extsvc.TypeGitLab}}
}

// ServeHTTP implements the http.Handler interface.
func (h *GitLabWebhook) ServeHTTP(w http.ResponseWriter, r *http.Request) {
	// Look up the external service.
	extSvc, err := h.getExternalServiceFromRawID(r.Context(), r.FormValue(extsvc.IDParam))
	if err == errExternalServiceNotFound {
		respond(w, http.StatusUnauthorized, err)
		return
	} else if err != nil {
		respond(w, http.StatusInternalServerError, errors.Wrap(err, "getting external service"))
		return
	}

	// 🚨 SECURITY: Verify the shared secret against the GitLab external service
	// configuration. If there isn't a webhook defined in the service with this
	// secret, or the header is empty, then we return a 401 to the client.
	if ok, err := validateGitLabSecret(extSvc, r.Header.Get(webhooks.TokenHeaderName)); err != nil {
		respond(w, http.StatusInternalServerError, errors.Wrap(err, "validating the shared secret"))
		return
	} else if !ok {
		respond(w, http.StatusUnauthorized, "shared secret is incorrect")
		return
	}

	// Parse the event proper.
	if r.Body == nil {
		respond(w, http.StatusBadRequest, "missing request body")
		return
	}
	payload, err := ioutil.ReadAll(r.Body)
	if err != nil {
		respond(w, http.StatusInternalServerError, errors.Wrap(err, "reading payload"))
		return
	}

	event, err := webhooks.UnmarshalEvent(payload)
	if err != nil {
		if errors.Is(err, webhooks.ErrObjectKindUnknown) {
			// We don't want to return a non-2XX status code and have GitLab
			// retry the webhook, so we'll log that we don't know what to do
			// and return 204.
			log15.Debug("unknown object kind", "err", err)

			// We don't use respond() here so that we don't log an error, since
			// this really isn't one.
			w.Header().Set("Content-Type", "text/plain; charset=utf-8")
			w.WriteHeader(http.StatusNoContent)
			fmt.Fprintf(w, "%v", err)
		} else {
			respond(w, http.StatusInternalServerError, errors.Wrap(err, "unmarshalling payload"))
		}
		return
	}

	// Route the request based on the event type.
	if err := h.handleEvent(r.Context(), extSvc, event); err != nil {
		respond(w, err.code, err)
	} else {
		respond(w, http.StatusNoContent, nil)
	}
}

var (
	errExternalServiceNotFound     = errors.New("external service not found")
	errExternalServiceWrongKind    = errors.New("external service is not of the expected kind")
	errPipelineMissingMergeRequest = errors.New("pipeline event does not include a merge request")
)

// getExternalServiceFromRawID retrieves the external service matching the
// given raw ID, which is usually going to be the string in the
// externalServiceID URL parameter.
//
// On failure, errExternalServiceNotFound is returned if the ID doesn't match
// any GitLab service.
func (h *GitLabWebhook) getExternalServiceFromRawID(ctx context.Context, raw string) (*types.ExternalService, error) {
	id, err := strconv.ParseInt(raw, 10, 64)
	if err != nil {
		return nil, errors.Wrap(err, "parsing the raw external service ID")
	}

	es, err := h.Repos.ListExternalServices(ctx, repos.StoreListExternalServicesArgs{
		IDs:   []int64{id},
		Kinds: []string{extsvc.KindGitLab},
	})
	if err != nil {
		return nil, errors.Wrap(err, "listing external services")
	}

	if len(es) == 0 {
		return nil, errExternalServiceNotFound
	} else if len(es) > 1 {
		// This _really_ shouldn't happen, since we provided only one ID above.
		return nil, errors.New("too many external services found")
	}

	return es[0], nil
}

// handleEvent is essentially a router: it dispatches based on the event type
// to perform whatever changeset action is appropriate for that event.
func (h *GitLabWebhook) handleEvent(ctx context.Context, extSvc *types.ExternalService, event interface{}) *httpError {
	log15.Debug("GitLab webhook received", "type", fmt.Sprintf("%T", event))

	esID, err := extractExternalServiceID(extSvc)
	if err != nil {
		return &httpError{
			code: http.StatusInternalServerError,
			err:  err,
		}
	}

	switch e := event.(type) {
	// Some merge request event types require us to do a full resync.
	//
	// For example, approvals and unapprovals manifest in normal syncs as
	// system notes, but we _don't_ get them as note events in webhooks.
	// Instead, we get a merge request webhook with an "approved" or
	// "unapproved" action field that magically appears in the object (merge
	// request) attributes and no further details on who changed the approval
	// status, the note ID, or anything else we can use to deduplicate later.
	//
	// Similarly, for update events, we don't get the full set of fields that
	// we get when we sync using the REST API (presumably because this reflects
	// the data types at the point webhooks were added to GitLab several years
	// ago, and not today): labels come in a different format outside of the
	// merge request, and we'd still have to go query for notes and pipelines.
	//
	// Therefore, the only realistic action we can take here is to re-sync the
	// changeset as a whole. The problem is that — since we only have the merge
	// request — this requires three requests to the REST API, and GitLab's
	// documentation is quite clear that webhooks should run as fast as possible
	// to avoid unexpected retries.
	//
	// To meet this goal, rather than synchronously synchronizing here, we'll
	// instead ask repo-updater to prioritize the sync of this changeset and let
	// the normal sync process take care of pulling the notes and pipelines and
	// putting things in the right places. The downside is that the updated
	// changeset state won't appear _quite_ as instantaneously to the user, but
	// this is the best compromise given the limited payload we get in the
	// webhook.
	case *webhooks.MergeRequestApprovedEvent,
		*webhooks.MergeRequestUnapprovedEvent,
		*webhooks.MergeRequestUpdateEvent:
		if err := h.enqueueChangesetSyncFromEvent(ctx, esID, e.(webhooks.MergeRequestEventCommonContainer).ToEventCommon()); err != nil {
			return &httpError{
				code: http.StatusInternalServerError,
				err:  err,
			}
		}
		return nil

	case webhooks.UpsertableWebhookEvent:
		eventCommon := e.ToEventCommon()
		event := e.ToEvent()
		pr := gitlabToPR(&eventCommon.Project, eventCommon.MergeRequest)
		if err := h.upsertChangesetEvent(ctx, esID, pr, event); err != nil {
			return &httpError{
				code: http.StatusInternalServerError,
				err:  errors.Wrap(err, "upserting changeset event"),
			}
		}
		return nil

	case *webhooks.PipelineEvent:
		if err := h.handlePipelineEvent(ctx, esID, e); err != nil && err != errPipelineMissingMergeRequest {
			return &httpError{
				code: http.StatusInternalServerError,
				err:  err,
			}
		}
		return nil
	}

	// We don't want to return a non-2XX status code and have GitLab retry the
	// webhook, so we'll log that we don't know what to do and return 204.
	log15.Debug("cannot handle GitLab webhook event of unknown type", "event", event, "type", fmt.Sprintf("%T", event))
	return nil
}

func (h *GitLabWebhook) enqueueChangesetSyncFromEvent(ctx context.Context, esID string, event *webhooks.MergeRequestEventCommon) error {
	// We need to get our changeset ID for this to work. To get _there_, we need
	// the repo ID, and then we can use the merge request IID to match the
	// external ID.
	pr := gitlabToPR(&event.Project, event.MergeRequest)
	repo, err := h.getRepoForPR(ctx, h.Store, pr, esID)
	if err != nil {
		return errors.Wrap(err, "getting repo")
	}

	c, err := h.getChangesetForPR(ctx, h.Store, &pr, repo)
	if err != nil {
		return errors.Wrap(err, "getting changeset")
	}

	if err := repoupdater.DefaultClient.EnqueueChangesetSync(ctx, []int64{c.ID}); err != nil {
		return errors.Wrap(err, "enqueuing changeset sync")
	}

	return nil
}

func (h *GitLabWebhook) handlePipelineEvent(ctx context.Context, esID string, event *webhooks.PipelineEvent) error {
	// Pipeline webhook payloads don't include the merge request very reliably:
	// for example, re-running a pipeline from the GitLab UI will result in no
	// merge request field, even when that pipeline was attached to a merge
	// request. So the very first thing we need to do is see if we even have the
	// merge request; if we don't, we can't do anything useful here, and we'll
	// just have to wait for the next scheduled sync.
	if event.MergeRequest == nil {
		log15.Debug("ignoring pipeline event without a merge request", "payload", event)
		return errPipelineMissingMergeRequest
	}

	pr := gitlabToPR(&event.Project, event.MergeRequest)
	if err := h.upsertChangesetEvent(ctx, esID, pr, &event.Pipeline); err != nil {
		return errors.Wrap(err, "upserting changeset event")
	}
	return nil
}

<<<<<<< HEAD
func (h *GitLabWebhook) getChangesetForPR(ctx context.Context, tx *Store, pr *PR, repo *types.Repo) (*campaigns.Changeset, error) {
	return tx.GetChangeset(ctx, GetChangesetOpts{
=======
func (h *GitLabWebhook) getChangesetForPR(ctx context.Context, tx *store.Store, pr *PR, repo *types.Repo) (*campaigns.Changeset, error) {
	return tx.GetChangeset(ctx, store.GetChangesetOpts{
>>>>>>> b23a28ce
		RepoID:              repo.ID,
		ExternalID:          strconv.FormatInt(pr.ID, 10),
		ExternalServiceType: h.ServiceType,
	})
}

// gitlabToPR instantiates a new PR instance given fields that are commonly
// available in GitLab webhook payloads.
func gitlabToPR(project *gitlab.ProjectCommon, mr *gitlab.MergeRequest) PR {
	return PR{
		ID:             int64(mr.IID),
		RepoExternalID: strconv.Itoa(project.ID),
	}
}

// validateGitLabSecret validates that the given secret matches one of the
// webhooks in the external service.
func validateGitLabSecret(extSvc *types.ExternalService, secret string) (bool, error) {
	// An empty secret never succeeds.
	if secret == "" {
		return false, nil
	}

	// Get the typed configuration.
	c, err := extSvc.Configuration()
	if err != nil {
		return false, errors.Wrap(err, "getting external service configuration")
	}

	config, ok := c.(*schema.GitLabConnection)
	if !ok {
		return false, errExternalServiceWrongKind
	}

	// Iterate over the webhooks and look for one with the right secret. The
	// number of webhooks in an external service should be small enough that a
	// linear search like this is sufficient.
	for _, webhook := range config.Webhooks {
		if webhook.Secret == secret {
			return true, nil
		}
	}
	return false, nil
}<|MERGE_RESOLUTION|>--- conflicted
+++ resolved
@@ -246,13 +246,8 @@
 	return nil
 }
 
-<<<<<<< HEAD
-func (h *GitLabWebhook) getChangesetForPR(ctx context.Context, tx *Store, pr *PR, repo *types.Repo) (*campaigns.Changeset, error) {
-	return tx.GetChangeset(ctx, GetChangesetOpts{
-=======
 func (h *GitLabWebhook) getChangesetForPR(ctx context.Context, tx *store.Store, pr *PR, repo *types.Repo) (*campaigns.Changeset, error) {
 	return tx.GetChangeset(ctx, store.GetChangesetOpts{
->>>>>>> b23a28ce
 		RepoID:              repo.ID,
 		ExternalID:          strconv.FormatInt(pr.ID, 10),
 		ExternalServiceType: h.ServiceType,
