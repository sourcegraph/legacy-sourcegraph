package campaigns

import (
	"bytes"
	"context"
	"database/sql"
	"io"
	"io/ioutil"
	"net/http"
	"net/http/httptest"
	"strconv"
	"strings"
	"testing"
	"time"

	"github.com/google/go-cmp/cmp"
	"github.com/pkg/errors"
<<<<<<< HEAD
	"github.com/sourcegraph/sourcegraph/cmd/frontend/types"
=======
	"github.com/sourcegraph/sourcegraph/cmd/repo-updater/repos"
	ct "github.com/sourcegraph/sourcegraph/enterprise/internal/campaigns/testing"
	"github.com/sourcegraph/sourcegraph/internal/api"
>>>>>>> 35d14757
	"github.com/sourcegraph/sourcegraph/internal/campaigns"
	"github.com/sourcegraph/sourcegraph/internal/db"
	edb "github.com/sourcegraph/sourcegraph/internal/db"
	"github.com/sourcegraph/sourcegraph/internal/db/dbtest"
	"github.com/sourcegraph/sourcegraph/internal/db/dbutil"
	"github.com/sourcegraph/sourcegraph/internal/extsvc"
	"github.com/sourcegraph/sourcegraph/internal/extsvc/gitlab"
	"github.com/sourcegraph/sourcegraph/internal/extsvc/gitlab/webhooks"
	"github.com/sourcegraph/sourcegraph/internal/repoupdater"
	"github.com/sourcegraph/sourcegraph/schema"
)

func testGitLabWebhook(db *sql.DB, userID int32) func(*testing.T) {
	return func(t *testing.T) {
		ctx := context.Background()

		t.Run("ServeHTTP", func(t *testing.T) {
			t.Run("missing external service", func(t *testing.T) {
				store, sstore, clock := gitLabTestSetup(t, db)
				h := NewGitLabWebhook(store, sstore, clock.now)

				u := extsvc.WebhookURL(extsvc.TypeGitLab, 12345, "https://example.com/")
				req, err := http.NewRequest("POST", u, nil)
				if err != nil {
					t.Fatal(err)
				}

				rec := httptest.NewRecorder()
				h.ServeHTTP(rec, req)

				if have, want := rec.Result().StatusCode, http.StatusUnauthorized; have != want {
					t.Errorf("unexpected status code: have %d; want %d", have, want)
				}
			})

			t.Run("invalid external service", func(t *testing.T) {
				store, sstore, clock := gitLabTestSetup(t, db)
				h := NewGitLabWebhook(store, sstore, clock.now)

				u := strings.ReplaceAll(extsvc.WebhookURL(extsvc.TypeGitLab, 12345, "https://example.com/"), "12345", "foo")
				req, err := http.NewRequest("POST", u, nil)
				if err != nil {
					t.Fatal(err)
				}

				rec := httptest.NewRecorder()
				h.ServeHTTP(rec, req)

				resp := rec.Result()
				if have, want := resp.StatusCode, http.StatusInternalServerError; have != want {
					t.Errorf("unexpected status code: have %d; want %d", have, want)
				}
				assertBodyIncludes(t, resp.Body, "getting external service")
			})

			t.Run("malformed external service", func(t *testing.T) {
				store, sstore, clock := gitLabTestSetup(t, db)
				h := NewGitLabWebhook(store, sstore, clock.now)
				es := createGitLabExternalService(t, ctx, sstore)

				es.Config = "invalid JSON"
				if err := sstore.Upsert(ctx, es); err != nil {
					t.Fatal(err)
				}

				u := extsvc.WebhookURL(extsvc.TypeGitLab, es.ID, "https://example.com/")
				req, err := http.NewRequest("POST", u, nil)
				if err != nil {
					t.Fatal(err)
				}
				req.Header.Add(webhooks.TokenHeaderName, "not a valid secret")

				rec := httptest.NewRecorder()
				h.ServeHTTP(rec, req)

				resp := rec.Result()
				if have, want := resp.StatusCode, http.StatusInternalServerError; have != want {
					t.Errorf("unexpected status code: have %d; want %d", have, want)
				}
				assertBodyIncludes(t, resp.Body, "validating the shared secret")
			})

			t.Run("missing secret", func(t *testing.T) {
				store, sstore, clock := gitLabTestSetup(t, db)
				h := NewGitLabWebhook(store, sstore, clock.now)
				es := createGitLabExternalService(t, ctx, sstore)

				u := extsvc.WebhookURL(extsvc.TypeGitLab, es.ID, "https://example.com/")
				req, err := http.NewRequest("POST", u, nil)
				if err != nil {
					t.Fatal(err)
				}

				rec := httptest.NewRecorder()
				h.ServeHTTP(rec, req)

				resp := rec.Result()
				if have, want := resp.StatusCode, http.StatusUnauthorized; have != want {
					t.Errorf("unexpected status code: have %d; want %d", have, want)
				}
				assertBodyIncludes(t, resp.Body, "shared secret is incorrect")
			})

			t.Run("incorrect secret", func(t *testing.T) {
				store, sstore, clock := gitLabTestSetup(t, db)
				h := NewGitLabWebhook(store, sstore, clock.now)
				es := createGitLabExternalService(t, ctx, sstore)

				u := extsvc.WebhookURL(extsvc.TypeGitLab, es.ID, "https://example.com/")
				req, err := http.NewRequest("POST", u, nil)
				if err != nil {
					t.Fatal(err)
				}
				req.Header.Add(webhooks.TokenHeaderName, "not a valid secret")

				rec := httptest.NewRecorder()
				h.ServeHTTP(rec, req)

				resp := rec.Result()
				if have, want := resp.StatusCode, http.StatusUnauthorized; have != want {
					t.Errorf("unexpected status code: have %d; want %d", have, want)
				}
				assertBodyIncludes(t, resp.Body, "shared secret is incorrect")
			})

			t.Run("missing body", func(t *testing.T) {
				store, sstore, clock := gitLabTestSetup(t, db)
				h := NewGitLabWebhook(store, sstore, clock.now)
				es := createGitLabExternalService(t, ctx, sstore)

				u := extsvc.WebhookURL(extsvc.TypeGitLab, es.ID, "https://example.com/")
				req, err := http.NewRequest("POST", u, nil)
				if err != nil {
					t.Fatal(err)
				}
				req.Header.Add(webhooks.TokenHeaderName, "secret")

				rec := httptest.NewRecorder()
				h.ServeHTTP(rec, req)

				resp := rec.Result()
				if have, want := resp.StatusCode, http.StatusBadRequest; have != want {
					t.Errorf("unexpected status code: have %d; want %d", have, want)
				}
				assertBodyIncludes(t, resp.Body, "missing request body")
			})

			t.Run("unreadable body", func(t *testing.T) {
				store, sstore, clock := gitLabTestSetup(t, db)
				h := NewGitLabWebhook(store, sstore, clock.now)
				es := createGitLabExternalService(t, ctx, sstore)

				u := extsvc.WebhookURL(extsvc.TypeGitLab, es.ID, "https://example.com/")
				req, err := http.NewRequest("POST", u, nil)
				if err != nil {
					t.Fatal(err)
				}
				req.Header.Add(webhooks.TokenHeaderName, "secret")
				req.Body = &brokenReader{errors.New("foo")}

				rec := httptest.NewRecorder()
				h.ServeHTTP(rec, req)

				resp := rec.Result()
				if have, want := resp.StatusCode, http.StatusInternalServerError; have != want {
					t.Errorf("unexpected status code: have %d; want %d", have, want)
				}
				assertBodyIncludes(t, resp.Body, "reading payload")
			})

			t.Run("malformed body", func(t *testing.T) {
				store, sstore, clock := gitLabTestSetup(t, db)
				h := NewGitLabWebhook(store, sstore, clock.now)
				es := createGitLabExternalService(t, ctx, sstore)

				u := extsvc.WebhookURL(extsvc.TypeGitLab, es.ID, "https://example.com/")
				req, err := http.NewRequest("POST", u, bytes.NewBufferString("invalid JSON"))
				if err != nil {
					t.Fatal(err)
				}
				req.Header.Add(webhooks.TokenHeaderName, "secret")

				rec := httptest.NewRecorder()
				h.ServeHTTP(rec, req)

				resp := rec.Result()
				if have, want := resp.StatusCode, http.StatusInternalServerError; have != want {
					t.Errorf("unexpected status code: have %d; want %d", have, want)
				}
				assertBodyIncludes(t, resp.Body, "unmarshalling payload")
			})

			t.Run("invalid body", func(t *testing.T) {
				store, sstore, clock := gitLabTestSetup(t, db)
				h := NewGitLabWebhook(store, sstore, clock.now)
				es := createGitLabExternalService(t, ctx, sstore)

				u := extsvc.WebhookURL(extsvc.TypeGitLab, es.ID, "https://example.com/")
				body := ct.MarshalJSON(t, &webhooks.EventCommon{
					ObjectKind: "unknown",
				})
				req, err := http.NewRequest("POST", u, bytes.NewBufferString(body))
				if err != nil {
					t.Fatal(err)
				}
				req.Header.Add(webhooks.TokenHeaderName, "secret")

				rec := httptest.NewRecorder()
				h.ServeHTTP(rec, req)

				resp := rec.Result()
				if have, want := resp.StatusCode, http.StatusNoContent; have != want {
					t.Errorf("unexpected status code: have %d; want %d", have, want)
				}
			})

			t.Run("error from handleEvent", func(t *testing.T) {
				store, sstore, clock := gitLabTestSetup(t, db)
				h := NewGitLabWebhook(store, sstore, clock.now)
				es := createGitLabExternalService(t, ctx, sstore)
				repo := createGitLabRepo(t, ctx, edb.NewRepoStoreWithDB(db), es)
				changeset := createGitLabChangeset(t, ctx, store, repo)
				body := createMergeRequestPayload(t, repo, changeset, "close")

				// Remove the URL from the GitLab configuration.
				cfg, err := es.Configuration()
				if err != nil {
					t.Fatal(err)
				}
				conn := cfg.(*schema.GitLabConnection)
				conn.Url = ""
<<<<<<< HEAD
				es.Config = marshalJSON(t, conn)
				if err := sstore.Upsert(ctx, es); err != nil {
=======
				es.Config = ct.MarshalJSON(t, conn)
				if err := rstore.UpsertExternalServices(ctx, es); err != nil {
>>>>>>> 35d14757
					t.Fatal(err)
				}

				u := extsvc.WebhookURL(extsvc.TypeGitLab, es.ID, "https://example.com/")
				req, err := http.NewRequest("POST", u, bytes.NewBufferString(body))
				if err != nil {
					t.Fatal(err)
				}
				req.Header.Add(webhooks.TokenHeaderName, "secret")

				rec := httptest.NewRecorder()
				h.ServeHTTP(rec, req)

				resp := rec.Result()
				if have, want := resp.StatusCode, http.StatusInternalServerError; have != want {
					t.Errorf("unexpected status code: have %d; want %d", have, want)
				}
				assertBodyIncludes(t, resp.Body, "could not determine service id")
			})

			// The valid tests below are pretty "happy path": specific unit
			// tests for the utility methods on GitLabWebhook are below. We're
			// mostly just testing the routing here, since these are ServeHTTP
			// tests; however, these also act as integration tests. (Which,
			// considering they're ultimately invoked from TestIntegration,
			// seems fair.)

			t.Run("valid merge request approval events", func(t *testing.T) {
				for _, action := range []string{"approved", "unapproved"} {
					t.Run(action, func(t *testing.T) {
						store, sstore, clock := gitLabTestSetup(t, db)
						h := NewGitLabWebhook(store, sstore, clock.now)
						es := createGitLabExternalService(t, ctx, sstore)
						repo := createGitLabRepo(t, ctx, edb.NewRepoStoreWithDB(db), es)
						changeset := createGitLabChangeset(t, ctx, store, repo)
						body := createMergeRequestPayload(t, repo, changeset, "approved")

						u := extsvc.WebhookURL(extsvc.TypeGitLab, es.ID, "https://example.com/")
						req, err := http.NewRequest("POST", u, bytes.NewBufferString(body))
						if err != nil {
							t.Fatal(err)
						}
						req.Header.Add(webhooks.TokenHeaderName, "secret")

						changesetEnqueued := false
						repoupdater.MockEnqueueChangesetSync = func(ctx context.Context, ids []int64) error {
							changesetEnqueued = true
							if diff := cmp.Diff(ids, []int64{changeset.ID}); diff != "" {
								t.Errorf("unexpected changeset ID: %s", diff)
							}
							return nil
						}
						defer func() { repoupdater.MockEnqueueChangesetSync = nil }()

						rec := httptest.NewRecorder()
						h.ServeHTTP(rec, req)

						resp := rec.Result()
						if have, want := resp.StatusCode, http.StatusNoContent; have != want {
							t.Errorf("unexpected status code: have %d; want %d", have, want)
						}
						if !changesetEnqueued {
							t.Error("changeset was not enqueued")
						}
					})
				}
			})

			t.Run("valid merge request state change events", func(t *testing.T) {
				for action, want := range map[string]campaigns.ChangesetEventKind{
					"close":  campaigns.ChangesetEventKindGitLabClosed,
					"merge":  campaigns.ChangesetEventKindGitLabMerged,
					"reopen": campaigns.ChangesetEventKindGitLabReopened,
				} {
					t.Run(action, func(t *testing.T) {
						store, sstore, clock := gitLabTestSetup(t, db)
						h := NewGitLabWebhook(store, sstore, clock.now)
						es := createGitLabExternalService(t, ctx, sstore)
						repo := createGitLabRepo(t, ctx, edb.NewRepoStoreWithDB(db), es)
						changeset := createGitLabChangeset(t, ctx, store, repo)
						body := createMergeRequestPayload(t, repo, changeset, action)

						u := extsvc.WebhookURL(extsvc.TypeGitLab, es.ID, "https://example.com/")
						req, err := http.NewRequest("POST", u, bytes.NewBufferString(body))
						if err != nil {
							t.Fatal(err)
						}
						req.Header.Add(webhooks.TokenHeaderName, "secret")

						rec := httptest.NewRecorder()
						h.ServeHTTP(rec, req)

						resp := rec.Result()
						if have, want := resp.StatusCode, http.StatusNoContent; have != want {
							t.Errorf("unexpected status code: have %d; want %d", have, want)
						}

						// Verify that the changeset event was upserted.
						assertChangesetEventForChangeset(t, ctx, store, changeset, want)
					})
				}
			})

			t.Run("valid pipeline events", func(t *testing.T) {
				store, sstore, clock := gitLabTestSetup(t, db)
				h := NewGitLabWebhook(store, sstore, clock.now)
				es := createGitLabExternalService(t, ctx, sstore)
				repo := createGitLabRepo(t, ctx, edb.NewRepoStoreWithDB(db), es)
				changeset := createGitLabChangeset(t, ctx, store, repo)
				body := createPipelinePayload(t, repo, changeset, gitlab.Pipeline{
					ID:     123,
					Status: gitlab.PipelineStatusSuccess,
				})

				u := extsvc.WebhookURL(extsvc.TypeGitLab, es.ID, "https://example.com/")
				req, err := http.NewRequest("POST", u, bytes.NewBufferString(body))
				if err != nil {
					t.Fatal(err)
				}
				req.Header.Add(webhooks.TokenHeaderName, "secret")

				rec := httptest.NewRecorder()
				h.ServeHTTP(rec, req)

				resp := rec.Result()
				if have, want := resp.StatusCode, http.StatusNoContent; have != want {
					t.Errorf("unexpected status code: have %d; want %d", have, want)
				}

				assertChangesetEventForChangeset(t, ctx, store, changeset, campaigns.ChangesetEventKindGitLabPipeline)
			})
		})

		t.Run("getExternalServiceFromRawID", func(t *testing.T) {
			// Since these tests don't write to the database, we can just share
			// the same database setup.
			store, sstore, clock := gitLabTestSetup(t, db)
			h := NewGitLabWebhook(store, sstore, clock.now)

			// Set up two GitLab external services.
			a := createGitLabExternalService(t, ctx, sstore)
			b := createGitLabExternalService(t, ctx, sstore)

			// Set up a GitHub external service.
			github := createGitLabExternalService(t, ctx, sstore)
			github.Kind = extsvc.KindGitHub
			if err := sstore.Upsert(ctx, github); err != nil {
				t.Fatal(err)
			}

			t.Run("invalid ID", func(t *testing.T) {
				for _, id := range []string{"", "foo"} {
					t.Run(id, func(t *testing.T) {
						es, err := h.getExternalServiceFromRawID(ctx, "foo")
						if es != nil {
							t.Errorf("unexpected non-nil external service: %+v", es)
						}
						if err == nil {
							t.Error("unexpected nil error")
						}
					})
				}
			})

			t.Run("missing ID", func(t *testing.T) {
				for name, id := range map[string]string{
					"not found":  "12345",
					"wrong kind": strconv.FormatInt(github.ID, 10),
				} {
					t.Run(name, func(t *testing.T) {
						es, err := h.getExternalServiceFromRawID(ctx, id)
						if es != nil {
							t.Errorf("unexpected non-nil external service: %+v", es)
						}
						if want := errExternalServiceNotFound; err != want {
							t.Errorf("unexpected error: have %+v; want %+v", err, want)
						}
					})
				}
			})

			t.Run("valid ID", func(t *testing.T) {
				for id, want := range map[int64]*types.ExternalService{
					a.ID: a,
					b.ID: b,
				} {
					sid := strconv.FormatInt(id, 10)
					t.Run(sid, func(t *testing.T) {
						have, err := h.getExternalServiceFromRawID(ctx, sid)
						if err != nil {
							t.Errorf("unexpected non-nil error: %+v", err)
						}
						if diff := cmp.Diff(have, want); diff != "" {
							t.Errorf("unexpected external service: %s", diff)
						}
					})
				}
			})
		})

		t.Run("broken repo store", func(t *testing.T) {
			// This test is separate from the other unit tests for this
			// function above because it needs to set up a bad database
			// connection on the repo store.
			store, _, clock := gitLabTestSetup(t, db)
			sstore := edb.NewExternalServicesStoreWithDB(&brokenDB{errors.New("foo")})
			h := NewGitLabWebhook(store, sstore, clock.now)

			_, err := h.getExternalServiceFromRawID(ctx, "12345")
			if err == nil {
				t.Error("unexpected nil error")
			}
		})

		t.Run("broken campaign store", func(t *testing.T) {
			// We can induce an error with a broken database connection.
			store, sstore, clock := gitLabTestSetup(t, db)
			h := NewGitLabWebhook(store, sstore, clock.now)
			h.Store = NewStoreWithClock(&brokenDB{errors.New("foo")}, clock.now)

			es, err := h.getExternalServiceFromRawID(ctx, "12345")
			if es != nil {
				t.Errorf("unexpected non-nil external service: %+v", es)
			}
			if err == nil {
				t.Error("unexpected nil error")
			}
		})

		t.Run("handleEvent", func(t *testing.T) {
			// There aren't a lot of these tests, as most of the viable error
			// paths are covered by the ServeHTTP tests above, but these fill
			// in the gaps as best we can.

			t.Run("unknown event type", func(t *testing.T) {
				store, sstore, clock := gitLabTestSetup(t, db)
				h := NewGitLabWebhook(store, sstore, clock.now)
				es := createGitLabExternalService(t, ctx, sstore)

				err := h.handleEvent(ctx, es, nil)
				if err != nil {
					t.Errorf("unexpected non-nil error: %+v", err)
				}
			})

			t.Run("error from enqueueChangesetSyncFromEvent", func(t *testing.T) {
				store, sstore, clock := gitLabTestSetup(t, db)
				h := NewGitLabWebhook(store, sstore, clock.now)
				es := createGitLabExternalService(t, ctx, sstore)

				// We can induce an error with an incomplete merge request
				// event that's missing a project.
				event := &webhooks.MergeRequestApprovedEvent{
					MergeRequestEventCommon: webhooks.MergeRequestEventCommon{
						MergeRequest: &gitlab.MergeRequest{IID: 42},
					},
				}

				err := h.handleEvent(ctx, es, event)
				if err == nil {
					t.Error("unexpected nil error")
				} else if want := http.StatusInternalServerError; err.code != want {
					t.Errorf("unexpected status code: have %d; want %d", err.code, want)
				}
			})

			t.Run("error from handleMergeRequestStateEvent", func(t *testing.T) {
				store, sstore, clock := gitLabTestSetup(t, db)
				h := NewGitLabWebhook(store, sstore, clock.now)
				es := createGitLabExternalService(t, ctx, sstore)

				event := &webhooks.MergeRequestCloseEvent{
					MergeRequestEventCommon: webhooks.MergeRequestEventCommon{
						MergeRequest: &gitlab.MergeRequest{IID: 42},
					},
				}

				// We can induce an error with a broken database connection.
				h.Store = NewStoreWithClock(&brokenDB{errors.New("foo")}, clock.now)

				err := h.handleEvent(ctx, es, event)
				if err == nil {
					t.Error("unexpected nil error")
				} else if want := http.StatusInternalServerError; err.code != want {
					t.Errorf("unexpected status code: have %d; want %d", err.code, want)
				}
			})

			t.Run("error from handlePipelineEvent", func(t *testing.T) {
				store, sstore, clock := gitLabTestSetup(t, db)
				h := NewGitLabWebhook(store, sstore, clock.now)
				es := createGitLabExternalService(t, ctx, sstore)

				event := &webhooks.PipelineEvent{
					MergeRequest: &gitlab.MergeRequest{IID: 42},
				}

				// We can induce an error with a broken database connection.
				h.Store = NewStoreWithClock(&brokenDB{errors.New("foo")}, clock.now)

				err := h.handleEvent(ctx, es, event)
				if err == nil {
					t.Error("unexpected nil error")
				} else if want := http.StatusInternalServerError; err.code != want {
					t.Errorf("unexpected status code: have %d; want %d", err.code, want)
				}
			})
		})

		t.Run("enqueueChangesetSyncFromEvent", func(t *testing.T) {
			// Since these tests don't write to the database, we can just share
			// the same database setup.
			store, sstore, clock := gitLabTestSetup(t, db)
			h := NewGitLabWebhook(store, sstore, clock.now)
			es := createGitLabExternalService(t, ctx, sstore)
			repo := createGitLabRepo(t, ctx, edb.NewRepoStoreWithDB(db), es)
			changeset := createGitLabChangeset(t, ctx, store, repo)

			// Extract IDs we'll need to build events.
			cid, err := strconv.Atoi(changeset.ExternalID)
			if err != nil {
				t.Fatal(err)
			}

			pid, err := strconv.Atoi(repo.ExternalRepo.ID)
			if err != nil {
				t.Fatal(err)
			}

			esid, err := extractExternalServiceID(es)
			if err != nil {
				t.Fatal(err)
			}

			t.Run("missing repo", func(t *testing.T) {
				event := &webhooks.MergeRequestEventCommon{
					EventCommon: webhooks.EventCommon{
						Project: gitlab.ProjectCommon{ID: 12345},
					},
					MergeRequest: &gitlab.MergeRequest{IID: gitlab.ID(cid)},
				}

				if err := h.enqueueChangesetSyncFromEvent(ctx, esid, event); err == nil {
					t.Error("unexpected nil error")
				}
			})

			t.Run("missing changeset", func(t *testing.T) {
				event := &webhooks.MergeRequestEventCommon{
					EventCommon: webhooks.EventCommon{
						Project: gitlab.ProjectCommon{ID: pid},
					},
					MergeRequest: &gitlab.MergeRequest{IID: 12345},
				}

				if err := h.enqueueChangesetSyncFromEvent(ctx, esid, event); err == nil {
					t.Error("unexpected nil error")
				}
			})

			t.Run("repo updater error", func(t *testing.T) {
				event := &webhooks.MergeRequestEventCommon{
					EventCommon: webhooks.EventCommon{
						Project: gitlab.ProjectCommon{ID: pid},
					},
					MergeRequest: &gitlab.MergeRequest{IID: gitlab.ID(cid)},
				}

				want := errors.New("foo")
				repoupdater.MockEnqueueChangesetSync = func(ctx context.Context, ids []int64) error {
					return want
				}
				defer func() { repoupdater.MockEnqueueChangesetSync = nil }()

				if have := h.enqueueChangesetSyncFromEvent(ctx, esid, event); !errors.Is(have, want) {
					t.Errorf("unexpected error: have %+v; want %+v", have, want)
				}
			})

			t.Run("success", func(t *testing.T) {
				event := &webhooks.MergeRequestEventCommon{
					EventCommon: webhooks.EventCommon{
						Project: gitlab.ProjectCommon{ID: pid},
					},
					MergeRequest: &gitlab.MergeRequest{IID: gitlab.ID(cid)},
				}

				repoupdater.MockEnqueueChangesetSync = func(ctx context.Context, ids []int64) error {
					return nil
				}
				defer func() { repoupdater.MockEnqueueChangesetSync = nil }()

				if err := h.enqueueChangesetSyncFromEvent(ctx, esid, event); err != nil {
					t.Errorf("unexpected non-nil error: %+v", err)
				}
			})
		})

		t.Run("handleMergeRequestStateEvent changeset upsert error", func(t *testing.T) {
			// The success path is well tested in the ServeHTTP tests above, so
			// here we're just going to exercise the upsert error path.
			//
			// It's actually fairly difficult to induce
			// Webhook.upsertChangesetEvent to return an error: if it can't
			// find the repo or changeset, it returns nil and swallows the
			// error so that the code host doesn't see an error. However, we
			// can return an error when it attempts to begin a transaction and
			// that will generate a real error that we can use to exercise the
			// error path.
			store, sstore, clock := gitLabTestSetup(t, db)
			store = NewStoreWithClock(&noNestingTx{store.DB()}, clock.now)
			h := NewGitLabWebhook(store, sstore, clock.now)

			event := &webhooks.MergeRequestCloseEvent{
				MergeRequestEventCommon: webhooks.MergeRequestEventCommon{
					EventCommon: webhooks.EventCommon{
						Project: gitlab.ProjectCommon{ID: 12345},
					},
					MergeRequest: &gitlab.MergeRequest{IID: gitlab.ID(12345)},
				},
			}

			if err := h.handleMergeRequestStateEvent(ctx, "ignored", event); err == nil {
				t.Error("unexpected nil error")
			}
		})

		t.Run("handlePipelineEvent", func(t *testing.T) {
			// As with the handleMergeRequestStateEvent test above, we don't
			// really need to test the success path here. However, there's one
			// extra error path, so we'll use two sub-tests to ensure we hit
			// them both.
			//
			// Again, we're going to set up a poisoned store database that will
			// error if a transaction is started.
			store, sstore, clock := gitLabTestSetup(t, db)
			store = NewStoreWithClock(&noNestingTx{store.DB()}, clock.now)
			h := NewGitLabWebhook(store, sstore, clock.now)

			t.Run("missing merge request", func(t *testing.T) {
				event := &webhooks.PipelineEvent{}

				if have := h.handlePipelineEvent(ctx, "ignored", event); have != errPipelineMissingMergeRequest {
					t.Errorf("unexpected error: have %+v; want %+v", have, errPipelineMissingMergeRequest)
				}
			})

			t.Run("changeset upsert error", func(t *testing.T) {
				event := &webhooks.PipelineEvent{
					MergeRequest: &gitlab.MergeRequest{},
				}

				if err := h.handlePipelineEvent(ctx, "ignored", event); err == nil || err == errPipelineMissingMergeRequest {
					t.Errorf("unexpected error: %+v", err)
				}
			})
		})
	}
}

func TestValidateGitLabSecret(t *testing.T) {
	t.Run("empty secret", func(t *testing.T) {
		ok, err := validateGitLabSecret(nil, "")
		if ok {
			t.Errorf("unexpected ok: %v", ok)
		}
		if err != nil {
			t.Errorf("unexpected non-nil error: %+v", err)
		}
	})

	t.Run("invalid configuration", func(t *testing.T) {
		es := &types.ExternalService{}
		ok, err := validateGitLabSecret(es, "secret")
		if ok {
			t.Errorf("unexpected ok: %v", ok)
		}
		if err == nil {
			t.Error("unexpected nil error")
		}
	})

	t.Run("not a GitLab connection", func(t *testing.T) {
		es := &types.ExternalService{Kind: extsvc.KindGitHub}
		ok, err := validateGitLabSecret(es, "secret")
		if ok {
			t.Errorf("unexpected ok: %v", ok)
		}
		if err != errExternalServiceWrongKind {
			t.Errorf("unexpected error: have %+v; want %+v", err, errExternalServiceWrongKind)
		}
	})

	t.Run("no webhooks", func(t *testing.T) {
		es := &types.ExternalService{
			Kind: extsvc.KindGitLab,
			Config: ct.MarshalJSON(t, &schema.GitLabConnection{
				Webhooks: []*schema.GitLabWebhook{},
			}),
		}

		ok, err := validateGitLabSecret(es, "secret")
		if ok {
			t.Errorf("unexpected ok: %v", ok)
		}
		if err != nil {
			t.Errorf("unexpected non-nil error: %+v", err)
		}
	})

	t.Run("valid webhooks", func(t *testing.T) {
		for secret, want := range map[string]bool{
			"not secret": false,
			"secret":     true,
			"super":      true,
		} {
			t.Run(secret, func(t *testing.T) {
				es := &types.ExternalService{
					Kind: extsvc.KindGitLab,
					Config: ct.MarshalJSON(t, &schema.GitLabConnection{
						Webhooks: []*schema.GitLabWebhook{
							{Secret: "super"},
							{Secret: "secret"},
						},
					}),
				}

				ok, err := validateGitLabSecret(es, secret)
				if ok != want {
					t.Errorf("unexpected ok: have %v; want %v", ok, want)
				}
				if err != nil {
					t.Errorf("unexpected non-nil error: %+v", err)
				}
			})
		}
	})
}

// brokenDB provides a dbutil.DB that always fails: for methods that return an
// error, the err field will be returned; otherwise nil will be returned.
type brokenDB struct{ err error }

func (db *brokenDB) QueryContext(ctx context.Context, q string, args ...interface{}) (*sql.Rows, error) {
	return nil, db.err
}

func (db *brokenDB) ExecContext(ctx context.Context, q string, args ...interface{}) (sql.Result, error) {
	return nil, db.err
}

func (db *brokenDB) QueryRowContext(ctx context.Context, q string, args ...interface{}) *sql.Row {
	return nil
}

// brokenReader implements an io.ReadCloser that always returns an error when
// read.
type brokenReader struct{ err error }

func (br *brokenReader) Close() error { return nil }

func (br *brokenReader) Read(p []byte) (int, error) {
	return 0, br.err
}

// nestedTx wraps an existing transaction and overrides its transaction methods
// to be no-ops. This allows us to have a master transaction used in tests that
// test functions that attempt to create and commit transactions: since
// PostgreSQL doesn't support nested transactions, we can still use the master
// transaction to manage the test database state without rollback/commit
// already performed errors.
//
// It would be theoretically possible to use savepoints to implement something
// resembling the semantics of a true nested transaction, but that's
// unnecessary for these tests.
type nestedTx struct{ *sql.Tx }

func (ntx *nestedTx) Rollback() error                                        { return nil }
func (ntx *nestedTx) Commit() error                                          { return nil }
func (ntx *nestedTx) BeginTx(ctx context.Context, opts *sql.TxOptions) error { return nil }

// noNestingTx is another transaction wrapper that always returns an error when
// a transaction is attempted.
type noNestingTx struct{ dbutil.DB }

func (nntx *noNestingTx) BeginTx(ctx context.Context, opts *sql.TxOptions) error {
	return errors.New("foo")
}

// gitLabTestSetup instantiates the stores and a clock for use within tests.
// Any changes made to the stores will be rolled back after the test is
// complete.
func gitLabTestSetup(t *testing.T, db *sql.DB) (*Store, *edb.ExternalServiceStore, clock) {
	c := &testClock{t: time.Now().UTC().Truncate(time.Microsecond)}
	tx := dbtest.NewTx(t, db)

	// Note that tx is wrapped in nestedTx to effectively neuter further use of
	// transactions within the test.
	return NewStoreWithClock(&nestedTx{tx}, c.now), edb.NewExternalServicesStoreWithDB(tx), c
}

// assertBodyIncludes checks for a specific substring within the given response
// body, and generates a test error if the substring is not found. This is
// mostly useful to look for wrapped errors in the output.
func assertBodyIncludes(t *testing.T, r io.Reader, want string) {
	body, err := ioutil.ReadAll(r)
	if err != nil {
		t.Fatal(err)
	}
	if !bytes.Contains(body, []byte(want)) {
		t.Errorf("cannot find expected string in output: want: %s; have:\n%s", want, string(body))
	}
}

// assertChangesetEventForChangeset checks that one (and only one) changeset
// event has been created on the given changeset, and that it is of the given
// kind.
func assertChangesetEventForChangeset(t *testing.T, ctx context.Context, store *Store, changeset *campaigns.Changeset, want campaigns.ChangesetEventKind) {
	ces, _, err := store.ListChangesetEvents(ctx, ListChangesetEventsOpts{
		ChangesetIDs: []int64{changeset.ID},
		LimitOpts:    LimitOpts{Limit: 100},
	})
	if err != nil {
		t.Fatal(err)
	}
	if len(ces) == 1 {
		ce := ces[0]

		if ce.ChangesetID != changeset.ID {
			t.Errorf("unexpected changeset ID: have %d; want %d", ce.ChangesetID, changeset.ID)
		}
		if ce.Kind != want {
			t.Errorf(
				"unexpected changeset event kind: have %v; want %v", ce.Kind, want)
		}
	} else {
		t.Errorf("unexpected number of changeset events; got %+v", ces)
	}
}

// createGitLabExternalService creates a mock GitLab service with a valid
// configuration, including the secrets "super" and "secret".
func createGitLabExternalService(t *testing.T, ctx context.Context, store *edb.ExternalServiceStore) *types.ExternalService {
	es := &types.ExternalService{
		Kind:        extsvc.KindGitLab,
		DisplayName: "gitlab",
		Config: ct.MarshalJSON(t, &schema.GitLabConnection{
			Url:   "https://gitlab.com/",
			Token: "secret-gitlab-token",
			Webhooks: []*schema.GitLabWebhook{
				{Secret: "super"},
				{Secret: "secret"},
			},
		}),
	}
	if err := store.Upsert(ctx, es); err != nil {
		t.Fatal(err)
	}

	return es
}

// createGitLabRepo creates a mock GitLab repo attached to the given external
// service.
func createGitLabRepo(t *testing.T, ctx context.Context, rstore *db.RepoStore, es *types.ExternalService) *types.Repo {
	repo := types.MakeGitlabRepo(es)
	if err := rstore.Create(ctx, repo); err != nil {
		t.Fatal(err)
	}

	return repo
}

// createGitLabChangeset creates a mock GitLab changeset.
func createGitLabChangeset(t *testing.T, ctx context.Context, store *Store, repo *types.Repo) *campaigns.Changeset {
	c := &campaigns.Changeset{
		RepoID:              repo.ID,
		ExternalID:          "1",
		ExternalServiceType: extsvc.TypeGitLab,
	}
	if err := store.CreateChangeset(ctx, c); err != nil {
		t.Fatal(err)
	}

	return c
}

// createMergeRequestPayload creates a mock GitLab webhook payload of the merge
// request object kind.
func createMergeRequestPayload(t *testing.T, repo *types.Repo, changeset *campaigns.Changeset, action string) string {
	cid, err := strconv.Atoi(changeset.ExternalID)
	if err != nil {
		t.Fatal(err)
	}

	pid, err := strconv.Atoi(repo.ExternalRepo.ID)
	if err != nil {
		t.Fatal(err)
	}

	// We use an untyped set of maps here because the webhooks package doesn't
	// export its internal mergeRequestEvent type that is used for
	// unmarshalling. (Which is fine; it's an implementation detail.)
	return ct.MarshalJSON(t, map[string]interface{}{
		"object_kind": "merge_request",
		"project": map[string]interface{}{
			"id": pid,
		},
		"object_attributes": map[string]interface{}{
			"iid":    cid,
			"action": action,
		},
	})
}

// createPipelinePayload creates a mock GitLab webhook payload of the pipeline
// object kind.
func createPipelinePayload(t *testing.T, repo *types.Repo, changeset *campaigns.Changeset, pipeline gitlab.Pipeline) string {
	pid, err := strconv.Atoi(repo.ExternalRepo.ID)
	if err != nil {
		t.Fatal(err)
	}

	payload := &webhooks.PipelineEvent{
		EventCommon: webhooks.EventCommon{
			ObjectKind: "pipeline",
			Project: gitlab.ProjectCommon{
				ID: pid,
			},
		},
		Pipeline: pipeline,
	}

	if changeset != nil {
		cid, err := strconv.Atoi(changeset.ExternalID)
		if err != nil {
			t.Fatal(err)
		}

		payload.MergeRequest = &gitlab.MergeRequest{
			IID: gitlab.ID(cid),
		}
	}

	return ct.MarshalJSON(t, payload)
}<|MERGE_RESOLUTION|>--- conflicted
+++ resolved
@@ -15,13 +15,8 @@
 
 	"github.com/google/go-cmp/cmp"
 	"github.com/pkg/errors"
-<<<<<<< HEAD
 	"github.com/sourcegraph/sourcegraph/cmd/frontend/types"
-=======
-	"github.com/sourcegraph/sourcegraph/cmd/repo-updater/repos"
 	ct "github.com/sourcegraph/sourcegraph/enterprise/internal/campaigns/testing"
-	"github.com/sourcegraph/sourcegraph/internal/api"
->>>>>>> 35d14757
 	"github.com/sourcegraph/sourcegraph/internal/campaigns"
 	"github.com/sourcegraph/sourcegraph/internal/db"
 	edb "github.com/sourcegraph/sourcegraph/internal/db"
@@ -253,13 +248,8 @@
 				}
 				conn := cfg.(*schema.GitLabConnection)
 				conn.Url = ""
-<<<<<<< HEAD
-				es.Config = marshalJSON(t, conn)
+				es.Config = ct.MarshalJSON(t, conn)
 				if err := sstore.Upsert(ctx, es); err != nil {
-=======
-				es.Config = ct.MarshalJSON(t, conn)
-				if err := rstore.UpsertExternalServices(ctx, es); err != nil {
->>>>>>> 35d14757
 					t.Fatal(err)
 				}
 
