package campaigns

import (
	"bytes"
	"context"
	"database/sql"
	"io"
	"io/ioutil"
	"net/http"
	"net/http/httptest"
	"strconv"
	"strings"
	"testing"

	"github.com/google/go-cmp/cmp"
	"github.com/pkg/errors"

	"github.com/sourcegraph/sourcegraph/enterprise/internal/campaigns/store"
	ct "github.com/sourcegraph/sourcegraph/enterprise/internal/campaigns/testing"
	"github.com/sourcegraph/sourcegraph/internal/api"
	"github.com/sourcegraph/sourcegraph/internal/campaigns"
	"github.com/sourcegraph/sourcegraph/internal/db"
	idb "github.com/sourcegraph/sourcegraph/internal/db"
	"github.com/sourcegraph/sourcegraph/internal/db/dbtest"
	"github.com/sourcegraph/sourcegraph/internal/db/dbutil"
	"github.com/sourcegraph/sourcegraph/internal/extsvc"
	"github.com/sourcegraph/sourcegraph/internal/extsvc/gitlab"
	"github.com/sourcegraph/sourcegraph/internal/extsvc/gitlab/webhooks"
	"github.com/sourcegraph/sourcegraph/internal/repos"
	"github.com/sourcegraph/sourcegraph/internal/repoupdater"
	"github.com/sourcegraph/sourcegraph/internal/timeutil"
	"github.com/sourcegraph/sourcegraph/internal/types"
	"github.com/sourcegraph/sourcegraph/schema"
)

func testGitLabWebhook(db *sql.DB, userID int32) func(*testing.T) {
	return func(t *testing.T) {
		ctx := context.Background()

		t.Run("ServeHTTP", func(t *testing.T) {
			t.Run("missing external service", func(t *testing.T) {
				store, rstore, clock := gitLabTestSetup(t, db)
				h := NewGitLabWebhook(store, rstore, clock.Now)

				u := extsvc.WebhookURL(extsvc.TypeGitLab, 12345, "https://example.com/")
				req, err := http.NewRequest("POST", u, nil)
				if err != nil {
					t.Fatal(err)
				}

				rec := httptest.NewRecorder()
				h.ServeHTTP(rec, req)

				if have, want := rec.Result().StatusCode, http.StatusUnauthorized; have != want {
					t.Errorf("unexpected status code: have %d; want %d", have, want)
				}
			})

			t.Run("invalid external service", func(t *testing.T) {
				store, rstore, clock := gitLabTestSetup(t, db)
				h := NewGitLabWebhook(store, rstore, clock.Now)

				u := strings.ReplaceAll(extsvc.WebhookURL(extsvc.TypeGitLab, 12345, "https://example.com/"), "12345", "foo")
				req, err := http.NewRequest("POST", u, nil)
				if err != nil {
					t.Fatal(err)
				}

				rec := httptest.NewRecorder()
				h.ServeHTTP(rec, req)

				resp := rec.Result()
				if have, want := resp.StatusCode, http.StatusInternalServerError; have != want {
					t.Errorf("unexpected status code: have %d; want %d", have, want)
				}
				assertBodyIncludes(t, resp.Body, "getting external service")
			})

			t.Run("malformed external service", func(t *testing.T) {
				store, rstore, clock := gitLabTestSetup(t, db)
				h := NewGitLabWebhook(store, rstore, clock.Now)
				es := createGitLabExternalService(t, ctx, rstore)

				es.Config = "invalid JSON"
				if err := rstore.UpsertExternalServices(ctx, es); err != nil {
					t.Fatal(err)
				}

				u := extsvc.WebhookURL(extsvc.TypeGitLab, es.ID, "https://example.com/")
				req, err := http.NewRequest("POST", u, nil)
				if err != nil {
					t.Fatal(err)
				}
				req.Header.Add(webhooks.TokenHeaderName, "not a valid secret")

				rec := httptest.NewRecorder()
				h.ServeHTTP(rec, req)

				resp := rec.Result()
				if have, want := resp.StatusCode, http.StatusInternalServerError; have != want {
					t.Errorf("unexpected status code: have %d; want %d", have, want)
				}
				assertBodyIncludes(t, resp.Body, "validating the shared secret")
			})

			t.Run("missing secret", func(t *testing.T) {
				store, rstore, clock := gitLabTestSetup(t, db)
				h := NewGitLabWebhook(store, rstore, clock.Now)
				es := createGitLabExternalService(t, ctx, rstore)

				u := extsvc.WebhookURL(extsvc.TypeGitLab, es.ID, "https://example.com/")
				req, err := http.NewRequest("POST", u, nil)
				if err != nil {
					t.Fatal(err)
				}

				rec := httptest.NewRecorder()
				h.ServeHTTP(rec, req)

				resp := rec.Result()
				if have, want := resp.StatusCode, http.StatusUnauthorized; have != want {
					t.Errorf("unexpected status code: have %d; want %d", have, want)
				}
				assertBodyIncludes(t, resp.Body, "shared secret is incorrect")
			})

			t.Run("incorrect secret", func(t *testing.T) {
				store, rstore, clock := gitLabTestSetup(t, db)
				h := NewGitLabWebhook(store, rstore, clock.Now)
				es := createGitLabExternalService(t, ctx, rstore)

				u := extsvc.WebhookURL(extsvc.TypeGitLab, es.ID, "https://example.com/")
				req, err := http.NewRequest("POST", u, nil)
				if err != nil {
					t.Fatal(err)
				}
				req.Header.Add(webhooks.TokenHeaderName, "not a valid secret")

				rec := httptest.NewRecorder()
				h.ServeHTTP(rec, req)

				resp := rec.Result()
				if have, want := resp.StatusCode, http.StatusUnauthorized; have != want {
					t.Errorf("unexpected status code: have %d; want %d", have, want)
				}
				assertBodyIncludes(t, resp.Body, "shared secret is incorrect")
			})

			t.Run("missing body", func(t *testing.T) {
				store, rstore, clock := gitLabTestSetup(t, db)
				h := NewGitLabWebhook(store, rstore, clock.Now)
				es := createGitLabExternalService(t, ctx, rstore)

				u := extsvc.WebhookURL(extsvc.TypeGitLab, es.ID, "https://example.com/")
				req, err := http.NewRequest("POST", u, nil)
				if err != nil {
					t.Fatal(err)
				}
				req.Header.Add(webhooks.TokenHeaderName, "secret")

				rec := httptest.NewRecorder()
				h.ServeHTTP(rec, req)

				resp := rec.Result()
				if have, want := resp.StatusCode, http.StatusBadRequest; have != want {
					t.Errorf("unexpected status code: have %d; want %d", have, want)
				}
				assertBodyIncludes(t, resp.Body, "missing request body")
			})

			t.Run("unreadable body", func(t *testing.T) {
				store, rstore, clock := gitLabTestSetup(t, db)
				h := NewGitLabWebhook(store, rstore, clock.Now)
				es := createGitLabExternalService(t, ctx, rstore)

				u := extsvc.WebhookURL(extsvc.TypeGitLab, es.ID, "https://example.com/")
				req, err := http.NewRequest("POST", u, nil)
				if err != nil {
					t.Fatal(err)
				}
				req.Header.Add(webhooks.TokenHeaderName, "secret")
				req.Body = &brokenReader{errors.New("foo")}

				rec := httptest.NewRecorder()
				h.ServeHTTP(rec, req)

				resp := rec.Result()
				if have, want := resp.StatusCode, http.StatusInternalServerError; have != want {
					t.Errorf("unexpected status code: have %d; want %d", have, want)
				}
				assertBodyIncludes(t, resp.Body, "reading payload")
			})

			t.Run("malformed body", func(t *testing.T) {
				store, rstore, clock := gitLabTestSetup(t, db)
				h := NewGitLabWebhook(store, rstore, clock.Now)
				es := createGitLabExternalService(t, ctx, rstore)

				u := extsvc.WebhookURL(extsvc.TypeGitLab, es.ID, "https://example.com/")
				req, err := http.NewRequest("POST", u, bytes.NewBufferString("invalid JSON"))
				if err != nil {
					t.Fatal(err)
				}
				req.Header.Add(webhooks.TokenHeaderName, "secret")

				rec := httptest.NewRecorder()
				h.ServeHTTP(rec, req)

				resp := rec.Result()
				if have, want := resp.StatusCode, http.StatusInternalServerError; have != want {
					t.Errorf("unexpected status code: have %d; want %d", have, want)
				}
				assertBodyIncludes(t, resp.Body, "unmarshalling payload")
			})

			t.Run("invalid body", func(t *testing.T) {
				store, rstore, clock := gitLabTestSetup(t, db)
				h := NewGitLabWebhook(store, rstore, clock.Now)
				es := createGitLabExternalService(t, ctx, rstore)

				u := extsvc.WebhookURL(extsvc.TypeGitLab, es.ID, "https://example.com/")
				body := ct.MarshalJSON(t, &webhooks.EventCommon{
					ObjectKind: "unknown",
				})
				req, err := http.NewRequest("POST", u, bytes.NewBufferString(body))
				if err != nil {
					t.Fatal(err)
				}
				req.Header.Add(webhooks.TokenHeaderName, "secret")

				rec := httptest.NewRecorder()
				h.ServeHTTP(rec, req)

				resp := rec.Result()
				if have, want := resp.StatusCode, http.StatusNoContent; have != want {
					t.Errorf("unexpected status code: have %d; want %d", have, want)
				}
			})

			t.Run("error from handleEvent", func(t *testing.T) {
				store, rstore, clock := gitLabTestSetup(t, db)
<<<<<<< HEAD
				repoStore := idb.NewRepoStoreWith(store)
				h := NewGitLabWebhook(store, rstore, clock.now)
=======
				h := NewGitLabWebhook(store, rstore, clock.Now)
>>>>>>> b23a28ce
				es := createGitLabExternalService(t, ctx, rstore)
				repo := createGitLabRepo(t, ctx, repoStore, es)
				changeset := createGitLabChangeset(t, ctx, store, repo)
				body := createMergeRequestPayload(t, repo, changeset, "close")

				// Remove the URL from the GitLab configuration.
				cfg, err := es.Configuration()
				if err != nil {
					t.Fatal(err)
				}
				conn := cfg.(*schema.GitLabConnection)
				conn.Url = ""
				es.Config = ct.MarshalJSON(t, conn)
				if err := rstore.UpsertExternalServices(ctx, es); err != nil {
					t.Fatal(err)
				}

				u := extsvc.WebhookURL(extsvc.TypeGitLab, es.ID, "https://example.com/")
				req, err := http.NewRequest("POST", u, bytes.NewBufferString(body))
				if err != nil {
					t.Fatal(err)
				}
				req.Header.Add(webhooks.TokenHeaderName, "secret")

				rec := httptest.NewRecorder()
				h.ServeHTTP(rec, req)

				resp := rec.Result()
				if have, want := resp.StatusCode, http.StatusInternalServerError; have != want {
					t.Errorf("unexpected status code: have %d; want %d", have, want)
				}
				assertBodyIncludes(t, resp.Body, "could not determine service id")
			})

			// The valid tests below are pretty "happy path": specific unit
			// tests for the utility methods on GitLabWebhook are below. We're
			// mostly just testing the routing here, since these are ServeHTTP
			// tests; however, these also act as integration tests. (Which,
			// considering they're ultimately invoked from TestIntegration,
			// seems fair.)

			t.Run("valid merge request approval events", func(t *testing.T) {
				for _, action := range []string{"approved", "unapproved"} {
					t.Run(action, func(t *testing.T) {
						store, rstore, clock := gitLabTestSetup(t, db)
<<<<<<< HEAD
						repoStore := idb.NewRepoStoreWith(store)
						h := NewGitLabWebhook(store, rstore, clock.now)
=======
						h := NewGitLabWebhook(store, rstore, clock.Now)
>>>>>>> b23a28ce
						es := createGitLabExternalService(t, ctx, rstore)
						repo := createGitLabRepo(t, ctx, repoStore, es)
						changeset := createGitLabChangeset(t, ctx, store, repo)
						body := createMergeRequestPayload(t, repo, changeset, "approved")

						u := extsvc.WebhookURL(extsvc.TypeGitLab, es.ID, "https://example.com/")
						req, err := http.NewRequest("POST", u, bytes.NewBufferString(body))
						if err != nil {
							t.Fatal(err)
						}
						req.Header.Add(webhooks.TokenHeaderName, "secret")

						changesetEnqueued := false
						repoupdater.MockEnqueueChangesetSync = func(ctx context.Context, ids []int64) error {
							changesetEnqueued = true
							if diff := cmp.Diff(ids, []int64{changeset.ID}); diff != "" {
								t.Errorf("unexpected changeset ID: %s", diff)
							}
							return nil
						}
						defer func() { repoupdater.MockEnqueueChangesetSync = nil }()

						rec := httptest.NewRecorder()
						h.ServeHTTP(rec, req)

						resp := rec.Result()
						if have, want := resp.StatusCode, http.StatusNoContent; have != want {
							t.Errorf("unexpected status code: have %d; want %d", have, want)
						}
						if !changesetEnqueued {
							t.Error("changeset was not enqueued")
						}
					})
				}
			})

			t.Run("valid merge request state change events", func(t *testing.T) {
				for action, want := range map[string]campaigns.ChangesetEventKind{
					"close":  campaigns.ChangesetEventKindGitLabClosed,
					"merge":  campaigns.ChangesetEventKindGitLabMerged,
					"reopen": campaigns.ChangesetEventKindGitLabReopened,
				} {
					t.Run(action, func(t *testing.T) {
						store, rstore, clock := gitLabTestSetup(t, db)
<<<<<<< HEAD
						repoStore := idb.NewRepoStoreWith(store)
						h := NewGitLabWebhook(store, rstore, clock.now)
=======
						h := NewGitLabWebhook(store, rstore, clock.Now)
>>>>>>> b23a28ce
						es := createGitLabExternalService(t, ctx, rstore)
						repo := createGitLabRepo(t, ctx, repoStore, es)
						changeset := createGitLabChangeset(t, ctx, store, repo)
						body := createMergeRequestPayload(t, repo, changeset, action)

						u := extsvc.WebhookURL(extsvc.TypeGitLab, es.ID, "https://example.com/")
						req, err := http.NewRequest("POST", u, bytes.NewBufferString(body))
						if err != nil {
							t.Fatal(err)
						}
						req.Header.Add(webhooks.TokenHeaderName, "secret")

						rec := httptest.NewRecorder()
						h.ServeHTTP(rec, req)

						resp := rec.Result()
						if have, want := resp.StatusCode, http.StatusNoContent; have != want {
							t.Errorf("unexpected status code: have %d; want %d", have, want)
						}

						// Verify that the changeset event was upserted.
						assertChangesetEventForChangeset(t, ctx, store, changeset, want)
					})
				}
			})

			t.Run("valid pipeline events", func(t *testing.T) {
				store, rstore, clock := gitLabTestSetup(t, db)
<<<<<<< HEAD
				repoStore := idb.NewRepoStoreWith(store)
				h := NewGitLabWebhook(store, rstore, clock.now)
=======
				h := NewGitLabWebhook(store, rstore, clock.Now)
>>>>>>> b23a28ce
				es := createGitLabExternalService(t, ctx, rstore)
				repo := createGitLabRepo(t, ctx, repoStore, es)
				changeset := createGitLabChangeset(t, ctx, store, repo)
				body := createPipelinePayload(t, repo, changeset, gitlab.Pipeline{
					ID:     123,
					Status: gitlab.PipelineStatusSuccess,
				})

				u := extsvc.WebhookURL(extsvc.TypeGitLab, es.ID, "https://example.com/")
				req, err := http.NewRequest("POST", u, bytes.NewBufferString(body))
				if err != nil {
					t.Fatal(err)
				}
				req.Header.Add(webhooks.TokenHeaderName, "secret")

				rec := httptest.NewRecorder()
				h.ServeHTTP(rec, req)

				resp := rec.Result()
				if have, want := resp.StatusCode, http.StatusNoContent; have != want {
					t.Errorf("unexpected status code: have %d; want %d", have, want)
				}

				assertChangesetEventForChangeset(t, ctx, store, changeset, campaigns.ChangesetEventKindGitLabPipeline)
			})
		})

		t.Run("getExternalServiceFromRawID", func(t *testing.T) {
			// Since these tests don't write to the database, we can just share
			// the same database setup.
			store, rstore, clock := gitLabTestSetup(t, db)
			h := NewGitLabWebhook(store, rstore, clock.Now)

			// Set up two GitLab external services.
			a := createGitLabExternalService(t, ctx, rstore)
			b := createGitLabExternalService(t, ctx, rstore)

			// Set up a GitHub external service.
			github := createGitLabExternalService(t, ctx, rstore)
			github.Kind = extsvc.KindGitHub
			if err := rstore.UpsertExternalServices(ctx, github); err != nil {
				t.Fatal(err)
			}

			t.Run("invalid ID", func(t *testing.T) {
				for _, id := range []string{"", "foo"} {
					t.Run(id, func(t *testing.T) {
						es, err := h.getExternalServiceFromRawID(ctx, "foo")
						if es != nil {
							t.Errorf("unexpected non-nil external service: %+v", es)
						}
						if err == nil {
							t.Error("unexpected nil error")
						}
					})
				}
			})

			t.Run("missing ID", func(t *testing.T) {
				for name, id := range map[string]string{
					"not found":  "12345",
					"wrong kind": strconv.FormatInt(github.ID, 10),
				} {
					t.Run(name, func(t *testing.T) {
						es, err := h.getExternalServiceFromRawID(ctx, id)
						if es != nil {
							t.Errorf("unexpected non-nil external service: %+v", es)
						}
						if want := errExternalServiceNotFound; err != want {
							t.Errorf("unexpected error: have %+v; want %+v", err, want)
						}
					})
				}
			})

			t.Run("valid ID", func(t *testing.T) {
				for id, want := range map[int64]*types.ExternalService{
					a.ID: a,
					b.ID: b,
				} {
					sid := strconv.FormatInt(id, 10)
					t.Run(sid, func(t *testing.T) {
						have, err := h.getExternalServiceFromRawID(ctx, sid)
						if err != nil {
							t.Errorf("unexpected non-nil error: %+v", err)
						}
						if diff := cmp.Diff(have, want); diff != "" {
							t.Errorf("unexpected external service: %s", diff)
						}
					})
				}
			})
		})

		t.Run("broken repo store", func(t *testing.T) {
			// This test is separate from the other unit tests for this
			// function above because it needs to set up a bad database
			// connection on the repo store.
			store, _, clock := gitLabTestSetup(t, db)
			rstore := repos.NewDBStore(&brokenDB{errors.New("foo")}, sql.TxOptions{})
			h := NewGitLabWebhook(store, rstore, clock.Now)

			_, err := h.getExternalServiceFromRawID(ctx, "12345")
			if err == nil {
				t.Error("unexpected nil error")
			}
		})

		t.Run("broken campaign store", func(t *testing.T) {
			// We can induce an error with a broken database connection.
			s, rstore, clock := gitLabTestSetup(t, db)
			h := NewGitLabWebhook(s, rstore, clock.Now)
			h.Store = store.NewWithClock(&brokenDB{errors.New("foo")}, clock.Now)

			es, err := h.getExternalServiceFromRawID(ctx, "12345")
			if es != nil {
				t.Errorf("unexpected non-nil external service: %+v", es)
			}
			if err == nil {
				t.Error("unexpected nil error")
			}
		})

		t.Run("handleEvent", func(t *testing.T) {
			// There aren't a lot of these tests, as most of the viable error
			// paths are covered by the ServeHTTP tests above, but these fill
			// in the gaps as best we can.

			t.Run("unknown event type", func(t *testing.T) {
				store, rstore, clock := gitLabTestSetup(t, db)
				h := NewGitLabWebhook(store, rstore, clock.Now)
				es := createGitLabExternalService(t, ctx, rstore)

				err := h.handleEvent(ctx, es, nil)
				if err != nil {
					t.Errorf("unexpected non-nil error: %+v", err)
				}
			})

			t.Run("error from enqueueChangesetSyncFromEvent", func(t *testing.T) {
				store, rstore, clock := gitLabTestSetup(t, db)
				h := NewGitLabWebhook(store, rstore, clock.Now)
				es := createGitLabExternalService(t, ctx, rstore)

				// We can induce an error with an incomplete merge request
				// event that's missing a project.
				event := &webhooks.MergeRequestApprovedEvent{
					MergeRequestEventCommon: webhooks.MergeRequestEventCommon{
						MergeRequest: &gitlab.MergeRequest{IID: 42},
					},
				}

				err := h.handleEvent(ctx, es, event)
				if err == nil {
					t.Error("unexpected nil error")
				} else if want := http.StatusInternalServerError; err.code != want {
					t.Errorf("unexpected status code: have %d; want %d", err.code, want)
				}
			})

			t.Run("error from handleMergeRequestStateEvent", func(t *testing.T) {
				s, rstore, clock := gitLabTestSetup(t, db)
				h := NewGitLabWebhook(s, rstore, clock.Now)
				es := createGitLabExternalService(t, ctx, rstore)

				event := &webhooks.MergeRequestCloseEvent{
					MergeRequestEventCommon: webhooks.MergeRequestEventCommon{
						MergeRequest: &gitlab.MergeRequest{IID: 42},
					},
				}

				// We can induce an error with a broken database connection.
				h.Store = store.NewWithClock(&brokenDB{errors.New("foo")}, clock.Now)

				err := h.handleEvent(ctx, es, event)
				if err == nil {
					t.Error("unexpected nil error")
				} else if want := http.StatusInternalServerError; err.code != want {
					t.Errorf("unexpected status code: have %d; want %d", err.code, want)
				}
			})

			t.Run("error from handlePipelineEvent", func(t *testing.T) {
				s, rstore, clock := gitLabTestSetup(t, db)
				h := NewGitLabWebhook(s, rstore, clock.Now)
				es := createGitLabExternalService(t, ctx, rstore)

				event := &webhooks.PipelineEvent{
					MergeRequest: &gitlab.MergeRequest{IID: 42},
				}

				// We can induce an error with a broken database connection.
				h.Store = store.NewWithClock(&brokenDB{errors.New("foo")}, clock.Now)

				err := h.handleEvent(ctx, es, event)
				if err == nil {
					t.Error("unexpected nil error")
				} else if want := http.StatusInternalServerError; err.code != want {
					t.Errorf("unexpected status code: have %d; want %d", err.code, want)
				}
			})
		})

		t.Run("enqueueChangesetSyncFromEvent", func(t *testing.T) {
			// Since these tests don't write to the database, we can just share
			// the same database setup.
			store, rstore, clock := gitLabTestSetup(t, db)
<<<<<<< HEAD
			repoStore := idb.NewRepoStoreWith(store)
			h := NewGitLabWebhook(store, rstore, clock.now)
=======
			h := NewGitLabWebhook(store, rstore, clock.Now)
>>>>>>> b23a28ce
			es := createGitLabExternalService(t, ctx, rstore)
			repo := createGitLabRepo(t, ctx, repoStore, es)
			changeset := createGitLabChangeset(t, ctx, store, repo)

			// Extract IDs we'll need to build events.
			cid, err := strconv.Atoi(changeset.ExternalID)
			if err != nil {
				t.Fatal(err)
			}

			pid, err := strconv.Atoi(repo.ExternalRepo.ID)
			if err != nil {
				t.Fatal(err)
			}

			esid, err := extractExternalServiceID(es)
			if err != nil {
				t.Fatal(err)
			}

			t.Run("missing repo", func(t *testing.T) {
				event := &webhooks.MergeRequestEventCommon{
					EventCommon: webhooks.EventCommon{
						Project: gitlab.ProjectCommon{ID: 12345},
					},
					MergeRequest: &gitlab.MergeRequest{IID: gitlab.ID(cid)},
				}

				if err := h.enqueueChangesetSyncFromEvent(ctx, esid, event); err == nil {
					t.Error("unexpected nil error")
				}
			})

			t.Run("missing changeset", func(t *testing.T) {
				event := &webhooks.MergeRequestEventCommon{
					EventCommon: webhooks.EventCommon{
						Project: gitlab.ProjectCommon{ID: pid},
					},
					MergeRequest: &gitlab.MergeRequest{IID: 12345},
				}

				if err := h.enqueueChangesetSyncFromEvent(ctx, esid, event); err == nil {
					t.Error("unexpected nil error")
				}
			})

			t.Run("repo updater error", func(t *testing.T) {
				event := &webhooks.MergeRequestEventCommon{
					EventCommon: webhooks.EventCommon{
						Project: gitlab.ProjectCommon{ID: pid},
					},
					MergeRequest: &gitlab.MergeRequest{IID: gitlab.ID(cid)},
				}

				want := errors.New("foo")
				repoupdater.MockEnqueueChangesetSync = func(ctx context.Context, ids []int64) error {
					return want
				}
				defer func() { repoupdater.MockEnqueueChangesetSync = nil }()

				if have := h.enqueueChangesetSyncFromEvent(ctx, esid, event); !errors.Is(have, want) {
					t.Errorf("unexpected error: have %+v; want %+v", have, want)
				}
			})

			t.Run("success", func(t *testing.T) {
				event := &webhooks.MergeRequestEventCommon{
					EventCommon: webhooks.EventCommon{
						Project: gitlab.ProjectCommon{ID: pid},
					},
					MergeRequest: &gitlab.MergeRequest{IID: gitlab.ID(cid)},
				}

				repoupdater.MockEnqueueChangesetSync = func(ctx context.Context, ids []int64) error {
					return nil
				}
				defer func() { repoupdater.MockEnqueueChangesetSync = nil }()

				if err := h.enqueueChangesetSyncFromEvent(ctx, esid, event); err != nil {
					t.Errorf("unexpected non-nil error: %+v", err)
				}
			})
		})

		t.Run("handlePipelineEvent", func(t *testing.T) {
			// As with the handleMergeRequestStateEvent test above, we don't
			// really need to test the success path here. However, there's one
			// extra error path, so we'll use two sub-tests to ensure we hit
			// them both.
			//
			// Again, we're going to set up a poisoned store database that will
			// error if a transaction is started.
			s, rstore, clock := gitLabTestSetup(t, db)
			s = store.NewWithClock(&noNestingTx{s.DB()}, clock.Now)
			h := NewGitLabWebhook(s, rstore, clock.Now)

			t.Run("missing merge request", func(t *testing.T) {
				event := &webhooks.PipelineEvent{}

				if have := h.handlePipelineEvent(ctx, "ignored", event); have != errPipelineMissingMergeRequest {
					t.Errorf("unexpected error: have %+v; want %+v", have, errPipelineMissingMergeRequest)
				}
			})

			t.Run("changeset upsert error", func(t *testing.T) {
				event := &webhooks.PipelineEvent{
					MergeRequest: &gitlab.MergeRequest{},
				}

				if err := h.handlePipelineEvent(ctx, "ignored", event); err == nil || err == errPipelineMissingMergeRequest {
					t.Errorf("unexpected error: %+v", err)
				}
			})
		})
	}
}

func TestValidateGitLabSecret(t *testing.T) {
	t.Parallel()

	t.Run("empty secret", func(t *testing.T) {
		ok, err := validateGitLabSecret(nil, "")
		if ok {
			t.Errorf("unexpected ok: %v", ok)
		}
		if err != nil {
			t.Errorf("unexpected non-nil error: %+v", err)
		}
	})

	t.Run("invalid configuration", func(t *testing.T) {
		es := &types.ExternalService{}
		ok, err := validateGitLabSecret(es, "secret")
		if ok {
			t.Errorf("unexpected ok: %v", ok)
		}
		if err == nil {
			t.Error("unexpected nil error")
		}
	})

	t.Run("not a GitLab connection", func(t *testing.T) {
		es := &types.ExternalService{Kind: extsvc.KindGitHub}
		ok, err := validateGitLabSecret(es, "secret")
		if ok {
			t.Errorf("unexpected ok: %v", ok)
		}
		if err != errExternalServiceWrongKind {
			t.Errorf("unexpected error: have %+v; want %+v", err, errExternalServiceWrongKind)
		}
	})

	t.Run("no webhooks", func(t *testing.T) {
		es := &types.ExternalService{
			Kind: extsvc.KindGitLab,
			Config: ct.MarshalJSON(t, &schema.GitLabConnection{
				Webhooks: []*schema.GitLabWebhook{},
			}),
		}

		ok, err := validateGitLabSecret(es, "secret")
		if ok {
			t.Errorf("unexpected ok: %v", ok)
		}
		if err != nil {
			t.Errorf("unexpected non-nil error: %+v", err)
		}
	})

	t.Run("valid webhooks", func(t *testing.T) {
		for secret, want := range map[string]bool{
			"not secret": false,
			"secret":     true,
			"super":      true,
		} {
			t.Run(secret, func(t *testing.T) {
				es := &types.ExternalService{
					Kind: extsvc.KindGitLab,
					Config: ct.MarshalJSON(t, &schema.GitLabConnection{
						Webhooks: []*schema.GitLabWebhook{
							{Secret: "super"},
							{Secret: "secret"},
						},
					}),
				}

				ok, err := validateGitLabSecret(es, secret)
				if ok != want {
					t.Errorf("unexpected ok: have %v; want %v", ok, want)
				}
				if err != nil {
					t.Errorf("unexpected non-nil error: %+v", err)
				}
			})
		}
	})
}

// brokenDB provides a dbutil.DB that always fails: for methods that return an
// error, the err field will be returned; otherwise nil will be returned.
type brokenDB struct{ err error }

func (db *brokenDB) QueryContext(ctx context.Context, q string, args ...interface{}) (*sql.Rows, error) {
	return nil, db.err
}

func (db *brokenDB) ExecContext(ctx context.Context, q string, args ...interface{}) (sql.Result, error) {
	return nil, db.err
}

func (db *brokenDB) QueryRowContext(ctx context.Context, q string, args ...interface{}) *sql.Row {
	return nil
}

// brokenReader implements an io.ReadCloser that always returns an error when
// read.
type brokenReader struct{ err error }

func (br *brokenReader) Close() error { return nil }

func (br *brokenReader) Read(p []byte) (int, error) {
	return 0, br.err
}

// nestedTx wraps an existing transaction and overrides its transaction methods
// to be no-ops. This allows us to have a master transaction used in tests that
// test functions that attempt to create and commit transactions: since
// PostgreSQL doesn't support nested transactions, we can still use the master
// transaction to manage the test database state without rollback/commit
// already performed errors.
//
// It would be theoretically possible to use savepoints to implement something
// resembling the semantics of a true nested transaction, but that's
// unnecessary for these tests.
type nestedTx struct{ *sql.Tx }

func (ntx *nestedTx) Rollback() error                                        { return nil }
func (ntx *nestedTx) Commit() error                                          { return nil }
func (ntx *nestedTx) BeginTx(ctx context.Context, opts *sql.TxOptions) error { return nil }

// noNestingTx is another transaction wrapper that always returns an error when
// a transaction is attempted.
type noNestingTx struct{ dbutil.DB }

func (nntx *noNestingTx) BeginTx(ctx context.Context, opts *sql.TxOptions) error {
	return errors.New("foo")
}

// gitLabTestSetup instantiates the stores and a clock for use within tests.
// Any changes made to the stores will be rolled back after the test is
// complete.
func gitLabTestSetup(t *testing.T, db *sql.DB) (*store.Store, repos.Store, ct.Clock) {
	c := &ct.TestClock{Time: timeutil.Now()}
	tx := dbtest.NewTx(t, db)

	// Note that tx is wrapped in nestedTx to effectively neuter further use of
	// transactions within the test.
	return store.NewWithClock(&nestedTx{tx}, c.Now), repos.NewDBStore(tx, sql.TxOptions{}), c
}

// assertBodyIncludes checks for a specific substring within the given response
// body, and generates a test error if the substring is not found. This is
// mostly useful to look for wrapped errors in the output.
func assertBodyIncludes(t *testing.T, r io.Reader, want string) {
	body, err := ioutil.ReadAll(r)
	if err != nil {
		t.Fatal(err)
	}
	if !bytes.Contains(body, []byte(want)) {
		t.Errorf("cannot find expected string in output: want: %s; have:\n%s", want, string(body))
	}
}

// assertChangesetEventForChangeset checks that one (and only one) changeset
// event has been created on the given changeset, and that it is of the given
// kind.
func assertChangesetEventForChangeset(t *testing.T, ctx context.Context, tx *store.Store, changeset *campaigns.Changeset, want campaigns.ChangesetEventKind) {
	ces, _, err := tx.ListChangesetEvents(ctx, store.ListChangesetEventsOpts{
		ChangesetIDs: []int64{changeset.ID},
		LimitOpts:    store.LimitOpts{Limit: 100},
	})
	if err != nil {
		t.Fatal(err)
	}
	if len(ces) == 1 {
		ce := ces[0]

		if ce.ChangesetID != changeset.ID {
			t.Errorf("unexpected changeset ID: have %d; want %d", ce.ChangesetID, changeset.ID)
		}
		if ce.Kind != want {
			t.Errorf(
				"unexpected changeset event kind: have %v; want %v", ce.Kind, want)
		}
	} else {
		t.Errorf("unexpected number of changeset events; got %+v", ces)
	}
}

// createGitLabExternalService creates a mock GitLab service with a valid
// configuration, including the secrets "super" and "secret".
func createGitLabExternalService(t *testing.T, ctx context.Context, rstore repos.Store) *types.ExternalService {
	es := &types.ExternalService{
		Kind:        extsvc.KindGitLab,
		DisplayName: "gitlab",
		Config: ct.MarshalJSON(t, &schema.GitLabConnection{
			Url:   "https://gitlab.com/",
			Token: "secret-gitlab-token",
			Webhooks: []*schema.GitLabWebhook{
				{Secret: "super"},
				{Secret: "secret"},
			},
		}),
	}
	if err := rstore.UpsertExternalServices(ctx, es); err != nil {
		t.Fatal(err)
	}

	return es
}

// createGitLabRepo creates a mock GitLab repo attached to the given external
// service.
<<<<<<< HEAD
func createGitLabRepo(t *testing.T, ctx context.Context, rstore *db.RepoStore, es *types.ExternalService) *types.Repo {
=======
func createGitLabRepo(t *testing.T, ctx context.Context, rstore repos.Store, es *types.ExternalService) *types.Repo {
>>>>>>> b23a28ce
	repo := (&types.Repo{
		Name: "gitlab.com/sourcegraph/test",
		ExternalRepo: api.ExternalRepoSpec{
			ID:          "123",
			ServiceType: extsvc.TypeGitLab,
			ServiceID:   "https://gitlab.com/",
		},
<<<<<<< HEAD
		RepoFields: &types.RepoFields{
			URI: "gitlab.com/sourcegraph/test",
		},
	}).With(repos.Opt.RepoSources(es.URN()))
	if err := rstore.Create(ctx, repo); err != nil {
=======
	}).With(types.Opt.RepoSources(es.URN()))
	if err := rstore.InsertRepos(ctx, repo); err != nil {
>>>>>>> b23a28ce
		t.Fatal(err)
	}

	return repo
}

// createGitLabChangeset creates a mock GitLab changeset.
<<<<<<< HEAD
func createGitLabChangeset(t *testing.T, ctx context.Context, store *Store, repo *types.Repo) *campaigns.Changeset {
=======
func createGitLabChangeset(t *testing.T, ctx context.Context, store *store.Store, repo *types.Repo) *campaigns.Changeset {
>>>>>>> b23a28ce
	c := &campaigns.Changeset{
		RepoID:              repo.ID,
		ExternalID:          "1",
		ExternalServiceType: extsvc.TypeGitLab,
	}
	if err := store.CreateChangeset(ctx, c); err != nil {
		t.Fatal(err)
	}

	return c
}

// createMergeRequestPayload creates a mock GitLab webhook payload of the merge
// request object kind.
func createMergeRequestPayload(t *testing.T, repo *types.Repo, changeset *campaigns.Changeset, action string) string {
	cid, err := strconv.Atoi(changeset.ExternalID)
	if err != nil {
		t.Fatal(err)
	}

	pid, err := strconv.Atoi(repo.ExternalRepo.ID)
	if err != nil {
		t.Fatal(err)
	}

	// We use an untyped set of maps here because the webhooks package doesn't
	// export its internal mergeRequestEvent type that is used for
	// unmarshalling. (Which is fine; it's an implementation detail.)
	return ct.MarshalJSON(t, map[string]interface{}{
		"object_kind": "merge_request",
		"project": map[string]interface{}{
			"id": pid,
		},
		"object_attributes": map[string]interface{}{
			"iid":    cid,
			"action": action,
		},
	})
}

// createPipelinePayload creates a mock GitLab webhook payload of the pipeline
// object kind.
func createPipelinePayload(t *testing.T, repo *types.Repo, changeset *campaigns.Changeset, pipeline gitlab.Pipeline) string {
	pid, err := strconv.Atoi(repo.ExternalRepo.ID)
	if err != nil {
		t.Fatal(err)
	}

	payload := &webhooks.PipelineEvent{
		EventCommon: webhooks.EventCommon{
			ObjectKind: "pipeline",
			Project: gitlab.ProjectCommon{
				ID: pid,
			},
		},
		Pipeline: pipeline,
	}

	if changeset != nil {
		cid, err := strconv.Atoi(changeset.ExternalID)
		if err != nil {
			t.Fatal(err)
		}

		payload.MergeRequest = &gitlab.MergeRequest{
			IID: gitlab.ID(cid),
		}
	}

	return ct.MarshalJSON(t, payload)
}<|MERGE_RESOLUTION|>--- conflicted
+++ resolved
@@ -19,7 +19,6 @@
 	ct "github.com/sourcegraph/sourcegraph/enterprise/internal/campaigns/testing"
 	"github.com/sourcegraph/sourcegraph/internal/api"
 	"github.com/sourcegraph/sourcegraph/internal/campaigns"
-	"github.com/sourcegraph/sourcegraph/internal/db"
 	idb "github.com/sourcegraph/sourcegraph/internal/db"
 	"github.com/sourcegraph/sourcegraph/internal/db/dbtest"
 	"github.com/sourcegraph/sourcegraph/internal/db/dbutil"
@@ -239,12 +238,8 @@
 
 			t.Run("error from handleEvent", func(t *testing.T) {
 				store, rstore, clock := gitLabTestSetup(t, db)
-<<<<<<< HEAD
 				repoStore := idb.NewRepoStoreWith(store)
-				h := NewGitLabWebhook(store, rstore, clock.now)
-=======
-				h := NewGitLabWebhook(store, rstore, clock.Now)
->>>>>>> b23a28ce
+				h := NewGitLabWebhook(store, rstore, clock.Now)
 				es := createGitLabExternalService(t, ctx, rstore)
 				repo := createGitLabRepo(t, ctx, repoStore, es)
 				changeset := createGitLabChangeset(t, ctx, store, repo)
@@ -290,12 +285,8 @@
 				for _, action := range []string{"approved", "unapproved"} {
 					t.Run(action, func(t *testing.T) {
 						store, rstore, clock := gitLabTestSetup(t, db)
-<<<<<<< HEAD
 						repoStore := idb.NewRepoStoreWith(store)
-						h := NewGitLabWebhook(store, rstore, clock.now)
-=======
 						h := NewGitLabWebhook(store, rstore, clock.Now)
->>>>>>> b23a28ce
 						es := createGitLabExternalService(t, ctx, rstore)
 						repo := createGitLabRepo(t, ctx, repoStore, es)
 						changeset := createGitLabChangeset(t, ctx, store, repo)
@@ -340,12 +331,8 @@
 				} {
 					t.Run(action, func(t *testing.T) {
 						store, rstore, clock := gitLabTestSetup(t, db)
-<<<<<<< HEAD
 						repoStore := idb.NewRepoStoreWith(store)
-						h := NewGitLabWebhook(store, rstore, clock.now)
-=======
 						h := NewGitLabWebhook(store, rstore, clock.Now)
->>>>>>> b23a28ce
 						es := createGitLabExternalService(t, ctx, rstore)
 						repo := createGitLabRepo(t, ctx, repoStore, es)
 						changeset := createGitLabChangeset(t, ctx, store, repo)
@@ -374,12 +361,8 @@
 
 			t.Run("valid pipeline events", func(t *testing.T) {
 				store, rstore, clock := gitLabTestSetup(t, db)
-<<<<<<< HEAD
 				repoStore := idb.NewRepoStoreWith(store)
-				h := NewGitLabWebhook(store, rstore, clock.now)
-=======
-				h := NewGitLabWebhook(store, rstore, clock.Now)
->>>>>>> b23a28ce
+				h := NewGitLabWebhook(store, rstore, clock.Now)
 				es := createGitLabExternalService(t, ctx, rstore)
 				repo := createGitLabRepo(t, ctx, repoStore, es)
 				changeset := createGitLabChangeset(t, ctx, store, repo)
@@ -587,12 +570,8 @@
 			// Since these tests don't write to the database, we can just share
 			// the same database setup.
 			store, rstore, clock := gitLabTestSetup(t, db)
-<<<<<<< HEAD
 			repoStore := idb.NewRepoStoreWith(store)
-			h := NewGitLabWebhook(store, rstore, clock.now)
-=======
 			h := NewGitLabWebhook(store, rstore, clock.Now)
->>>>>>> b23a28ce
 			es := createGitLabExternalService(t, ctx, rstore)
 			repo := createGitLabRepo(t, ctx, repoStore, es)
 			changeset := createGitLabChangeset(t, ctx, store, repo)
@@ -916,28 +895,17 @@
 
 // createGitLabRepo creates a mock GitLab repo attached to the given external
 // service.
-<<<<<<< HEAD
-func createGitLabRepo(t *testing.T, ctx context.Context, rstore *db.RepoStore, es *types.ExternalService) *types.Repo {
-=======
-func createGitLabRepo(t *testing.T, ctx context.Context, rstore repos.Store, es *types.ExternalService) *types.Repo {
->>>>>>> b23a28ce
+func createGitLabRepo(t *testing.T, ctx context.Context, rstore *idb.RepoStore, es *types.ExternalService) *types.Repo {
 	repo := (&types.Repo{
 		Name: "gitlab.com/sourcegraph/test",
+		URI:  "gitlab.com/sourcegraph/test",
 		ExternalRepo: api.ExternalRepoSpec{
 			ID:          "123",
 			ServiceType: extsvc.TypeGitLab,
 			ServiceID:   "https://gitlab.com/",
 		},
-<<<<<<< HEAD
-		RepoFields: &types.RepoFields{
-			URI: "gitlab.com/sourcegraph/test",
-		},
-	}).With(repos.Opt.RepoSources(es.URN()))
+	}).With(types.Opt.RepoSources(es.URN()))
 	if err := rstore.Create(ctx, repo); err != nil {
-=======
-	}).With(types.Opt.RepoSources(es.URN()))
-	if err := rstore.InsertRepos(ctx, repo); err != nil {
->>>>>>> b23a28ce
 		t.Fatal(err)
 	}
 
@@ -945,11 +913,7 @@
 }
 
 // createGitLabChangeset creates a mock GitLab changeset.
-<<<<<<< HEAD
-func createGitLabChangeset(t *testing.T, ctx context.Context, store *Store, repo *types.Repo) *campaigns.Changeset {
-=======
 func createGitLabChangeset(t *testing.T, ctx context.Context, store *store.Store, repo *types.Repo) *campaigns.Changeset {
->>>>>>> b23a28ce
 	c := &campaigns.Changeset{
 		RepoID:              repo.ID,
 		ExternalID:          "1",
