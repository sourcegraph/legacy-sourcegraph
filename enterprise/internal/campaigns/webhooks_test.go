package campaigns

import (
	"bytes"
	"context"
	"crypto/hmac"
	"crypto/sha256"
	"database/sql"
	"encoding/hex"
	"encoding/json"
	"flag"
	"io/ioutil"
	"net/http"
	"net/http/httptest"
	"os"
	"path"
	"path/filepath"
	"strings"
	"testing"
	"time"

	"github.com/google/go-cmp/cmp"
	"github.com/google/go-cmp/cmp/cmpopts"

	"github.com/sourcegraph/sourcegraph/cmd/frontend/webhooks"
	"github.com/sourcegraph/sourcegraph/enterprise/internal/campaigns/store"
	ct "github.com/sourcegraph/sourcegraph/enterprise/internal/campaigns/testing"
	"github.com/sourcegraph/sourcegraph/internal/campaigns"
	idb "github.com/sourcegraph/sourcegraph/internal/db"
	"github.com/sourcegraph/sourcegraph/internal/extsvc"
	"github.com/sourcegraph/sourcegraph/internal/httptestutil"
	"github.com/sourcegraph/sourcegraph/internal/rcache"
	"github.com/sourcegraph/sourcegraph/internal/repos"
	"github.com/sourcegraph/sourcegraph/internal/repoupdater/protocol"
	"github.com/sourcegraph/sourcegraph/internal/timeutil"
	"github.com/sourcegraph/sourcegraph/internal/types"
	"github.com/sourcegraph/sourcegraph/schema"
)

var update = flag.Bool("update", false, "update testdata")

// Run from integration_test.go
func testGitHubWebhook(db *sql.DB, userID int32) func(*testing.T) {
	return func(t *testing.T) {
		now := timeutil.Now()
		clock := func() time.Time { return now }

		ctx := context.Background()

		rcache.SetupForTest(t)

		truncateTables(t, db, "changeset_events", "changesets")

		cf, save := httptestutil.NewGitHubRecorderFactory(t, *update, "github-webhooks")
		defer save()

		secret := "secret"
		rstore := repos.NewDBStore(db, sql.TxOptions{})
		repoStore := idb.NewRepoStoreWithDB(db)
		extSvc := &types.ExternalService{
			Kind:        extsvc.KindGitHub,
			DisplayName: "GitHub",
			Config: ct.MarshalJSON(t, &schema.GitHubConnection{
				Url:      "https://github.com",
				Token:    os.Getenv("GITHUB_TOKEN"),
				Repos:    []string{"sourcegraph/sourcegraph"},
				Webhooks: []*schema.GitHubWebhook{{Org: "sourcegraph", Secret: secret}},
			}),
		}

		err := rstore.UpsertExternalServices(ctx, extSvc)
		if err != nil {
			t.Fatal(t)
		}

		githubSrc, err := repos.NewGithubSource(extSvc, cf)
		if err != nil {
			t.Fatal(t)
		}

		githubRepo, err := githubSrc.GetRepo(ctx, "sourcegraph/sourcegraph")
		if err != nil {
			t.Fatal(err)
		}

		err = repoStore.Create(ctx, githubRepo)
		if err != nil {
			t.Fatal(err)
		}

		s := store.NewWithClock(db, clock)

		spec := &campaigns.CampaignSpec{
			NamespaceUserID: userID,
			UserID:          userID,
		}
		if err := s.CreateCampaignSpec(ctx, spec); err != nil {
			t.Fatal(err)
		}

		campaign := &campaigns.Campaign{
			Name:             "Test campaign",
			Description:      "Testing THE WEBHOOKS",
			InitialApplierID: userID,
			NamespaceUserID:  userID,
			LastApplierID:    userID,
			LastAppliedAt:    clock(),
			CampaignSpecID:   spec.ID,
		}

		err = s.CreateCampaign(ctx, campaign)
		if err != nil {
			t.Fatal(err)
		}

		// NOTE: Your sample payload should apply to a PR with the number matching below
		changeset := &campaigns.Changeset{
			RepoID:              githubRepo.ID,
			ExternalID:          "10156",
			ExternalServiceType: githubRepo.ExternalRepo.ServiceType,
			CampaignIDs:         []int64{campaign.ID},
		}

		err = s.CreateChangeset(ctx, changeset)
		if err != nil {
			t.Fatal(err)
		}

		// Set up mocks to prevent the diffstat computation from trying to
		// use a real gitserver, and so we can control what diff is used to
		// create the diffstat.
		state := ct.MockChangesetSyncState(&protocol.RepoInfo{
			Name: "repo",
			VCS:  protocol.VCSInfo{URL: "https://example.com/repo/"},
		})
		defer state.Unmock()

<<<<<<< HEAD
		err = SyncChangeset(ctx, rstore, store, githubSrc, githubRepo, changeset)
=======
		err = SyncChangeset(ctx, repoStore, s, githubSrc, githubRepo, changeset)
>>>>>>> b23a28ce
		if err != nil {
			t.Fatal(err)
		}

<<<<<<< HEAD
		hook := NewGitHubWebhook(store, rstore, clock)
=======
		hook := NewGitHubWebhook(s, repoStore, clock)
>>>>>>> b23a28ce

		fixtureFiles, err := filepath.Glob("testdata/fixtures/webhooks/github/*.json")
		if err != nil {
			t.Fatal(err)
		}

		for _, fixtureFile := range fixtureFiles {
			_, name := path.Split(fixtureFile)
			name = strings.TrimSuffix(name, ".json")
			t.Run(name, func(t *testing.T) {
				truncateTables(t, db, "changeset_events")

				tc := loadWebhookTestCase(t, fixtureFile)

				// Send all events twice to ensure we are idempotent
				for i := 0; i < 2; i++ {
					for _, event := range tc.Payloads {
						handler := webhooks.GitHubWebhook{
							Repos: rstore,
						}
						hook.Register(&handler)

						u := extsvc.WebhookURL(extsvc.TypeGitHub, extSvc.ID, "https://example.com/")

						req, err := http.NewRequest("POST", u, bytes.NewReader(event.Data))
						if err != nil {
							t.Fatal(err)
						}
						req.Header.Set("X-Github-Event", event.PayloadType)
						req.Header.Set("X-Hub-Signature", sign(t, event.Data, []byte(secret)))

						rec := httptest.NewRecorder()
						handler.ServeHTTP(rec, req)
						resp := rec.Result()

						if resp.StatusCode != http.StatusOK {
							t.Fatalf("Non 200 code: %v", resp.StatusCode)
						}
					}
				}

				have, _, err := s.ListChangesetEvents(ctx, store.ListChangesetEventsOpts{})
				if err != nil {
					t.Fatal(err)
				}

				// Overwrite and format test case
				if *update {
					tc.ChangesetEvents = have
					data, err := json.MarshalIndent(tc, "  ", "  ")
					if err != nil {
						t.Fatal(err)
					}
					err = ioutil.WriteFile(fixtureFile, data, 0666)
					if err != nil {
						t.Fatal(err)
					}
				}

				opts := []cmp.Option{
					cmpopts.IgnoreFields(campaigns.ChangesetEvent{}, "CreatedAt"),
					cmpopts.IgnoreFields(campaigns.ChangesetEvent{}, "UpdatedAt"),
				}
				if diff := cmp.Diff(tc.ChangesetEvents, have, opts...); diff != "" {
					t.Error(diff)
				}

			})
		}
	}
}

// Run from integration_test.go
func testBitbucketWebhook(db *sql.DB, userID int32) func(*testing.T) {
	return func(t *testing.T) {
		now := timeutil.Now()
		clock := func() time.Time { return now }

		ctx := context.Background()

		rcache.SetupForTest(t)

		truncateTables(t, db, "changeset_events", "changesets")

		cf, save := httptestutil.NewGitHubRecorderFactory(t, *update, "bitbucket-webhooks")
		defer save()

		secret := "secret"
		rstore := repos.NewDBStore(db, sql.TxOptions{})
		repoStore := idb.NewRepoStoreWithDB(db)
		extSvc := &types.ExternalService{
			Kind:        extsvc.KindBitbucketServer,
			DisplayName: "Bitbucket",
			Config: ct.MarshalJSON(t, &schema.BitbucketServerConnection{
				Url:   "https://bitbucket.sgdev.org",
				Token: os.Getenv("BITBUCKET_SERVER_TOKEN"),
				Repos: []string{"SOUR/automation-testing"},
				Webhooks: &schema.Webhooks{
					Secret: secret,
				},
			}),
		}

		err := rstore.UpsertExternalServices(ctx, extSvc)
		if err != nil {
			t.Fatal(t)
		}

		bitbucketSource, err := repos.NewBitbucketServerSource(extSvc, cf)
		if err != nil {
			t.Fatal(t)
		}

		bitbucketRepo, err := getSingleRepo(ctx, bitbucketSource, "bitbucket.sgdev.org/SOUR/automation-testing")
		if err != nil {
			t.Fatal(err)
		}

		if bitbucketRepo == nil {
			t.Fatal("repo not found")
		}

		err = repoStore.Create(ctx, bitbucketRepo)
		if err != nil {
			t.Fatal(err)
		}

		s := store.NewWithClock(db, clock)

		spec := &campaigns.CampaignSpec{
			NamespaceUserID: userID,
			UserID:          userID,
		}
		if err := s.CreateCampaignSpec(ctx, spec); err != nil {
			t.Fatal(err)
		}

		campaign := &campaigns.Campaign{
			Name:             "Test campaign",
			Description:      "Testing THE WEBHOOKS",
			InitialApplierID: userID,
			NamespaceUserID:  userID,
			LastApplierID:    userID,
			LastAppliedAt:    clock(),
			CampaignSpecID:   spec.ID,
		}

		err = s.CreateCampaign(ctx, campaign)
		if err != nil {
			t.Fatal(err)
		}

		changesets := []*campaigns.Changeset{
			{
				RepoID:              bitbucketRepo.ID,
				ExternalID:          "69",
				ExternalServiceType: bitbucketRepo.ExternalRepo.ServiceType,
				CampaignIDs:         []int64{campaign.ID},
			},
			{
				RepoID:              bitbucketRepo.ID,
				ExternalID:          "19",
				ExternalServiceType: bitbucketRepo.ExternalRepo.ServiceType,
				CampaignIDs:         []int64{campaign.ID},
			},
		}

		// Set up mocks to prevent the diffstat computation from trying to
		// use a real gitserver, and so we can control what diff is used to
		// create the diffstat.
		state := ct.MockChangesetSyncState(&protocol.RepoInfo{
			Name: "repo",
			VCS:  protocol.VCSInfo{URL: "https://example.com/repo/"},
		})
		defer state.Unmock()

		for _, ch := range changesets {
			if err := s.CreateChangeset(ctx, ch); err != nil {
				t.Fatal(err)
			}

<<<<<<< HEAD
			err = SyncChangeset(ctx, rstore, store, bitbucketSource, bitbucketRepo, ch)
=======
			err = SyncChangeset(ctx, repoStore, s, bitbucketSource, bitbucketRepo, ch)
>>>>>>> b23a28ce
			if err != nil {
				t.Fatal(err)
			}
		}

<<<<<<< HEAD
		hook := NewBitbucketServerWebhook(store, rstore, clock, "testhook")
=======
		hook := NewBitbucketServerWebhook(s, repoStore, clock, "testhook")
>>>>>>> b23a28ce

		fixtureFiles, err := filepath.Glob("testdata/fixtures/webhooks/bitbucketserver/*.json")
		if err != nil {
			t.Fatal(err)
		}

		for _, fixtureFile := range fixtureFiles {
			_, name := path.Split(fixtureFile)
			name = strings.TrimSuffix(name, ".json")
			t.Run(name, func(t *testing.T) {
				truncateTables(t, db, "changeset_events")

				tc := loadWebhookTestCase(t, fixtureFile)

				// Send all events twice to ensure we are idempotent
				for i := 0; i < 2; i++ {
					for _, event := range tc.Payloads {
						u := extsvc.WebhookURL(extsvc.TypeBitbucketServer, extSvc.ID, "https://example.com/")

						req, err := http.NewRequest("POST", u, bytes.NewReader(event.Data))
						if err != nil {
							t.Fatal(err)
						}
						req.Header.Set("X-Event-Key", event.PayloadType)
						req.Header.Set("X-Hub-Signature", sign(t, event.Data, []byte(secret)))

						rec := httptest.NewRecorder()
						hook.ServeHTTP(rec, req)
						resp := rec.Result()

						if resp.StatusCode != http.StatusOK {
							t.Fatalf("Non 200 code: %v", resp.StatusCode)
						}
					}
				}

				have, _, err := s.ListChangesetEvents(ctx, store.ListChangesetEventsOpts{})
				if err != nil {
					t.Fatal(err)
				}

				// Overwrite and format test case
				if *update {
					tc.ChangesetEvents = have
					data, err := json.MarshalIndent(tc, "  ", "  ")
					if err != nil {
						t.Fatal(err)
					}
					err = ioutil.WriteFile(fixtureFile, data, 0666)
					if err != nil {
						t.Fatal(err)
					}
				}

				opts := []cmp.Option{
					cmpopts.IgnoreFields(campaigns.ChangesetEvent{}, "CreatedAt"),
					cmpopts.IgnoreFields(campaigns.ChangesetEvent{}, "UpdatedAt"),
				}
				if diff := cmp.Diff(tc.ChangesetEvents, have, opts...); diff != "" {
					t.Error(diff)
				}

			})
		}
	}
}

func getSingleRepo(ctx context.Context, bitbucketSource *repos.BitbucketServerSource, name string) (*types.Repo, error) {
	repoChan := make(chan repos.SourceResult)
	go func() {
		bitbucketSource.ListRepos(ctx, repoChan)
		close(repoChan)
	}()

	var bitbucketRepo *types.Repo
	for result := range repoChan {
		if result.Err != nil {
			return nil, result.Err
		}
		if result.Repo == nil {
			continue
		}
		if string(result.Repo.Name) == name {
			bitbucketRepo = result.Repo
		}
	}

	return bitbucketRepo, nil
}

type webhookTestCase struct {
	Payloads []struct {
		PayloadType string          `json:"payload_type"`
		Data        json.RawMessage `json:"data"`
	} `json:"payloads"`
	ChangesetEvents []*campaigns.ChangesetEvent `json:"changeset_events"`
}

func loadWebhookTestCase(t testing.TB, path string) webhookTestCase {
	t.Helper()

	bs, err := ioutil.ReadFile(path)
	if err != nil {
		t.Fatal(err)
	}

	var tc webhookTestCase
	if err := json.Unmarshal(bs, &tc); err != nil {
		t.Fatal(err)
	}
	for i, ev := range tc.ChangesetEvents {
		meta, err := campaigns.NewChangesetEventMetadata(ev.Kind)
		if err != nil {
			t.Fatal(err)
		}
		raw, err := json.Marshal(ev.Metadata)
		if err != nil {
			t.Fatal(err)
		}
		err = json.Unmarshal(raw, &meta)
		if err != nil {
			t.Fatal(err)
		}
		tc.ChangesetEvents[i].Metadata = meta
	}

	return tc
}

func sign(t *testing.T, message, secret []byte) string {
	t.Helper()

	mac := hmac.New(sha256.New, secret)

	_, err := mac.Write(message)
	if err != nil {
		t.Fatalf("writing hmac message failed: %s", err)
	}

	return "sha256=" + hex.EncodeToString(mac.Sum(nil))
}<|MERGE_RESOLUTION|>--- conflicted
+++ resolved
@@ -135,20 +135,12 @@
 		})
 		defer state.Unmock()
 
-<<<<<<< HEAD
-		err = SyncChangeset(ctx, rstore, store, githubSrc, githubRepo, changeset)
-=======
-		err = SyncChangeset(ctx, repoStore, s, githubSrc, githubRepo, changeset)
->>>>>>> b23a28ce
-		if err != nil {
-			t.Fatal(err)
-		}
-
-<<<<<<< HEAD
-		hook := NewGitHubWebhook(store, rstore, clock)
-=======
-		hook := NewGitHubWebhook(s, repoStore, clock)
->>>>>>> b23a28ce
+		err = SyncChangeset(ctx, rstore, s, githubSrc, githubRepo, changeset)
+		if err != nil {
+			t.Fatal(err)
+		}
+
+		hook := NewGitHubWebhook(s, rstore, clock)
 
 		fixtureFiles, err := filepath.Glob("testdata/fixtures/webhooks/github/*.json")
 		if err != nil {
@@ -330,21 +322,13 @@
 				t.Fatal(err)
 			}
 
-<<<<<<< HEAD
-			err = SyncChangeset(ctx, rstore, store, bitbucketSource, bitbucketRepo, ch)
-=======
-			err = SyncChangeset(ctx, repoStore, s, bitbucketSource, bitbucketRepo, ch)
->>>>>>> b23a28ce
+			err = SyncChangeset(ctx, rstore, s, bitbucketSource, bitbucketRepo, ch)
 			if err != nil {
 				t.Fatal(err)
 			}
 		}
 
-<<<<<<< HEAD
-		hook := NewBitbucketServerWebhook(store, rstore, clock, "testhook")
-=======
-		hook := NewBitbucketServerWebhook(s, repoStore, clock, "testhook")
->>>>>>> b23a28ce
+		hook := NewBitbucketServerWebhook(s, rstore, clock, "testhook")
 
 		fixtureFiles, err := filepath.Glob("testdata/fixtures/webhooks/bitbucketserver/*.json")
 		if err != nil {
