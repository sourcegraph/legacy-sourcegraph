package enqueuer

import (
	"context"
	"time"

	"github.com/opentracing/opentracing-go/log"

	"github.com/inconshreveable/log15"
	"github.com/pkg/errors"

	"github.com/sourcegraph/sourcegraph/enterprise/internal/codeintel/autoindex/config"
	"github.com/sourcegraph/sourcegraph/enterprise/internal/codeintel/autoindex/inference"
	store "github.com/sourcegraph/sourcegraph/enterprise/internal/codeintel/stores/dbstore"
	"github.com/sourcegraph/sourcegraph/internal/observation"
	"github.com/sourcegraph/sourcegraph/internal/trace/ot"
)

type IndexEnqueuer struct {
<<<<<<< HEAD
	dbStore         DBStore
	gitserverClient GitserverClient
	operations      *operations
=======
	dbStore          DBStore
	gitserverClient  GitserverClient
	maxJobsPerCommit int
	operations       *observability.Operations
>>>>>>> a18d4642
}

const defaultMaxJobsPerCommit = 25

func NewIndexEnqueuer(dbStore DBStore, gitClient GitserverClient, observationContext *observation.Context) *IndexEnqueuer {
	return &IndexEnqueuer{
<<<<<<< HEAD
		dbStore:         dbStore,
		gitserverClient: gitClient,
		operations:      newOperations(observationContext),
=======
		dbStore:          dbStore,
		gitserverClient:  gitClient,
		maxJobsPerCommit: defaultMaxJobsPerCommit,
		operations:       observability.NewOperations(observationContext),
>>>>>>> a18d4642
	}
}

func (s *IndexEnqueuer) QueueIndex(ctx context.Context, repositoryID int) error {
	return s.queueIndex(ctx, repositoryID, false)
}

func (s *IndexEnqueuer) ForceQueueIndex(ctx context.Context, repositoryID int) error {
	return s.queueIndex(ctx, repositoryID, true)
}

func (s *IndexEnqueuer) queueIndex(ctx context.Context, repositoryID int, force bool) (err error) {
	// Enable tracing on the context and trace the operation
	ctx = ot.WithShouldTrace(ctx, true)

	ctx, traceLog, endObservation := s.operations.QueueIndex.WithAndLogger(ctx, &err, observation.Args{
		LogFields: []log.Field{
			log.Int("repositoryID", repositoryID),
		},
	})
	defer endObservation(1, observation.Args{})

	commit, err := s.gitserverClient.Head(ctx, repositoryID)
	if err != nil {
		return errors.Wrap(err, "gitserver.Head")
	}
	traceLog(log.String("commit", commit))

	if !force {
		isQueued, err := s.dbStore.IsQueued(ctx, repositoryID, commit)
		if err != nil {
			return errors.Wrap(err, "store.IsQueued")
		}
		if isQueued {
			return nil
		}
	}

	indexes, err := s.getIndexJobs(ctx, repositoryID, commit)
	if err != nil {
		return err
	}
	if len(indexes) == 0 {
		return nil
	}
	traceLog(log.Int("numIndexes", len(indexes)))

	tx, err := s.dbStore.Transact(ctx)
	if err != nil {
		return errors.Wrap(err, "store.Transact")
	}
	defer func() {
		err = tx.Done(err)
	}()

	for _, index := range indexes {
		id, err := tx.InsertIndex(ctx, index)
		if err != nil {
			return errors.Wrap(err, "store.QueueIndex")
		}

		log15.Info(
			"Enqueued index",
			"id", id,
			"repository_id", repositoryID,
			"commit", commit,
		)
	}

	now := time.Now().UTC()
	update := store.UpdateableIndexableRepository{
		RepositoryID:        repositoryID,
		LastIndexEnqueuedAt: &now,
	}

	// TODO(efritz) - this may create records once a repository has an explicit
	// index configuration. This shouldn't affect any indexing behavior at all.
	if err := tx.UpdateIndexableRepository(ctx, update, now); err != nil {
		return errors.Wrap(err, "store.UpdateIndexableRepository")
	}

	return nil
}

func (s *IndexEnqueuer) getIndexJobs(ctx context.Context, repositoryID int, commit string) ([]store.Index, error) {
	fns := []func(ctx context.Context, repositoryID int, commit string) ([]store.Index, bool, error){
		s.getIndexJobsFromConfigurationInDatabase,
		s.getIndexJobsFromConfigurationInRepository,
		s.inferIndexJobsFromRepositoryStructure,
	}

	for _, fn := range fns {
		if indexJobs, ok, err := fn(ctx, repositoryID, commit); err != nil {
			return nil, err
		} else if ok {
			return indexJobs, nil
		}
	}

	return nil, nil
}

func (s *IndexEnqueuer) getIndexJobsFromConfigurationInDatabase(ctx context.Context, repositoryID int, commit string) ([]store.Index, bool, error) {
	indexConfigurationRecord, ok, err := s.dbStore.GetIndexConfigurationByRepositoryID(ctx, repositoryID)
	if err != nil {
		return nil, false, errors.Wrap(err, "store.GetIndexConfigurationByRepositoryID")
	}
	if !ok {
		return nil, false, nil
	}

	indexConfiguration, err := config.UnmarshalJSON(indexConfigurationRecord.Data)
	if err != nil {
		// We failed here, but do not try to fall back on another method as having
		// an explicit config in the database should always take precedence, even
		// if it's broken.
		log15.Warn("Failed to unmarshal index configuration", "repository_id", repositoryID, "error", err)
		return nil, true, nil
	}

	return convertIndexConfiguration(repositoryID, commit, indexConfiguration), true, nil
}

func (s *IndexEnqueuer) getIndexJobsFromConfigurationInRepository(ctx context.Context, repositoryID int, commit string) ([]store.Index, bool, error) {
	isConfigured, err := s.gitserverClient.FileExists(ctx, repositoryID, commit, "sourcegraph.yaml")
	if err != nil {
		return nil, false, errors.Wrap(err, "gitserver.FileExists")
	}
	if !isConfigured {
		return nil, false, nil
	}

	content, err := s.gitserverClient.RawContents(ctx, repositoryID, commit, "sourcegraph.yaml")
	if err != nil {
		return nil, false, errors.Wrap(err, "gitserver.RawContents")
	}

	indexConfiguration, err := config.UnmarshalYAML(content)
	if err != nil {
		// We failed here, but do not try to fall back on another method as having
		// an explicit config in the repository should always take precedence over
		// an auto-inferred configuration, even if it's broken.
		log15.Warn("Failed to unmarshal index configuration", "repository_id", repositoryID, "error", err)
		return nil, true, nil
	}

	return convertIndexConfiguration(repositoryID, commit, indexConfiguration), true, nil
}

func (s *IndexEnqueuer) inferIndexJobsFromRepositoryStructure(ctx context.Context, repositoryID int, commit string) (indexes []store.Index, _ bool, _ error) {
	paths, err := s.gitserverClient.ListFiles(ctx, repositoryID, commit, inference.Patterns)
	if err != nil {
		return nil, false, errors.Wrap(err, "gitserver.ListFiles")
	}

	for _, recognizer := range inference.Recognizers {
		indexes = append(indexes, convertInferredConfiguration(repositoryID, commit, recognizer.InferIndexJobs(paths))...)
	}

	if len(indexes) > s.maxJobsPerCommit {
		log15.Warn("Too many inferred roots. Scheduling no index jobs for repository.", "repository_id", repositoryID)
		return nil, true, nil
	}

	return indexes, true, nil
}

func convertIndexConfiguration(repositoryID int, commit string, indexConfiguration config.IndexConfiguration) (indexes []store.Index) {
	for _, indexJob := range indexConfiguration.IndexJobs {
		var dockerSteps []store.DockerStep
		for _, dockerStep := range indexConfiguration.SharedSteps {
			dockerSteps = append(dockerSteps, store.DockerStep{
				Root:     dockerStep.Root,
				Image:    dockerStep.Image,
				Commands: dockerStep.Commands,
			})
		}
		for _, dockerStep := range indexJob.Steps {
			dockerSteps = append(dockerSteps, store.DockerStep{
				Root:     dockerStep.Root,
				Image:    dockerStep.Image,
				Commands: dockerStep.Commands,
			})
		}

		indexes = append(indexes, store.Index{
			Commit:       commit,
			RepositoryID: repositoryID,
			State:        "queued",
			DockerSteps:  dockerSteps,
			LocalSteps:   indexJob.LocalSteps,
			Root:         indexJob.Root,
			Indexer:      indexJob.Indexer,
			IndexerArgs:  indexJob.IndexerArgs,
			Outfile:      indexJob.Outfile,
		})
	}

	return indexes
}

func convertInferredConfiguration(repositoryID int, commit string, indexJobs []inference.IndexJob) (indexes []store.Index) {
	for _, indexJob := range indexJobs {
		var dockerSteps []store.DockerStep
		for _, dockerStep := range indexJob.DockerSteps {
			dockerSteps = append(dockerSteps, store.DockerStep{
				Root:     dockerStep.Root,
				Image:    dockerStep.Image,
				Commands: dockerStep.Commands,
			})
		}

		indexes = append(indexes, store.Index{
			RepositoryID: repositoryID,
			Commit:       commit,
			State:        "queued",
			DockerSteps:  dockerSteps,
			LocalSteps:   indexJob.LocalSteps,
			Root:         indexJob.Root,
			Indexer:      indexJob.Indexer,
			IndexerArgs:  indexJob.IndexerArgs,
			Outfile:      indexJob.Outfile,
		})
	}

	return indexes
}<|MERGE_RESOLUTION|>--- conflicted
+++ resolved
@@ -17,32 +17,20 @@
 )
 
 type IndexEnqueuer struct {
-<<<<<<< HEAD
-	dbStore         DBStore
-	gitserverClient GitserverClient
-	operations      *operations
-=======
 	dbStore          DBStore
 	gitserverClient  GitserverClient
 	maxJobsPerCommit int
-	operations       *observability.Operations
->>>>>>> a18d4642
+	operations       *operations
 }
 
 const defaultMaxJobsPerCommit = 25
 
 func NewIndexEnqueuer(dbStore DBStore, gitClient GitserverClient, observationContext *observation.Context) *IndexEnqueuer {
 	return &IndexEnqueuer{
-<<<<<<< HEAD
-		dbStore:         dbStore,
-		gitserverClient: gitClient,
-		operations:      newOperations(observationContext),
-=======
 		dbStore:          dbStore,
 		gitserverClient:  gitClient,
 		maxJobsPerCommit: defaultMaxJobsPerCommit,
-		operations:       observability.NewOperations(observationContext),
->>>>>>> a18d4642
+		operations:       newOperations(observationContext),
 	}
 }
 
