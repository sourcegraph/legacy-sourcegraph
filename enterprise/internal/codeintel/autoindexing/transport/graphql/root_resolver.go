--- conflicted
+++ resolved
@@ -449,37 +449,6 @@
 	return r.autoindexSvc.GetLastIndexScanForRepository(ctx, repositoryID)
 }
 
-<<<<<<< HEAD
-func (r *rootResolver) InferedIndexConfiguration(ctx context.Context, repositoryID int, commit string) (_ *config.IndexConfiguration, _ bool, err error) {
-	ctx, _, endObservation := r.operations.inferedIndexConfiguration.With(ctx, &err, observation.Args{
-		LogFields: []log.Field{log.Int("repositoryID", repositoryID), log.String("commit", commit)},
-	})
-	defer endObservation(1, observation.Args{})
-
-	maybeConfig, _, err := r.autoindexSvc.InferIndexConfiguration(ctx, repositoryID, commit, "", true)
-	if err != nil || maybeConfig == nil {
-		return nil, false, err
-	}
-
-	return maybeConfig, true, nil
-}
-
-func (r *rootResolver) InferedIndexConfigurationHints(ctx context.Context, repositoryID int, commit string) (_ []config.IndexJobHint, err error) {
-	ctx, _, endObservation := r.operations.inferedIndexConfigurationHints.With(ctx, &err, observation.Args{
-		LogFields: []log.Field{log.Int("repositoryID", repositoryID), log.String("commit", commit)},
-	})
-	defer endObservation(1, observation.Args{})
-
-	_, hints, err := r.autoindexSvc.InferIndexConfiguration(ctx, repositoryID, commit, "", true)
-	if err != nil {
-		return nil, err
-	}
-
-	return hints, nil
-}
-
-=======
->>>>>>> fe50452a
 func (r *rootResolver) RepositorySummary(ctx context.Context, id graphql.ID) (_ resolverstubs.CodeIntelRepositorySummaryResolver, err error) {
 	ctx, errTracer, endObservation := r.operations.repositorySummary.WithErrors(ctx, &err, observation.Args{LogFields: []log.Field{
 		log.String("repoID", string(id)),
@@ -520,13 +489,9 @@
 	}
 
 	commit := "HEAD"
-<<<<<<< HEAD
+	var limitErr error
+
 	indexJobs, err := r.autoindexSvc.InferIndexJobsFromRepositoryStructure(ctx, repoID, commit, "", false)
-=======
-	var limitErr error
-
-	indexJobs, err := r.autoindexSvc.InferIndexJobsFromRepositoryStructure(ctx, repoID, commit, false)
->>>>>>> fe50452a
 	if err != nil {
 		if !errors.As(err, &inference.LimitError{}) {
 			return nil, err
