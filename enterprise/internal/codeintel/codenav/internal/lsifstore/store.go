package lsifstore

import (
	"context"

	"github.com/sourcegraph/scip/bindings/go/scip"

	"github.com/sourcegraph/sourcegraph/enterprise/internal/codeintel/codenav/shared"
	codeintelshared "github.com/sourcegraph/sourcegraph/enterprise/internal/codeintel/shared"
	"github.com/sourcegraph/sourcegraph/internal/codeintel/types"
	"github.com/sourcegraph/sourcegraph/internal/database/basestore"
	"github.com/sourcegraph/sourcegraph/internal/observation"
	"github.com/sourcegraph/sourcegraph/lib/codeintel/precise"
)

type LsifStore interface {
	// Whole-document metadata
	GetPathExists(ctx context.Context, bundleID int, path string) (bool, error)
	GetStencil(ctx context.Context, bundleID int, path string) ([]shared.Range, error)
	GetRanges(ctx context.Context, bundleID int, path string, startLine, endLine int) ([]shared.CodeIntelligenceRange, error)

	// Fetch symbol names by position
	GetMonikersByPosition(ctx context.Context, uploadID int, path string, line, character int) ([][]precise.MonikerData, error)
	GetPackageInformation(ctx context.Context, uploadID int, path, packageInformationID string) (precise.PackageInformationData, bool, error)

	// Fetch locations by position
	GetDefinitionLocations(ctx context.Context, uploadID int, path string, line, character, limit, offset int) ([]shared.Location, int, error)
	GetImplementationLocations(ctx context.Context, uploadID int, path string, line, character, limit, offset int) ([]shared.Location, int, error)
	GetPrototypeLocations(ctx context.Context, uploadID int, path string, line, character, limit, offset int) ([]shared.Location, int, error)
	GetReferenceLocations(ctx context.Context, uploadID int, path string, line, character, limit, offset int) ([]shared.Location, int, error)
	GetBulkMonikerLocations(ctx context.Context, tableName string, uploadIDs []int, monikers []precise.MonikerData, limit, offset int) ([]shared.Location, int, error)
	GetMinimalBulkMonikerLocations(ctx context.Context, tableName string, uploadIDs []int, skipPaths map[int]string, monikers []precise.MonikerData, limit, offset int) (_ []shared.Location, totalCount int, err error)

	// Metadata by position
	GetHover(ctx context.Context, bundleID int, path string, line, character int) (string, shared.Range, bool, error)
	GetDiagnostics(ctx context.Context, bundleID int, prefix string, limit, offset int) ([]shared.Diagnostic, int, error)
	SCIPDocument(ctx context.Context, id int, path string) (_ *scip.Document, err error)

<<<<<<< HEAD
	// Fetch document by symbol name
	GetFullSCIPNameByDescriptor(ctx context.Context, uploadID []int, symbolNames []string) (names []*types.SCIPNames, err error)
	GetLocationByExplodedSymbol(ctx context.Context, symbolName string, uploadID int, scipFieldName string, path string) (locations []shared.Location, err error)
=======
	// Extraction methods
	ExtractDefinitionLocationsFromPosition(ctx context.Context, locationKey LocationKey) ([]shared.Location, []string, error)
	ExtractReferenceLocationsFromPosition(ctx context.Context, locationKey LocationKey) ([]shared.Location, []string, error)
	ExtractImplementationLocationsFromPosition(ctx context.Context, locationKey LocationKey) ([]shared.Location, []string, error)
	ExtractPrototypeLocationsFromPosition(ctx context.Context, locationKey LocationKey) ([]shared.Location, []string, error)
}

type LocationKey struct {
	UploadID  int
	Path      string
	Line      int
	Character int
>>>>>>> 9e78e1c4
}

type store struct {
	db         *basestore.Store
	operations *operations
}

func New(observationCtx *observation.Context, db codeintelshared.CodeIntelDB) LsifStore {
	return &store{
		db:         basestore.NewWithHandle(db.Handle()),
		operations: newOperations(observationCtx),
	}
}<|MERGE_RESOLUTION|>--- conflicted
+++ resolved
@@ -36,11 +36,10 @@
 	GetDiagnostics(ctx context.Context, bundleID int, prefix string, limit, offset int) ([]shared.Diagnostic, int, error)
 	SCIPDocument(ctx context.Context, id int, path string) (_ *scip.Document, err error)
 
-<<<<<<< HEAD
 	// Fetch document by symbol name
 	GetFullSCIPNameByDescriptor(ctx context.Context, uploadID []int, symbolNames []string) (names []*types.SCIPNames, err error)
 	GetLocationByExplodedSymbol(ctx context.Context, symbolName string, uploadID int, scipFieldName string, path string) (locations []shared.Location, err error)
-=======
+
 	// Extraction methods
 	ExtractDefinitionLocationsFromPosition(ctx context.Context, locationKey LocationKey) ([]shared.Location, []string, error)
 	ExtractReferenceLocationsFromPosition(ctx context.Context, locationKey LocationKey) ([]shared.Location, []string, error)
@@ -53,7 +52,6 @@
 	Path      string
 	Line      int
 	Character int
->>>>>>> 9e78e1c4
 }
 
 type store struct {
