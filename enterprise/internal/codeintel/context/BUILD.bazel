--- conflicted
+++ resolved
@@ -12,15 +12,9 @@
     importpath = "github.com/sourcegraph/sourcegraph/enterprise/internal/codeintel/context",
     visibility = ["//enterprise:__subpackages__"],
     deps = [
-        "//enterprise/internal/codeintel/context/internal/scipstore",
-        "//enterprise/internal/codeintel/shared",
+        "//enterprise/internal/codeintel/context/internal/store",
         "//enterprise/internal/embeddings",
-<<<<<<< HEAD
-        "//internal/codeintel/resolvers",
-        "//internal/env",
-=======
         "//internal/database",
->>>>>>> 8a393501
         "//internal/metrics",
         "//internal/observation",
     ],
