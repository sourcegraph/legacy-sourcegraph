--- conflicted
+++ resolved
@@ -13,13 +13,6 @@
 	// Head determines the tip commit of the default branch for the given repository.
 	Head(ctx context.Context, store store.Store, repositoryID int) (string, error)
 
-<<<<<<< HEAD
-	// CommitGraph returns the commit graph for the given repository as a mapping from a commit
-	// to its parents.
-	CommitGraph(ctx context.Context, store store.Store, repositoryID int) (map[string][]string, error)
-
-=======
->>>>>>> a4006b8c
 	// CommitGraph returns the commit graph for the given repository as a mapping from a commit
 	// to its parents.
 	CommitGraph(ctx context.Context, store store.Store, repositoryID int) (map[string][]string, error)
@@ -49,13 +42,6 @@
 	return Head(ctx, store, repositoryID)
 }
 
-<<<<<<< HEAD
-func (c *defaultClient) CommitGraph(ctx context.Context, store store.Store, repositoryID int) (map[string][]string, error) {
-	return CommitGraph(ctx, store, repositoryID)
-}
-
-=======
->>>>>>> a4006b8c
 func (c *defaultClient) CommitGraph(ctx context.Context, store store.Store, repositoryID int) (map[string][]string, error) {
 	return CommitGraph(ctx, store, repositoryID)
 }
