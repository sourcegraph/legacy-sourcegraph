package graphql

import (
	"context"

	"github.com/graph-gophers/graphql-go"
	"github.com/opentracing/opentracing-go/log"

<<<<<<< HEAD
	"github.com/sourcegraph/sourcegraph/cmd/frontend/backend"
=======
	"github.com/sourcegraph/sourcegraph/enterprise/internal/codeintel/policies"
>>>>>>> b44ffe99
	policiesshared "github.com/sourcegraph/sourcegraph/enterprise/internal/codeintel/policies/shared"
	sharedresolvers "github.com/sourcegraph/sourcegraph/enterprise/internal/codeintel/shared/resolvers"
	"github.com/sourcegraph/sourcegraph/enterprise/internal/codeintel/shared/types"
	resolverstubs "github.com/sourcegraph/sourcegraph/internal/codeintel/resolvers"
	"github.com/sourcegraph/sourcegraph/internal/database"
	"github.com/sourcegraph/sourcegraph/internal/observation"
)

type rootResolver struct {
<<<<<<< HEAD
	policySvc  PoliciesService
	operations *operations
}

func NewRootResolver(observationCtx *observation.Context, policySvc PoliciesService) resolverstubs.PoliciesServiceResolver {
=======
	policySvc        *policies.Service
	repoStore        database.RepoStore
	operations       *operations
	siteAdminChecker sharedresolvers.SiteAdminChecker
}

func NewRootResolver(observationCtx *observation.Context, policySvc *policies.Service, repoStore database.RepoStore, siteAdminChecker sharedresolvers.SiteAdminChecker) resolverstubs.PoliciesServiceResolver {
>>>>>>> b44ffe99
	return &rootResolver{
		policySvc:        policySvc,
		repoStore:        repoStore,
		operations:       newOperations(observationCtx),
		siteAdminChecker: siteAdminChecker,
	}
}

func (r *rootResolver) ConfigurationPolicyByID(ctx context.Context, id graphql.ID) (_ resolverstubs.CodeIntelligenceConfigurationPolicyResolver, err error) {
	ctx, traceErrs, endObservation := r.operations.configurationPolicyByID.WithErrors(ctx, &err, observation.Args{LogFields: []log.Field{
		log.String("configPolicyID", string(id)),
	}})
	endObservation.OnCancel(ctx, 1, observation.Args{})

	configurationPolicyID, err := unmarshalConfigurationPolicyGQLID(id)
	if err != nil {
		return nil, err
	}

	configurationPolicy, exists, err := r.policySvc.GetConfigurationPolicyByID(ctx, int(configurationPolicyID))
	if err != nil || !exists {
		return nil, err
	}

	return NewConfigurationPolicyResolver(r.repoStore, configurationPolicy, traceErrs), nil
}

const DefaultConfigurationPolicyPageSize = 50

// 🚨 SECURITY: dbstore layer handles authz for GetConfigurationPolicies
func (r *rootResolver) CodeIntelligenceConfigurationPolicies(ctx context.Context, args *resolverstubs.CodeIntelligenceConfigurationPoliciesArgs) (_ resolverstubs.CodeIntelligenceConfigurationPolicyConnectionResolver, err error) {
	fields := []log.Field{}
	if args.Repository != nil {
		fields = append(fields, log.String("repoID", string(*args.Repository)))
	}
	ctx, traceErrs, endObservation := r.operations.configurationPolicies.WithErrors(ctx, &err, observation.Args{LogFields: fields})
	endObservation.OnCancel(ctx, 1, observation.Args{})

	offset, err := resolverstubs.DecodeIntCursor(args.After)
	if err != nil {
		return nil, err
	}

	pageSize := DefaultConfigurationPolicyPageSize
	if args.First != nil {
		pageSize = int(*args.First)
	}

	opts := policiesshared.GetConfigurationPoliciesOptions{
		Limit:  pageSize,
		Offset: offset,
	}
	if args.Repository != nil {
		id64, err := unmarshalRepositoryID(*args.Repository)
		if err != nil {
			return nil, err
		}
		opts.RepositoryID = int(id64)
	}
	if args.Query != nil {
		opts.Term = *args.Query
	}
	if args.ForDataRetention != nil {
		opts.ForDataRetention = *args.ForDataRetention
	}
	if args.ForIndexing != nil {
		opts.ForIndexing = *args.ForIndexing
	}
	if args.Protected != nil {
		opts.Protected = args.Protected
	}

	configPolicies, totalCount, err := r.policySvc.GetConfigurationPolicies(ctx, opts)
	if err != nil {
		return nil, err
	}

	return NewCodeIntelligenceConfigurationPolicyConnectionResolver(r.repoStore, configPolicies, totalCount, traceErrs), nil
}

// 🚨 SECURITY: Only site admins may modify code intelligence configuration policies
func (r *rootResolver) CreateCodeIntelligenceConfigurationPolicy(ctx context.Context, args *resolverstubs.CreateCodeIntelligenceConfigurationPolicyArgs) (_ resolverstubs.CodeIntelligenceConfigurationPolicyResolver, err error) {
	ctx, traceErrs, endObservation := r.operations.createConfigurationPolicy.WithErrors(ctx, &err, observation.Args{LogFields: []log.Field{}})
	endObservation.OnCancel(ctx, 1, observation.Args{})

	if err := r.siteAdminChecker.CheckCurrentUserIsSiteAdmin(ctx); err != nil {
		return nil, err
	}

	if err := validateConfigurationPolicy(args.CodeIntelConfigurationPolicy); err != nil {
		return nil, err
	}

	var repositoryID *int
	if args.Repository != nil {
		id64, err := unmarshalRepositoryID(*args.Repository)
		if err != nil {
			return nil, err
		}

		id := int(id64)
		repositoryID = &id
	}

	opts := types.ConfigurationPolicy{
		RepositoryID:              repositoryID,
		Name:                      args.Name,
		RepositoryPatterns:        args.RepositoryPatterns,
		Type:                      types.GitObjectType(args.Type),
		Pattern:                   args.Pattern,
		RetentionEnabled:          args.RetentionEnabled,
		RetentionDuration:         toDuration(args.RetentionDurationHours),
		RetainIntermediateCommits: args.RetainIntermediateCommits,
		IndexingEnabled:           args.IndexingEnabled,
		IndexCommitMaxAge:         toDuration(args.IndexCommitMaxAgeHours),
		IndexIntermediateCommits:  args.IndexIntermediateCommits,
	}
	configurationPolicy, err := r.policySvc.CreateConfigurationPolicy(ctx, opts)
	if err != nil {
		return nil, err
	}

	return NewConfigurationPolicyResolver(r.repoStore, configurationPolicy, traceErrs), nil
}

// 🚨 SECURITY: Only site admins may modify code intelligence configuration policies
func (r *rootResolver) UpdateCodeIntelligenceConfigurationPolicy(ctx context.Context, args *resolverstubs.UpdateCodeIntelligenceConfigurationPolicyArgs) (_ *resolverstubs.EmptyResponse, err error) {
	ctx, _, endObservation := r.operations.updateConfigurationPolicy.With(ctx, &err, observation.Args{LogFields: []log.Field{
		log.String("configPolicyID", string(args.ID)),
	}})
	defer endObservation(1, observation.Args{})

	if err := r.siteAdminChecker.CheckCurrentUserIsSiteAdmin(ctx); err != nil {
		return nil, err
	}

	if err := validateConfigurationPolicy(args.CodeIntelConfigurationPolicy); err != nil {
		return nil, err
	}

	id, err := unmarshalConfigurationPolicyGQLID(args.ID)
	if err != nil {
		return nil, err
	}

	opts := types.ConfigurationPolicy{
		ID:                        int(id),
		Name:                      args.Name,
		RepositoryPatterns:        args.RepositoryPatterns,
		Type:                      types.GitObjectType(args.Type),
		Pattern:                   args.Pattern,
		RetentionEnabled:          args.RetentionEnabled,
		RetentionDuration:         toDuration(args.RetentionDurationHours),
		RetainIntermediateCommits: args.RetainIntermediateCommits,
		IndexingEnabled:           args.IndexingEnabled,
		IndexCommitMaxAge:         toDuration(args.IndexCommitMaxAgeHours),
		IndexIntermediateCommits:  args.IndexIntermediateCommits,
	}
	if err := r.policySvc.UpdateConfigurationPolicy(ctx, opts); err != nil {
		return nil, err
	}

	return &resolverstubs.EmptyResponse{}, nil
}

// 🚨 SECURITY: Only site admins may modify code intelligence configuration policies
func (r *rootResolver) DeleteCodeIntelligenceConfigurationPolicy(ctx context.Context, args *resolverstubs.DeleteCodeIntelligenceConfigurationPolicyArgs) (_ *resolverstubs.EmptyResponse, err error) {
	ctx, _, endObservation := r.operations.deleteConfigurationPolicy.With(ctx, &err, observation.Args{LogFields: []log.Field{
		log.String("configPolicyID", string(args.Policy)),
	}})
	endObservation.OnCancel(ctx, 1, observation.Args{})

	if err := r.siteAdminChecker.CheckCurrentUserIsSiteAdmin(ctx); err != nil {
		return nil, err
	}

	id, err := unmarshalConfigurationPolicyGQLID(args.Policy)
	if err != nil {
		return nil, err
	}

	if err := r.policySvc.DeleteConfigurationPolicyByID(ctx, int(id)); err != nil {
		return nil, err
	}

	return &resolverstubs.EmptyResponse{}, nil
}

const DefaultRepositoryFilterPreviewPageSize = 15 // TEMP: 50

func (r *rootResolver) PreviewRepositoryFilter(ctx context.Context, args *resolverstubs.PreviewRepositoryFilterArgs) (_ resolverstubs.RepositoryFilterPreviewResolver, err error) {
	ctx, _, endObservation := r.operations.previewRepoFilter.With(ctx, &err, observation.Args{})
	defer endObservation(1, observation.Args{})

	pageSize := DefaultRepositoryFilterPreviewPageSize
	if args.First != nil {
		pageSize = int(*args.First)
	}

	ids, totalMatches, matchesAll, repositoryMatchLimit, err := r.policySvc.GetPreviewRepositoryFilter(ctx, args.Patterns, pageSize)
	if err != nil {
		return nil, err
	}

	resv := make([]resolverstubs.RepositoryResolver, 0, len(ids))
	for _, id := range ids {
		res, err := sharedresolvers.NewRepositoryFromID(ctx, r.repoStore, id)
		if err != nil {
			return nil, err
		}

		resv = append(resv, res)
	}

	limitedCount := totalMatches
	if repositoryMatchLimit != nil && *repositoryMatchLimit < limitedCount {
		limitedCount = *repositoryMatchLimit
	}

	return NewRepositoryFilterPreviewResolver(resv, limitedCount, totalMatches, matchesAll, repositoryMatchLimit), nil
}

const DefaultGitObjectFilterPreviewPageSize = 15 // TEMP: 100

func (r *rootResolver) PreviewGitObjectFilter(ctx context.Context, id graphql.ID, args *resolverstubs.PreviewGitObjectFilterArgs) (_ resolverstubs.GitObjectFilterPreviewResolver, err error) {
	ctx, _, endObservation := r.operations.previewGitObjectFilter.With(ctx, &err, observation.Args{})
	defer endObservation(1, observation.Args{})

	repositoryID, err := unmarshalLSIFIndexGQLID(id)
	if err != nil {
		return nil, err
	}

	pageSize := DefaultGitObjectFilterPreviewPageSize
	if args.First != nil {
		pageSize = int(*args.First)
	}

	gitObjects, totalCount, totalCountYoungerThanThreshold, err := r.policySvc.GetPreviewGitObjectFilter(
		ctx,
		int(repositoryID),
		types.GitObjectType(args.Type),
		args.Pattern,
		pageSize,
		args.CountObjectsYoungerThanHours,
	)
	if err != nil {
		return nil, err
	}

	var gitObjectResolvers []resolverstubs.CodeIntelGitObjectResolver
	for _, gitObject := range gitObjects {
		gitObjectResolvers = append(gitObjectResolvers, NewGitObjectResolver(gitObject.Name, gitObject.Rev, gitObject.CommittedAt))
	}

	return NewGitObjectFilterPreviewResolver(gitObjectResolvers, totalCount, totalCountYoungerThanThreshold), nil
}<|MERGE_RESOLUTION|>--- conflicted
+++ resolved
@@ -6,11 +6,7 @@
 	"github.com/graph-gophers/graphql-go"
 	"github.com/opentracing/opentracing-go/log"
 
-<<<<<<< HEAD
-	"github.com/sourcegraph/sourcegraph/cmd/frontend/backend"
-=======
 	"github.com/sourcegraph/sourcegraph/enterprise/internal/codeintel/policies"
->>>>>>> b44ffe99
 	policiesshared "github.com/sourcegraph/sourcegraph/enterprise/internal/codeintel/policies/shared"
 	sharedresolvers "github.com/sourcegraph/sourcegraph/enterprise/internal/codeintel/shared/resolvers"
 	"github.com/sourcegraph/sourcegraph/enterprise/internal/codeintel/shared/types"
@@ -20,21 +16,13 @@
 )
 
 type rootResolver struct {
-<<<<<<< HEAD
-	policySvc  PoliciesService
-	operations *operations
-}
-
-func NewRootResolver(observationCtx *observation.Context, policySvc PoliciesService) resolverstubs.PoliciesServiceResolver {
-=======
-	policySvc        *policies.Service
+	policySvc        PoliciesService
 	repoStore        database.RepoStore
 	operations       *operations
 	siteAdminChecker sharedresolvers.SiteAdminChecker
 }
 
 func NewRootResolver(observationCtx *observation.Context, policySvc *policies.Service, repoStore database.RepoStore, siteAdminChecker sharedresolvers.SiteAdminChecker) resolverstubs.PoliciesServiceResolver {
->>>>>>> b44ffe99
 	return &rootResolver{
 		policySvc:        policySvc,
 		repoStore:        repoStore,
