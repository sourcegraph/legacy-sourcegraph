--- conflicted
+++ resolved
@@ -46,16 +46,9 @@
 		return nil, err
 	}
 
-<<<<<<< HEAD
-	cmd := []string{"diff", sourceCommit, targetCommit, "--", path}
-	reader, err := git.ExecReader(ctx, *cachedRepo, cmd)
+	reader, err := git.ExecReader(ctx, *cachedRepo, []string{"diff", sourceCommit, targetCommit, "--", path})
 	if err != nil {
 		return nil, err
-=======
-	if len(output) == 0 {
-		// Trivial case, no changes to file
-		return &positionAdjuster{}, nil
->>>>>>> 61bd6502
 	}
 	defer reader.Close()
 
