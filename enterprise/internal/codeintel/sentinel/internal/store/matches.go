--- conflicted
+++ resolved
@@ -127,7 +127,6 @@
 	return flattened
 }
 
-<<<<<<< HEAD
 func (s *store) GetVulnerabilityMatchesSummaryCount(ctx context.Context) (counts shared.GetVulnerabilityMatchesSummaryCounts, err error) {
 	ctx, _, endObservation := s.operations.getVulnerabilityMatchesSummaryCounts.With(ctx, &err, observation.Args{})
 	defer endObservation(1, observation.Args{})
@@ -168,7 +167,8 @@
 LEFT JOIN vulnerabilities vul ON vap.vulnerability_id = vul.id
 LEFT JOIN lsif_uploads lu ON lu.id = m.upload_id
 LEFT JOIN repo r ON r.id = lu.repository_id
-=======
+`
+
 // GetVulnerabilityMatchesCountByRepository returns the number vulnerabilities matches count by repository
 func (s *store) GetVulnerabilityMatchesCountByRepository(ctx context.Context, args shared.GetVulnerabilityMatchesCountByRepositoryArgs) (_ []shared.VulnerabilityMatchesByRepository, _ int, err error) {
 	ctx, _, endObservation := s.operations.getVulnerabilityMatchesCountByRepository.With(ctx, &err, observation.Args{})
@@ -215,7 +215,6 @@
 group by r.name, r.id
 order by count DESC
 limit %s offset %s
->>>>>>> fb39af37
 `
 
 var scanVulnerabilityMatchesAndCount = func(rows basestore.Rows, queryErr error) ([]shared.VulnerabilityMatch, int, error) {
