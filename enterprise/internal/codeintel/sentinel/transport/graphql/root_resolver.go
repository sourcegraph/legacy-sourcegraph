--- conflicted
+++ resolved
@@ -411,7 +411,6 @@
 //
 //
 
-<<<<<<< HEAD
 type vulnerabilityMatchesSummaryCountResolver struct {
 	critical   int32
 	high       int32
@@ -426,7 +425,8 @@
 func (v *vulnerabilityMatchesSummaryCountResolver) Low() int32      { return v.low }
 func (v *vulnerabilityMatchesSummaryCountResolver) Repository() int32 {
 	return v.repository
-=======
+}
+
 type vulnerabilityMatchCountByRepositoryResolver struct {
 	v shared.VulnerabilityMatchesByRepository
 }
@@ -441,5 +441,4 @@
 
 func (v vulnerabilityMatchCountByRepositoryResolver) MatchCount() int32 {
 	return v.v.MatchCount
->>>>>>> fb39af37
 }