package sharedresolvers

import (
	"context"
	"fmt"
	"sync"
	"sync/atomic"
	"testing"
	"time"

	mockrequire "github.com/derision-test/go-mockgen/testutil/require"

	"github.com/sourcegraph/sourcegraph/internal/api"
	resolverstubs "github.com/sourcegraph/sourcegraph/internal/codeintel/resolvers"
	"github.com/sourcegraph/sourcegraph/internal/database"
	"github.com/sourcegraph/sourcegraph/internal/gitserver"
	"github.com/sourcegraph/sourcegraph/internal/gitserver/gitdomain"
	"github.com/sourcegraph/sourcegraph/internal/types"
	"github.com/sourcegraph/sourcegraph/lib/errors"
)

const (
	numRoutines     = 5
	numRepositories = 10
	numCommits      = 10 // per repo
	numPaths        = 10 // per commit
)

func TestCachedLocationResolver(t *testing.T) {
	repos := database.NewStrictMockRepoStore()
	repos.GetFunc.SetDefaultHook(func(v0 context.Context, id api.RepoID) (*types.Repo, error) {
		return &types.Repo{ID: id, CreatedAt: time.Now()}, nil
	})

	db := database.NewStrictMockDB()
	db.ReposFunc.SetDefaultReturn(repos)

	gsClient := gitserver.NewMockClient()
	gsClient.ResolveRevisionFunc.SetDefaultHook(func(_ context.Context, _ api.RepoName, spec string, _ gitserver.ResolveRevisionOptions) (api.CommitID, error) {
		return api.CommitID(spec), nil
	})

	var commitCalls uint32
	cachedResolver := NewCachedLocationResolver(db, gsClient)

	var repositoryIDs []api.RepoID
	for i := 1; i <= numRepositories; i++ {
		repositoryIDs = append(repositoryIDs, api.RepoID(i))
	}

	var commits []string
	for i := 1; i <= numCommits; i++ {
		commits = append(commits, fmt.Sprintf("%040d", i))
	}

	var paths []string
	for i := 1; i <= numPaths; i++ {
		paths = append(paths, fmt.Sprintf("/foo/%d/bar/baz.go", i))
	}

	type resolverPair struct {
		key      string
		resolver *GitTreeEntryResolver
	}
	resolvers := make(chan resolverPair, numRoutines*len(repositoryIDs)*len(commits)*len(paths))

	var wg sync.WaitGroup
	errs := make(chan error, numRoutines)
	for i := 0; i < numRoutines; i++ {
		wg.Add(1)

		go func() {
			defer wg.Done()

			for _, repositoryID := range repositoryIDs {
				repositoryResolver, err := cachedResolver.Repository(context.Background(), repositoryID)
				if err != nil {
					errs <- err
					return
				}
				repoID, err := UnmarshalRepositoryID(repositoryResolver.ID())
				if err != nil {
					errs <- err
					return
				}
				if repoID != repositoryID {
					errs <- errors.Errorf("unexpected repository id. want=%d have=%d", repositoryID, repoID)
					return
				}
			}

			for _, repositoryID := range repositoryIDs {
				for _, commit := range commits {
					commitResolver, err := cachedResolver.Commit(context.Background(), repositoryID, commit)
					if err != nil {
						errs <- err
						return
					}
					if commitResolver.OID() != resolverstubs.GitObjectID(commit) {
						errs <- errors.Errorf("unexpected commit. want=%s have=%s", commit, commitResolver.OID())
						return
					}
				}
			}

			for _, repositoryID := range repositoryIDs {
				for _, commit := range commits {
					for _, path := range paths {
<<<<<<< HEAD
						treeResolver, err := cachedResolver.Path(context.Background(), repositoryID, commit, path)
=======
						treeResolver, err := locationResolver.Path(context.Background(), repositoryID, commit, path, false)
>>>>>>> 53f2a963
						if err != nil {
							errs <- err
							return
						}
						if treeResolver.Path() != path {
							errs <- errors.Errorf("unexpected path. want=%s have=%s", path, treeResolver.Path())
							return
						}

						resolvers <- resolverPair{key: fmt.Sprintf("%d:%s:%s", repositoryID, commit, path), resolver: treeResolver}
					}
				}
			}
		}()
	}
	wg.Wait()

	close(errs)
	for err := range errs {
		t.Error(err)
	}

	mockrequire.CalledN(t, repos.GetFunc, len(repositoryIDs))

	// We don't need to load commits from git-server unless we ask for fields like author or committer.
	// Since we already know this commit exists, and we only need it's already known commit ID, we assert
	// that zero calls to git.GetCommit where done. Check the gitCommitResolver lazy loading logic.
	if val := atomic.LoadUint32(&commitCalls); val != 0 {
		t.Errorf("unexpected number of commit calls. want=%d have=%d", 0, val)
	}

	close(resolvers)
	resolversByKey := map[string][]*GitTreeEntryResolver{}
	for pair := range resolvers {
		resolversByKey[pair.key] = append(resolversByKey[pair.key], pair.resolver)
	}

	for _, vs := range resolversByKey {
		for _, v := range vs {
			if v != vs[0] {
				t.Errorf("resolvers for same key unexpectedly have differing addresses: %p and %p", v, vs[0])
			}
		}
	}
}

func TestCachedLocationResolverUnknownRepository(t *testing.T) {
	repos := database.NewStrictMockRepoStore()
	repos.GetFunc.SetDefaultHook(func(_ context.Context, id api.RepoID) (*types.Repo, error) {
		return nil, &database.RepoNotFoundErr{ID: id}
	})

	db := database.NewStrictMockDB()
	db.ReposFunc.SetDefaultReturn(repos)

	gsClient := gitserver.NewMockClient()

	repositoryResolver, err := NewCachedLocationResolver(db, gsClient).Repository(context.Background(), 50)
	if err != nil {
		t.Fatalf("unexpected error: %s", err)
	}
	if repositoryResolver != nil {
		t.Errorf("unexpected non-nil resolver")
	}

	// Ensure no dereference in child resolvers either
<<<<<<< HEAD
	pathResolver, err := NewCachedLocationResolver(db, gsClient).Path(context.Background(), 50, "deadbeef", "main.go")
=======
	pathResolver, err := locationResolver.Path(context.Background(), 50, "deadbeef", "main.go", false)
>>>>>>> 53f2a963
	if err != nil {
		t.Fatalf("unexpected error: %s", err)
	}
	if pathResolver != nil {
		t.Errorf("unexpected non-nil resolver")
	}
	mockrequire.Called(t, repos.GetFunc)
}

func TestCachedLocationResolverUnknownCommit(t *testing.T) {
	repos := database.NewStrictMockRepoStore()
	repos.GetFunc.SetDefaultHook(func(_ context.Context, id api.RepoID) (*types.Repo, error) {
		return &types.Repo{ID: id}, nil
	})

	db := database.NewStrictMockDB()
	db.ReposFunc.SetDefaultReturn(repos)

	gsClient := gitserver.NewMockClient()
	gsClient.ResolveRevisionFunc.SetDefaultReturn("", &gitdomain.RevisionNotFoundError{})

	commitResolver, err := NewCachedLocationResolver(db, gsClient).Commit(context.Background(), 50, "deadbeef")
	if err != nil {
		t.Fatalf("unexpected error: %s", err)
	}
	if commitResolver != nil {
		t.Errorf("unexpected non-nil resolver")
	}

	// Ensure no dereference in child resolvers either
<<<<<<< HEAD
	pathResolver, err := NewCachedLocationResolver(db, gsClient).Path(context.Background(), 50, "deadbeef", "main.go")
=======
	pathResolver, err := locationResolver.Path(context.Background(), 50, "deadbeef", "main.go", false)
>>>>>>> 53f2a963
	if err != nil {
		t.Fatalf("unexpected error: %s", err)
	}
	if pathResolver != nil {
		t.Errorf("unexpected non-nil resolver")
	}
	mockrequire.Called(t, repos.GetFunc)
}<|MERGE_RESOLUTION|>--- conflicted
+++ resolved
@@ -32,16 +32,14 @@
 		return &types.Repo{ID: id, CreatedAt: time.Now()}, nil
 	})
 
-	db := database.NewStrictMockDB()
-	db.ReposFunc.SetDefaultReturn(repos)
-
 	gsClient := gitserver.NewMockClient()
 	gsClient.ResolveRevisionFunc.SetDefaultHook(func(_ context.Context, _ api.RepoName, spec string, _ gitserver.ResolveRevisionOptions) (api.CommitID, error) {
 		return api.CommitID(spec), nil
 	})
 
 	var commitCalls uint32
-	cachedResolver := NewCachedLocationResolver(db, gsClient)
+	factory := NewCachedLocationResolverFactory(nil, repos, gsClient)
+	locationResolver := factory.Create()
 
 	var repositoryIDs []api.RepoID
 	for i := 1; i <= numRepositories; i++ {
@@ -73,7 +71,7 @@
 			defer wg.Done()
 
 			for _, repositoryID := range repositoryIDs {
-				repositoryResolver, err := cachedResolver.Repository(context.Background(), repositoryID)
+				repositoryResolver, err := locationResolver.Repository(context.Background(), repositoryID)
 				if err != nil {
 					errs <- err
 					return
@@ -91,7 +89,7 @@
 
 			for _, repositoryID := range repositoryIDs {
 				for _, commit := range commits {
-					commitResolver, err := cachedResolver.Commit(context.Background(), repositoryID, commit)
+					commitResolver, err := locationResolver.Commit(context.Background(), repositoryID, commit)
 					if err != nil {
 						errs <- err
 						return
@@ -106,11 +104,7 @@
 			for _, repositoryID := range repositoryIDs {
 				for _, commit := range commits {
 					for _, path := range paths {
-<<<<<<< HEAD
-						treeResolver, err := cachedResolver.Path(context.Background(), repositoryID, commit, path)
-=======
 						treeResolver, err := locationResolver.Path(context.Background(), repositoryID, commit, path, false)
->>>>>>> 53f2a963
 						if err != nil {
 							errs <- err
 							return
@@ -163,12 +157,12 @@
 		return nil, &database.RepoNotFoundErr{ID: id}
 	})
 
-	db := database.NewStrictMockDB()
-	db.ReposFunc.SetDefaultReturn(repos)
-
 	gsClient := gitserver.NewMockClient()
 
-	repositoryResolver, err := NewCachedLocationResolver(db, gsClient).Repository(context.Background(), 50)
+	factory := NewCachedLocationResolverFactory(nil, repos, gsClient)
+	locationResolver := factory.Create()
+
+	repositoryResolver, err := locationResolver.Repository(context.Background(), 50)
 	if err != nil {
 		t.Fatalf("unexpected error: %s", err)
 	}
@@ -177,11 +171,7 @@
 	}
 
 	// Ensure no dereference in child resolvers either
-<<<<<<< HEAD
-	pathResolver, err := NewCachedLocationResolver(db, gsClient).Path(context.Background(), 50, "deadbeef", "main.go")
-=======
 	pathResolver, err := locationResolver.Path(context.Background(), 50, "deadbeef", "main.go", false)
->>>>>>> 53f2a963
 	if err != nil {
 		t.Fatalf("unexpected error: %s", err)
 	}
@@ -197,13 +187,13 @@
 		return &types.Repo{ID: id}, nil
 	})
 
-	db := database.NewStrictMockDB()
-	db.ReposFunc.SetDefaultReturn(repos)
-
 	gsClient := gitserver.NewMockClient()
 	gsClient.ResolveRevisionFunc.SetDefaultReturn("", &gitdomain.RevisionNotFoundError{})
 
-	commitResolver, err := NewCachedLocationResolver(db, gsClient).Commit(context.Background(), 50, "deadbeef")
+	factory := NewCachedLocationResolverFactory(nil, repos, gsClient)
+	locationResolver := factory.Create()
+
+	commitResolver, err := locationResolver.Commit(context.Background(), 50, "deadbeef")
 	if err != nil {
 		t.Fatalf("unexpected error: %s", err)
 	}
@@ -212,11 +202,7 @@
 	}
 
 	// Ensure no dereference in child resolvers either
-<<<<<<< HEAD
-	pathResolver, err := NewCachedLocationResolver(db, gsClient).Path(context.Background(), 50, "deadbeef", "main.go")
-=======
 	pathResolver, err := locationResolver.Path(context.Background(), 50, "deadbeef", "main.go", false)
->>>>>>> 53f2a963
 	if err != nil {
 		t.Fatalf("unexpected error: %s", err)
 	}
