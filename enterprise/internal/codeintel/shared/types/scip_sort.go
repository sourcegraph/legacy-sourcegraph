--- conflicted
+++ resolved
@@ -6,7 +6,6 @@
 	"github.com/sourcegraph/scip/bindings/go/scip"
 )
 
-<<<<<<< HEAD
 // FindSymbol returns the symbol with the given name in the given document. If there is no symbol by
 // that name, this function returns nil.
 func FindSymbol(document *scip.Document, symbolName string) *scip.SymbolInformation {
@@ -17,7 +16,8 @@
 	}
 
 	return nil
-=======
+}
+
 // SortDocuments sorts the given documents slice (in-place) and returns it (for convenience). Documents
 // are sorted in ascending order of their relative path.
 func SortDocuments(documents []*scip.Document) []*scip.Document {
@@ -26,7 +26,6 @@
 	})
 
 	return documents
->>>>>>> f5e85bb4
 }
 
 // FindOccurrences filters the given slice of occurrences and returns those that contain the position
