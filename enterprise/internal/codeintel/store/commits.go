package store

import (
	"context"
	"database/sql"

	"github.com/keegancsmith/sqlf"
)

// scanUploadMeta scans upload metadata grouped by commit from the return value of `*store.query`.
func scanUploadMeta(rows *sql.Rows, queryErr error) (_ map[string][]UploadMeta, err error) {
	if queryErr != nil {
		return nil, queryErr
	}
	defer func() { err = closeRows(rows, err) }()

	uploadMeta := map[string][]UploadMeta{}
	for rows.Next() {
		var uploadID int
		var commit string
		var root string
		var indexer string
		if err := rows.Scan(&uploadID, &commit, &root, &indexer); err != nil {
			return nil, err
		}

		uploadMeta[commit] = append(uploadMeta[commit], UploadMeta{
			UploadID: uploadID,
			Root:     root,
			Indexer:  indexer,
		})
	}

	return uploadMeta, nil
}

// HasRepository determines if there is LSIF data for the given repository.
func (s *store) HasRepository(ctx context.Context, repositoryID int) (bool, error) {
	count, _, err := scanFirstInt(s.query(ctx, sqlf.Sprintf(`
		SELECT COUNT(*)
		FROM lsif_uploads
		WHERE repository_id = %s
		LIMIT 1
	`, repositoryID)))

	return count > 0, err
}

// HasCommit determines if the given commit is known for the given repository.
func (s *store) HasCommit(ctx context.Context, repositoryID int, commit string) (bool, error) {
	count, _, err := scanFirstInt(s.query(ctx, sqlf.Sprintf(`
		SELECT COUNT(*)
		FROM lsif_nearest_uploads
		WHERE repository_id = %s and commit = %s
		LIMIT 1
	`, repositoryID, commit)))

	return count > 0, err
}

// MarkRepositoryAsDirty marks the given repository's commit graph as out of date.
func (s *store) MarkRepositoryAsDirty(ctx context.Context, repositoryID int) error {
	return s.queryForEffect(
		ctx,
		sqlf.Sprintf(`
			INSERT INTO lsif_dirty_repositories (repository_id, dirty_token, update_token)
			VALUES (%s, 1, 0)
			ON CONFLICT (repository_id) DO UPDATE SET dirty_token = lsif_dirty_repositories.dirty_token + 1
		`, repositoryID),
	)
}

func scanIntPairs(rows *sql.Rows, queryErr error) (_ map[int]int, err error) {
	if queryErr != nil {
		return nil, queryErr
	}
	defer func() { err = closeRows(rows, err) }()

	values := map[int]int{}
	for rows.Next() {
		var value1 int
		var value2 int
		if err := rows.Scan(&value1, &value2); err != nil {
			return nil, err
		}

		values[value1] = value2
	}

	return values, nil
}

// DirtyRepositories returns a map from repository identifiers to a dirty token for each repository whose commit
// graph is out of date. This token should be passed to CalculateVisibleUploads in order to unmark the repository.
func (s *store) DirtyRepositories(ctx context.Context) (map[int]int, error) {
	return scanIntPairs(s.query(ctx, sqlf.Sprintf(`SELECT repository_id, dirty_token FROM lsif_dirty_repositories WHERE dirty_token > update_token`)))
}

// CalculateVisibleUploads uses the given commit graph and the tip commit of the default branch to determine the set
// of LSIF uploads that are visible for each commit, and the set of uploads which are visible at the tip. The decorated
// commit graph is serialized to Postgres for use by find closest dumps queries.
//
// If dirtyToken is supplied, the repository will be unmarked when the supplied token does matches the most recent
// token stored in the database, the flag will not be cleared as another request for update has come in since this
// token has been read.
<<<<<<< HEAD
func (s *store) CalculateVisibleUploads(ctx context.Context, repositoryID int, graph map[string][]string, tipCommit string, dirtyToken int) error {
=======
func (s *store) CalculateVisibleUploads(ctx context.Context, repositoryID int, graph map[string][]string, tipCommit string, dirtyToken int) (err error) {
>>>>>>> a4006b8c
	tx, err := s.transact(ctx)
	if err != nil {
		return err
	}
	defer func() { err = tx.Done(err) }()

	// Pull all queryable upload metadata known to this repository so we can correlate
	// it with the current  commit graph.
	uploadMeta, err := scanUploadMeta(tx.query(ctx, sqlf.Sprintf(`
		SELECT id, commit, root, indexer
		FROM lsif_uploads
		WHERE state = 'completed' AND repository_id = %s
	`, repositoryID)))
	if err != nil {
		return err
	}

	// Determine which uploads are visible to which commits for this repository
	visibleUploads, err := calculateVisibleUploads(graph, uploadMeta)
	if err != nil {
		return err
	}

	// Clear all old visibility data for this repository
	for _, query := range []string{
		`DELETE FROM lsif_nearest_uploads WHERE repository_id = %s`,
		`DELETE FROM lsif_uploads_visible_at_tip WHERE repository_id = %s`,
	} {
		if err := tx.queryForEffect(ctx, sqlf.Sprintf(query, repositoryID)); err != nil {
			return err
		}
	}

	n := 0
	for _, uploads := range visibleUploads {
		n += len(uploads)
	}
	nearestUploadsRows := make([]*sqlf.Query, 0, n)

	for commit, uploads := range visibleUploads {
		for _, uploadMeta := range uploads {
			nearestUploadsRows = append(nearestUploadsRows, sqlf.Sprintf(
				"(%s, %s, %s, %s)",
				repositoryID,
				commit,
				uploadMeta.UploadID,
				uploadMeta.Distance,
			))
		}
	}

	// Insert new data for this repository in batches - it's likely we'll exceed the maximum
	// number of placeholders per query so we need to break it into several queries below this
	// size.
	for _, batch := range batchQueries(nearestUploadsRows, MaxPostgresNumParameters/4) {
		if err := tx.queryForEffect(ctx, sqlf.Sprintf(
			`INSERT INTO lsif_nearest_uploads (repository_id, "commit", upload_id, distance) VALUES %s`,
			sqlf.Join(batch, ","),
		)); err != nil {
			return err
		}
	}

	visibleAtTipRows := make([]*sqlf.Query, 0, len(visibleUploads[tipCommit]))
	for _, uploadMeta := range visibleUploads[tipCommit] {
		visibleAtTipRows = append(visibleAtTipRows, sqlf.Sprintf("(%s, %s)", repositoryID, uploadMeta.UploadID))
	}

	// Update which repositories are visible from the tip of the default branch. This
	// flag is used to determine which bundles for a repository we open during a global
	// find references query.
	if len(visibleAtTipRows) > 0 {
		for _, batch := range batchQueries(visibleAtTipRows, MaxPostgresNumParameters/2) {
			if err := tx.queryForEffect(ctx, sqlf.Sprintf(
				`INSERT INTO lsif_uploads_visible_at_tip (repository_id, upload_id) VALUES %s`,
				sqlf.Join(batch, ","),
			)); err != nil {
				return err
			}
		}
	}

	if dirtyToken != 0 {
		// If the user requests us to clear a dirty token, set the updated_token value to
		// the dirty token if it wouldn't decrease the value. Dirty repositories are determined
		// by having a non-equal dirty and update token, and we want the most recent upload
		// token to win this write.
		if err := tx.queryForEffect(ctx, sqlf.Sprintf(
			`UPDATE lsif_dirty_repositories SET update_token = GREATEST(update_token, %s) WHERE repository_id = %s`,
			dirtyToken,
			repositoryID,
		)); err != nil {
			return err
		}
	}

	return nil
}

// MaxPostgresNumParameters is the maximum number of parameters per query that Postgres
// will allow. Exceeding this number of parameters will cause the query to be rejected
// by the server.
const MaxPostgresNumParameters = 65535

// batchQueries cuts the given query slice into batches of a maximum size. This function
// will allocate only the outer array to hold each batch, and the data for each batch
// will refer to the given slice.
func batchQueries(queries []*sqlf.Query, batchSize int) (batches [][]*sqlf.Query) {
	for len(queries) > 0 {
		if len(queries) > batchSize {
			batches = append(batches, queries[:batchSize])
			queries = queries[batchSize:]
		} else {
			batches = append(batches, queries)
			queries = nil
		}
	}

	return batches
}<|MERGE_RESOLUTION|>--- conflicted
+++ resolved
@@ -103,11 +103,7 @@
 // If dirtyToken is supplied, the repository will be unmarked when the supplied token does matches the most recent
 // token stored in the database, the flag will not be cleared as another request for update has come in since this
 // token has been read.
-<<<<<<< HEAD
-func (s *store) CalculateVisibleUploads(ctx context.Context, repositoryID int, graph map[string][]string, tipCommit string, dirtyToken int) error {
-=======
 func (s *store) CalculateVisibleUploads(ctx context.Context, repositoryID int, graph map[string][]string, tipCommit string, dirtyToken int) (err error) {
->>>>>>> a4006b8c
 	tx, err := s.transact(ctx)
 	if err != nil {
 		return err
