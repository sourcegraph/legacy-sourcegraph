package dbstore

import (
	"sync"

	"github.com/sourcegraph/sourcegraph/enterprise/internal/codeintel/gitserver"
)

// calculateVisibleUploads transforms the given commit graph and the set of LSIF uploads
// defined on each commit with LSIF upload into a map from a commit to the set of uploads
// which are visible from that commit.
<<<<<<< HEAD
func calculateVisibleUploads(graph map[string][]string, commitGraphView *CommitGraphView) (map[string][]UploadMeta, error) {
	// Order parents before children
	ordering, err := topologicalSort(graph)
	if err != nil {
		return nil, err
	}
=======
func calculateVisibleUploads(commitGraph *gitserver.CommitGraph, uploads map[string][]UploadMeta) (map[string][]UploadMeta, error) {
	graph := commitGraph.Graph()
	order := commitGraph.Order()
>>>>>>> dc8beddf

	var wg sync.WaitGroup
	wg.Add(2)

	// ancestorVisibleUploads maps commits to the set of uploads visible by looking up the ancestor
	// paths of that commit. This map is populated by first inserting each upload at the commit
	// where it is defined. Then we populate the remaining data by walking the graph in topological
	// order (parents before children), and "push" each visible upload down descendant paths. At each
	// commit, if multiple uploads with the same root and indexer are visible, the one with the minmum
	// distance from the source commit will be used.
	ancestorVisibleUploads := map[string][]UploadMeta{}

	go func() {
		defer wg.Done()

		for commit := range graph {
			for _, upload := range commitGraphView.Meta[commit] {
				ancestorVisibleUploads[commit] = append(ancestorVisibleUploads[commit], UploadMeta{
					UploadID: upload.UploadID,
					Flags:    upload.Flags | FlagAncestorVisible,
				})
			}
		}

		for _, commit := range order {
			uploads := ancestorVisibleUploads[commit]
			for _, parent := range graph[commit] {
				for _, upload := range ancestorVisibleUploads[parent] {
					uploads = addUploadMeta(uploads, commitGraphView, UploadMeta{
						UploadID: upload.UploadID,
						Flags:    upload.Flags + 1,
					}, true)
				}
			}
			ancestorVisibleUploads[commit] = uploads
		}
	}()

	// descendantVisibleUploads maps commits to the set of uploads visible by looking down the
	// descendant paths of that commit. This map is populated by first inserting each upload at the
	// commit where it is defined. Then we populate the remaining data by walking the graph in reverse
	// topological order (children before parents), and "push" each visible upload up ancestor paths.
	// At each  commit, if multiple uploads with the same root and indexer are visible, the one with
	// the minmum  distance from the source commit will be used.
	descendantVisibleUploads := map[string][]UploadMeta{}

	go func() {
		defer wg.Done()

		for commit := range graph {
			for _, upload := range commitGraphView.Meta[commit] {
				descendantVisibleUploads[commit] = append(descendantVisibleUploads[commit], UploadMeta{
					UploadID: upload.UploadID,
					Flags:    upload.Flags &^ FlagAncestorVisible,
				})
			}
		}

		// Calculate mapping from commits to their children
		reverseGraph := reverseGraph(graph)

		for i := len(order) - 1; i >= 0; i-- {
			commit := order[i]
			uploads := descendantVisibleUploads[commit]
			for _, child := range reverseGraph[commit] {
				for _, upload := range descendantVisibleUploads[child] {
					uploads = addUploadMeta(uploads, commitGraphView, UploadMeta{
						UploadID: upload.UploadID,
						Flags:    upload.Flags + 1,
					}, true)
				}
			}
			descendantVisibleUploads[commit] = uploads
		}
	}()

	wg.Wait()

	// For each commit, merge the set of uploads visible by looking in each direction from that
	// commit. We do this by merging the descendant-visible uploads on top of the ancestor-visible
	// uploads. If we find a ancestor-visible upload and a descendant-visible upload with the same
	// root and  indexer, where the descendant-visible upload has a smaller distance, then we keep
	// both upload entries, but mark the ancestor-visible upload as overwritten.
	//
	// This produces a list of visible uploads with the properties we need for several features:
	//   - We can ask for only the non-overwritten uploads, which will give us the set of
	//     visible uploads with minimal distance we need to determine the (actual) nearest
	//     upload for a given commit.
	//   - We can ask for only the ancestor-visible uploads, which gives us the partial
	//     graph we need to determine the nearest upload for a commit without needing to
	//     operate over the entire commit graph. See the method code intel store method
	//     FindClosestDumpsFromGraphFragment for additional details.
	for commit, uploads := range ancestorVisibleUploads {
		for _, upload := range descendantVisibleUploads[commit] {
			uploads = addUploadMeta(uploads, commitGraphView, upload, false)
		}

		ancestorVisibleUploads[commit] = uploads
	}

	return ancestorVisibleUploads, nil
}

// addUploadMeta merges the given upload metadata into the given list, resolving conflicts.
//
// If there already exists an upload with the same root and indexer but a larger distance, then
// that upload will take the place of the existing upload (if replace is true), or the existing
// upload will be marked as overwritten and the upload will be appended to the end of the list
// (if replace is false). If there is no such upload with the same root and indexer, then the
// given upload will be appended to the end of the list.
func addUploadMeta(uploads []UploadMeta, commitGraphView *CommitGraphView, upload UploadMeta, replace bool) []UploadMeta {
	sharedFieldToken := commitGraphView.Tokens[upload.UploadID]

	for i, candidate := range uploads {
		candidateSharedFieldToken := commitGraphView.Tokens[candidate.UploadID]
		if sharedFieldToken != candidateSharedFieldToken {
			continue
		}

		uploadDistance := upload.Flags & MaxDistance
		candidateDistance := candidate.Flags & MaxDistance

		if uploadDistance < candidateDistance || (uploadDistance == candidateDistance && upload.UploadID < candidate.UploadID) {
			if !replace {
				uploads = append(uploads, UploadMeta{
					UploadID: candidate.UploadID,
					Flags:    candidate.Flags | FlagOverwritten,
				})
			}
			uploads[i] = upload
			return uploads
		}

		return uploads
	}

	return append(uploads, upload)
}

// reverseGraph returns the reverse of the given graph by flipping all the edges.
func reverseGraph(graph map[string][]string) map[string][]string {
	reverse := map[string][]string{}
	for child := range graph {
		reverse[child] = nil
	}

	for child, parents := range graph {
		for _, parent := range parents {
			reverse[parent] = append(reverse[parent], child)
		}
	}

	return reverse
}<|MERGE_RESOLUTION|>--- conflicted
+++ resolved
@@ -9,18 +9,9 @@
 // calculateVisibleUploads transforms the given commit graph and the set of LSIF uploads
 // defined on each commit with LSIF upload into a map from a commit to the set of uploads
 // which are visible from that commit.
-<<<<<<< HEAD
-func calculateVisibleUploads(graph map[string][]string, commitGraphView *CommitGraphView) (map[string][]UploadMeta, error) {
-	// Order parents before children
-	ordering, err := topologicalSort(graph)
-	if err != nil {
-		return nil, err
-	}
-=======
-func calculateVisibleUploads(commitGraph *gitserver.CommitGraph, uploads map[string][]UploadMeta) (map[string][]UploadMeta, error) {
+func calculateVisibleUploads(commitGraph *gitserver.CommitGraph, commitGraphView *CommitGraphView) (map[string][]UploadMeta, error) {
 	graph := commitGraph.Graph()
 	order := commitGraph.Order()
->>>>>>> dc8beddf
 
 	var wg sync.WaitGroup
 	wg.Add(2)
