--- conflicted
+++ resolved
@@ -77,6 +77,7 @@
 JOIN repo r ON r.id = u.repository_id
 WHERE u.state = 'completed' AND u.committed_at IS NULL
 GROUP BY u.repository_id, r.name, u.commit
+ORDER BY repository_id, commit
 LIMIT %s
 `
 
@@ -100,24 +101,12 @@
 
 }
 
-<<<<<<< HEAD
 func (m *committedAtMigrator) handleCommit(ctx context.Context, tx *dbstore.Store, repositoryID int, repositoryName, commit string) error {
 	var commitDateString string
 	if commitDate, err := m.gitserverClient.CommitDate(ctx, repositoryID, commit); err != nil {
 		if !isRepositoryNotFound(err) && !isRevisionNotFound(err) {
 			return errors.Wrap(err, "gitserver.CommitDate")
 		}
-=======
-const committedAtSelectBatchQuery = `
--- source: enterprise/internal/codeintel/stores/dbstore/migration/committed_at.go:selectBatch
-SELECT repository_id, commit
-FROM lsif_uploads
-WHERE state = 'completed' AND committed_at IS NULL
-GROUP BY repository_id, commit
-ORDER BY repository_id, commit
-LIMIT %s
-`
->>>>>>> 38a7c8c6
 
 		// Set a value here that we'll filter out on the query side so that we don't
 		// reprocess the same failing batch infinitely. We could alternative soft
