package migration

import (
	"context"
	"fmt"
	"testing"
	"time"

	"github.com/cockroachdb/errors"
	"github.com/google/go-cmp/cmp"
	"github.com/keegancsmith/sqlf"

	"github.com/sourcegraph/sourcegraph/enterprise/internal/codeintel/stores/dbstore"
	"github.com/sourcegraph/sourcegraph/internal/database/basestore"
	"github.com/sourcegraph/sourcegraph/internal/database/dbtesting"
<<<<<<< HEAD
	"github.com/sourcegraph/sourcegraph/internal/gitserver/domain"
=======
>>>>>>> e266d739
	"github.com/sourcegraph/sourcegraph/internal/observation"
)

func TestCommittedAtMigrator(t *testing.T) {
	if testing.Short() {
		t.Skip()
	}
	db := dbtesting.GetDB(t)
	store := dbstore.NewWithDB(db, &observation.TestContext)
	gitserverClient := NewMockGitserverClient()
	migrator := NewCommittedAtMigrator(store, gitserverClient, 250)

	n := 500
	t0 := time.Unix(1587396557, 0).UTC()
	expectedCommitDates := make([]time.Time, 0, n)
	for i := 0; i < n; i++ {
		expectedCommitDates = append(expectedCommitDates, t0.Add(time.Second*time.Duration(i)))
	}

	gitserverClient.CommitDateFunc.SetDefaultHook(func(ctx context.Context, repositoryID int, commit string) (time.Time, bool, error) {
		if i := len(gitserverClient.CommitDateFunc.History()); i < n {
			return expectedCommitDates[i], true, nil
		}

		return time.Time{}, false, errors.Errorf("too many calls")
	})

	assertProgress := func(expectedProgress float64) {
		if progress, err := migrator.Progress(context.Background()); err != nil {
			t.Fatalf("unexpected error querying progress: %s", err)
		} else if progress != expectedProgress {
			t.Errorf("unexpected progress. want=%.2f have=%.2f", expectedProgress, progress)
		}
	}

	assertDirty := func(expectedDirty []int) {
		query := sqlf.Sprintf(`SELECT repository_id FROM lsif_dirty_repositories WHERE dirty_token != update_token ORDER BY repository_id`)

		if dirty, err := basestore.ScanInts(store.Query(context.Background(), query)); err != nil {
			t.Fatalf("unexpected error querying num diagnostics: %s", err)
		} else if diff := cmp.Diff(expectedDirty, dirty); diff != "" {
			t.Errorf("unexpected counts (-want +got):\n%s", diff)
		}
	}

	assertCommitDates := func(expectedCommitDates []time.Time) {
		query := sqlf.Sprintf(`SELECT committed_at FROM lsif_uploads WHERE committed_at IS NOT NULL AND committed_at != '-infinity' ORDER BY committed_at`)

		if commitDates, err := basestore.ScanTimes(store.Query(context.Background(), query)); err != nil {
			t.Fatalf("unexpected error querying uploads: %s", err)
		} else if diff := cmp.Diff(expectedCommitDates, commitDates); diff != "" {
			t.Errorf("unexpected commit dates (-want +got):\n%s", diff)
		}
	}

	if err := store.Exec(context.Background(), sqlf.Sprintf("INSERT INTO repo (id, name) VALUES (42, 'foo'), (43, 'bar')")); err != nil {
		t.Fatalf("unexpected error inserting repo: %s", err)
	}

	for i := 0; i < n; i++ {
		if err := store.Exec(context.Background(), sqlf.Sprintf(
			"INSERT INTO lsif_uploads (repository_id, commit, state, indexer, num_parts, uploaded_parts) VALUES (%s, %s, 'completed', 'lsif-go', 0, '{}')",
			42+i/(n/2), // 50% id=42, 50% id=43
			fmt.Sprintf("%040d", i),
		)); err != nil {
			t.Fatalf("unexpected error inserting upload: %s", err)
		}
	}

	assertProgress(0)

	if err := migrator.Up(context.Background()); err != nil {
		t.Fatalf("unexpected error performing up migration: %s", err)
	}
	assertProgress(0.5)
	assertDirty([]int{42})
	assertCommitDates(expectedCommitDates[:n/2])

	if err := migrator.Up(context.Background()); err != nil {
		t.Fatalf("unexpected error performing up migration: %s", err)
	}
	assertProgress(1)
	assertDirty([]int{42, 43})
	assertCommitDates(expectedCommitDates)

	if err := migrator.Down(context.Background()); err != nil {
		t.Fatalf("unexpected error performing down migration: %s", err)
	}
	assertProgress(0.5)

	if err := migrator.Down(context.Background()); err != nil {
		t.Fatalf("unexpected error performing down migration: %s", err)
	}
	assertProgress(0)
}

func TestCommittedAtMigratorUnknownRepository(t *testing.T) {
	if testing.Short() {
		t.Skip()
	}
	db := dbtesting.GetDB(t)
	store := dbstore.NewWithDB(db, &observation.TestContext)
	gitserverClient := NewMockGitserverClient()
	migrator := NewCommittedAtMigrator(store, gitserverClient, 250)

	n := 500
	t0 := time.Unix(1587396557, 0).UTC()
	allDates := make([]time.Time, 0, n)
	expectedCommitDates := make([]time.Time, 0, n)
	for i := 0; i < n; i++ {
		date := t0.Add(time.Second * time.Duration(i))
		allDates = append(allDates, date)

		if i%3 != 0 {
			expectedCommitDates = append(expectedCommitDates, date)
		}
	}

	gitserverClient.CommitDateFunc.SetDefaultHook(func(ctx context.Context, repositoryID int, commit string) (time.Time, bool, error) {
		if i := len(gitserverClient.CommitDateFunc.History()); i < n {
			if i%3 == 0 {
<<<<<<< HEAD
				return time.Time{}, &domain.RepoNotExistError{}
=======
				return time.Time{}, false, &vcs.RepoNotExistError{}
>>>>>>> e266d739
			}

			return allDates[i], true, nil
		}

		return time.Time{}, false, errors.Errorf("too many calls")
	})

	assertProgress := func(expectedProgress float64) {
		if progress, err := migrator.Progress(context.Background()); err != nil {
			t.Fatalf("unexpected error querying progress: %s", err)
		} else if progress != expectedProgress {
			t.Errorf("unexpected progress. want=%.2f have=%.2f", expectedProgress, progress)
		}
	}

	assertDirty := func(expectedDirty []int) {
		query := sqlf.Sprintf(`SELECT repository_id FROM lsif_dirty_repositories WHERE dirty_token != update_token ORDER BY repository_id`)

		if dirty, err := basestore.ScanInts(store.Query(context.Background(), query)); err != nil {
			t.Fatalf("unexpected error querying num diagnostics: %s", err)
		} else if diff := cmp.Diff(expectedDirty, dirty); diff != "" {
			t.Errorf("unexpected counts (-want +got):\n%s", diff)
		}
	}

	assertCommitDates := func(expectedCommitDates []time.Time) {
		query := sqlf.Sprintf(`SELECT committed_at FROM lsif_uploads WHERE committed_at IS NOT NULL AND committed_at != '-infinity' ORDER BY committed_at`)

		if commitDates, err := basestore.ScanTimes(store.Query(context.Background(), query)); err != nil {
			t.Fatalf("unexpected error querying uploads: %s", err)
		} else if diff := cmp.Diff(expectedCommitDates, commitDates); diff != "" {
			t.Errorf("unexpected commit dates (-want +got):\n%s", diff)
		}
	}

	if err := store.Exec(context.Background(), sqlf.Sprintf("INSERT INTO repo (id, name) VALUES (42, 'foo'), (43, 'bar')")); err != nil {
		t.Fatalf("unexpected error inserting repo: %s", err)
	}

	for i := 0; i < n; i++ {
		if err := store.Exec(context.Background(), sqlf.Sprintf(
			"INSERT INTO lsif_uploads (repository_id, commit, state, indexer, num_parts, uploaded_parts) VALUES (%s, %s, 'completed', 'lsif-go', 0, '{}')",
			42+i/(n/2), // 50% id=42, 50% id=43
			fmt.Sprintf("%040d", i),
		)); err != nil {
			t.Fatalf("unexpected error inserting upload: %s", err)
		}
	}

	assertProgress(0)

	if err := migrator.Up(context.Background()); err != nil {
		t.Fatalf("unexpected error performing up migration: %s", err)
	}
	assertProgress(0.5)
	assertDirty([]int{42})
	assertCommitDates(expectedCommitDates[:n/3]) // (2/3*n)/2 = n/3

	if err := migrator.Up(context.Background()); err != nil {
		t.Fatalf("unexpected error performing up migration: %s", err)
	}
	assertProgress(1)
	assertDirty([]int{42, 43})
	assertCommitDates(expectedCommitDates)

	if err := migrator.Down(context.Background()); err != nil {
		t.Fatalf("unexpected error performing down migration: %s", err)
	}
	assertProgress(0.5)

	if err := migrator.Down(context.Background()); err != nil {
		t.Fatalf("unexpected error performing down migration: %s", err)
	}
	assertProgress(0)
}

func TestCommittedAtMigratorUnknownCommits(t *testing.T) {
	if testing.Short() {
		t.Skip()
	}
	db := dbtesting.GetDB(t)
	store := dbstore.NewWithDB(db, &observation.TestContext)
	gitserverClient := NewMockGitserverClient()
	migrator := NewCommittedAtMigrator(store, gitserverClient, 250)

	n := 500
	t0 := time.Unix(1587396557, 0).UTC()
	allDates := make([]time.Time, 0, n)
	expectedCommitDates := make([]time.Time, 0, n)
	for i := 0; i < n; i++ {
		date := t0.Add(time.Second * time.Duration(i))
		allDates = append(allDates, date)

		if i%3 != 0 {
			expectedCommitDates = append(expectedCommitDates, date)
		}
	}

	gitserverClient.CommitDateFunc.SetDefaultHook(func(ctx context.Context, repositoryID int, commit string) (time.Time, bool, error) {
		if i := len(gitserverClient.CommitDateFunc.History()); i < n {
			if i%3 == 0 {
<<<<<<< HEAD
				return time.Time{}, &domain.RevisionNotFoundError{}
=======
				return time.Time{}, false, nil
>>>>>>> e266d739
			}

			return allDates[i], true, nil
		}

		return time.Time{}, false, errors.Errorf("too many calls")
	})

	assertProgress := func(expectedProgress float64) {
		if progress, err := migrator.Progress(context.Background()); err != nil {
			t.Fatalf("unexpected error querying progress: %s", err)
		} else if progress != expectedProgress {
			t.Errorf("unexpected progress. want=%.2f have=%.2f", expectedProgress, progress)
		}
	}

	assertDirty := func(expectedDirty []int) {
		query := sqlf.Sprintf(`SELECT repository_id FROM lsif_dirty_repositories WHERE dirty_token != update_token ORDER BY repository_id`)

		if dirty, err := basestore.ScanInts(store.Query(context.Background(), query)); err != nil {
			t.Fatalf("unexpected error querying num diagnostics: %s", err)
		} else if diff := cmp.Diff(expectedDirty, dirty); diff != "" {
			t.Errorf("unexpected counts (-want +got):\n%s", diff)
		}
	}

	assertCommitDates := func(expectedCommitDates []time.Time) {
		query := sqlf.Sprintf(`SELECT committed_at FROM lsif_uploads WHERE committed_at IS NOT NULL AND committed_at != '-infinity' ORDER BY committed_at`)

		if commitDates, err := basestore.ScanTimes(store.Query(context.Background(), query)); err != nil {
			t.Fatalf("unexpected error querying uploads: %s", err)
		} else if diff := cmp.Diff(expectedCommitDates, commitDates); diff != "" {
			t.Errorf("unexpected commit dates (-want +got):\n%s", diff)
		}
	}

	if err := store.Exec(context.Background(), sqlf.Sprintf("INSERT INTO repo (id, name) VALUES (42, 'foo'), (43, 'bar')")); err != nil {
		t.Fatalf("unexpected error inserting repo: %s", err)
	}

	for i := 0; i < n; i++ {
		if err := store.Exec(context.Background(), sqlf.Sprintf(
			"INSERT INTO lsif_uploads (repository_id, commit, state, indexer, num_parts, uploaded_parts) VALUES (%s, %s, 'completed', 'lsif-go', 0, '{}')",
			42+i/(n/2), // 50% id=42, 50% id=43
			fmt.Sprintf("%040d", i),
		)); err != nil {
			t.Fatalf("unexpected error inserting upload: %s", err)
		}
	}

	assertProgress(0)

	if err := migrator.Up(context.Background()); err != nil {
		t.Fatalf("unexpected error performing up migration: %s", err)
	}
	assertProgress(0.5)
	assertCommitDates(expectedCommitDates[:n/3]) // (2/3*n)/2 = n/3

	if err := migrator.Up(context.Background()); err != nil {
		t.Fatalf("unexpected error performing up migration: %s", err)
	}
	assertProgress(1)
	assertCommitDates(expectedCommitDates)
	assertDirty([]int{42, 43})

	if err := migrator.Down(context.Background()); err != nil {
		t.Fatalf("unexpected error performing down migration: %s", err)
	}
	assertProgress(0.5)

	if err := migrator.Down(context.Background()); err != nil {
		t.Fatalf("unexpected error performing down migration: %s", err)
	}
	assertProgress(0)
}<|MERGE_RESOLUTION|>--- conflicted
+++ resolved
@@ -13,10 +13,7 @@
 	"github.com/sourcegraph/sourcegraph/enterprise/internal/codeintel/stores/dbstore"
 	"github.com/sourcegraph/sourcegraph/internal/database/basestore"
 	"github.com/sourcegraph/sourcegraph/internal/database/dbtesting"
-<<<<<<< HEAD
 	"github.com/sourcegraph/sourcegraph/internal/gitserver/domain"
-=======
->>>>>>> e266d739
 	"github.com/sourcegraph/sourcegraph/internal/observation"
 )
 
@@ -138,11 +135,7 @@
 	gitserverClient.CommitDateFunc.SetDefaultHook(func(ctx context.Context, repositoryID int, commit string) (time.Time, bool, error) {
 		if i := len(gitserverClient.CommitDateFunc.History()); i < n {
 			if i%3 == 0 {
-<<<<<<< HEAD
-				return time.Time{}, &domain.RepoNotExistError{}
-=======
-				return time.Time{}, false, &vcs.RepoNotExistError{}
->>>>>>> e266d739
+				return time.Time{}, false, &domain.RepoNotExistError{}
 			}
 
 			return allDates[i], true, nil
@@ -245,11 +238,7 @@
 	gitserverClient.CommitDateFunc.SetDefaultHook(func(ctx context.Context, repositoryID int, commit string) (time.Time, bool, error) {
 		if i := len(gitserverClient.CommitDateFunc.History()); i < n {
 			if i%3 == 0 {
-<<<<<<< HEAD
-				return time.Time{}, &domain.RevisionNotFoundError{}
-=======
 				return time.Time{}, false, nil
->>>>>>> e266d739
 			}
 
 			return allDates[i], true, nil
