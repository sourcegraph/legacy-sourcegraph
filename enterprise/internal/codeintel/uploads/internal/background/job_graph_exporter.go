--- conflicted
+++ resolved
@@ -13,16 +13,6 @@
 	uploadsService UploadService,
 	numRankingRoutines int,
 	interval time.Duration,
-<<<<<<< HEAD
-  batchSize int,
-) goroutine.BackgroundRoutine {
-	return goroutine.NewPeriodicGoroutine(
-		context.Background(),
-		"rank.graph-exporter", "exports new and purges old code-intel data as CSV",
-		interval,
-		goroutine.HandlerFunc(func(ctx context.Context) error {
-			if err := uploadsService.ExportRankingGraph(ctx, numRankingRoutines, batchSize); err != nil {
-=======
 	batchSize int,
 	rankingJobEnabled bool,
 ) goroutine.BackgroundRoutine {
@@ -32,7 +22,6 @@
 		interval,
 		goroutine.HandlerFunc(func(ctx context.Context) error {
 			if err := uploadsService.ExportRankingGraph(ctx, numRankingRoutines, batchSize, rankingJobEnabled); err != nil {
->>>>>>> d280ccab
 				return err
 			}
 
@@ -50,6 +39,7 @@
 	uploadsService UploadService,
 	numRankingRoutines int,
 	interval time.Duration,
+	rankingJobEnabled bool,
 ) goroutine.BackgroundRoutine {
 	return goroutine.NewPeriodicGoroutine(
 		context.Background(),
