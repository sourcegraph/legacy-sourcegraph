package store

import (
	"context"
	"fmt"
	"sort"
	"strings"
	"testing"
	"time"

	"github.com/lib/pq"

	"github.com/google/go-cmp/cmp"
	"github.com/keegancsmith/sqlf"
	"github.com/sourcegraph/log/logtest"

	"github.com/sourcegraph/sourcegraph/cmd/frontend/globals"
	autoindexingshared "github.com/sourcegraph/sourcegraph/enterprise/internal/codeintel/autoindexing/shared"
	"github.com/sourcegraph/sourcegraph/enterprise/internal/codeintel/shared/types"
	"github.com/sourcegraph/sourcegraph/enterprise/internal/codeintel/uploads/shared"
	"github.com/sourcegraph/sourcegraph/internal/database"
	"github.com/sourcegraph/sourcegraph/internal/database/dbtest"
	"github.com/sourcegraph/sourcegraph/internal/executor"
	"github.com/sourcegraph/sourcegraph/internal/observation"
	"github.com/sourcegraph/sourcegraph/schema"
)

<<<<<<< HEAD
func TestDeleteIndexesWithoutRepository(t *testing.T) {
=======
func TestRecentIndexesSummary(t *testing.T) {
	ctx := context.Background()
>>>>>>> 2c523ee9
	logger := logtest.Scoped(t)
	db := database.NewDB(logger, dbtest.NewDB(logger, t))
	store := New(&observation.TestContext, db)

<<<<<<< HEAD
	var indexes []types.Index
	for i := 0; i < 25; i++ {
		for j := 0; j < 10+i; j++ {
			indexes = append(indexes, types.Index{ID: len(indexes) + 1, RepositoryID: 50 + i})
		}
	}
	insertIndexes(t, db, indexes...)

	t1 := time.Unix(1587396557, 0).UTC()
	t2 := t1.Add(-DeletedRepositoryGracePeriod + time.Minute)
	t3 := t1.Add(-DeletedRepositoryGracePeriod - time.Minute)

	deletions := map[int]time.Time{
		52: t2, 54: t2, 56: t2, // deleted too recently
		61: t3, 63: t3, 65: t3, // deleted
	}

	for repositoryID, deletedAt := range deletions {
		query := sqlf.Sprintf(`UPDATE repo SET deleted_at=%s WHERE id=%s`, deletedAt, repositoryID)

		if _, err := db.QueryContext(context.Background(), query.Query(sqlf.PostgresBindVar), query.Args()...); err != nil {
			t.Fatalf("Failed to update repository: %s", err)
		}
	}

	_, count, err := store.DeleteIndexesWithoutRepository(context.Background(), t1)
	if err != nil {
		t.Fatalf("unexpected error deleting indexes: %s", err)
	}
	if expected := 21 + 23 + 25; count != expected {
		t.Fatalf("unexpected count. want=%d have=%d", expected, count)
=======
	t0 := time.Unix(1587396557, 0).UTC()
	t1 := t0.Add(-time.Minute * 1)
	t2 := t0.Add(-time.Minute * 2)
	t3 := t0.Add(-time.Minute * 3)
	t4 := t0.Add(-time.Minute * 4)
	t5 := t0.Add(-time.Minute * 5)
	t6 := t0.Add(-time.Minute * 6)
	t7 := t0.Add(-time.Minute * 7)
	t8 := t0.Add(-time.Minute * 8)
	t9 := t0.Add(-time.Minute * 9)

	r1 := 1
	r2 := 2

	addDefaults := func(index types.Index) types.Index {
		index.Commit = makeCommit(index.ID)
		index.RepositoryID = 50
		index.RepositoryName = "n-50"
		index.DockerSteps = []types.DockerStep{}
		index.IndexerArgs = []string{}
		index.LocalSteps = []string{}
		return index
	}

	indexes := []types.Index{
		addDefaults(types.Index{ID: 150, QueuedAt: t0, Root: "r1", Indexer: "i1", State: "queued", Rank: &r2}), // visible (group 1)
		addDefaults(types.Index{ID: 151, QueuedAt: t1, Root: "r1", Indexer: "i1", State: "queued", Rank: &r1}), // visible (group 1)
		addDefaults(types.Index{ID: 152, FinishedAt: &t2, Root: "r1", Indexer: "i1", State: "errored"}),        // visible (group 1)
		addDefaults(types.Index{ID: 153, FinishedAt: &t3, Root: "r1", Indexer: "i2", State: "completed"}),      // visible (group 2)
		addDefaults(types.Index{ID: 154, FinishedAt: &t4, Root: "r2", Indexer: "i1", State: "completed"}),      // visible (group 3)
		addDefaults(types.Index{ID: 155, FinishedAt: &t5, Root: "r2", Indexer: "i1", State: "errored"}),        // shadowed
		addDefaults(types.Index{ID: 156, FinishedAt: &t6, Root: "r2", Indexer: "i2", State: "completed"}),      // visible (group 4)
		addDefaults(types.Index{ID: 157, FinishedAt: &t7, Root: "r2", Indexer: "i2", State: "errored"}),        // shadowed
		addDefaults(types.Index{ID: 158, FinishedAt: &t8, Root: "r2", Indexer: "i2", State: "errored"}),        // shadowed
		addDefaults(types.Index{ID: 159, FinishedAt: &t9, Root: "r2", Indexer: "i2", State: "errored"}),        // shadowed
	}
	insertIndexes(t, db, indexes...)

	summary, err := store.GetRecentIndexesSummary(ctx, 50)
	if err != nil {
		t.Fatalf("unexpected error querying recent index summary: %s", err)
	}

	expected := []autoindexingshared.IndexesWithRepositoryNamespace{
		{Root: "r1", Indexer: "i1", Indexes: []types.Index{indexes[0], indexes[1], indexes[2]}},
		{Root: "r1", Indexer: "i2", Indexes: []types.Index{indexes[3]}},
		{Root: "r2", Indexer: "i1", Indexes: []types.Index{indexes[4]}},
		{Root: "r2", Indexer: "i2", Indexes: []types.Index{indexes[6]}},
	}
	if diff := cmp.Diff(expected, summary); diff != "" {
		t.Errorf("unexpected index summary (-want +got):\n%s", diff)
>>>>>>> 2c523ee9
	}
}

func TestGetIndexes(t *testing.T) {
	ctx := context.Background()
	logger := logtest.Scoped(t)
	db := database.NewDB(logger, dbtest.NewDB(logger, t))
	store := New(&observation.TestContext, db)

	t1 := time.Unix(1587396557, 0).UTC()
	t2 := t1.Add(-time.Minute * 1)
	t3 := t1.Add(-time.Minute * 2)
	t4 := t1.Add(-time.Minute * 3)
	t5 := t1.Add(-time.Minute * 4)
	t6 := t1.Add(-time.Minute * 5)
	t7 := t1.Add(-time.Minute * 6)
	t8 := t1.Add(-time.Minute * 7)
	t9 := t1.Add(-time.Minute * 8)
	t10 := t1.Add(-time.Minute * 9)
	failureMessage := "unlucky 333"

	indexID1, indexID2, indexID3, indexID4 := 1, 3, 5, 5 // note the duplication
	uploadID1, uploadID2, uploadID3, uploadID4 := 10, 11, 12, 13

	insertIndexes(t, db,
		types.Index{ID: 1, Commit: makeCommit(3331), QueuedAt: t1, State: "queued", AssociatedUploadID: &uploadID1},
		types.Index{ID: 2, QueuedAt: t2, State: "errored", FailureMessage: &failureMessage},
		types.Index{ID: 3, Commit: makeCommit(3333), QueuedAt: t3, State: "queued", AssociatedUploadID: &uploadID1},
		types.Index{ID: 4, QueuedAt: t4, State: "queued", RepositoryID: 51, RepositoryName: "foo bar x"},
		types.Index{ID: 5, Commit: makeCommit(3333), QueuedAt: t5, State: "processing", AssociatedUploadID: &uploadID1},
		types.Index{ID: 6, QueuedAt: t6, State: "processing", RepositoryID: 52, RepositoryName: "foo bar y"},
		types.Index{ID: 7, QueuedAt: t7, Indexer: "lsif-typescript"},
		types.Index{ID: 8, QueuedAt: t8, Indexer: "scip-ocaml"},
		types.Index{ID: 9, QueuedAt: t9, State: "queued"},
		types.Index{ID: 10, QueuedAt: t10},
	)
	insertUploads(t, db,
		types.Upload{ID: uploadID1, AssociatedIndexID: &indexID1},
		types.Upload{ID: uploadID2, AssociatedIndexID: &indexID2},
		types.Upload{ID: uploadID3, AssociatedIndexID: &indexID3},
		types.Upload{ID: uploadID4, AssociatedIndexID: &indexID4},
	)

	testCases := []struct {
		repositoryID  int
		state         string
		states        []string
		term          string
		indexerNames  []string
		withoutUpload bool
		expectedIDs   []int
	}{
		{expectedIDs: []int{1, 2, 3, 4, 5, 6, 7, 8, 9, 10}},
		{repositoryID: 50, expectedIDs: []int{1, 2, 3, 5, 7, 8, 9, 10}},
		{state: "completed", expectedIDs: []int{7, 8, 10}},
		{term: "003", expectedIDs: []int{1, 3, 5}},                                 // searches commits
		{term: "333", expectedIDs: []int{1, 2, 3, 5}},                              // searches commits and failure message
		{term: "QuEuEd", expectedIDs: []int{1, 3, 4, 9}},                           // searches text status
		{term: "bAr", expectedIDs: []int{4, 6}},                                    // search repo names
		{state: "failed", expectedIDs: []int{2}},                                   // treats errored/failed states equivalently
		{states: []string{"completed", "failed"}, expectedIDs: []int{2, 7, 8, 10}}, // searches multiple states
		{withoutUpload: true, expectedIDs: []int{2, 4, 6, 7, 8, 9, 10}},            // anti-join with upload records
		{indexerNames: []string{"typescript", "ocaml"}, expectedIDs: []int{7, 8}},  // searches indexer name (only)
	}

	for _, testCase := range testCases {
		for lo := 0; lo < len(testCase.expectedIDs); lo++ {
			hi := lo + 3
			if hi > len(testCase.expectedIDs) {
				hi = len(testCase.expectedIDs)
			}

			name := fmt.Sprintf(
				"repositoryID=%d state=%s states=%s term=%s without_upload=%v indexer_names=%v offset=%d",
				testCase.repositoryID,
				testCase.state,
				strings.Join(testCase.states, ","),
				testCase.term,
				testCase.withoutUpload,
				testCase.indexerNames,
				lo,
			)

			t.Run(name, func(t *testing.T) {
				indexes, totalCount, err := store.GetIndexes(ctx, shared.GetIndexesOptions{
					RepositoryID:  testCase.repositoryID,
					State:         testCase.state,
					States:        testCase.states,
					Term:          testCase.term,
					IndexerNames:  testCase.indexerNames,
					WithoutUpload: testCase.withoutUpload,
					Limit:         3,
					Offset:        lo,
				})
				if err != nil {
					t.Fatalf("unexpected error getting indexes for repo: %s", err)
				}
				if totalCount != len(testCase.expectedIDs) {
					t.Errorf("unexpected total count. want=%d have=%d", len(testCase.expectedIDs), totalCount)
				}

				var ids []int
				for _, index := range indexes {
					ids = append(ids, index.ID)
				}

				if diff := cmp.Diff(testCase.expectedIDs[lo:hi], ids); diff != "" {
					t.Errorf("unexpected index ids at offset %d (-want +got):\n%s", lo, diff)
				}
			})
		}
	}

	t.Run("enforce repository permissions", func(t *testing.T) {
		// Enable permissions user mapping forces checking repository permissions
		// against permissions tables in the database, which should effectively block
		// all access because permissions tables are empty.
		before := globals.PermissionsUserMapping()
		globals.SetPermissionsUserMapping(&schema.PermissionsUserMapping{Enabled: true})
		defer globals.SetPermissionsUserMapping(before)

		indexes, totalCount, err := store.GetIndexes(ctx,
			shared.GetIndexesOptions{
				Limit: 1,
			},
		)
		if err != nil {
			t.Fatal(err)
		}
		if len(indexes) > 0 || totalCount > 0 {
			t.Fatalf("Want no index but got %d indexes with totalCount %d", len(indexes), totalCount)
		}
	})
}

func TestGetIndexByID(t *testing.T) {
	ctx := context.Background()
	logger := logtest.Scoped(t)
	db := database.NewDB(logger, dbtest.NewDB(logger, t))
	store := New(&observation.TestContext, db)

	// Index does not exist initially
	if _, exists, err := store.GetIndexByID(ctx, 1); err != nil {
		t.Fatalf("unexpected error getting index: %s", err)
	} else if exists {
		t.Fatal("unexpected record")
	}

	uploadID := 5
	queuedAt := time.Unix(1587396557, 0).UTC()
	startedAt := queuedAt.Add(time.Minute)
	expected := types.Index{
		ID:             1,
		Commit:         makeCommit(1),
		QueuedAt:       queuedAt,
		State:          "processing",
		FailureMessage: nil,
		StartedAt:      &startedAt,
		FinishedAt:     nil,
		RepositoryID:   123,
		RepositoryName: "n-123",
		DockerSteps: []types.DockerStep{
			{
				Image:    "cimg/node:12.16",
				Commands: []string{"yarn install --frozen-lockfile --no-progress"},
			},
		},
		LocalSteps:  []string{"echo hello"},
		Root:        "/foo/bar",
		Indexer:     "sourcegraph/scip-typescript:latest",
		IndexerArgs: []string{"index", "--yarn-workspaces"},
		Outfile:     "dump.lsif",
		ExecutionLogs: []executor.ExecutionLogEntry{
			{Command: []string{"op", "1"}, Out: "Indexing\nUploading\nDone with 1.\n"},
			{Command: []string{"op", "2"}, Out: "Indexing\nUploading\nDone with 2.\n"},
		},
		Rank:               nil,
		AssociatedUploadID: &uploadID,
	}

	insertIndexes(t, db, expected)
	insertUploads(t, db, types.Upload{ID: uploadID, AssociatedIndexID: &expected.ID})

	if index, exists, err := store.GetIndexByID(ctx, 1); err != nil {
		t.Fatalf("unexpected error getting index: %s", err)
	} else if !exists {
		t.Fatal("expected record to exist")
	} else if diff := cmp.Diff(expected, index); diff != "" {
		t.Errorf("unexpected index (-want +got):\n%s", diff)
	}

	t.Run("enforce repository permissions", func(t *testing.T) {
		// Enable permissions user mapping forces checking repository permissions
		// against permissions tables in the database, which should effectively block
		// all access because permissions tables are empty.
		before := globals.PermissionsUserMapping()
		globals.SetPermissionsUserMapping(&schema.PermissionsUserMapping{Enabled: true})
		defer globals.SetPermissionsUserMapping(before)

		_, exists, err := store.GetIndexByID(ctx, 1)
		if err != nil {
			t.Fatal(err)
		}
		if exists {
			t.Fatalf("exists: want false but got %v", exists)
		}
	})
}

func TestGetIndexesByIDs(t *testing.T) {
	ctx := context.Background()
	logger := logtest.Scoped(t)
	db := database.NewDB(logger, dbtest.NewDB(logger, t))
	store := New(&observation.TestContext, db)

	indexID1, indexID2, indexID3, indexID4 := 1, 3, 5, 5 // note the duplication
	uploadID1, uploadID2, uploadID3, uploadID4 := 10, 11, 12, 13

	insertIndexes(t, db,
		types.Index{ID: 1, AssociatedUploadID: &uploadID1},
		types.Index{ID: 2},
		types.Index{ID: 3, AssociatedUploadID: &uploadID1},
		types.Index{ID: 4},
		types.Index{ID: 5, AssociatedUploadID: &uploadID1},
		types.Index{ID: 6},
		types.Index{ID: 7},
		types.Index{ID: 8},
		types.Index{ID: 9},
		types.Index{ID: 10},
	)
	insertUploads(t, db,
		types.Upload{ID: uploadID1, AssociatedIndexID: &indexID1},
		types.Upload{ID: uploadID2, AssociatedIndexID: &indexID2},
		types.Upload{ID: uploadID3, AssociatedIndexID: &indexID3},
		types.Upload{ID: uploadID4, AssociatedIndexID: &indexID4},
	)

	t.Run("fetch", func(t *testing.T) {
		indexes, err := store.GetIndexesByIDs(ctx, 2, 4, 6, 8, 12)
		if err != nil {
			t.Fatalf("unexpected error getting indexes for repo: %s", err)
		}

		var ids []int
		for _, index := range indexes {
			ids = append(ids, index.ID)
		}
		sort.Ints(ids)

		if diff := cmp.Diff([]int{2, 4, 6, 8}, ids); diff != "" {
			t.Errorf("unexpected index ids (-want +got):\n%s", diff)
		}
	})

	t.Run("enforce repository permissions", func(t *testing.T) {
		// Enable permissions user mapping forces checking repository permissions
		// against permissions tables in the database, which should effectively block
		// all access because permissions tables are empty.
		before := globals.PermissionsUserMapping()
		globals.SetPermissionsUserMapping(&schema.PermissionsUserMapping{Enabled: true})
		defer globals.SetPermissionsUserMapping(before)

		indexes, err := store.GetIndexesByIDs(ctx, 1, 2, 3, 4)
		if err != nil {
			t.Fatal(err)
		}
		if len(indexes) > 0 {
			t.Fatalf("Want no index but got %d indexes", len(indexes))
		}
	})
}

func TestGetQueuedIndexRank(t *testing.T) {
	logger := logtest.Scoped(t)
	db := database.NewDB(logger, dbtest.NewDB(logger, t))
	store := New(&observation.TestContext, db)

	t1 := time.Unix(1587396557, 0).UTC()
	t2 := t1.Add(+time.Minute * 6)
	t3 := t1.Add(+time.Minute * 3)
	t4 := t1.Add(+time.Minute * 1)
	t5 := t1.Add(+time.Minute * 4)
	t6 := t1.Add(+time.Minute * 2)
	t7 := t1.Add(+time.Minute * 5)

	insertIndexes(t, db,
		types.Index{ID: 1, QueuedAt: t1, State: "queued"},
		types.Index{ID: 2, QueuedAt: t2, State: "queued"},
		types.Index{ID: 3, QueuedAt: t3, State: "queued"},
		types.Index{ID: 4, QueuedAt: t4, State: "queued"},
		types.Index{ID: 5, QueuedAt: t5, State: "queued"},
		types.Index{ID: 6, QueuedAt: t6, State: "processing"},
		types.Index{ID: 7, QueuedAt: t1, State: "queued", ProcessAfter: &t7},
	)

	if index, _, _ := store.GetIndexByID(context.Background(), 1); index.Rank == nil || *index.Rank != 1 {
		t.Errorf("unexpected rank. want=%d have=%s", 1, printableRank{index.Rank})
	}
	if index, _, _ := store.GetIndexByID(context.Background(), 2); index.Rank == nil || *index.Rank != 6 {
		t.Errorf("unexpected rank. want=%d have=%s", 5, printableRank{index.Rank})
	}
	if index, _, _ := store.GetIndexByID(context.Background(), 3); index.Rank == nil || *index.Rank != 3 {
		t.Errorf("unexpected rank. want=%d have=%s", 3, printableRank{index.Rank})
	}
	if index, _, _ := store.GetIndexByID(context.Background(), 4); index.Rank == nil || *index.Rank != 2 {
		t.Errorf("unexpected rank. want=%d have=%s", 2, printableRank{index.Rank})
	}
	if index, _, _ := store.GetIndexByID(context.Background(), 5); index.Rank == nil || *index.Rank != 4 {
		t.Errorf("unexpected rank. want=%d have=%s", 4, printableRank{index.Rank})
	}

	// Only considers queued indexes to determine rank
	if index, _, _ := store.GetIndexByID(context.Background(), 6); index.Rank != nil {
		t.Errorf("unexpected rank. want=%s have=%s", "nil", printableRank{index.Rank})
	}

	// Process after takes priority over upload time
	if upload, _, _ := store.GetIndexByID(context.Background(), 7); upload.Rank == nil || *upload.Rank != 5 {
		t.Errorf("unexpected rank. want=%d have=%s", 4, printableRank{upload.Rank})
	}
}

func TestDeleteIndexByID(t *testing.T) {
	logger := logtest.Scoped(t)
	db := database.NewDB(logger, dbtest.NewDB(logger, t))
	store := New(&observation.TestContext, db)

	insertIndexes(t, db, types.Index{ID: 1})

	if found, err := store.DeleteIndexByID(context.Background(), 1); err != nil {
		t.Fatalf("unexpected error deleting index: %s", err)
	} else if !found {
		t.Fatalf("expected record to exist")
	}

	// Index no longer exists
	if _, exists, err := store.GetIndexByID(context.Background(), 1); err != nil {
		t.Fatalf("unexpected error getting index: %s", err)
	} else if exists {
		t.Fatal("unexpected record")
	}
}

func TestDeleteIndexes(t *testing.T) {
	logger := logtest.Scoped(t)
	db := database.NewDB(logger, dbtest.NewDB(logger, t))
	store := New(&observation.TestContext, db)

	insertIndexes(t, db, types.Index{ID: 1, State: "completed"})
	insertIndexes(t, db, types.Index{ID: 2, State: "errored"})

	if err := store.DeleteIndexes(context.Background(), shared.DeleteIndexesOptions{
		States:       []string{"errored"},
		Term:         "",
		RepositoryID: 0,
	}); err != nil {
		t.Fatalf("unexpected error deleting indexes: %s", err)
	}

	// Index no longer exists
	if _, exists, err := store.GetIndexByID(context.Background(), 2); err != nil {
		t.Fatalf("unexpected error getting index: %s", err)
	} else if exists {
		t.Fatal("unexpected record")
	}
}

func TestDeleteIndexesWithIndexerKey(t *testing.T) {
	logger := logtest.Scoped(t)
	db := database.NewDB(logger, dbtest.NewDB(logger, t))
	store := New(&observation.TestContext, db)

	insertIndexes(t, db, types.Index{ID: 1, Indexer: "sourcegraph/scip-go@sha256:123456"})
	insertIndexes(t, db, types.Index{ID: 2, Indexer: "sourcegraph/scip-go"})
	insertIndexes(t, db, types.Index{ID: 3, Indexer: "sourcegraph/scip-typescript"})
	insertIndexes(t, db, types.Index{ID: 4, Indexer: "sourcegraph/scip-typescript"})

	if err := store.DeleteIndexes(context.Background(), shared.DeleteIndexesOptions{
		IndexerNames: []string{"scip-go"},
	}); err != nil {
		t.Fatalf("unexpected error deleting indexes: %s", err)
	}

	// Target indexes no longer exist
	for _, id := range []int{1, 2} {
		if _, exists, err := store.GetIndexByID(context.Background(), id); err != nil {
			t.Fatalf("unexpected error getting index: %s", err)
		} else if exists {
			t.Fatal("unexpected record")
		}
	}

	// Unmatched indexes remain
	for _, id := range []int{3, 4} {
		if _, exists, err := store.GetIndexByID(context.Background(), id); err != nil {
			t.Fatalf("unexpected error getting index: %s", err)
		} else if !exists {
			t.Fatal("expected record, got none")
		}
	}
}

func TestDeleteIndexByIDMissingRow(t *testing.T) {
	logger := logtest.Scoped(t)
	db := database.NewDB(logger, dbtest.NewDB(logger, t))
	store := New(&observation.TestContext, db)

	if found, err := store.DeleteIndexByID(context.Background(), 1); err != nil {
		t.Fatalf("unexpected error deleting index: %s", err)
	} else if found {
		t.Fatalf("unexpected record")
	}
}

func TestReindexIndexes(t *testing.T) {
	logger := logtest.Scoped(t)
	db := database.NewDB(logger, dbtest.NewDB(logger, t))
	store := New(&observation.TestContext, db)

	insertIndexes(t, db, types.Index{ID: 1, State: "completed"})
	insertIndexes(t, db, types.Index{ID: 2, State: "errored"})

	if err := store.ReindexIndexes(context.Background(), shared.ReindexIndexesOptions{
		States:       []string{"errored"},
		Term:         "",
		RepositoryID: 0,
	}); err != nil {
		t.Fatalf("unexpected error deleting indexes: %s", err)
	}

	// Index has been marked for reindexing
	if index, exists, err := store.GetIndexByID(context.Background(), 2); err != nil {
		t.Fatalf("unexpected error getting index: %s", err)
	} else if !exists {
		t.Fatal("index missing")
	} else if !index.ShouldReindex {
		t.Fatal("index not marked for reindexing")
	}
}

func TestReindexIndexByID(t *testing.T) {
	logger := logtest.Scoped(t)
	db := database.NewDB(logger, dbtest.NewDB(logger, t))
	store := New(&observation.TestContext, db)

	insertIndexes(t, db, types.Index{ID: 1, State: "completed"})
	insertIndexes(t, db, types.Index{ID: 2, State: "errored"})

	if err := store.ReindexIndexByID(context.Background(), 2); err != nil {
		t.Fatalf("unexpected error deleting indexes: %s", err)
	}

	// Index has been marked for reindexing
	if index, exists, err := store.GetIndexByID(context.Background(), 2); err != nil {
		t.Fatalf("unexpected error getting index: %s", err)
	} else if !exists {
		t.Fatal("index missing")
	} else if !index.ShouldReindex {
		t.Fatal("index not marked for reindexing")
	}
}

func TestReindexIndexesWithIndexerKey(t *testing.T) {
	logger := logtest.Scoped(t)
	db := database.NewDB(logger, dbtest.NewDB(logger, t))
	store := New(&observation.TestContext, db)

	insertIndexes(t, db, types.Index{ID: 1, Indexer: "sourcegraph/scip-go@sha256:123456"})
	insertIndexes(t, db, types.Index{ID: 2, Indexer: "sourcegraph/scip-go"})
	insertIndexes(t, db, types.Index{ID: 3, Indexer: "sourcegraph/scip-typescript"})
	insertIndexes(t, db, types.Index{ID: 4, Indexer: "sourcegraph/scip-typescript"})

	if err := store.ReindexIndexes(context.Background(), shared.ReindexIndexesOptions{
		IndexerNames: []string{"scip-go"},
		Term:         "",
		RepositoryID: 0,
	}); err != nil {
		t.Fatalf("unexpected error deleting indexes: %s", err)
	}

	// Expected indexes marked for re-indexing
	for id, expected := range map[int]bool{
		1: true, 2: true,
		3: false, 4: false,
	} {
		if index, exists, err := store.GetIndexByID(context.Background(), id); err != nil {
			t.Fatalf("unexpected error getting index: %s", err)
		} else if !exists {
			t.Fatal("index missing")
		} else if index.ShouldReindex != expected {
			t.Fatalf("unexpected mark. want=%v have=%v", expected, index.ShouldReindex)
		}
	}
}

// insertIndexes populates the lsif_indexes table with the given index models.
func insertIndexes(t testing.TB, db database.DB, indexes ...types.Index) {
	for _, index := range indexes {
		if index.Commit == "" {
			index.Commit = makeCommit(index.ID)
		}
		if index.State == "" {
			index.State = "completed"
		}
		if index.RepositoryID == 0 {
			index.RepositoryID = 50
		}
		if index.DockerSteps == nil {
			index.DockerSteps = []types.DockerStep{}
		}
		if index.IndexerArgs == nil {
			index.IndexerArgs = []string{}
		}
		if index.LocalSteps == nil {
			index.LocalSteps = []string{}
		}

		// Ensure we have a repo for the inner join in select queries
		insertRepo(t, db, index.RepositoryID, index.RepositoryName, true)

		query := sqlf.Sprintf(`
			INSERT INTO lsif_indexes (
				id,
				commit,
				queued_at,
				state,
				failure_message,
				started_at,
				finished_at,
				process_after,
				num_resets,
				num_failures,
				repository_id,
				docker_steps,
				root,
				indexer,
				indexer_args,
				outfile,
				execution_logs,
				local_steps,
				should_reindex
			) VALUES (%s, %s, %s, %s, %s, %s, %s, %s, %s, %s, %s, %s, %s, %s, %s, %s, %s, %s, %s)
		`,
			index.ID,
			index.Commit,
			index.QueuedAt,
			index.State,
			index.FailureMessage,
			index.StartedAt,
			index.FinishedAt,
			index.ProcessAfter,
			index.NumResets,
			index.NumFailures,
			index.RepositoryID,
			pq.Array(index.DockerSteps),
			index.Root,
			index.Indexer,
			pq.Array(index.IndexerArgs),
			index.Outfile,
			pq.Array(index.ExecutionLogs),
			pq.Array(index.LocalSteps),
			index.ShouldReindex,
		)

		if _, err := db.ExecContext(context.Background(), query.Query(sqlf.PostgresBindVar), query.Args()...); err != nil {
			t.Fatalf("unexpected error while inserting index: %s", err)
		}
	}
}<|MERGE_RESOLUTION|>--- conflicted
+++ resolved
@@ -25,17 +25,11 @@
 	"github.com/sourcegraph/sourcegraph/schema"
 )
 
-<<<<<<< HEAD
 func TestDeleteIndexesWithoutRepository(t *testing.T) {
-=======
-func TestRecentIndexesSummary(t *testing.T) {
-	ctx := context.Background()
->>>>>>> 2c523ee9
-	logger := logtest.Scoped(t)
-	db := database.NewDB(logger, dbtest.NewDB(logger, t))
-	store := New(&observation.TestContext, db)
-
-<<<<<<< HEAD
+	logger := logtest.Scoped(t)
+	db := database.NewDB(logger, dbtest.NewDB(logger, t))
+	store := New(&observation.TestContext, db)
+
 	var indexes []types.Index
 	for i := 0; i < 25; i++ {
 		for j := 0; j < 10+i; j++ {
@@ -67,7 +61,15 @@
 	}
 	if expected := 21 + 23 + 25; count != expected {
 		t.Fatalf("unexpected count. want=%d have=%d", expected, count)
-=======
+	}
+}
+
+func TestRecentIndexesSummary(t *testing.T) {
+	ctx := context.Background()
+	logger := logtest.Scoped(t)
+	db := database.NewDB(logger, dbtest.NewDB(logger, t))
+	store := New(&observation.TestContext, db)
+
 	t0 := time.Unix(1587396557, 0).UTC()
 	t1 := t0.Add(-time.Minute * 1)
 	t2 := t0.Add(-time.Minute * 2)
@@ -119,7 +121,6 @@
 	}
 	if diff := cmp.Diff(expected, summary); diff != "" {
 		t.Errorf("unexpected index summary (-want +got):\n%s", diff)
->>>>>>> 2c523ee9
 	}
 }
 
