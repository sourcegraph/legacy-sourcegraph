--- conflicted
+++ resolved
@@ -17,7 +17,6 @@
 )
 
 func TestActionRunner(t *testing.T) {
-
 	logger := logtest.Scoped(t)
 	tests := []struct {
 		name           string
@@ -41,11 +40,7 @@
 
 	for _, tt := range tests {
 		t.Run(tt.name, func(t *testing.T) {
-<<<<<<< HEAD
-			db := dbtest.NewDB(logger, t)
-=======
-			db := database.NewDB(dbtest.NewDB(t))
->>>>>>> 7f1aa182
+			db := database.NewDB(logger, dbtest.NewDB(logger, t))
 			testQuery := "test patternType:literal"
 			externalURL := "https://www.sourcegraph.com"
 
