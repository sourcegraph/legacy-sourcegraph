package database

import (
	"context"
	"database/sql"
	"encoding/json"
	"time"

	"github.com/RoaringBitmap/roaring"
	"github.com/keegancsmith/sqlf"
	"github.com/lib/pq"
	otlog "github.com/opentracing/opentracing-go/log"

	"github.com/sourcegraph/sourcegraph/internal/api"
	"github.com/sourcegraph/sourcegraph/internal/authz"
	"github.com/sourcegraph/sourcegraph/internal/conf"
	"github.com/sourcegraph/sourcegraph/internal/database"
	"github.com/sourcegraph/sourcegraph/internal/database/basestore"
	"github.com/sourcegraph/sourcegraph/internal/database/dbutil"
	"github.com/sourcegraph/sourcegraph/internal/encryption/keyring"
	"github.com/sourcegraph/sourcegraph/internal/extsvc"
	"github.com/sourcegraph/sourcegraph/internal/trace"
	"github.com/sourcegraph/sourcegraph/lib/errors"
)

var (
	ErrPermsUpdatedAtNotSet = errors.New("permissions UpdatedAt timestamp must be set")
	ErrPermsSyncedAtNotSet  = errors.New("permissions SyncedAt timestamp must be set")
)

// PermsStore is the unified interface for managing permissions in the database.
type PermsStore interface {
	basestore.ShareableStore
	With(other basestore.ShareableStore) PermsStore
	// Transact begins a new transaction and make a new PermsStore over it.
	Transact(ctx context.Context) (PermsStore, error)
	Done(err error) error

	// LoadUserPermissions loads stored user permissions into p. An ErrPermsNotFound
	// is returned when there are no valid permissions available.
	LoadUserPermissions(ctx context.Context, p *authz.UserPermissions) error
	// LoadRepoPermissions loads stored repository permissions into p. An
	// ErrPermsNotFound is returned when there are no valid permissions available.
	LoadRepoPermissions(ctx context.Context, p *authz.RepoPermissions) error
	// SetUserPermissions performs a full update for p, new object IDs found in p
	// will be upserted and object IDs no longer in p will be removed. This method
	// updates both `user_permissions` and `repo_permissions` tables.
	//
	// Example input:
	// &UserPermissions{
	//     UserID: 1,
	//     Perm: authz.Read,
	//     Type: authz.PermRepos,
	//     IDs: bitmap{1, 2},
	// }
	//
	// Table states for input:
	// 	"user_permissions":
	//   user_id | permission | object_type | object_ids_ints | updated_at | synced_at
	//  ---------+------------+-------------+-----------------+------------+-----------
	//         1 |       read |       repos |          {1, 2} |      NOW() |     NOW()
	//
	//  "repo_permissions":
	//   repo_id | permission | user_ids_ints | updated_at |  synced_at
	//  ---------+------------+---------------+------------+-------------
	//         1 |       read |           {1} |      NOW() | <Unchanged>
	//         2 |       read |           {1} |      NOW() | <Unchanged>
	SetUserPermissions(ctx context.Context, p *authz.UserPermissions) error
	// SetRepoPermissions performs a full update for p, new user IDs found in p will
	// be upserted and user IDs no longer in p will be removed. This method updates
	// both `user_permissions` and `repo_permissions` tables.
	//
	// This method starts its own transaction for update consistency if the caller hasn't started one already.
	//
	// Example input:
	// &RepoPermissions{
	//     RepoID: 1,
	//     Perm: authz.Read,
	//     UserIDs: bitmap{1, 2},
	// }
	//
	// Table states for input:
	// 	"user_permissions":
	//   user_id | permission | object_type | object_ids_ints | updated_at |  synced_at
	//  ---------+------------+-------------+-----------------+------------+-------------
	//         1 |       read |       repos |             {1} |      NOW() | <Unchanged>
	//         2 |       read |       repos |             {1} |      NOW() | <Unchanged>
	//
	//  "repo_permissions":
	//   repo_id | permission | user_ids_ints | updated_at | synced_at
	//  ---------+------------+---------------+------------+-----------
	//         1 |       read |        {1, 2} |      NOW() |     NOW()
	SetRepoPermissions(ctx context.Context, p *authz.RepoPermissions) error
	// TouchRepoPermissions only updates the value of both `updated_at` and
	// `synced_at` columns of the `repo_permissions` table without modifying the
	// permissions bits. It inserts a new row when the row does not yet exist. The
	// use case is to trick the scheduler to skip the repository for syncing
	// permissions when we can't sync permissions for the repository (e.g. due to
	// insufficient permissions of the access token).
	TouchRepoPermissions(ctx context.Context, repoID int32) error
	// LoadUserPendingPermissions returns pending permissions found by given
	// parameters. An ErrPermsNotFound is returned when there are no pending
	// permissions available.
	LoadUserPendingPermissions(ctx context.Context, p *authz.UserPendingPermissions) error
	// SetRepoPendingPermissions performs a full update for p with given accounts,
	// new account IDs found will be upserted and account IDs no longer in AccountIDs
	// will be removed.
	//
	// This method updates both `user_pending_permissions` and
	// `repo_pending_permissions` tables.
	//
	// This method starts its own transaction for update consistency if the caller
	// hasn't started one already.
	//
	// Example input:
	//  &extsvc.Accounts{
	//      ServiceType: "sourcegraph",
	//      ServiceID:   "https://sourcegraph.com/",
	//      AccountIDs:  []string{"alice", "bob"},
	//  }
	//  &authz.RepoPermissions{
	//      RepoID: 1,
	//      Perm: authz.Read,
	//  }
	//
	// Table states for input:
	// 	"user_pending_permissions":
	//   id | service_type |        service_id        | bind_id | permission | object_type | object_ids_ints | updated_at
	//  ----+--------------+--------------------------+---------+------------+-------------+-----------------+-----------
	//    1 | sourcegraph  | https://sourcegraph.com/ |   alice |       read |       repos |             {1} | <DateTime>
	//    2 | sourcegraph  | https://sourcegraph.com/ |     bob |       read |       repos |             {1} | <DateTime>
	//
	//  "repo_pending_permissions":
	//   repo_id | permission | user_ids_ints | updated_at
	//  ---------+------------+---------------+------------
	//         1 |       read |        {1, 2} | <DateTime>
	SetRepoPendingPermissions(ctx context.Context, accounts *extsvc.Accounts, p *authz.RepoPermissions) error
	GrantPendingPermissions(ctx context.Context, userID int32, p *authz.UserPendingPermissions) error
	// ListPendingUsers returns a list of bind IDs who have pending permissions by
	// given service type and ID.
	ListPendingUsers(ctx context.Context, serviceType, serviceID string) (bindIDs []string, _ error)
	// DeleteAllUserPermissions deletes all rows with given user ID from the
	// "user_permissions" table, which effectively removes access to all repositories
	// for the user.
	DeleteAllUserPermissions(ctx context.Context, userID int32) error
	// DeleteAllUserPendingPermissions deletes all rows with given bind IDs from the
	// "user_pending_permissions" table. It accepts list of bind IDs because a user
	// has multiple bind IDs, e.g. username and email addresses.
	DeleteAllUserPendingPermissions(ctx context.Context, accounts *extsvc.Accounts) error
	// ListExternalAccounts returns all external accounts that are associated with
	// given user.
	ListExternalAccounts(ctx context.Context, userID int32) (accounts []*extsvc.Account, _ error)
	// GetUserIDsByExternalAccounts returns all user IDs matched by given external
	// account specs. The returned set has mapping relation as "account ID -> user
	// ID". The number of results could be less than the candidate list due to some
	// users are not associated with any external account.
	GetUserIDsByExternalAccounts(ctx context.Context, accounts *extsvc.Accounts) (map[string]int32, error)
	// UserIDsWithNoPerms returns a list of user IDs with no permissions found in the
	// database.

	UserIDsWithNoPerms(ctx context.Context) ([]int32, error)
	// UserIDsWithOutdatedPerms returns a list of user IDs who have had repository
	// syncing from either user or organization code host connection (that the user
	// is a member of) after last permissions sync.
	UserIDsWithOutdatedPerms(ctx context.Context) (map[int32]time.Time, error)
	// RepoIDsWithNoPerms returns a list of private repository IDs with no
	// permissions found in the database.
	RepoIDsWithNoPerms(ctx context.Context) ([]api.RepoID, error)
	// UserIDsWithOldestPerms returns a list of user ID and last updated pairs for
	// users who have the least recent synced permissions in the database and capped
	// results by the limit.
	UserIDsWithOldestPerms(ctx context.Context, limit int) (map[int32]time.Time, error)
	// ReposIDsWithOldestPerms returns a list of repository ID and last updated pairs
	// for repositories that have the least recent synced permissions in the database
	// and caps results by the limit.
	ReposIDsWithOldestPerms(ctx context.Context, limit int) (map[api.RepoID]time.Time, error)
	// UserIsMemberOfOrgHasCodeHostConnection returns true if the user is a member of
	// any organization that has added code host connection.
	UserIsMemberOfOrgHasCodeHostConnection(ctx context.Context, userID int32) (has bool, err error)
	// Metrics returns calculated metrics values by querying the database. The
	// "staleDur" argument indicates how long ago was the last update to be
	// considered as stale.
	Metrics(ctx context.Context, staleDur time.Duration) (*PermsMetrics, error)
}

// It is concurrency-safe and maintains data consistency over the 'user_permissions',
// 'repo_permissions', 'user_pending_permissions', and 'repo_pending_permissions' tables.
type permsStore struct {
	*basestore.Store

	clock func() time.Time
}

var _ PermsStore = (*permsStore)(nil)

// Perms returns a new PermsStore with given parameters.
func Perms(db dbutil.DB, clock func() time.Time) PermsStore {
	return perms(db, clock)
}

func perms(db dbutil.DB, clock func() time.Time) *permsStore {
	return &permsStore{Store: basestore.NewWithDB(db, sql.TxOptions{}), clock: clock}
}

func PermsWith(other basestore.ShareableStore, clock func() time.Time) PermsStore {
	return &permsStore{Store: basestore.NewWithHandle(other.Handle()), clock: clock}
}

func (s *permsStore) With(other basestore.ShareableStore) PermsStore {
	return &permsStore{Store: s.Store.With(other), clock: s.clock}
}

func (s *permsStore) Transact(ctx context.Context) (PermsStore, error) {
	return s.transact(ctx)
}

func (s *permsStore) transact(ctx context.Context) (*permsStore, error) {
	txBase, err := s.Store.Transact(ctx)
	return &permsStore{Store: txBase, clock: s.clock}, err
}

func (s *permsStore) Done(err error) error {
	return s.Store.Done(err)
}

func (s *permsStore) LoadUserPermissions(ctx context.Context, p *authz.UserPermissions) (err error) {
	ctx, save := s.observe(ctx, "LoadUserPermissions", "")
	defer func() { save(&err, p.TracingFields()...) }()

	vals, err := s.load(ctx, loadUserPermissionsQuery(p, ""))
	if err != nil {
		return err
	}

	// Since this is the Permissions table and not pending permissions we still use bitmaps here
	p.IDs = roaring.NewBitmap()
	for _, id := range vals.ids {
		p.IDs.Add(uint32(id))
	}

	p.UpdatedAt = vals.updatedAt
	p.SyncedAt = vals.syncedAt
	return nil
}

func loadUserPermissionsQuery(p *authz.UserPermissions, lock string) *sqlf.Query {
	const format = `
-- source: enterprise/internal/database/perms_store.go:loadUserPermissionsQuery
SELECT user_id, object_ids_ints, updated_at, synced_at
FROM user_permissions
WHERE user_id = %s
AND permission = %s
AND object_type = %s
`

	return sqlf.Sprintf(
		format+lock,
		p.UserID,
		p.Perm.String(),
		p.Type,
	)
}

func (s *permsStore) LoadRepoPermissions(ctx context.Context, p *authz.RepoPermissions) (err error) {
	ctx, save := s.observe(ctx, "LoadRepoPermissions", "")
	defer func() { save(&err, p.TracingFields()...) }()

	vals, err := s.load(ctx, loadRepoPermissionsQuery(p, ""))
	if err != nil {
		return err
	}
	// Since this is the Permissions table and not pending permissions we still use bitmaps here
	p.UserIDs = roaring.NewBitmap()
	for _, id := range vals.ids {
		p.UserIDs.Add(uint32(id))
	}
	p.UpdatedAt = vals.updatedAt
	p.SyncedAt = vals.syncedAt
	return nil
}

func loadRepoPermissionsQuery(p *authz.RepoPermissions, lock string) *sqlf.Query {
	const format = `
-- source: enterprise/internal/database/perms_store.go:loadRepoPermissionsQuery
SELECT repo_id, user_ids_ints, updated_at, synced_at
FROM repo_permissions
WHERE repo_id = %s
AND permission = %s
`

	return sqlf.Sprintf(
		format+lock,
		p.RepoID,
		p.Perm.String(),
	)
}

func (s *permsStore) SetUserPermissions(ctx context.Context, p *authz.UserPermissions) (err error) {
	ctx, save := s.observe(ctx, "SetUserPermissions", "")
	defer func() { save(&err, p.TracingFields()...) }()

	// Open a transaction for update consistency.
	txs, err := s.transact(ctx)
	if err != nil {
		return err
	}
	defer func() { err = txs.Done(err) }()

	// Retrieve currently stored object IDs of this user.
	var oldIDs *roaring.Bitmap
	vals, err := txs.load(ctx, loadUserPermissionsQuery(p, "FOR UPDATE"))
	if err != nil {
		if err == authz.ErrPermsNotFound {
			oldIDs = roaring.NewBitmap()
		} else {
			return errors.Wrap(err, "load user permissions")
		}
	} else {
		oldIDs = roaring.NewBitmap()
		for _, id := range vals.ids {
			oldIDs.Add(uint32(id))
		}
	}

	if p.IDs == nil {
		p.IDs = roaring.NewBitmap()
	}

	// Compute differences between the old and new sets.
	added := roaring.AndNot(p.IDs, oldIDs)
	removed := roaring.AndNot(oldIDs, p.IDs)

	updatedAt := txs.clock()
	if !added.IsEmpty() || !removed.IsEmpty() {
		var (
			allAdded   = added.ToArray()
			allRemoved = removed.ToArray()

			addQueue    = allAdded
			removeQueue = allRemoved
			hasNextPage = true
		)
		for hasNextPage {
			var page *upsertRepoPermissionsPage
			page, addQueue, removeQueue, hasNextPage = newUpsertRepoPermissionsPage(addQueue, removeQueue)

			if q, err := upsertRepoPermissionsBatchQuery(page, allAdded, []uint32{uint32(p.UserID)}, p.Perm, updatedAt); err != nil {
				return err
			} else if err = txs.execute(ctx, q); err != nil {
				return errors.Wrap(err, "execute upsert repo permissions batch query")
			}
		}
	}

	// NOTE: The permissions background syncing heuristics relies on SyncedAt column
	// to do rolling update, if we don't always update the value of the column regardless,
	// we will end up checking the same set of oldest but up-to-date rows in the table.
	p.UpdatedAt = updatedAt
	p.SyncedAt = updatedAt
	if q, err := upsertUserPermissionsQuery(p); err != nil {
		return err
	} else if err = txs.execute(ctx, q); err != nil {
		return errors.Wrap(err, "execute upsert user permissions query")
	}

	return nil
}

// upsertUserPermissionsQuery upserts single row of user permissions, it does the
// same thing as upsertUserPermissionsBatchQuery but also updates "synced_at"
// column to the value of p.SyncedAt field.
func upsertUserPermissionsQuery(p *authz.UserPermissions) (*sqlf.Query, error) {
	const format = `
-- source: enterprise/internal/database/perms_store.go:upsertUserPermissionsQuery
INSERT INTO user_permissions
  (user_id, permission, object_type, object_ids_ints, updated_at, synced_at)
VALUES
  (%s, %s, %s, %s, %s, %s)
ON CONFLICT ON CONSTRAINT
  user_permissions_perm_object_unique
DO UPDATE SET
  object_ids_ints = excluded.object_ids_ints,
  updated_at = excluded.updated_at,
  synced_at = excluded.synced_at
`

	if p.UpdatedAt.IsZero() {
		return nil, ErrPermsUpdatedAtNotSet
	} else if p.SyncedAt.IsZero() {
		return nil, ErrPermsSyncedAtNotSet
	}

	return sqlf.Sprintf(
		format,
		p.UserID,
		p.Perm.String(),
		p.Type,
		pq.Array(p.IDs.ToArray()),
		p.UpdatedAt.UTC(),
		p.SyncedAt.UTC(),
	), nil
}

func (s *permsStore) SetRepoPermissions(ctx context.Context, p *authz.RepoPermissions) (err error) {
	ctx, save := s.observe(ctx, "SetRepoPermissions", "")
	defer func() { save(&err, p.TracingFields()...) }()

	var txs *permsStore
	if s.InTransaction() {
		txs = s
	} else {
		txs, err = s.transact(ctx)
		if err != nil {
			return err
		}
		defer func() { err = txs.Done(err) }()
	}

	// Retrieve currently stored user IDs of this repository.
	var oldIDs *roaring.Bitmap
	vals, err := txs.load(ctx, loadRepoPermissionsQuery(p, "FOR UPDATE"))
	if err != nil {
		if err == authz.ErrPermsNotFound {
			oldIDs = roaring.NewBitmap()
		} else {
			return errors.Wrap(err, "load repo permissions")
		}
	} else {
		oldIDs = roaring.NewBitmap()
		for _, id := range vals.ids {
			oldIDs.Add(uint32(id))
		}
	}

	if p.UserIDs == nil {
		p.UserIDs = roaring.NewBitmap()
	}

	// Compute differences between the old and new sets.
	added := roaring.AndNot(p.UserIDs, oldIDs)
	removed := roaring.AndNot(oldIDs, p.UserIDs)

	updatedAt := txs.clock()
	if !added.IsEmpty() || !removed.IsEmpty() {
		if q, err := upsertUserPermissionsBatchQuery(added.ToArray(), removed.ToArray(), []uint32{uint32(p.RepoID)}, p.Perm, authz.PermRepos, updatedAt); err != nil {
			return err
		} else if err = txs.execute(ctx, q); err != nil {
			return errors.Wrap(err, "execute upsert user permissions batch query")
		}
	}

	// NOTE: The permissions background syncing heuristics relies on SyncedAt column
	// to do rolling update, if we don't always update the value of the column regardless,
	// we will end up checking the same set of oldest but up-to-date rows in the table.
	p.UpdatedAt = updatedAt
	p.SyncedAt = updatedAt
	if q, err := upsertRepoPermissionsQuery(p); err != nil {
		return err
	} else if err = txs.execute(ctx, q); err != nil {
		return errors.Wrap(err, "execute upsert repo permissions query")
	}

	return nil
}

// upsertUserPermissionsBatchQuery composes a SQL query that does both addition (for `addedUserIDs`) and deletion (
// for `removedUserIDs`) of `objectIDs` using upsert.
func upsertUserPermissionsBatchQuery(addedUserIDs, removedUserIDs, objectIDs []uint32, perm authz.Perms, permType authz.PermType, updatedAt time.Time) (*sqlf.Query, error) {
	const format = `
-- source: enterprise/internal/database/perms_store.go:upsertUserPermissionsBatchQuery
INSERT INTO user_permissions
	(user_id, permission, object_type, object_ids_ints, updated_at)
VALUES
	%s
ON CONFLICT ON CONSTRAINT
	user_permissions_perm_object_unique
DO UPDATE SET
	object_ids_ints = CASE
		-- When the user is part of "addedUserIDs"
		WHEN user_permissions.user_id = ANY (%s) THEN
			user_permissions.object_ids_ints | excluded.object_ids_ints
		ELSE
			user_permissions.object_ids_ints - %s::INT[]
		END,
	updated_at = excluded.updated_at
`
	if updatedAt.IsZero() {
		return nil, ErrPermsUpdatedAtNotSet
	}

	items := make([]*sqlf.Query, 0, len(addedUserIDs)+len(removedUserIDs))
	for _, userID := range addedUserIDs {
		items = append(items, sqlf.Sprintf("(%s, %s, %s, %s, %s)",
			userID,
			perm.String(),
			permType,
			pq.Array(objectIDs),
			updatedAt.UTC(),
		))
	}
	for _, userID := range removedUserIDs {
		items = append(items, sqlf.Sprintf("(%s, %s, %s, %s, %s)",
			userID,
			perm.String(),
			permType,

			// NOTE: Rows from `removedUserIDs` are expected to exist, but in case they do not,
			// we need to set it with empty object IDs to be safe (it's a removal anyway).
			pq.Array([]uint32{}),

			updatedAt.UTC(),
		))
	}

	return sqlf.Sprintf(
		format,
		sqlf.Join(items, ","),
		pq.Array(addedUserIDs),

		// NOTE: Because we use empty object IDs for `removedUserIDs`, we can't reuse "excluded.object_ids_ints"
		// and have to explicitly set what object IDs to be removed.
		pq.Array(objectIDs),
	), nil
}

// upsertRepoPermissionsQuery upserts single row of repository permissions.
func upsertRepoPermissionsQuery(p *authz.RepoPermissions) (*sqlf.Query, error) {
	const format = `
-- source: enterprise/internal/database/perms_store.go:upsertRepoPermissionsQuery
INSERT INTO repo_permissions
  (repo_id, permission, user_ids_ints, updated_at, synced_at)
VALUES
  (%s, %s, %s, %s, %s)
ON CONFLICT ON CONSTRAINT
  repo_permissions_perm_unique
DO UPDATE SET
  user_ids_ints = excluded.user_ids_ints,
  updated_at = excluded.updated_at,
  synced_at = excluded.synced_at
`

	if p.UpdatedAt.IsZero() {
		return nil, ErrPermsUpdatedAtNotSet
	} else if p.SyncedAt.IsZero() {
		return nil, ErrPermsSyncedAtNotSet
	}

	return sqlf.Sprintf(
		format,
		p.RepoID,
		p.Perm.String(),
		pq.Array(p.UserIDs.ToArray()),
		p.UpdatedAt.UTC(),
		p.SyncedAt.UTC(),
	), nil
}

// upsertRepoPendingPermissionsQuery
func upsertRepoPendingPermissionsQuery(p *authz.RepoPermissions) (*sqlf.Query, error) {
	const format = `
-- source: enterprise/internal/database/perms_store.go:upsertRepoPendingPermissionsQuery
INSERT INTO repo_pending_permissions
  (repo_id, permission, user_ids_ints, updated_at)
VALUES
  (%s, %s, %s, %s)
ON CONFLICT ON CONSTRAINT
  repo_pending_permissions_perm_unique
DO UPDATE SET
  user_ids_ints = excluded.user_ids_ints,
  updated_at = excluded.updated_at
`

	if p.UpdatedAt.IsZero() {
		return nil, ErrPermsUpdatedAtNotSet
	}

	userIDs := make([]int64, 0, len(p.PendingUserIDs))
	for key := range p.PendingUserIDs {
		userIDs = append(userIDs, key)
	}
	return sqlf.Sprintf(
		format,
		p.RepoID,
		p.Perm.String(),
		pq.Array(userIDs),
		p.UpdatedAt.UTC(),
	), nil
}

func (s *permsStore) TouchRepoPermissions(ctx context.Context, repoID int32) (err error) {
	ctx, save := s.observe(ctx, "TouchRepoPermissions", "")
	defer func() { save(&err, otlog.Int32("repoID", repoID)) }()

	touchedAt := s.clock().UTC()
	perm := authz.Read.String() // Note: We currently only support read for repository permissions.
	q := sqlf.Sprintf(`
-- source: enterprise/internal/database/perms_store.go:TouchRepoPermissions
INSERT INTO repo_permissions
	(repo_id, permission, updated_at, synced_at)
VALUES
  (%s, %s, %s, %s)
ON CONFLICT ON CONSTRAINT
  repo_permissions_perm_unique
DO UPDATE SET
  updated_at = excluded.updated_at,
  synced_at = excluded.synced_at
`, repoID, perm, touchedAt, touchedAt)
	if err = s.execute(ctx, q); err != nil {
		return errors.Wrap(err, "execute upsert repo permissions query")
	}
	return nil
}

func (s *permsStore) LoadUserPendingPermissions(ctx context.Context, p *authz.UserPendingPermissions) (err error) {
<<<<<<< HEAD
	if Mocks.Perms.LoadUserPendingPermissions != nil {
		return Mocks.Perms.LoadUserPendingPermissions(ctx, p)
	}
=======
>>>>>>> 1131b9f1
	ctx, save := s.observe(ctx, "LoadUserPendingPermissions", "")
	defer func() { save(&err, p.TracingFields()...) }()

	vals, err := s.load(ctx, loadUserPendingPermissionsQuery(p, ""))
	if err != nil {
		return err
	}
	p.ID = vals.id
	p.IDs = roaring.NewBitmap()
	for _, id := range vals.ids {
		p.IDs.Add(uint32(id))
	}

	p.UpdatedAt = vals.updatedAt
	return nil
}

func loadUserPendingPermissionsQuery(p *authz.UserPendingPermissions, lock string) *sqlf.Query {
	const format = `
-- source: enterprise/internal/database/perms_store.go:loadUserPendingPermissionsQuery
SELECT id, object_ids_ints, updated_at, NULL
FROM user_pending_permissions
WHERE service_type = %s
AND service_id = %s
AND permission = %s
AND object_type = %s
AND bind_id = %s
`
	return sqlf.Sprintf(
		format+lock,
		p.ServiceType,
		p.ServiceID,
		p.Perm.String(),
		p.Type,
		p.BindID,
	)
}

func (s *permsStore) SetRepoPendingPermissions(ctx context.Context, accounts *extsvc.Accounts, p *authz.RepoPermissions) (err error) {
<<<<<<< HEAD
	if Mocks.Perms.SetRepoPendingPermissions != nil {
		return Mocks.Perms.SetRepoPendingPermissions(ctx, accounts, p)
	}
=======
>>>>>>> 1131b9f1
	ctx, save := s.observe(ctx, "SetRepoPendingPermissions", "")
	defer func() { save(&err, append(p.TracingFields(), accounts.TracingFields()...)...) }()

	var txs *permsStore
	if s.InTransaction() {
		txs = s
	} else {
		txs, err = s.transact(ctx)
		if err != nil {
			return err
		}
		defer func() { err = txs.Done(err) }()
	}

	var q *sqlf.Query

	p.UserIDs = roaring.NewBitmap()
	p.PendingUserIDs = map[int64]bool{}

	// Insert rows for AccountIDs without one in the "user_pending_permissions"
	// table. The insert does not store any permission data but uses auto-increment
	// key to generate unique ID. This guarantees that rows of all AccountIDs exist
	// when getting user IDs in the next load query.
	updatedAt := txs.clock()
	p.UpdatedAt = updatedAt
	if len(accounts.AccountIDs) > 0 {
		// NOTE: The primary key of "user_pending_permissions" table is
		//  auto-incremented, and it is monotonically growing even with upsert in
		//  Postgres (i.e. the primary key is increased internally by one even if the row
		//  exists). This means with large number of AccountIDs, the primary key will
		//  grow very quickly every time we do an upsert, and soon reaching the largest
		//  number an int4 (32-bit integer) can hold (2,147,483,647). Therefore, load
		//  existing rows would help us only upsert rows that are newly discovered. See
		//  NOTE in below for why we do upsert not insert.
		q = loadExistingUserPendingPermissionsBatchQuery(accounts, p)
		bindIDsToIDs, err := txs.loadExistingUserPendingPermissionsBatch(ctx, q)
		if err != nil {
			return errors.Wrap(err, "loading existing user pending permissions")
		}

		missingAccounts := &extsvc.Accounts{
			ServiceType: accounts.ServiceType,
			ServiceID:   accounts.ServiceID,
			AccountIDs:  make([]string, 0, len(accounts.AccountIDs)-len(bindIDsToIDs)),
		}

		for _, bindID := range accounts.AccountIDs {
			id, ok := bindIDsToIDs[bindID]
			if ok {
				p.PendingUserIDs[id] = true
			} else {
				missingAccounts.AccountIDs = append(missingAccounts.AccountIDs, bindID)
			}
		}

		// Only do upsert when there are missing accounts
		if len(missingAccounts.AccountIDs) > 0 {
			// NOTE: Row-level locking is not needed here because we're creating stub rows
			//  and not modifying permissions, which is also why it is best to use upsert not
			//  insert to avoid unique violation in case other transactions are trying to
			//  create overlapping stub rows.
			q, err = upsertUserPendingPermissionsBatchQuery(missingAccounts, p)
			if err != nil {
				return err
			}

			ids, err := txs.loadUserPendingPermissionsIDs(ctx, q)
			if err != nil {
				return errors.Wrap(err, "load user pending permissions IDs from upsert pending permissions")
			}

			// Make up p.PendingUserIDs from the result set.
			for _, id := range ids {
				p.PendingUserIDs[id] = true

			}
		}

	}

	// Retrieve currently stored user IDs of this repository.
	vals, err := txs.load(ctx, loadRepoPendingPermissionsQuery(p, "FOR UPDATE"))
	if err != nil && err != authz.ErrPermsNotFound {
		return errors.Wrap(err, "load repo pending permissions")
	}

	oldIDs := make(map[int64]bool)
	if vals != nil && vals.ids != nil {
		for _, id := range vals.ids {
			oldIDs[id] = true
		}
	}

	// Compute differences between the old and new sets.
	var added []int64
	for key := range p.PendingUserIDs {
		if !oldIDs[key] {
			added = append(added, key)
		}
	}

	var removed []int64
	for key := range oldIDs {
		if !p.PendingUserIDs[key] {
			removed = append(removed, key)
		}
	}

	// In case there is nothing added or removed.
	if len(added) == 0 && len(removed) == 0 {
		return nil
	}

	if q, err = updateUserPendingPermissionsBatchQuery(added, removed, []uint32{uint32(p.RepoID)}, p.Perm, authz.PermRepos, updatedAt); err != nil {
		return err
	} else if err = txs.execute(ctx, q); err != nil {
		return errors.Wrap(err, "execute append user pending permissions batch query")
	}

	if q, err = upsertRepoPendingPermissionsQuery(p); err != nil {
		return err
	} else if err = txs.execute(ctx, q); err != nil {
		return errors.Wrap(err, "execute upsert repo pending permissions query")
	}

	return nil
}

func (s *permsStore) loadUserPendingPermissionsIDs(ctx context.Context, q *sqlf.Query) (ids []int64, err error) {
	ctx, save := s.observe(ctx, "loadUserPendingPermissionsIDs", "")
	defer func() {
		save(&err,
			otlog.String("Query.Query", q.Query(sqlf.PostgresBindVar)),
			otlog.Object("Query.Args", q.Args()),
		)
	}()

	rows, err := s.Query(ctx, q)
	return basestore.ScanInt64s(rows, err)
}

func (s *permsStore) loadExistingUserPendingPermissionsBatch(ctx context.Context, q *sqlf.Query) (bindIDsToIDs map[string]int64, err error) {
	ctx, save := s.observe(ctx, "loadExistingUserPendingPermissionsBatch", "")
	defer func() {
		save(&err,
			otlog.String("Query.Query", q.Query(sqlf.PostgresBindVar)),
			otlog.Object("Query.Args", q.Args()),
		)
	}()

	rows, err := s.Query(ctx, q)
	if err != nil {
		return nil, err
	}
	defer func() { err = basestore.CloseRows(rows, err) }()

	bindIDsToIDs = make(map[string]int64)
	for rows.Next() {
		var bindID string
		var id int64
		if err = rows.Scan(&bindID, &id); err != nil {
			return nil, err
		}
		bindIDsToIDs[bindID] = id
	}
	return bindIDsToIDs, nil
}

// upsertUserPendingPermissionsBatchQuery generates a query for upserting the provided
// external service accounts into `user_pending_permissions`.
func upsertUserPendingPermissionsBatchQuery(
	accounts *extsvc.Accounts,
	p *authz.RepoPermissions,
) (*sqlf.Query, error) {
	// Above ~10,000 accounts (10,000 * 6 fields each = 60,000 parameters), we can run
	// into the Postgres parameter limit inserting with VALUES. Instead, we pass in fields
	// as arrays, where each array only counts for a single parameter.
	//
	// If changing the parameters used in this query, make sure to run relevant tests
	// named `postgresParameterLimitTest` using "go test -slow-tests".
	const format = `
-- source: enterprise/internal/database/perms_store.go:upsertUserPendingPermissionsBatchQuery
INSERT INTO user_pending_permissions
	(service_type, service_id, bind_id, permission, object_type, updated_at)
	(
		SELECT %s::TEXT, %s::TEXT, UNNEST(%s::TEXT[]), %s::TEXT, %s::TEXT, %s::TIMESTAMPTZ
	)
ON CONFLICT ON CONSTRAINT
	user_pending_permissions_service_perm_object_unique
DO UPDATE SET
	updated_at = excluded.updated_at
RETURNING id
`
	if p.UpdatedAt.IsZero() {
		return nil, ErrPermsUpdatedAtNotSet
	}

	return sqlf.Sprintf(
		format,

		accounts.ServiceType,
		accounts.ServiceID,
		pq.Array(accounts.AccountIDs),

		p.Perm.String(),
		string(authz.PermRepos),
		p.UpdatedAt.UTC(),
	), nil
}

func loadExistingUserPendingPermissionsBatchQuery(accounts *extsvc.Accounts, p *authz.RepoPermissions) *sqlf.Query {
	const format = `
-- source: enterprise/internal/database/perms_store.go:loadExistingUserPendingPermissionsBatchQuery
SELECT bind_id, id FROM user_pending_permissions
WHERE
	service_type = %s
AND service_id = %s
AND permission = %s
AND object_type = %s
AND bind_id IN (%s)
`

	bindIDs := make([]*sqlf.Query, len(accounts.AccountIDs))
	for i := range accounts.AccountIDs {
		bindIDs[i] = sqlf.Sprintf("%s", accounts.AccountIDs[i])
	}

	return sqlf.Sprintf(
		format,
		accounts.ServiceType,
		accounts.ServiceID,
		p.Perm.String(),
		authz.PermRepos,
		sqlf.Join(bindIDs, ","),
	)
}

func loadRepoPendingPermissionsQuery(p *authz.RepoPermissions, lock string) *sqlf.Query {
	const format = `
-- source: enterprise/internal/database/perms_store.go:loadRepoPendingPermissionsQuery
SELECT repo_id, user_ids_ints, updated_at, NULL
FROM repo_pending_permissions
WHERE repo_id = %s
AND permission = %s
`
	return sqlf.Sprintf(
		format+lock,
		p.RepoID,
		p.Perm.String(),
	)
}

// updateUserPendingPermissionsBatchQuery composes a SQL query that does both addition (for `addedUserIDs`) and deletion (
// for `removedUserIDs`) of `objectIDs` using update.
func updateUserPendingPermissionsBatchQuery(addedUserIDs, removedUserIDs []int64, objectIDs []uint32, perm authz.Perms, permType authz.PermType, updatedAt time.Time) (*sqlf.Query, error) {
	const format = `
-- source: enterprise/internal/database/perms_store.go:updateUserPendingPermissionsBatchQuery
UPDATE user_pending_permissions
SET
	object_ids_ints = CASE
		-- When the user is part of "addedUserIDs"
		WHEN user_pending_permissions.id = ANY (%s) THEN
			user_pending_permissions.object_ids_ints | %s
		ELSE
			user_pending_permissions.object_ids_ints - %s
		END,
	updated_at = %s
WHERE
	id = ANY (%s)
AND permission = %s
AND object_type = %s
`
	if updatedAt.IsZero() {
		return nil, ErrPermsUpdatedAtNotSet
	}

	return sqlf.Sprintf(
		format,
		pq.Array(addedUserIDs),
		pq.Array(objectIDs),
		pq.Array(objectIDs),
		updatedAt.UTC(),
		pq.Array(append(addedUserIDs, removedUserIDs...)),
		perm.String(),
		permType,
	), nil
}

// GrantPendingPermissions is used to grant pending permissions when the associated "ServiceType",
// "ServiceID" and "BindID" found in p becomes effective for a given user, e.g. username as bind ID when
// a user is created, email as bind ID when the email address is verified.
//
// Because there could be multiple external services and bind IDs that are associated with a single user
// (e.g. same user on different code hosts, multiple email addresses), it merges data from "repo_pending_permissions"
// and "user_pending_permissions" tables to "repo_permissions" and "user_permissions" tables for the user.
//
// Therefore, permissions are unioned not replaced, which is one of the main differences from SetRepoPermissions
// and SetRepoPendingPermissions methods. Another main difference is that multiple calls to this method
// are not idempotent as it conceptually does nothing when there is no data in the pending permissions
// tables for the user.
//
// This method starts its own transaction for update consistency if the caller hasn't started one already.
//
// 🚨 SECURITY: This method takes arbitrary string as a valid bind ID and does not interpret the meaning
// of the value it represents. Therefore, it is caller's responsibility to ensure the legitimate relation
// between the given user ID and the bind ID found in p.
func (s *permsStore) GrantPendingPermissions(ctx context.Context, userID int32, p *authz.UserPendingPermissions) (err error) {
	ctx, save := s.observe(ctx, "GrantPendingPermissions", "")
	defer func() { save(&err, append(p.TracingFields(), otlog.Int32("userID", userID))...) }()

	var txs *permsStore
	if s.InTransaction() {
		txs = s
	} else {
		txs, err = s.transact(ctx)
		if err != nil {
			return err
		}
		defer func() { err = txs.Done(err) }()
	}

	vals, err := txs.load(ctx, loadUserPendingPermissionsQuery(p, "FOR UPDATE"))
	if err != nil {
		// Skip the whole grant process if the user has no pending permissions.
		if err == authz.ErrPermsNotFound {
			return nil
		}
		return errors.Wrap(err, "load user pending permissions")
	}
	p.ID = vals.id
	p.IDs = roaring.NewBitmap()
	// these correspond to repo IDs which are guaranteed to be in int32 range
	for _, id := range vals.ids {
		p.IDs.Add(uint32(id))
	}
	// NOTE: We currently only have "repos" type, so avoid unnecessary type checking for now.
	allRepoIDs := p.IDs.ToArray()
	if len(allRepoIDs) == 0 {
		return nil
	}

	var (
		updatedAt  = txs.clock()
		allUserIDs = []uint32{uint32(userID)}

		addQueue    = allRepoIDs
		hasNextPage = true
	)
	for hasNextPage {
		var page *upsertRepoPermissionsPage
		page, addQueue, _, hasNextPage = newUpsertRepoPermissionsPage(addQueue, nil)

		if q, err := upsertRepoPermissionsBatchQuery(page, allRepoIDs, allUserIDs, p.Perm, updatedAt); err != nil {
			return err
		} else if err = txs.execute(ctx, q); err != nil {
			return errors.Wrap(err, "execute upsert repo permissions batch query")
		}
	}

	if q, err := upsertUserPermissionsBatchQuery(allUserIDs, nil, allRepoIDs, p.Perm, authz.PermRepos, updatedAt); err != nil {
		return err
	} else if err = txs.execute(ctx, q); err != nil {
		return errors.Wrap(err, "execute upsert user permissions batch query")
	}

	// NOTE: Practically, we don't need to clean up "repo_pending_permissions" table because the value of "id" column
	// that is associated with this user will be invalidated automatically by deleting this row. Thus, we are able to
	// avoid database deadlocks with other methods (e.g. SetRepoPermissions, SetRepoPendingPermissions).
	if err = txs.execute(ctx, deleteUserPendingPermissionsQuery(p)); err != nil {
		return errors.Wrap(err, "execute delete user pending permissions query")
	}

	return nil
}

// upsertRepoPermissionsPage tracks entries to upsert in a upsertRepoPermissionsBatchQuery.
type upsertRepoPermissionsPage struct {
	addedRepoIDs   []uint32
	removedRepoIDs []uint32
}

// upsertRepoPermissionsPageSize restricts page size for newUpsertRepoPermissionsPage to
// stay within the Postgres parameter limit (see `defaultUpsertRepoPermissionsPageSize`).
//
// May be modified for testing.
var upsertRepoPermissionsPageSize = defaultUpsertRepoPermissionsPageSize

// defaultUpsertRepoPermissionsPageSize sets a default for upsertRepoPermissionsPageSize.
//
// Value set to avoid parameter limit of ~65k, because each page element counts for 4
// parameters (65k / 4 ~= 16k rows at a time)
const defaultUpsertRepoPermissionsPageSize = 15000

// newUpsertRepoPermissionsPage instantiates a page from the given add/remove queues.
// Callers should reassign their queues to the ones returned by this constructor.
func newUpsertRepoPermissionsPage(addQueue, removeQueue []uint32) (
	page *upsertRepoPermissionsPage,
	newAddQueue, newRemoveQueue []uint32,
	hasNextPage bool,
) {
	quota := upsertRepoPermissionsPageSize
	page = &upsertRepoPermissionsPage{}

	if len(addQueue) > 0 {
		if len(addQueue) < quota {
			page.addedRepoIDs = addQueue
			addQueue = nil
		} else {
			page.addedRepoIDs = addQueue[:quota]
			addQueue = addQueue[quota:]
		}
		quota -= len(page.addedRepoIDs)
	}

	if len(removeQueue) > 0 {
		if len(removeQueue) < quota {
			page.removedRepoIDs = removeQueue
			removeQueue = nil
		} else {
			page.removedRepoIDs = removeQueue[:quota]
			removeQueue = removeQueue[quota:]
		}
	}

	return page,
		addQueue,
		removeQueue,
		len(addQueue) > 0 || len(removeQueue) > 0
}

// upsertRepoPermissionsBatchQuery composes a SQL query that does both addition (for `addedRepoIDs`)
// and deletion (for `removedRepoIDs`) of `userIDs` using upsert.
//
// Pages should be set up using the helper function `newUpsertRepoPermissionsPage`
func upsertRepoPermissionsBatchQuery(page *upsertRepoPermissionsPage, allAddedRepoIDs, userIDs []uint32, perm authz.Perms, updatedAt time.Time) (*sqlf.Query, error) {
	// If changing the parameters used in this query, make sure to run relevant tests
	// named `postgresParameterLimitTest` using "go test -slow-tests".
	const format = `
-- source: enterprise/internal/database/perms_store.go:upsertRepoPermissionsBatchQuery
INSERT INTO repo_permissions
	(repo_id, permission, user_ids_ints, updated_at)
VALUES
	%s
ON CONFLICT ON CONSTRAINT
	repo_permissions_perm_unique
DO UPDATE SET
	user_ids_ints = CASE
		-- When the repository is part of "addedRepoIDs"
		WHEN repo_permissions.repo_id = ANY (%s) THEN
			repo_permissions.user_ids_ints | excluded.user_ids_ints
		ELSE
			repo_permissions.user_ids_ints - %s::INT[]
		END,
	updated_at = excluded.updated_at
`
	if updatedAt.IsZero() {
		return nil, ErrPermsUpdatedAtNotSet
	}

	items := make([]*sqlf.Query, 0, len(page.addedRepoIDs)+len(page.removedRepoIDs))
	for _, repoID := range page.addedRepoIDs {
		items = append(items, sqlf.Sprintf("(%s, %s, %s, %s)",
			repoID,
			perm.String(),
			pq.Array(userIDs),
			updatedAt.UTC(),
		))
	}
	for _, repoID := range page.removedRepoIDs {
		items = append(items, sqlf.Sprintf("(%s, %s, %s, %s)",
			repoID,
			perm.String(),

			// NOTE: Rows from `removedRepoIDs` are expected to exist, but in case they do not,
			// we need to set it with empty user IDs to be safe (it's a removal anyway).
			pq.Array([]uint32{}),

			updatedAt.UTC(),
		))
	}

	return sqlf.Sprintf(
		format,
		sqlf.Join(items, ","),
		pq.Array(allAddedRepoIDs),

		// NOTE: Because we use empty user IDs for `removedRepoIDs`, we can't reuse "excluded.user_ids_ints"
		// and have to explicitly set what user IDs to be removed.
		pq.Array(userIDs),
	), nil
}

func deleteUserPendingPermissionsQuery(p *authz.UserPendingPermissions) *sqlf.Query {
	const format = `
-- source: enterprise/internal/database/perms_store.go:deleteUserPendingPermissionsQuery
DELETE FROM user_pending_permissions
WHERE service_type = %s
AND service_id = %s
AND permission = %s
AND object_type = %s
AND bind_id = %s
`

	return sqlf.Sprintf(
		format,
		p.ServiceType,
		p.ServiceID,
		p.Perm.String(),
		p.Type,
		p.BindID,
	)
}

func (s *permsStore) ListPendingUsers(ctx context.Context, serviceType, serviceID string) (bindIDs []string, err error) {
	ctx, save := s.observe(ctx, "ListPendingUsers", "")
	defer save(&err)

	q := sqlf.Sprintf(`
SELECT bind_id, object_ids_ints
FROM user_pending_permissions
WHERE service_type = %s
AND service_id = %s
`, serviceType, serviceID)

	var rows *sql.Rows
	rows, err = s.Query(ctx, q)
	if err != nil {
		return nil, err
	}
	defer func() { _ = rows.Close() }()

	for rows.Next() {
		var bindID string
		var ids []int64
		if err = rows.Scan(&bindID, pq.Array(&ids)); err != nil {
			return nil, err
		}

		bm := roaring.NewBitmap()
		for _, id := range ids {
			bm.Add(uint32(id))
		}

		// This user has no pending permissions, only has an empty record
		if bm.IsEmpty() {
			continue
		}
		bindIDs = append(bindIDs, bindID)
	}
	if err = rows.Err(); err != nil {
		return nil, err
	}

	return bindIDs, nil
}

func (s *permsStore) DeleteAllUserPermissions(ctx context.Context, userID int32) (err error) {
	ctx, save := s.observe(ctx, "DeleteAllUserPermissions", "")
	defer func() { save(&err, otlog.Int32("userID", userID)) }()

	// NOTE: Practically, we don't need to clean up "repo_permissions" table because the value of "id" column
	// that is associated with this user will be invalidated automatically by deleting this row.
	if err = s.execute(ctx, sqlf.Sprintf(`DELETE FROM user_permissions WHERE user_id = %s`, userID)); err != nil {
		return errors.Wrap(err, "execute delete user permissions query")
	}

	return nil
}

func (s *permsStore) DeleteAllUserPendingPermissions(ctx context.Context, accounts *extsvc.Accounts) (err error) {
	ctx, save := s.observe(ctx, "DeleteAllUserPendingPermissions", "")
	defer func() { save(&err, accounts.TracingFields()...) }()

	// NOTE: Practically, we don't need to clean up "repo_pending_permissions" table because the value of "id" column
	// that is associated with this user will be invalidated automatically by deleting this row.
	items := make([]*sqlf.Query, len(accounts.AccountIDs))
	for i := range accounts.AccountIDs {
		items[i] = sqlf.Sprintf("%s", accounts.AccountIDs[i])
	}
	q := sqlf.Sprintf(`
-- source: enterprise/internal/database/perms_store.go:PermsStore.DeleteAllUserPendingPermissions
DELETE FROM user_pending_permissions
WHERE service_type = %s
AND service_id = %s
AND bind_id IN (%s)`,
		accounts.ServiceType, accounts.ServiceID, sqlf.Join(items, ","))
	if err = s.execute(ctx, q); err != nil {
		return errors.Wrap(err, "execute delete user pending permissions query")
	}

	return nil
}

func (s *permsStore) execute(ctx context.Context, q *sqlf.Query, vs ...interface{}) (err error) {
	ctx, save := s.observe(ctx, "execute", "")
	defer func() { save(&err, otlog.Object("q", q)) }()

	var rows *sql.Rows
	rows, err = s.Query(ctx, q)
	if err != nil {
		return err
	}

	if len(vs) > 0 {
		if !rows.Next() {
			// One row is expected, return ErrPermsNotFound if no other errors occurred.
			err = rows.Err()
			if err == nil {
				err = authz.ErrPermsNotFound
			}
			return err
		}

		if err = rows.Scan(vs...); err != nil {
			return err
		}
	}

	return rows.Close()
}

// permsLoadValues contains return values of (*PermsStore).load method.
type permsLoadValues struct {
	id        int64     // An integer ID
	ids       []int64   // Bitmap of unmarshalled IDs
	updatedAt time.Time // Last updated time of the row
	syncedAt  time.Time // Last synced time of the row
}

// load is a generic method that scans three values from one database table row, these values must have
// types and be scanned in the order of int32 (id), []byte (ids), time.Time (updatedAt) and nullable
// time.Time (syncedAt). In addition, it unmarshalles the []byte into a *roaring.Bitmap.
func (s *permsStore) load(ctx context.Context, q *sqlf.Query) (*permsLoadValues, error) {
	var err error
	ctx, save := s.observe(ctx, "load", "")
	defer func() {
		save(&err,
			otlog.String("Query.Query", q.Query(sqlf.PostgresBindVar)),
			otlog.Object("Query.Args", q.Args()),
		)
	}()

	var rows *sql.Rows
	rows, err = s.Query(ctx, q)
	if err != nil {
		return nil, err
	}

	if !rows.Next() {
		// One row is expected, return ErrPermsNotFound if no other errors occurred.
		err = rows.Err()
		if err == nil {
			err = authz.ErrPermsNotFound
		}
		return nil, err
	}

	var id int64
	var ids []int64
	var updatedAt time.Time
	var syncedAt time.Time
	if err = rows.Scan(&id, pq.Array(&ids), &updatedAt, &dbutil.NullTime{Time: &syncedAt}); err != nil {
		return nil, err
	}

	if err = rows.Close(); err != nil {
		return nil, err
	}

	vals := &permsLoadValues{
		id:        id,
		ids:       []int64{},
		syncedAt:  syncedAt,
		updatedAt: updatedAt,
	}
	for _, id := range ids {
		vals.ids = append(vals.ids, id)
	}
	return vals, nil
}

func (s *permsStore) ListExternalAccounts(ctx context.Context, userID int32) (accounts []*extsvc.Account, err error) {
	ctx, save := s.observe(ctx, "ListExternalAccounts", "")
	defer func() { save(&err, otlog.Int32("userID", userID)) }()

	q := sqlf.Sprintf(`
-- source: enterprise/internal/database/perms_store.go:PermsStore.ListExternalAccounts
SELECT
    id, user_id,
    service_type, service_id, client_id, account_id,
    auth_data, account_data,
    created_at, updated_at,
	  encryption_key_id
FROM user_external_accounts
WHERE
    user_id = %s
AND deleted_at IS NULL
AND expired_at IS NULL
ORDER BY id ASC
`, userID)
	rows, err := s.Query(ctx, q)
	if err != nil {
		return nil, err
	}
	defer func() { _ = rows.Close() }()

	for rows.Next() {
		var (
			acct            extsvc.Account
			authData, data  sql.NullString
			encryptionKeyID string
		)

		if err := rows.Scan(
			&acct.ID, &acct.UserID,
			&acct.ServiceType, &acct.ServiceID, &acct.ClientID, &acct.AccountID,
			&authData, &data,
			&acct.CreatedAt, &acct.UpdatedAt,
			&encryptionKeyID,
		); err != nil {
			return nil, err
		}

		if authData.Valid {
			tmp, err := database.MaybeDecrypt(
				ctx,
				keyring.Default().UserExternalAccountKey,
				authData.String,
				encryptionKeyID,
			)
			if err != nil {
				return nil, err
			}
			msg := json.RawMessage(tmp)
			acct.AuthData = &msg
		}
		if data.Valid {
			tmp, err := database.MaybeDecrypt(
				ctx,
				keyring.Default().UserExternalAccountKey,
				data.String,
				encryptionKeyID,
			)
			if err != nil {
				return nil, err
			}
			msg := json.RawMessage(tmp)
			acct.Data = &msg
		}
		accounts = append(accounts, &acct)
	}
	if err = rows.Err(); err != nil {
		return nil, err
	}

	return accounts, nil
}

func (s *permsStore) GetUserIDsByExternalAccounts(ctx context.Context, accounts *extsvc.Accounts) (_ map[string]int32, err error) {
	ctx, save := s.observe(ctx, "ListUsersByExternalAccounts", "")
	defer func() { save(&err, accounts.TracingFields()...) }()

	items := make([]*sqlf.Query, len(accounts.AccountIDs))
	for i := range accounts.AccountIDs {
		items[i] = sqlf.Sprintf("%s", accounts.AccountIDs[i])
	}

	q := sqlf.Sprintf(`
-- source: enterprise/internal/database/perms_store.go:PermsStore.GetUserIDsByExternalAccounts
SELECT user_id, account_id
FROM user_external_accounts
WHERE service_type = %s
AND service_id = %s
AND account_id IN (%s)
AND deleted_at IS NULL
`, accounts.ServiceType, accounts.ServiceID, sqlf.Join(items, ","))
	rows, err := s.Query(ctx, q)
	if err != nil {
		return nil, err
	}
	defer func() { _ = rows.Close() }()

	userIDs := make(map[string]int32)
	for rows.Next() {
		var userID int32
		var accountID string
		if err := rows.Scan(&userID, &accountID); err != nil {
			return nil, err
		}
		userIDs[accountID] = userID
	}
	if err = rows.Err(); err != nil {
		return nil, err
	}

	return userIDs, nil
}

func (s *permsStore) UserIDsWithNoPerms(ctx context.Context) ([]int32, error) {
	// By default, site admins can access any repo
	filterSiteAdmins := sqlf.Sprintf("users.site_admin = FALSE")
	// Unless we enforce it in config
	if conf.Get().AuthzEnforceForSiteAdmins {
		filterSiteAdmins = sqlf.Sprintf("TRUE")
	}

	q := sqlf.Sprintf(`
-- source: enterprise/internal/database/perms_store.go:PermsStore.UserIDsWithNoPerms
SELECT users.id, NULL
FROM users
WHERE
	users.deleted_at IS NULL
AND %s
AND NOT EXISTS (
		SELECT
		FROM user_permissions
		WHERE user_id = users.id
	)
`, filterSiteAdmins)
	results, err := s.loadIDsWithTime(ctx, q)
	if err != nil {
		return nil, err
	}

	ids := make([]int32, 0, len(results))
	for id := range results {
		ids = append(ids, id)
	}
	return ids, nil
}

func (s *permsStore) UserIDsWithOutdatedPerms(ctx context.Context) (map[int32]time.Time, error) {
	q := sqlf.Sprintf(`
-- source: enterprise/internal/database/perms_store.go:PermsStore.UserIDsWithOutdatedPerms
SELECT
	user_permissions.user_id,
	user_permissions.synced_at
FROM external_services
JOIN user_permissions ON user_permissions.user_id = external_services.namespace_user_id
WHERE
	external_services.deleted_at IS NULL
AND (
		user_permissions.synced_at IS NULL
	OR  external_services.last_sync_at >= user_permissions.synced_at
)

UNION

SELECT
	user_permissions.user_id,
	user_permissions.synced_at
FROM external_services
JOIN org_members ON org_members.org_id = external_services.namespace_org_id
JOIN user_permissions ON user_permissions.user_id = org_members.user_id
WHERE
	external_services.deleted_at IS NULL
AND (
		user_permissions.synced_at IS NULL
	OR  external_services.last_sync_at >= user_permissions.synced_at
)
`)
	return s.loadIDsWithTime(ctx, q)
}

func (s *permsStore) RepoIDsWithNoPerms(ctx context.Context) ([]api.RepoID, error) {
	q := sqlf.Sprintf(`
-- source: enterprise/internal/database/perms_store.go:PermsStore.RepoIDsWithNoPerms
SELECT repo.id, NULL FROM repo
WHERE repo.deleted_at IS NULL
AND repo.private = TRUE
AND repo.id NOT IN
	(SELECT perms.repo_id FROM repo_permissions AS perms
	 UNION
	 SELECT pending.repo_id FROM repo_pending_permissions AS pending)
`)

	results, err := s.loadIDsWithTime(ctx, q)
	if err != nil {
		return nil, err
	}

	ids := make([]api.RepoID, 0, len(results))
	for id := range results {
		ids = append(ids, api.RepoID(id))
	}
	return ids, nil
}

func (s *permsStore) UserIDsWithOldestPerms(ctx context.Context, limit int) (map[int32]time.Time, error) {
	q := sqlf.Sprintf(`
-- source: enterprise/internal/database/perms_store.go:PermsStore.UserIDsWithOldestPerms
SELECT perms.user_id, perms.synced_at FROM user_permissions AS perms
WHERE perms.user_id IN
	(SELECT users.id FROM users
	 WHERE users.deleted_at IS NULL)
ORDER BY perms.synced_at ASC NULLS FIRST
LIMIT %s
`, limit)
	return s.loadIDsWithTime(ctx, q)
}

func (s *permsStore) ReposIDsWithOldestPerms(ctx context.Context, limit int) (map[api.RepoID]time.Time, error) {
	q := sqlf.Sprintf(`
-- source: enterprise/internal/database/perms_store.go:PermsStore.ReposIDsWithOldestPerms
SELECT perms.repo_id, perms.synced_at FROM repo_permissions AS perms
WHERE perms.repo_id IN
	(SELECT repo.id FROM repo
	 WHERE repo.deleted_at IS NULL)
ORDER BY perms.synced_at ASC NULLS FIRST
LIMIT %s
`, limit)

	pairs, err := s.loadIDsWithTime(ctx, q)
	if err != nil {
		return nil, err
	}

	results := make(map[api.RepoID]time.Time, len(pairs))
	for id, t := range pairs {
		results[api.RepoID(id)] = t
	}
	return results, nil
}

// loadIDsWithTime runs the query and returns a list of ID and nullable time pairs.
func (s *permsStore) loadIDsWithTime(ctx context.Context, q *sqlf.Query) (map[int32]time.Time, error) {
	rows, err := s.Query(ctx, q)
	if err != nil {
		return nil, err
	}
	defer func() { _ = rows.Close() }()

	results := make(map[int32]time.Time)
	for rows.Next() {
		var id int32
		var t time.Time
		if err = rows.Scan(&id, &dbutil.NullTime{Time: &t}); err != nil {
			return nil, err
		}

		results[id] = t
	}
	if err = rows.Err(); err != nil {
		return nil, err
	}

	return results, nil
}

func (s *permsStore) UserIsMemberOfOrgHasCodeHostConnection(ctx context.Context, userID int32) (has bool, err error) {
	ctx, save := s.observe(ctx, "UserIsMemberOfOrgHasCodeHostConnection", "")
	defer func() { save(&err, otlog.Int32("userID", userID)) }()

	q := sqlf.Sprintf(`
-- source: enterprise/internal/database/perms_store.go:PermsStore.UserIsMemberOfOrgHasCodeHostConnection
SELECT EXISTS (
	SELECT
	FROM org_members
	JOIN external_services ON external_services.namespace_org_id = org_id
	WHERE user_id = %s
)
`, userID)
	err = s.QueryRow(ctx, q).Scan(&has)
	if err != nil {
		return false, err
	}
	return has, nil
}

// PermsMetrics contains metrics values calculated by querying the database.
type PermsMetrics struct {
	// The number of users with stale permissions.
	UsersWithStalePerms int64
	// The seconds between users with oldest and the most up-to-date permissions.
	UsersPermsGapSeconds float64
	// The number of repositories with stale permissions.
	ReposWithStalePerms int64
	// The seconds between repositories with oldest and the most up-to-date permissions.
	ReposPermsGapSeconds float64
	// The number of repositories with stale sub-repo permissions.
	SubReposWithStalePerms int64
	// The seconds between repositories with oldest and the most up-to-date sub-repo
	// permissions.
	SubReposPermsGapSeconds float64
}

func (s *permsStore) Metrics(ctx context.Context, staleDur time.Duration) (*PermsMetrics, error) {
	m := &PermsMetrics{}

	stale := s.clock().Add(-1 * staleDur)
	q := sqlf.Sprintf(`
SELECT COUNT(*) FROM user_permissions AS perms
WHERE
	perms.user_id IN
		(
			SELECT users.id FROM users
			WHERE users.deleted_at IS NULL
		)
AND perms.updated_at <= %s
`, stale)
	if err := s.execute(ctx, q, &m.UsersWithStalePerms); err != nil {
		return nil, errors.Wrap(err, "users with stale perms")
	}

	var seconds sql.NullFloat64
	q = sqlf.Sprintf(`
SELECT EXTRACT(EPOCH FROM (MAX(updated_at) - MIN(updated_at)))
FROM user_permissions AS perms
WHERE perms.user_id IN
	(
		SELECT users.id FROM users
		WHERE users.deleted_at IS NULL
	)
`)
	if err := s.execute(ctx, q, &seconds); err != nil {
		return nil, errors.Wrap(err, "users perms gap seconds")
	}
	m.UsersPermsGapSeconds = seconds.Float64

	q = sqlf.Sprintf(`
SELECT COUNT(*) FROM repo_permissions AS perms
WHERE perms.repo_id IN
	(
		SELECT repo.id FROM repo
		WHERE
			repo.deleted_at IS NULL
		AND repo.private = TRUE
	)
AND perms.updated_at <= %s
`, stale)
	if err := s.execute(ctx, q, &m.ReposWithStalePerms); err != nil {
		return nil, errors.Wrap(err, "repos with stale perms")
	}

	q = sqlf.Sprintf(`
SELECT EXTRACT(EPOCH FROM (MAX(perms.updated_at) - MIN(perms.updated_at)))
FROM repo_permissions AS perms
WHERE perms.repo_id IN
	(
		SELECT repo.id FROM repo
		WHERE
			repo.deleted_at IS NULL
		AND repo.private = TRUE
	)
`)
	if err := s.execute(ctx, q, &seconds); err != nil {
		return nil, errors.Wrap(err, "repos perms gap seconds")
	}
	m.ReposPermsGapSeconds = seconds.Float64

	q = sqlf.Sprintf(`
SELECT COUNT(*) FROM sub_repo_permissions AS perms
WHERE perms.repo_id IN
	(
		SELECT repo.id FROM repo
		WHERE
			repo.deleted_at IS NULL
		AND repo.private = TRUE
	)
AND perms.updated_at <= %s
`, stale)
	if err := s.execute(ctx, q, &m.SubReposWithStalePerms); err != nil {
		return nil, errors.Wrap(err, "repos with stale sub-repo perms")
	}

	q = sqlf.Sprintf(`
SELECT EXTRACT(EPOCH FROM (MAX(perms.updated_at) - MIN(perms.updated_at)))
FROM sub_repo_permissions AS perms
WHERE perms.repo_id IN
	(
		SELECT repo.id FROM repo
		WHERE
			repo.deleted_at IS NULL
		AND repo.private = TRUE
	)
`)
	if err := s.execute(ctx, q, &seconds); err != nil {
		return nil, errors.Wrap(err, "sub-repo perms gap seconds")
	}
	m.SubReposPermsGapSeconds = seconds.Float64

	return m, nil
}

//nolint:unparam // unparam complains that `title` always has same value across call-sites, but that's OK
func (s *permsStore) observe(ctx context.Context, family, title string) (context.Context, func(*error, ...otlog.Field)) {
	began := s.clock()
	tr, ctx := trace.New(ctx, "database.PermsStore."+family, title)

	return ctx, func(err *error, fs ...otlog.Field) {
		now := s.clock()
		took := now.Sub(began)

		fs = append(fs, otlog.String("Duration", took.String()))

		tr.LogFields(fs...)

		success := err == nil || *err == nil
		if !success {
			tr.SetError(*err)
		}

		tr.Finish()
	}
}<|MERGE_RESOLUTION|>--- conflicted
+++ resolved
@@ -612,12 +612,6 @@
 }
 
 func (s *permsStore) LoadUserPendingPermissions(ctx context.Context, p *authz.UserPendingPermissions) (err error) {
-<<<<<<< HEAD
-	if Mocks.Perms.LoadUserPendingPermissions != nil {
-		return Mocks.Perms.LoadUserPendingPermissions(ctx, p)
-	}
-=======
->>>>>>> 1131b9f1
 	ctx, save := s.observe(ctx, "LoadUserPendingPermissions", "")
 	defer func() { save(&err, p.TracingFields()...) }()
 
@@ -657,12 +651,10 @@
 }
 
 func (s *permsStore) SetRepoPendingPermissions(ctx context.Context, accounts *extsvc.Accounts, p *authz.RepoPermissions) (err error) {
-<<<<<<< HEAD
 	if Mocks.Perms.SetRepoPendingPermissions != nil {
 		return Mocks.Perms.SetRepoPendingPermissions(ctx, accounts, p)
 	}
-=======
->>>>>>> 1131b9f1
+
 	ctx, save := s.observe(ctx, "SetRepoPendingPermissions", "")
 	defer func() { save(&err, append(p.TracingFields(), accounts.TracingFields()...)...) }()
 
