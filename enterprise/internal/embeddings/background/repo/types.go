--- conflicted
+++ resolved
@@ -31,11 +31,10 @@
 	return j.ID
 }
 
-<<<<<<< HEAD
 func (j *RepoEmbeddingJob) RecordUID() string {
 	return strconv.Itoa(j.ID)
-=======
+}
+
 func (j *RepoEmbeddingJob) IsRepoEmbeddingJobScheduledOrCompleted() bool {
 	return j != nil && (j.State == "completed" || j.State == "processing" || j.State == "queued")
->>>>>>> 5be94000
 }