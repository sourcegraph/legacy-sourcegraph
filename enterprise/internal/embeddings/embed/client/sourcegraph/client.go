--- conflicted
+++ resolved
@@ -57,59 +57,16 @@
 	return fmt.Sprintf("sourcegraph/%s", c.model)
 }
 
-<<<<<<< HEAD
-func (c *sourcegraphEmbeddingsClient) GetQueryEmbeddingWithRetries(ctx context.Context, query string, maxRetries int) ([]float32, error) {
-	return c.getEmbeddingsWithRetries(ctx, []string{modeltransformations.ApplyToQuery(query, c.GetModelIdentifier())}, maxRetries)
+func (c *sourcegraphEmbeddingsClient) GetQueryEmbedding(ctx context.Context, query string) ([]float32, error) {
+	return c.getEmbeddings(ctx, []string{modeltransformations.ApplyToQuery(query, c.GetModelIdentifier())})
 }
 
-func (c *sourcegraphEmbeddingsClient) GetDocumentEmbeddingsWithRetries(ctx context.Context, documents []string, maxRetries int) ([]float32, error) {
-	return c.getEmbeddingsWithRetries(ctx, modeltransformations.ApplyToDocuments(documents, c.GetModelIdentifier()), maxRetries)
-}
-
-// getEmbeddingsWithRetries tries to embed the given texts using the external service specified in the config.
-// In case of failure, it retries the embedding procedure up to maxRetries. This due to the OpenAI API which
-// often hangs up when downloading large embedding responses.
-func (c *sourcegraphEmbeddingsClient) getEmbeddingsWithRetries(ctx context.Context, texts []string, maxRetries int) ([]float32, error) {
-	embeddings, err := c.getEmbeddings(ctx, texts)
-	if err == nil {
-		return embeddings, nil
-	}
-
-	for i := 0; i < maxRetries; i++ {
-		embeddings, err = c.getEmbeddings(ctx, texts)
-		if err == nil {
-			return embeddings, nil
-		} else {
-			// Exponential delay
-			delay := time.Duration(int(math.Pow(float64(2), float64(i))))
-			select {
-			case <-ctx.Done():
-				return nil, ctx.Err()
-			case <-time.After(delay * time.Second):
-			}
-		}
-	}
-
-	return nil, err
+func (c *sourcegraphEmbeddingsClient) GetDocumentEmbeddings(ctx context.Context, documents []string) ([]float32, error) {
+	return c.getEmbeddings(ctx, modeltransformations.ApplyToDocuments(documents, c.GetModelIdentifier()))
 }
 
 func (c *sourcegraphEmbeddingsClient) getEmbeddings(ctx context.Context, texts []string) ([]float32, error) {
 	request := codygateway.EmbeddingsRequest{Model: c.model, Input: texts}
-=======
-// GetEmbeddings tries to embed the given texts using the external service specified in the config.
-func (c *sourcegraphEmbeddingsClient) GetEmbeddings(ctx context.Context, texts []string) ([]float32, error) {
-	_, replaceNewlines := modelsWithoutNewlines[c.model]
-	augmentedTexts := texts
-	if replaceNewlines {
-		augmentedTexts = make([]string, len(texts))
-		// Replace newlines for certain (OpenAI) models, because they can negatively affect performance.
-		for idx, text := range texts {
-			augmentedTexts[idx] = strings.ReplaceAll(text, "\n", " ")
-		}
-	}
-
-	request := codygateway.EmbeddingsRequest{Model: c.model, Input: augmentedTexts}
->>>>>>> 4085ce7c
 
 	bodyBytes, err := json.Marshal(request)
 	if err != nil {
@@ -177,8 +134,4 @@
 	}
 
 	return embeddings, nil
-}
-
-var modelsWithoutNewlines = map[string]struct{}{
-	"openai/text-embedding-ada-002": {},
 }