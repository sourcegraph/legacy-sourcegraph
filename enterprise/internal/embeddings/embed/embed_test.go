--- conflicted
+++ resolved
@@ -280,17 +280,12 @@
 	returnedDimsPerInput int
 }
 
-<<<<<<< HEAD
-func (c *misbehavingEmbeddingsClient) GetQueryEmbeddingWithRetries(ctx context.Context, query string, maxRetries int) ([]float32, error) {
+func (c *misbehavingEmbeddingsClient) GetQueryEmbedding(ctx context.Context, query string) ([]float32, error) {
 	return make([]float32, c.returnedDimsPerInput), nil
 }
 
-func (c *misbehavingEmbeddingsClient) GetDocumentEmbeddingsWithRetries(ctx context.Context, documents []string, maxRetries int) ([]float32, error) {
+func (c *misbehavingEmbeddingsClient) GetDocumentEmbeddings(ctx context.Context, documents []string) ([]float32, error) {
 	return make([]float32, len(documents)*c.returnedDimsPerInput), nil
-=======
-func (c *misbehavingEmbeddingsClient) GetEmbeddings(_ context.Context, texts []string) ([]float32, error) {
-	return make([]float32, len(texts)*c.returnedDimsPerInput), nil
->>>>>>> 4085ce7c
 }
 
 func NewMockEmbeddingsClient() client.EmbeddingsClient {
@@ -307,8 +302,7 @@
 	return "mock/some-model"
 }
 
-<<<<<<< HEAD
-func (c *mockEmbeddingsClient) GetQueryEmbeddingWithRetries(_ context.Context, query string, _ int) ([]float32, error) {
+func (c *mockEmbeddingsClient) GetQueryEmbedding(_ context.Context, query string) ([]float32, error) {
 	dimensions, err := c.GetDimensions()
 	if err != nil {
 		return nil, err
@@ -316,10 +310,7 @@
 	return make([]float32, dimensions), nil
 }
 
-func (c *mockEmbeddingsClient) GetDocumentEmbeddingsWithRetries(_ context.Context, texts []string, _ int) ([]float32, error) {
-=======
-func (c *mockEmbeddingsClient) GetEmbeddings(_ context.Context, texts []string) ([]float32, error) {
->>>>>>> 4085ce7c
+func (c *mockEmbeddingsClient) GetDocumentEmbeddings(_ context.Context, texts []string) ([]float32, error) {
 	dimensions, err := c.GetDimensions()
 	if err != nil {
 		return nil, err
