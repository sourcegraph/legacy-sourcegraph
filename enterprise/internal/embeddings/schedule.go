package embeddings

import (
	"context"

	"github.com/sourcegraph/sourcegraph/enterprise/internal/embeddings/background/repo"
	"github.com/sourcegraph/sourcegraph/internal/api"
	"github.com/sourcegraph/sourcegraph/internal/database"
	"github.com/sourcegraph/sourcegraph/internal/gitserver"
	"github.com/sourcegraph/sourcegraph/lib/errors"
)

func ScheduleRepositoriesForEmbedding(
	ctx context.Context,
	repoNames []api.RepoName,
	forceReindex bool,
	db database.DB,
	repoEmbeddingJobsStore repo.RepoEmbeddingJobsStore,
	gitserverClient gitserver.Client,
) error {
	tx, err := repoEmbeddingJobsStore.Transact(ctx)
	if err != nil {
		return err
	}
	defer func() { err = tx.Done(err) }()

	repoStore := db.Repos()
	for _, repoName := range repoNames {
		// Scope the iteration to an anonymous function, so we can capture all errors and properly rollback tx in defer above.
		err = func() error {
			r, err := repoStore.GetByName(ctx, repoName)
			if err != nil {
				return err
			}

			refName, latestRevision, err := gitserverClient.GetDefaultBranch(ctx, r.Name, false)
			if err != nil {
				return err
			}
			if refName == "" {
				return errors.Newf("could not get latest commit for repo %s", r.Name)
			}

<<<<<<< HEAD
			// If the user has forced a reindex, then we always start a new job. Otherwise, we skip creating a job for
			// a revision if there's already an identical job that's completed or scheduled to run.
			if !forceReindex {
				job, _ := tx.GetLastRepoEmbeddingJobForRevision(ctx, r.ID, latestRevision)
				if job.IsRepoEmbeddingJobScheduledOrCompleted() {
					return nil
				}
=======
			job, _ := tx.GetLastRepoEmbeddingJobForRevision(ctx, r.ID, latestRevision)
			// Skip creating a repo embedding job for a repo at revision, if there already exists
			// an identical job that has been completed, or is scheduled to run (processing or queued).
			if job.IsRepoEmbeddingJobScheduledOrCompleted() {
				return nil
>>>>>>> 2fae0762
			}

			_, err = tx.CreateRepoEmbeddingJob(ctx, r.ID, latestRevision)
			return err
		}()
		if err != nil {
			return err
		}
	}
	return nil
}<|MERGE_RESOLUTION|>--- conflicted
+++ resolved
@@ -40,22 +40,14 @@
 			if refName == "" {
 				return errors.Newf("could not get latest commit for repo %s", r.Name)
 			}
-
-<<<<<<< HEAD
-			// If the user has forced a reindex, then we always start a new job. Otherwise, we skip creating a job for
-			// a revision if there's already an identical job that's completed or scheduled to run.
+			
+			// Skip creating a repo embedding job for a repo at revision, if there already exists
+			// an identical job that has been completed, or is scheduled to run (processing or queued).
 			if !forceReindex {
 				job, _ := tx.GetLastRepoEmbeddingJobForRevision(ctx, r.ID, latestRevision)
 				if job.IsRepoEmbeddingJobScheduledOrCompleted() {
 					return nil
 				}
-=======
-			job, _ := tx.GetLastRepoEmbeddingJobForRevision(ctx, r.ID, latestRevision)
-			// Skip creating a repo embedding job for a repo at revision, if there already exists
-			// an identical job that has been completed, or is scheduled to run (processing or queued).
-			if job.IsRepoEmbeddingJobScheduledOrCompleted() {
-				return nil
->>>>>>> 2fae0762
 			}
 
 			_, err = tx.CreateRepoEmbeddingJob(ctx, r.ID, latestRevision)
