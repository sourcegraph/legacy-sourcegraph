package types

import (
	"encoding/json"
	"strconv"

	"github.com/sourcegraph/sourcegraph/internal/executor"
	"github.com/sourcegraph/sourcegraph/lib/errors"
)

type DequeueRequest struct {
	Queues       []string `json:"queues,omitempty"`
	ExecutorName string   `json:"executorName"`
	Version      string   `json:"version"`
	NumCPUs      int      `json:"numCPUs,omitempty"`
	Memory       string   `json:"memory,omitempty"`
	DiskSpace    string   `json:"diskSpace,omitempty"`
}

type JobOperationRequest struct {
	ExecutorName string `json:"executorName"`
	JobID        int    `json:"jobId"`
}

type AddExecutionLogEntryRequest struct {
	JobOperationRequest
	executor.ExecutionLogEntry
}

type UpdateExecutionLogEntryRequest struct {
	JobOperationRequest
	EntryID int `json:"entryId"`
	executor.ExecutionLogEntry
}

type MarkCompleteRequest struct {
	JobOperationRequest
}

type MarkErroredRequest struct {
	JobOperationRequest
	ErrorMessage string `json:"errorMessage"`
}

<<<<<<< HEAD
type QueueJobIDs struct {
	QueueName string   `json:"queueName"`
	JobIDs    []string `json:"jobIds"`
}

=======
// HeartbeatRequest is the payload sent by executors to the executor service to indicate that they are still alive.
>>>>>>> 4bab4245
type HeartbeatRequest struct {
	ExecutorName string `json:"executorName"`

	JobIDs []string `json:"jobIds"`
	// Used by multi-queue executors. One of JobIDsByQueue or JobIDs must be set.
	JobIDsByQueue []QueueJobIDs `json:"jobIdsByQueue,omitempty"`

	// Telemetry data.
	OS              string `json:"os"`
	Architecture    string `json:"architecture"`
	DockerVersion   string `json:"dockerVersion"`
	ExecutorVersion string `json:"executorVersion"`
	GitVersion      string `json:"gitVersion"`
	IgniteVersion   string `json:"igniteVersion"`
	SrcCliVersion   string `json:"srcCliVersion"`

	PrometheusMetrics string `json:"prometheusMetrics"`
}

<<<<<<< HEAD
=======
// HeartbeatRequestV1 is the payload sent by executors to the executor service to indicate that they are still alive.
// Job IDs are ints instead of strings to support backwards compatibility.
// TODO: Remove this in Sourcegraph 5.2
type HeartbeatRequestV1 struct {
	ExecutorName string `json:"executorName"`
	JobIDs       []int  `json:"jobIds"`

	// Telemetry data.
	OS              string `json:"os"`
	Architecture    string `json:"architecture"`
	DockerVersion   string `json:"dockerVersion"`
	ExecutorVersion string `json:"executorVersion"`
	GitVersion      string `json:"gitVersion"`
	IgniteVersion   string `json:"igniteVersion"`
	SrcCliVersion   string `json:"srcCliVersion"`

	PrometheusMetrics string `json:"prometheusMetrics"`
}

type heartbeatRequestUnmarshaller struct {
	ExecutorName string `json:"executorName"`
	JobIDs       []any  `json:"jobIds"`

	// Telemetry data.
	OS              string `json:"os"`
	Architecture    string `json:"architecture"`
	DockerVersion   string `json:"dockerVersion"`
	ExecutorVersion string `json:"executorVersion"`
	GitVersion      string `json:"gitVersion"`
	IgniteVersion   string `json:"igniteVersion"`
	SrcCliVersion   string `json:"srcCliVersion"`

	PrometheusMetrics string `json:"prometheusMetrics"`
}

// UnmarshalJSON is a custom unmarshaler for HeartbeatRequest that allows for backwards compatibility when job IDs are
// ints instead of strings.
// TODO: Remove this in Sourcegraph 5.2
func (h *HeartbeatRequest) UnmarshalJSON(b []byte) error {
	var req heartbeatRequestUnmarshaller
	if err := json.Unmarshal(b, &req); err != nil {
		return err
	}
	h.ExecutorName = req.ExecutorName
	h.OS = req.OS
	h.Architecture = req.Architecture
	h.DockerVersion = req.DockerVersion
	h.ExecutorVersion = req.ExecutorVersion
	h.GitVersion = req.GitVersion
	h.IgniteVersion = req.IgniteVersion
	h.SrcCliVersion = req.SrcCliVersion
	h.PrometheusMetrics = req.PrometheusMetrics

	for _, id := range req.JobIDs {
		switch jobId := id.(type) {
		case int:
			h.JobIDs = append(h.JobIDs, strconv.Itoa(jobId))
		case float32:
			h.JobIDs = append(h.JobIDs, strconv.FormatFloat(float64(jobId), 'f', -1, 32))
		case float64:
			h.JobIDs = append(h.JobIDs, strconv.FormatFloat(jobId, 'f', -1, 64))
		case string:
			h.JobIDs = append(h.JobIDs, jobId)
		default:
			return errors.Newf("unknown type for job ID: %T", id)
		}
	}
	return nil
}

>>>>>>> 4bab4245
type HeartbeatResponse struct {
	KnownIDs  []string `json:"knownIds,omitempty"`
	CancelIDs []string `json:"cancelIds,omitempty"`

	// Used by multi-queue executors.
	// One of KnownIDsByQueue or KnownIDs must be set.
	// One of CancelIDsByQueue or CancelIDs must be set.
	KnownIDsByQueue  []QueueJobIDs `json:"knownIdsByQueue,omitempty"`
	CancelIDsByQueue []QueueJobIDs `json:"cancelIdsByQueue,omitempty"`
}<|MERGE_RESOLUTION|>--- conflicted
+++ resolved
@@ -42,15 +42,12 @@
 	ErrorMessage string `json:"errorMessage"`
 }
 
-<<<<<<< HEAD
 type QueueJobIDs struct {
 	QueueName string   `json:"queueName"`
 	JobIDs    []string `json:"jobIds"`
 }
 
-=======
 // HeartbeatRequest is the payload sent by executors to the executor service to indicate that they are still alive.
->>>>>>> 4bab4245
 type HeartbeatRequest struct {
 	ExecutorName string `json:"executorName"`
 
@@ -70,8 +67,6 @@
 	PrometheusMetrics string `json:"prometheusMetrics"`
 }
 
-<<<<<<< HEAD
-=======
 // HeartbeatRequestV1 is the payload sent by executors to the executor service to indicate that they are still alive.
 // Job IDs are ints instead of strings to support backwards compatibility.
 // TODO: Remove this in Sourcegraph 5.2
@@ -142,7 +137,6 @@
 	return nil
 }
 
->>>>>>> 4bab4245
 type HeartbeatResponse struct {
 	KnownIDs  []string `json:"knownIds,omitempty"`
 	CancelIDs []string `json:"cancelIds,omitempty"`
