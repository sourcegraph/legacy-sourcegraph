package store

import (
	"context"
	"fmt"
	"net/url"
	"strings"

	"github.com/keegancsmith/sqlf"

	ghtypes "github.com/sourcegraph/sourcegraph/enterprise/internal/github_apps/types"
	"github.com/sourcegraph/sourcegraph/internal/database/basestore"
	"github.com/sourcegraph/sourcegraph/internal/database/dbutil"
	encryption "github.com/sourcegraph/sourcegraph/internal/encryption"
	"github.com/sourcegraph/sourcegraph/internal/encryption/keyring"
<<<<<<< HEAD
	itypes "github.com/sourcegraph/sourcegraph/internal/types"
=======
	"github.com/sourcegraph/sourcegraph/internal/extsvc"
	"github.com/sourcegraph/sourcegraph/internal/types"
>>>>>>> a4625cdc
	"github.com/sourcegraph/sourcegraph/lib/errors"
)

// GitHubAppsStore handles storing and retrieving GitHub Apps from the database.
type GitHubAppsStore interface {
	// Create inserts a new GitHub App into the database.
	Create(ctx context.Context, app *ghtypes.GitHubApp) (int, error)

	// Delete removes a GitHub App from the database by ID.
	Delete(ctx context.Context, id int) error

	// Update updates a GitHub App in the database and returns the updated struct.
	Update(ctx context.Context, id int, app *ghtypes.GitHubApp) (*ghtypes.GitHubApp, error)

	// Install creates a new GitHub App installation in the database.
	Install(ctx context.Context, id, installationID int) error

	// GetLatestInstallID retrieves the latest GitHub App installation ID from the
	// database for the GitHub App with the provided appID.
	GetLatestInstallID(ctx context.Context, appID int) (int, error)

	// GetByID retrieves a GitHub App from the database by ID.
	GetByID(ctx context.Context, id int) (*ghtypes.GitHubApp, error)

	// GetByAppID retrieves a GitHub App from the database by appID and base url
	GetByAppID(ctx context.Context, appID int, baseURL string) (*ghtypes.GitHubApp, error)

	// GetByDomain retrieves a GitHub App from the database by domain and base url
	GetByDomain(ctx context.Context, domain itypes.GitHubAppDomain, baseURL string) (*ghtypes.GitHubApp, error)

	// GetBySlug retrieves a GitHub App from the database by slug and base url
	GetBySlug(ctx context.Context, slug string, baseURL string) (*ghtypes.GitHubApp, error)

	// GetByDomain retrieves a GitHub App from the database by domain and base url
	GetByDomain(ctx context.Context, domain *types.GitHubAppDomain, baseURL string) (*ghtypes.GitHubApp, error)

	// WithEncryptionKey sets encryption key on store. Returns a new GitHubAppsStore
	WithEncryptionKey(key encryption.Key) GitHubAppsStore

	// Lists all GitHub Apps in the store and optionally filters by domain
	List(ctx context.Context, domain *itypes.GitHubAppDomain) ([]*ghtypes.GitHubApp, error)
}

// gitHubAppStore handles storing and retrieving GitHub Apps from the database.
type gitHubAppsStore struct {
	*basestore.Store

	key encryption.Key
}

func GitHubAppsWith(other *basestore.Store) GitHubAppsStore {
	return &gitHubAppsStore{
		Store: basestore.NewWithHandle(other.Handle()),
	}
}

// WithEncryptionKey sets encryption key on store. Returns a new GitHubAppsStore
func (s *gitHubAppsStore) WithEncryptionKey(key encryption.Key) GitHubAppsStore {
	return &gitHubAppsStore{Store: s.Store, key: key}
}

func (s *gitHubAppsStore) getEncryptionKey() encryption.Key {
	if s.key != nil {
		return s.key
	}
	return keyring.Default().GitHubAppKey
}

var scanIDAndTimes = basestore.NewFirstScanner(func(s dbutil.Scanner) (*ghtypes.GitHubApp, error) {
	var app ghtypes.GitHubApp

	err := s.Scan(
		&app.ID,
		&app.CreatedAt,
		&app.UpdatedAt)
	return &app, err
})

// Create inserts a new GitHub App into the database. The default domain for the App is "repos".
func (s *gitHubAppsStore) Create(ctx context.Context, app *ghtypes.GitHubApp) (int, error) {
	key := s.getEncryptionKey()
	clientSecret, _, err := encryption.MaybeEncrypt(ctx, key, app.ClientSecret)
	if err != nil {
		return -1, err
	}
	privateKey, keyID, err := encryption.MaybeEncrypt(ctx, key, app.PrivateKey)
	if err != nil {
		return -1, err
	}

	baseURL, err := url.Parse(app.BaseURL)
	if err != nil {
		return -1, errors.New(fmt.Sprintf("unable to parse base URL: %s", baseURL.String()))
	}
	baseURL = extsvc.NormalizeBaseURL(baseURL)
	domain := app.Domain
	if domain == "" {
		domain = itypes.ReposGitHubAppDomain
	}

	// We enforce that GitHub Apps created in the "batches" domain are for unique instance URLs.
	if domain == types.BatchesGitHubAppDomain {
		existingGHApp, err := s.GetByDomain(ctx, &domain, baseURL.String())
		// An error is expected if no existing app was found, but we double check that
		// we didn't get a different, unrelated error
		if err != nil && !strings.Contains(err.Error(), "no app exists matching criteria") {
			return -1, errors.Wrap(err, "checking for existing batches app")
		}
		if existingGHApp != nil {
			return -1, errors.New("GitHub App already exists for this GitHub instance in the batches domain")
		}
	}

	query := sqlf.Sprintf(`INSERT INTO
	    github_apps (app_id, name, domain, slug, base_url, app_url, client_id, client_secret, private_key, encryption_key_id, logo)
    	VALUES (%s, %s, %s, %s, %s, %s, %s, %s, %s, %s, %s)
		RETURNING id`,
		app.AppID, app.Name, domain, app.Slug, baseURL.String(), app.AppURL, app.ClientID, clientSecret, privateKey, keyID, app.Logo)
	id, _, err := basestore.ScanFirstInt(s.Query(ctx, query))
	return id, err
}

// Delete removes a GitHub App from the database by ID.
func (s *gitHubAppsStore) Delete(ctx context.Context, id int) error {
	query := sqlf.Sprintf(`DELETE FROM github_apps WHERE id = %s`, id)
	return s.Exec(ctx, query)
}

func scanGitHubApp(s dbutil.Scanner) (*ghtypes.GitHubApp, error) {
	var app ghtypes.GitHubApp

	err := s.Scan(
		&app.ID,
		&app.AppID,
		&app.Name,
		&app.Domain,
		&app.Slug,
		&app.BaseURL,
		&app.AppURL,
		&app.ClientID,
		&app.ClientSecret,
		&app.WebhookID,
		&app.PrivateKey,
		&app.EncryptionKey,
		&app.Logo,
		&app.CreatedAt,
		&app.UpdatedAt)
	return &app, err
}

var (
	scanGitHubApps     = basestore.NewSliceScanner(scanGitHubApp)
	scanFirstGitHubApp = basestore.NewFirstScanner(scanGitHubApp)
)

func (s *gitHubAppsStore) decrypt(ctx context.Context, apps ...*ghtypes.GitHubApp) ([]*ghtypes.GitHubApp, error) {
	key := s.getEncryptionKey()

	for _, app := range apps {
		cs, err := encryption.MaybeDecrypt(ctx, key, app.ClientSecret, app.EncryptionKey)
		if err != nil {
			return nil, err
		}
		app.ClientSecret = cs
		pk, err := encryption.MaybeDecrypt(ctx, key, app.PrivateKey, app.EncryptionKey)
		if err != nil {
			return nil, err
		}
		app.PrivateKey = pk
	}

	return apps, nil
}

// Update updates a GitHub App in the database and returns the updated struct.
func (s *gitHubAppsStore) Update(ctx context.Context, id int, app *ghtypes.GitHubApp) (*ghtypes.GitHubApp, error) {
	key := s.getEncryptionKey()
	clientSecret, _, err := encryption.MaybeEncrypt(ctx, key, app.ClientSecret)
	if err != nil {
		return nil, err
	}
	privateKey, keyID, err := encryption.MaybeEncrypt(ctx, key, app.PrivateKey)
	if err != nil {
		return nil, err
	}

	query := sqlf.Sprintf(`UPDATE github_apps
             SET app_id = %s, name = %s, domain = %s, slug = %s, base_url = %s, app_url = %s, client_id = %s, client_secret = %s, webhook_id = %d, private_key = %s, encryption_key_id = %s, logo = %s, updated_at = NOW()
             WHERE id = %s
			 RETURNING id, app_id, name, domain, slug, base_url, app_url, client_id, client_secret, webhook_id, private_key, encryption_key_id, logo, created_at, updated_at`,
		app.AppID, app.Name, app.Domain, app.Slug, app.BaseURL, app.AppURL, app.ClientID, clientSecret, app.WebhookID, privateKey, keyID, app.Logo, id)
	app, ok, err := scanFirstGitHubApp(s.Query(ctx, query))
	if err != nil {
		return nil, err
	}
	if !ok {
		return nil, errors.Newf("cannot update app with id: %d because no such app exists", id)
	}
	apps, err := s.decrypt(ctx, app)
	if err != nil {
		return nil, err
	}
	return apps[0], nil
}

// Install creates a new GitHub App installation in the database.
func (s *gitHubAppsStore) Install(ctx context.Context, id, installationID int) error {
	query := sqlf.Sprintf(`
		INSERT INTO github_app_installs (app_id, installation_id)
    	VALUES (%s, %s)
		ON CONFLICT DO NOTHING
		RETURNING id`,
		id, installationID)
	return s.Exec(ctx, query)
}

func (s *gitHubAppsStore) GetLatestInstallID(ctx context.Context, appID int) (int, error) {
	query := sqlf.Sprintf(`
		SELECT installation_id
		FROM github_app_installs
		JOIN github_apps ON github_app_installs.app_id = github_apps.id
		WHERE github_apps.app_id = %s
		ORDER BY github_app_installs.id DESC LIMIT 1
		`, appID)
	installID, _, err := basestore.ScanFirstInt(s.Query(ctx, query))
	return installID, err
}

func (s *gitHubAppsStore) get(ctx context.Context, where *sqlf.Query) (*ghtypes.GitHubApp, error) {
	selectQuery := `SELECT
		id,
		app_id,
		name,
		domain,
		slug,
		base_url,
		app_url,
		client_id,
		client_secret,
		webhook_id,
		private_key,
		encryption_key_id,
		logo,
		created_at,
		updated_at
	FROM github_apps
	WHERE %s`

	query := sqlf.Sprintf(selectQuery, where)
	app, ok, err := scanFirstGitHubApp(s.Query(ctx, query))
	if err != nil {
		return nil, err
	}
	if !ok {
		return nil, errors.Newf("no app exists matching criteria: %v", *where)
	}

	apps, err := s.decrypt(ctx, app)
	if err != nil {
		return nil, err
	}
	return apps[0], nil
}

func (s *gitHubAppsStore) list(ctx context.Context, where *sqlf.Query) ([]*ghtypes.GitHubApp, error) {
	selectQuery := `SELECT
		id,
		app_id,
		name,
		domain,
		slug,
		base_url,
		app_url,
		client_id,
		client_secret,
		webhook_id,
		private_key,
		encryption_key_id,
		logo,
		created_at,
		updated_at
	FROM github_apps
	WHERE %s`

	query := sqlf.Sprintf(selectQuery, where)
	apps, err := scanGitHubApps(s.Query(ctx, query))
	if err != nil {
		return nil, err
	}

	return s.decrypt(ctx, apps...)
}

// GetByID retrieves a GitHub App from the database by ID.
func (s *gitHubAppsStore) GetByID(ctx context.Context, id int) (*ghtypes.GitHubApp, error) {
	return s.get(ctx, sqlf.Sprintf(`id = %s`, id))
}

// GetByAppID retrieves a GitHub App from the database by appID and base url
func (s *gitHubAppsStore) GetByAppID(ctx context.Context, appID int, baseURL string) (*ghtypes.GitHubApp, error) {
	return s.get(ctx, sqlf.Sprintf(`app_id = %s AND base_url = %s`, appID, baseURL))
}

// GetByDomain retrieves a GitHub App from the database by domain and base url
func (s *gitHubAppsStore) GetByDomain(ctx context.Context, domain itypes.GitHubAppDomain, baseURL string) (*ghtypes.GitHubApp, error) {
	return s.get(ctx, sqlf.Sprintf(`domain = %s AND base_url = %s`, domain, baseURL))
}

// GetBySlug retrieves a GitHub App from the database by slug and base url
func (s *gitHubAppsStore) GetBySlug(ctx context.Context, slug string, baseURL string) (*ghtypes.GitHubApp, error) {
	return s.get(ctx, sqlf.Sprintf(`slug = %s AND base_url = %s`, slug, baseURL))
}

// GetByDomain retrieves a GitHub App from the database by domain and base url
func (s *gitHubAppsStore) GetByDomain(ctx context.Context, domain *types.GitHubAppDomain, baseURL string) (*ghtypes.GitHubApp, error) {
	return s.get(ctx, sqlf.Sprintf(`domain = %s AND base_url = %s`, *domain, baseURL))
}

// List lists all GitHub Apps in the store
func (s *gitHubAppsStore) List(ctx context.Context, domain *itypes.GitHubAppDomain) ([]*ghtypes.GitHubApp, error) {
	where := sqlf.Sprintf(`true`)
	if domain != nil {
		where = sqlf.Sprintf("domain = %s", *domain)
	}
	return s.list(ctx, where)
}<|MERGE_RESOLUTION|>--- conflicted
+++ resolved
@@ -13,12 +13,8 @@
 	"github.com/sourcegraph/sourcegraph/internal/database/dbutil"
 	encryption "github.com/sourcegraph/sourcegraph/internal/encryption"
 	"github.com/sourcegraph/sourcegraph/internal/encryption/keyring"
-<<<<<<< HEAD
+	"github.com/sourcegraph/sourcegraph/internal/extsvc"
 	itypes "github.com/sourcegraph/sourcegraph/internal/types"
-=======
-	"github.com/sourcegraph/sourcegraph/internal/extsvc"
-	"github.com/sourcegraph/sourcegraph/internal/types"
->>>>>>> a4625cdc
 	"github.com/sourcegraph/sourcegraph/lib/errors"
 )
 
@@ -46,14 +42,11 @@
 	// GetByAppID retrieves a GitHub App from the database by appID and base url
 	GetByAppID(ctx context.Context, appID int, baseURL string) (*ghtypes.GitHubApp, error)
 
+	// GetBySlug retrieves a GitHub App from the database by slug and base url
+	GetBySlug(ctx context.Context, slug string, baseURL string) (*ghtypes.GitHubApp, error)
+
 	// GetByDomain retrieves a GitHub App from the database by domain and base url
 	GetByDomain(ctx context.Context, domain itypes.GitHubAppDomain, baseURL string) (*ghtypes.GitHubApp, error)
-
-	// GetBySlug retrieves a GitHub App from the database by slug and base url
-	GetBySlug(ctx context.Context, slug string, baseURL string) (*ghtypes.GitHubApp, error)
-
-	// GetByDomain retrieves a GitHub App from the database by domain and base url
-	GetByDomain(ctx context.Context, domain *types.GitHubAppDomain, baseURL string) (*ghtypes.GitHubApp, error)
 
 	// WithEncryptionKey sets encryption key on store. Returns a new GitHubAppsStore
 	WithEncryptionKey(key encryption.Key) GitHubAppsStore
@@ -120,8 +113,8 @@
 	}
 
 	// We enforce that GitHub Apps created in the "batches" domain are for unique instance URLs.
-	if domain == types.BatchesGitHubAppDomain {
-		existingGHApp, err := s.GetByDomain(ctx, &domain, baseURL.String())
+	if domain == itypes.BatchesGitHubAppDomain {
+		existingGHApp, err := s.GetByDomain(ctx, domain, baseURL.String())
 		// An error is expected if no existing app was found, but we double check that
 		// we didn't get a different, unrelated error
 		if err != nil && !strings.Contains(err.Error(), "no app exists matching criteria") {
@@ -322,19 +315,14 @@
 	return s.get(ctx, sqlf.Sprintf(`app_id = %s AND base_url = %s`, appID, baseURL))
 }
 
+// GetBySlug retrieves a GitHub App from the database by slug and base url
+func (s *gitHubAppsStore) GetBySlug(ctx context.Context, slug string, baseURL string) (*ghtypes.GitHubApp, error) {
+	return s.get(ctx, sqlf.Sprintf(`slug = %s AND base_url = %s`, slug, baseURL))
+}
+
 // GetByDomain retrieves a GitHub App from the database by domain and base url
 func (s *gitHubAppsStore) GetByDomain(ctx context.Context, domain itypes.GitHubAppDomain, baseURL string) (*ghtypes.GitHubApp, error) {
 	return s.get(ctx, sqlf.Sprintf(`domain = %s AND base_url = %s`, domain, baseURL))
-}
-
-// GetBySlug retrieves a GitHub App from the database by slug and base url
-func (s *gitHubAppsStore) GetBySlug(ctx context.Context, slug string, baseURL string) (*ghtypes.GitHubApp, error) {
-	return s.get(ctx, sqlf.Sprintf(`slug = %s AND base_url = %s`, slug, baseURL))
-}
-
-// GetByDomain retrieves a GitHub App from the database by domain and base url
-func (s *gitHubAppsStore) GetByDomain(ctx context.Context, domain *types.GitHubAppDomain, baseURL string) (*ghtypes.GitHubApp, error) {
-	return s.get(ctx, sqlf.Sprintf(`domain = %s AND base_url = %s`, *domain, baseURL))
 }
 
 // List lists all GitHub Apps in the store
