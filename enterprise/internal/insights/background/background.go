package background

import (
	"context"
	"os"
	"strconv"
	"time"

	"go.opentelemetry.io/otel"

	"github.com/sourcegraph/log"

	"github.com/prometheus/client_golang/prometheus"

	"github.com/sourcegraph/sourcegraph/cmd/frontend/envvar"
	edb "github.com/sourcegraph/sourcegraph/enterprise/internal/database"
	"github.com/sourcegraph/sourcegraph/enterprise/internal/insights/background/limiter"
	"github.com/sourcegraph/sourcegraph/enterprise/internal/insights/background/pings"
	"github.com/sourcegraph/sourcegraph/enterprise/internal/insights/background/queryrunner"
	"github.com/sourcegraph/sourcegraph/enterprise/internal/insights/compression"
	"github.com/sourcegraph/sourcegraph/enterprise/internal/insights/discovery"
	"github.com/sourcegraph/sourcegraph/enterprise/internal/insights/pipeline"
	"github.com/sourcegraph/sourcegraph/enterprise/internal/insights/priority"
	"github.com/sourcegraph/sourcegraph/enterprise/internal/insights/scheduler"
	"github.com/sourcegraph/sourcegraph/enterprise/internal/insights/store"
	"github.com/sourcegraph/sourcegraph/internal/database"
	"github.com/sourcegraph/sourcegraph/internal/database/basestore"
	"github.com/sourcegraph/sourcegraph/internal/goroutine"
	"github.com/sourcegraph/sourcegraph/internal/observation"
	"github.com/sourcegraph/sourcegraph/internal/trace"
	"github.com/sourcegraph/sourcegraph/internal/workerutil"
	"github.com/sourcegraph/sourcegraph/internal/workerutil/dbworker"
)

// GetBackgroundJobs is the main entrypoint which starts background jobs for code insights. It is
// called from the worker service.
func GetBackgroundJobs(ctx context.Context, logger log.Logger, mainAppDB database.DB, insightsDB edb.InsightsDB) []goroutine.BackgroundRoutine {
	insightPermStore := store.NewInsightPermissionStore(mainAppDB)
	insightsStore := store.New(insightsDB, insightPermStore)

	// Create a base store to be used for storing worker state. We store this in the main app Postgres
	// DB, not the insights DB (which we use only for storing insights data.)
	workerBaseStore := basestore.NewWithHandle(mainAppDB.Handle())

	// Create basic metrics for recording information about background jobs.
	observationContext := &observation.Context{
		Logger:     logger.Scoped("background", "insights background jobs"),
		Tracer:     &trace.Tracer{TracerProvider: otel.GetTracerProvider()},
		Registerer: prometheus.DefaultRegisterer,
	}

	insightsMetadataStore := store.NewInsightStore(insightsDB)
	featureFlagStore := mainAppDB.FeatureFlags()

	// Start background goroutines for all of our workers.
	// The query runner worker is started in a separate routine so it can benefit from horizontal scaling.
	routines := []goroutine.BackgroundRoutine{
		// Register the background goroutine which discovers and enqueues insights work.
		newInsightEnqueuer(ctx, workerBaseStore, insightsMetadataStore, featureFlagStore, observationContext),

		// TODO(slimsag): future: register another worker here for webhook querying.
	}

	// todo(insights) add setting to disable this indexer
	routines = append(routines, compression.NewCommitIndexerWorker(ctx, mainAppDB, insightsDB, time.Now, observationContext))

	// Register the background goroutine which discovers historical gaps in data and enqueues
	// work to fill them - if not disabled.
	disableHistorical, _ := strconv.ParseBool(os.Getenv("DISABLE_CODE_INSIGHTS_HISTORICAL"))
	if !disableHistorical {
<<<<<<< HEAD

		// Add the backfiller v2 workers
		searchRateLimiter := limiter.SearchQueryRate()
		historicRateLimiter := limiter.HistoricalWorkRate()
		backfillConfig := pipeline.BackfillerConfig{
			CompressionPlan:         compression.NewHistoricalFilter(true, time.Now().Add(-1*365*24*time.Hour), edb.NewInsightsDBWith(insightsStore)),
			SearchHandlers:          queryrunner.GetSearchHandlers(),
			InsightStore:            insightsStore,
			CommitClient:            discovery.NewGitCommitClient(mainAppDB),
			SearchPlanWorkerLimit:   1,
			SearchRunnerWorkerLimit: 12,
			SearchRateLimiter:       searchRateLimiter,
			HistoricRateLimiter:     historicRateLimiter,
=======
		if backfillerV2Enabled {
			searchRateLimiter := limiter.SearchQueryRate()
			historicRateLimiter := limiter.HistoricalWorkRate()
			backfillConfig := pipeline.BackfillerConfig{
				CompressionPlan:         compression.NewHistoricalFilter(true, time.Now().Add(-1*365*24*time.Hour), edb.NewInsightsDBWith(insightsStore)),
				SearchHandlers:          queryrunner.GetSearchHandlers(),
				InsightStore:            insightsStore,
				CommitClient:            discovery.NewGitCommitClient(mainAppDB),
				SearchPlanWorkerLimit:   1,
				SearchRunnerWorkerLimit: 12,
				SearchRateLimiter:       searchRateLimiter,
				HistoricRateLimiter:     historicRateLimiter,
			}
			backfillRunner := pipeline.NewDefaultBackfiller(backfillConfig)
			config := scheduler.JobMonitorConfig{
				InsightsDB:     insightsDB,
				InsightStore:   insightsStore,
				RepoStore:      mainAppDB.Repos(),
				BackfillRunner: backfillRunner,
				ObsContext:     observationContext,
				AllRepoIterator: discovery.NewAllReposIterator(
					mainAppDB.Repos(),
					time.Now,
					envvar.SourcegraphDotComMode(),
					15*time.Minute,
					&prometheus.CounterOpts{
						Namespace: "src",
						Name:      "insight_backfill_new_index_repositories_analyzed",
						Help:      "Counter of the number of repositories analyzed in the backfiller new state.",
					}),
				CostAnalyzer: priority.DefaultQueryAnalyzer(),
			}
			monitor := scheduler.NewBackgroundJobMonitor(ctx, config)
			routines = append(routines, monitor.Routines()...)
		} else {
			routines = append(routines, newInsightHistoricalEnqueuer(ctx, workerBaseStore, insightsMetadataStore, insightsStore, featureFlagStore, observationContext))
>>>>>>> 27a4880e
		}
		backfillRunner := pipeline.NewDefaultBackfiller(backfillConfig)
		config := scheduler.JobMonitorConfig{
			InsightsDB:     insightsDB,
			InsightStore:   insightsStore,
			RepoStore:      mainAppDB.Repos(),
			BackfillRunner: backfillRunner,
			ObsContext:     observationContext,
			AllRepoIterator: discovery.NewAllReposIterator(dbcache.NewIndexableReposLister(observationContext.Logger, mainAppDB.Repos()),
				mainAppDB.Repos(),
				time.Now,
				envvar.SourcegraphDotComMode(),
				15*time.Minute,
				&prometheus.CounterOpts{
					Namespace: "src",
					Name:      "insight_backfill_new_index_repositories_analyzed",
					Help:      "Counter of the number of repositories analyzed in the backfiller new state.",
				}),
			CostAnalyzer: priority.DefaultQueryAnalyzer(),
		}
		monitor := scheduler.NewBackgroundJobMonitor(ctx, config)
		routines = append(routines, monitor.Routines()...)

		// Add the backfiller v1 workers
		routines = append(routines, newInsightHistoricalEnqueuer(ctx, workerBaseStore, insightsMetadataStore, insightsStore, featureFlagStore, observationContext))

	}

	routines = append(
		routines,
		pings.NewInsightsPingEmitterJob(ctx, mainAppDB, insightsDB),
		NewInsightsDataPrunerJob(ctx, mainAppDB, insightsDB),
		NewLicenseCheckJob(ctx, mainAppDB, insightsDB),
		NewBackfillCompletedCheckJob(ctx, mainAppDB, insightsDB),
	)

	return routines
}

// GetBackgroundQueryRunnerJob is the main entrypoint for starting the background jobs for code
// insights query runner. It is called from the worker service.
func GetBackgroundQueryRunnerJob(ctx context.Context, logger log.Logger, mainAppDB database.DB, insightsDB edb.InsightsDB) []goroutine.BackgroundRoutine {
	insightPermStore := store.NewInsightPermissionStore(mainAppDB)
	insightsStore := store.New(insightsDB, insightPermStore)

	// Create a base store to be used for storing worker state. We store this in the main app Postgres
	// DB, not the insights DB (which we use only for storing insights data.)
	workerBaseStore := basestore.NewWithHandle(mainAppDB.Handle())
	repoStore := mainAppDB.Repos()

	// Create basic metrics for recording information about background jobs.
	observationContext := &observation.Context{
		Logger:     logger.Scoped("background", "background query runner job"),
		Tracer:     &trace.Tracer{TracerProvider: otel.GetTracerProvider()},
		Registerer: prometheus.DefaultRegisterer,
	}
	queryRunnerWorkerMetrics, queryRunnerResetterMetrics := newWorkerMetrics(observationContext, "query_runner_worker")

	workerStore := queryrunner.CreateDBWorkerStore(workerBaseStore, observationContext)
	seachQueryLimiter := limiter.SearchQueryRate()

	return []goroutine.BackgroundRoutine{
		// Register the query-runner worker and resetter, which executes search queries and records
		// results to the insights DB.
		queryrunner.NewWorker(ctx, logger.Scoped("queryrunner.Worker", ""), workerStore, insightsStore, repoStore, queryRunnerWorkerMetrics, seachQueryLimiter),
		queryrunner.NewResetter(ctx, logger.Scoped("queryrunner.Resetter", ""), workerStore, queryRunnerResetterMetrics),
		queryrunner.NewCleaner(ctx, workerBaseStore, observationContext),
	}
}

// newWorkerMetrics returns a basic set of metrics to be used for a worker and its resetter:
//
//   - WorkerMetrics records worker operations & number of jobs.
//   - ResetterMetrics records the number of jobs that got reset because workers timed out / took too
//     long.
//
// Individual insights workers may then _also_ want to register their own metrics, if desired, in
// their NewWorker functions.
func newWorkerMetrics(observationContext *observation.Context, workerName string) (workerutil.WorkerObservability, dbworker.ResetterMetrics) {
	workerMetrics := workerutil.NewMetrics(observationContext, workerName+"_processor")
	resetterMetrics := dbworker.NewMetrics(observationContext, workerName)
	return workerMetrics, *resetterMetrics
}<|MERGE_RESOLUTION|>--- conflicted
+++ resolved
@@ -68,9 +68,7 @@
 	// work to fill them - if not disabled.
 	disableHistorical, _ := strconv.ParseBool(os.Getenv("DISABLE_CODE_INSIGHTS_HISTORICAL"))
 	if !disableHistorical {
-<<<<<<< HEAD
 
-		// Add the backfiller v2 workers
 		searchRateLimiter := limiter.SearchQueryRate()
 		historicRateLimiter := limiter.HistoricalWorkRate()
 		backfillConfig := pipeline.BackfillerConfig{
@@ -82,44 +80,6 @@
 			SearchRunnerWorkerLimit: 12,
 			SearchRateLimiter:       searchRateLimiter,
 			HistoricRateLimiter:     historicRateLimiter,
-=======
-		if backfillerV2Enabled {
-			searchRateLimiter := limiter.SearchQueryRate()
-			historicRateLimiter := limiter.HistoricalWorkRate()
-			backfillConfig := pipeline.BackfillerConfig{
-				CompressionPlan:         compression.NewHistoricalFilter(true, time.Now().Add(-1*365*24*time.Hour), edb.NewInsightsDBWith(insightsStore)),
-				SearchHandlers:          queryrunner.GetSearchHandlers(),
-				InsightStore:            insightsStore,
-				CommitClient:            discovery.NewGitCommitClient(mainAppDB),
-				SearchPlanWorkerLimit:   1,
-				SearchRunnerWorkerLimit: 12,
-				SearchRateLimiter:       searchRateLimiter,
-				HistoricRateLimiter:     historicRateLimiter,
-			}
-			backfillRunner := pipeline.NewDefaultBackfiller(backfillConfig)
-			config := scheduler.JobMonitorConfig{
-				InsightsDB:     insightsDB,
-				InsightStore:   insightsStore,
-				RepoStore:      mainAppDB.Repos(),
-				BackfillRunner: backfillRunner,
-				ObsContext:     observationContext,
-				AllRepoIterator: discovery.NewAllReposIterator(
-					mainAppDB.Repos(),
-					time.Now,
-					envvar.SourcegraphDotComMode(),
-					15*time.Minute,
-					&prometheus.CounterOpts{
-						Namespace: "src",
-						Name:      "insight_backfill_new_index_repositories_analyzed",
-						Help:      "Counter of the number of repositories analyzed in the backfiller new state.",
-					}),
-				CostAnalyzer: priority.DefaultQueryAnalyzer(),
-			}
-			monitor := scheduler.NewBackgroundJobMonitor(ctx, config)
-			routines = append(routines, monitor.Routines()...)
-		} else {
-			routines = append(routines, newInsightHistoricalEnqueuer(ctx, workerBaseStore, insightsMetadataStore, insightsStore, featureFlagStore, observationContext))
->>>>>>> 27a4880e
 		}
 		backfillRunner := pipeline.NewDefaultBackfiller(backfillConfig)
 		config := scheduler.JobMonitorConfig{
@@ -128,7 +88,7 @@
 			RepoStore:      mainAppDB.Repos(),
 			BackfillRunner: backfillRunner,
 			ObsContext:     observationContext,
-			AllRepoIterator: discovery.NewAllReposIterator(dbcache.NewIndexableReposLister(observationContext.Logger, mainAppDB.Repos()),
+			AllRepoIterator: discovery.NewAllReposIterator(
 				mainAppDB.Repos(),
 				time.Now,
 				envvar.SourcegraphDotComMode(),
@@ -140,12 +100,13 @@
 				}),
 			CostAnalyzer: priority.DefaultQueryAnalyzer(),
 		}
+
+		// Add the backfill v2 workers
 		monitor := scheduler.NewBackgroundJobMonitor(ctx, config)
 		routines = append(routines, monitor.Routines()...)
 
 		// Add the backfiller v1 workers
 		routines = append(routines, newInsightHistoricalEnqueuer(ctx, workerBaseStore, insightsMetadataStore, insightsStore, featureFlagStore, observationContext))
-
 	}
 
 	routines = append(
