package background

import (
	"context"
	"encoding/json"
	"strings"
	"sync"
	"time"

	"github.com/inconshreveable/log15"
	"github.com/opentracing/opentracing-go/log"
	"github.com/prometheus/client_golang/prometheus"
	"github.com/segmentio/ksuid"
	"golang.org/x/time/rate"

	sglog "github.com/sourcegraph/log"

	"github.com/sourcegraph/sourcegraph/cmd/frontend/envvar"
	edb "github.com/sourcegraph/sourcegraph/enterprise/internal/database"
	"github.com/sourcegraph/sourcegraph/enterprise/internal/insights/background/queryrunner"
	"github.com/sourcegraph/sourcegraph/enterprise/internal/insights/compression"
	"github.com/sourcegraph/sourcegraph/enterprise/internal/insights/discovery"
	"github.com/sourcegraph/sourcegraph/enterprise/internal/insights/priority"
	"github.com/sourcegraph/sourcegraph/enterprise/internal/insights/query/querybuilder"
	"github.com/sourcegraph/sourcegraph/enterprise/internal/insights/store"
	"github.com/sourcegraph/sourcegraph/enterprise/internal/insights/timeseries"
	itypes "github.com/sourcegraph/sourcegraph/enterprise/internal/insights/types"
	"github.com/sourcegraph/sourcegraph/internal/actor"
	"github.com/sourcegraph/sourcegraph/internal/api"
	"github.com/sourcegraph/sourcegraph/internal/authz"
	"github.com/sourcegraph/sourcegraph/internal/conf"
	"github.com/sourcegraph/sourcegraph/internal/database"
	"github.com/sourcegraph/sourcegraph/internal/database/basestore"
	"github.com/sourcegraph/sourcegraph/internal/database/dbcache"
	"github.com/sourcegraph/sourcegraph/internal/gitserver"
	"github.com/sourcegraph/sourcegraph/internal/gitserver/gitdomain"
	"github.com/sourcegraph/sourcegraph/internal/goroutine"
	"github.com/sourcegraph/sourcegraph/internal/metrics"
	"github.com/sourcegraph/sourcegraph/internal/observation"
	"github.com/sourcegraph/sourcegraph/internal/ratelimit"
	"github.com/sourcegraph/sourcegraph/internal/trace"
	"github.com/sourcegraph/sourcegraph/internal/trace/ot"
	"github.com/sourcegraph/sourcegraph/internal/trace/policy"
	"github.com/sourcegraph/sourcegraph/internal/types"
	"github.com/sourcegraph/sourcegraph/lib/errors"
)

// The historical enqueuer takes regular search insights like a search for `errorf` and runs them
// in the past to find how many results for that query occurred in the past. It does this using
// live/unindexed searches slowly in the background, by finding an old Git commit closest to the
// time we're interested in. See the docstring on the historicalEnqueuer struct for an explanation
// of how that works.
//
// There are some major pros/cons of the implementation as it stands today. Pros:
//
// 1. It works and is reliable.
// 2. It is pretty extensively covered by tests.
// 3. It will not harm the rest of Sourcegraph (e.g. by enqueueing too much work, running too many search queries, etc.)
//
// The cons are:
//
// 1. It's a huge glorified series of nested for loops, which makes it complex and hard to read and
//    understand. I spent two full weeks refactoring various parts of it to make it nicer, but it's
//    really challenging to structure this code in a nice way because the problem and solution we're
//    fundamentally representing here is complex. i.e., the code is complex because the problem is.
// 2. The tests are a bit complex/difficult to read. This is a symptom of the algorithmic complexity
//    at play here. I considered testing individual units of the code more aggressively, but the
//    reality is that the individual units (e.g. each for loop) is not complex - it is the aggregate
//    of them that is. If you can find a more clear way to represent this, you are smarter than me.
//
// If you're reading this and frustrated or confused, message @slimsag and I'll help you out.

// newInsightHistoricalEnqueuer returns a background goroutine which will periodically find all of the search
// insights across all user settings, and determine for which dates they do not have data and attempt
// to backfill them by enqueueing work for executing searches with `before:` and `after:` filter
// ranges.
func newInsightHistoricalEnqueuer(ctx context.Context, workerBaseStore *basestore.Store, dataSeriesStore store.DataSeriesStore, insightsStore *store.Store, ffs database.FeatureFlagStore, observationContext *observation.Context) goroutine.BackgroundRoutine {
	metrics := metrics.NewREDMetrics(
		observationContext.Registerer,
		"insights_historical_enqueuer",
		metrics.WithCountHelp("Total number of insights historical enqueuer executions"),
	)
	operation := observationContext.Operation(observation.Op{
		Name:    "HistoricalEnqueuer.Run",
		Metrics: metrics,
	})

	repoStore := database.NewDBWith(observationContext.Logger, workerBaseStore).Repos()

	iterator := discovery.NewAllReposIterator(
		dbcache.NewIndexableReposLister(observationContext.Logger, repoStore),
		repoStore,
		time.Now,
		envvar.SourcegraphDotComMode(),
		15*time.Minute,
		&prometheus.CounterOpts{
			Namespace: "src",
			Name:      "insights_historical_repositories_analyzed",
			Help:      "Counter of the number of repositories analyzed and queued for processing for insights.",
		})

	enq := globalBackfiller(observationContext.Logger, workerBaseStore, dataSeriesStore, insightsStore)
	maxTime := time.Now().Add(-1 * 365 * 24 * time.Hour)
	enq.analyzer.frameFilter = compression.NewHistoricalFilter(true, maxTime, edb.NewInsightsDBWith(insightsStore))
	enq.repoIterator = iterator.ForEach
	enq.featureFlagStore = ffs

	defaultRateLimit := rate.Limit(20.0)
	getRateLimit := getRateLimit(defaultRateLimit)
	go conf.Watch(func() {
		val := getRateLimit()
		observationContext.Logger.Info("Updating insights/historical-worker rate limit", sglog.Int("value", int(val)))
		enq.analyzer.limiter.SetLimit(val)
	})

	// We specify 30s here, so insights are queued regularly for processing. The queue itself is rate limited.
	return goroutine.NewPeriodicGoroutineWithMetrics(ctx, 30*time.Second, goroutine.NewHandlerWithErrorMessage(
		"insights_historical_enqueuer",
		enq.Handler,
	), operation)
}

// func NewRepoScopedBackfiller(ctx context.Context, workerBaseStore *basestore.Store, dataSeriesStore store.DataSeriesStore, insightsStore *store.Store, iterator discovery.RepoIterator) error {
// 	enq := globalBackfiller(ctx, workerBaseStore, dataSeriesStore, insightsStore)
// 	maxTime := time.Now().Add(-1 * 365 * 24 * time.Hour)
// 	// enq.repoIterator = iterator.ForEach
//
// 	statistics := make(statistics)
// 	analyzer := baseAnalyzer(database.NewDB(workerBaseStore.Handle().DB()), statistics)
// 	analyzer.frameFilter = compression.NewHistoricalFilter(true, maxTime, insightsStore.Handle().DB())
//
// 	return enq
// }

type ScopedBackfiller struct {
	// frontend     database.DB
	// codeinsights database.DB

	logger sglog.Logger

	workerBaseStore *basestore.Store
	insightsStore   *store.Store

	enqueueQueryRunnerJob func(ctx context.Context, job *queryrunner.Job) error
}

func NewScopedBackfiller(workerBaseStore *basestore.Store, insightsStore *store.Store) *ScopedBackfiller {
	return &ScopedBackfiller{
		logger:          sglog.Scoped("ScopedBackfiller", ""),
		insightsStore:   insightsStore,
		workerBaseStore: workerBaseStore,
		enqueueQueryRunnerJob: func(ctx context.Context, job *queryrunner.Job) error {
			_, err := queryrunner.EnqueueJob(ctx, workerBaseStore, job)
			return err
		},
	}

}

func (s *ScopedBackfiller) ScopedBackfill(ctx context.Context, definitions []itypes.InsightSeries) error {
	var repositories []string
	uniques := make(map[string]any)
	stats := make(statistics)
	seriesRecordingTimes := make([]itypes.InsightSeriesRecordingTimes, 0, len(definitions))

	// build a unique set of repositories - this will be useful to construct an inverted index of repo -> series
	for _, definition := range definitions {
		stats[definition.SeriesID] = &repoBackfillStatistics{}
		for _, repository := range definition.Repositories {
			if _, ok := uniques[repository]; !ok {
				repositories = append(repositories, repository)
				uniques[repository] = struct{}{}
			}
		}
		frames := timeseries.BuildFrames(12, timeseries.TimeInterval{
			Unit:  itypes.IntervalUnit(definition.SampleIntervalUnit),
			Value: definition.SampleIntervalValue,
		}, definition.CreatedAt.Truncate(time.Hour*24))
		seriesRecordingTimes = append(seriesRecordingTimes, itypes.InsightSeriesRecordingTimes{
			SeriesID:       definition.ID,
			RecordingTimes: timeseries.GetRecordingTimesFromFrames(frames),
		})
	}

	frontend := database.NewDBWith(s.logger, s.workerBaseStore)
	iterator, err := discovery.NewScopedRepoIterator(ctx, repositories, frontend.Repos())
	if err != nil {
		return errors.Wrap(err, "NewScopedRepoIterator")
	}

	// index of repository -> series that include it will help us construct this work
	index := make(map[string][]itypes.InsightSeries)
	for _, definition := range definitions {
		for _, repository := range definition.Repositories {
			index[repository] = append(index[repository], definition)
		}
	}

	analyzer := baseAnalyzer(frontend, stats)
	var totalJobs []*queryrunner.Job
	err = iterator.ForEach(ctx, func(repoName string, id api.RepoID) error {
		jobs, err, multi := analyzer.buildForRepo(ctx, index[repoName], repoName, id)
		if err != nil {
			return err
		} else if multi != nil {
			return multi
		}
		totalJobs = append(totalJobs, jobs...)

		return nil
	})
	if err != nil {
		return err
	}

	for _, job := range totalJobs {
		// todo: fix this transactionality
		job.Priority = int(priority.High)
		err := s.enqueueQueryRunnerJob(ctx, job)
		if err != nil {
			return err
		}
	}

	if err := s.insightsStore.SetInsightSeriesRecordingTimes(ctx, seriesRecordingTimes); err != nil {
		return errors.Wrap(err, "SetInsightSeriesRecordingTimes")
	}

	return nil
}

func baseAnalyzer(frontend database.DB, statistics statistics) backfillAnalyzer {
	defaultRateLimit := rate.Limit(20.0)
	getRateLimit := getRateLimit(defaultRateLimit)
	limiter := ratelimit.NewInstrumentedLimiter("HistoricalEnqueuer", rate.NewLimiter(getRateLimit(), 1))

	return backfillAnalyzer{
		statistics:         statistics,
		frameFilter:        &compression.NoopFilter{},
		limiter:            limiter,
		gitFirstEverCommit: (&cachedGitFirstEverCommit{impl: discovery.GitFirstEverCommit}).gitFirstEverCommit,
		gitFindRecentCommit: func(ctx context.Context, repoName api.RepoName, target time.Time) ([]*gitdomain.Commit, error) {
			return gitserver.NewClient(frontend).Commits(ctx, repoName, gitserver.CommitsOptions{N: 1, Before: target.Format(time.RFC3339), DateOrder: true}, authz.DefaultSubRepoPermsChecker)
		},
	}
}

func globalBackfiller(logger sglog.Logger, workerBaseStore *basestore.Store, dataSeriesStore store.DataSeriesStore, insightsStore *store.Store) *historicalEnqueuer {
	dbConn := database.NewDBWith(logger, workerBaseStore)

	statistics := make(statistics)

	historicalEnqueuer := &historicalEnqueuer{
		logger:          logger,
		now:             time.Now,
		insightsStore:   insightsStore,
		dataSeriesStore: dataSeriesStore,
		enqueueQueryRunnerJob: func(ctx context.Context, job *queryrunner.Job) error {
			_, err := queryrunner.EnqueueJob(ctx, workerBaseStore, job)
			return err
		},
		statistics:       statistics,
		analyzer:         baseAnalyzer(dbConn, statistics),
		scopedBackfiller: NewScopedBackfiller(workerBaseStore, insightsStore),
	}

	return historicalEnqueuer
}

func getRateLimit(defaultValue rate.Limit) func() rate.Limit {
	return func() rate.Limit {
		val := conf.Get().InsightsHistoricalWorkerRateLimit

		var result rate.Limit
		if val == nil {
			result = defaultValue
		} else {
			result = rate.Limit(*val)
		}

		return result
	}
}

type statistics map[string]*repoBackfillStatistics

type repoBackfillStatistics struct {
	Skipped      int
	Compressed   int
	Uncompressed int
	Preempted    int
	Errored      int
}

func (s repoBackfillStatistics) String() string {
	marshal, err := json.Marshal(s)
	if err != nil {
		return ""
	}
	return string(marshal)
}

// RepoStore is a subset of the API exposed by the database.Repos() store (only the subset used by
// historicalEnqueuer.)
type RepoStore interface {
	GetByName(ctx context.Context, name api.RepoName) (*types.Repo, error)
}

// historicalEnqueuer effectively enqueues jobs that generate historical data for insights. Right
// now, it only supports search insights. It does this by adjusting the user's search query to be
// for a specific repo and commit like `repo:<repo>@<commit>`, where `<repo>` is every repository
// on Sourcegraph (one search per) and `<commit>` is a Git commit closest in time to the historical
// point in time we're trying to generate data for. A lot of effort is placed into doing the work
// slowly, linearly, and consistently over time without harming any other part of Sourcegraph
// (including the search API, by performing searches slowly and on single repositories at a time
// only.)
//
// It works roughly like this:
//
//	For every repository on Sourcegraph (a subset on Sourcegraph.com):
//	1. Build a list of time frames that we should consider
//	   - Check the commit index to see if any timeframes can be discarded (if they didn't change)
//	2. For each frame
//	  - Find the oldest commit in the repository.
//	3. For every unique pair of frame and search insight series (i.e. search query):
//	  - Consider yielding/sleeping.
//	  - If the series has data for this timeframe+repo already, nothing to do.
//	  - If the timeframe we're generating data for is before the oldest commit in the repo, record a zero value.
//	  - Else, locate the commit nearest to the point in time we're trying to get data for and
//	    enqueue a queryrunner job to search that repository commit - recording historical data
//	    for it.
//
// As you can no doubt see, there is much complexity and potential room for duplicative API calls
// here (e.g. "for every timeframe we list every repository"). For this exact reason, we do two
// things:
//
//  1. Cache duplicative calls to prevent performing heavy operations multiple times.
//  2. Lift heavy operations to the layer/loop one level higher, when it is sane to do so.
//  3. Ensure we perform work slowly, linearly, and with yielding/sleeping between any substantial
//     work being performed.
type historicalEnqueuer struct {
	logger sglog.Logger

	// Required fields used for mocking in tests.
	now                   func() time.Time
	insightsStore         store.Interface
	dataSeriesStore       store.DataSeriesStore
	enqueueQueryRunnerJob func(ctx context.Context, job *queryrunner.Job) error
	featureFlagStore      database.FeatureFlagStore

	// The iterator to use for walking over all repositories on Sourcegraph.
	repoIterator func(ctx context.Context, each func(repoName string, id api.RepoID) error) error

	statistics statistics

	analyzer backfillAnalyzer

	// To convert any existing just in time insights into scoped backfilled insights
	scopedBackfiller *ScopedBackfiller
}

type backfillAnalyzer struct {
	gitFirstEverCommit  func(ctx context.Context, db database.DB, repoName api.RepoName) (*gitdomain.Commit, error)
	gitFindRecentCommit func(ctx context.Context, repoName api.RepoName, target time.Time) ([]*gitdomain.Commit, error)
	statistics          statistics
	frameFilter         compression.DataFrameFilter
	limiter             *ratelimit.InstrumentedLimiter
	db                  database.DB
}

func (h *historicalEnqueuer) Handler(ctx context.Context) error {
	// 🚨 SECURITY: This background process uses the internal actor to interact with Sourcegraph services. This background process
	// is responsible for calculating the work needed to backfill an insight series _without_ a user context. Repository permissions
	// are filtered at view time of an insight.
	ctx = actor.WithInternalActor(ctx)
	if h.logger == nil {
		h.logger = sglog.Scoped("HistoricalEnqueuer", "")
	}

	convertJITInsights := true
	deprecateJITInsights, _ := h.featureFlagStore.GetFeatureFlag(ctx, "code_insights_deprecate_jit")
	if deprecateJITInsights != nil {
		convertJITInsights = deprecateJITInsights.Bool.Value
	}

	if convertJITInsights {
		h.convertJustInTimeInsights(ctx)
	}

	// Discover all global insights on the instance.
	h.logger.Debug("Fetching data series for historical")
	foundInsights, err := h.dataSeriesStore.GetDataSeries(ctx, store.GetDataSeriesArgs{BackfillNotQueued: true, GlobalOnly: true})
	if err != nil {
		return errors.Wrap(err, "Discover")
	}

	for _, series := range foundInsights {
		h.statistics[series.SeriesID] = &repoBackfillStatistics{}
	}

	var multi error
	for _, series := range foundInsights {
		h.logger.Info("Loaded insight data series for historical processing", sglog.String("series_id", series.SeriesID))
		incrementErr := h.dataSeriesStore.IncrementBackfillAttempts(ctx, series)
		if incrementErr != nil {
			h.logger.Warn("unable to update backfill attempts", sglog.String("seriesId", series.SeriesID))
		}
	}

	if err := h.buildFrames(ctx, foundInsights); err != nil {
		multi = errors.Append(multi, err)
	}
	if err == nil {
		// we successfully performed a full repo iteration without any "hard" errors, so we will update the metadata
		// of each insight series to reflect they have seen a full iteration. This does not mean they were necessarily successful,
		// only that they had a chance to queue up queries for each repo.
		markInsightsComplete(ctx, foundInsights, h.dataSeriesStore)
	}

	for seriesId, backfillStatistics := range h.statistics {
		h.logger.Info("backfill statistics", sglog.String("seriesId", seriesId), sglog.String("stats", backfillStatistics.String()))
	}

	return multi
}

func (h *historicalEnqueuer) convertJustInTimeInsights(ctx context.Context) {
<<<<<<< HEAD
	log15.Debug("fetching scoped search series that need a backfill")
=======
	h.logger.Debug("fetching scoped search series that need a backfill")
>>>>>>> 36b194a6
	foundSeries, err := h.dataSeriesStore.GetScopedSearchSeriesNeedBackfill(ctx)
	if err != nil {
		h.logger.Error("unable to find series to convert to backfilled", sglog.Error(err))
		return
	}

	for _, series := range foundSeries {
		h.logger.Info("loaded just in time data series for conversion to backfilled", sglog.String("series_id", series.SeriesID))

		oldSeriesId := series.SeriesID
		series.SeriesID = ksuid.New().String()
		series.CreatedAt = time.Now()

		// Update the backfill attempts adjusts created date and inserts the new series_ID
		incrementErr := h.dataSeriesStore.StartJustInTimeConversionAttempt(ctx, series)
		if incrementErr != nil {
			h.logger.Warn("unable to start jit conversion", sglog.String("seriesId", oldSeriesId), sglog.Error(err))
			continue
		}

		err := h.scopedBackfiller.ScopedBackfill(ctx, []itypes.InsightSeries{series})
		if err != nil {
			h.logger.Error("unable to backfill scoped series", sglog.String("series_id", series.SeriesID), sglog.Error(err))
			continue
		}

		err = h.dataSeriesStore.CompleteJustInTimeConversionAttempt(ctx, series)
		if err != nil {
			h.logger.Error("unable to complete insight from jit to backfilled", sglog.String("series_id", series.SeriesID), sglog.Error(err))
		}

		err = queryrunner.PurgeJobsForSeries(ctx, h.scopedBackfiller.workerBaseStore, oldSeriesId)
		if err != nil {
			h.logger.Warn("unable to purge jobs for old seriesID", sglog.String("seriesId", oldSeriesId), sglog.Error(err))
		}
	}

	return
}

func markInsightsComplete(ctx context.Context, completed []itypes.InsightSeries, dataSeriesStore store.DataSeriesStore) {
	for _, series := range completed {
		_, err := dataSeriesStore.StampBackfill(ctx, series)
		if err != nil {
			// do nothing to preserve at least once semantics
			continue
		}
		log15.Info("insights: Insight marked backfill complete.", "series_id", series.SeriesID)
	}
}

// buildFrames is invoked to build historical data for all past timeframes that we care about
// backfilling data for. This is done in small chunks, specifically so that we perform work incrementally.
//
// It is only called if there is at least one insights series defined.
//
// It will return instantly if there are no unique series.
func (h *historicalEnqueuer) buildFrames(ctx context.Context, definitions []itypes.InsightSeries) error {
	if len(definitions) == 0 {
		return nil // nothing to do.
	}
	var multi error

	hardErr := h.repoIterator(ctx, func(repoName string, id api.RepoID) error {
		jobs, err, softErr := h.analyzer.buildForRepo(ctx, definitions, repoName, id)
		if err != nil {
			return err
		}
		if softErr != nil {
			multi = errors.Append(multi, softErr)
		}
		for _, job := range jobs {
			err := h.enqueueQueryRunnerJob(ctx, job)
			if err != nil {
				multi = errors.Append(multi, err)
			}
		}
		return nil
	})

	seriesRecordingTimes := make([]itypes.InsightSeriesRecordingTimes, 0, len(definitions))
	for _, series := range definitions {
		frames := timeseries.BuildFrames(12, timeseries.TimeInterval{
			Unit:  itypes.IntervalUnit(series.SampleIntervalUnit),
			Value: series.SampleIntervalValue,
		}, series.CreatedAt.Truncate(time.Hour*24))
		seriesRecordingTimes = append(seriesRecordingTimes, itypes.InsightSeriesRecordingTimes{
			SeriesID:       series.ID,
			RecordingTimes: timeseries.GetRecordingTimesFromFrames(frames),
		})
	}
	if err := h.insightsStore.SetInsightSeriesRecordingTimes(ctx, seriesRecordingTimes); err != nil {
		return errors.Wrap(err, "SetInsightSeriesRecordingTimes")
	}

	if multi != nil {
		h.logger.Error("historical_enqueuer.buildFrames - multierror", sglog.Error(multi))
	}
	return hardErr
}

func (a *backfillAnalyzer) buildForRepo(ctx context.Context, definitions []itypes.InsightSeries, repoName string, id api.RepoID) (jobs []*queryrunner.Job, err error, softErr error) {
	span, ctx := ot.StartSpanFromContext(policy.WithShouldTrace(ctx, true), "historical_enqueuer.buildForRepo")
	span.SetTag("repo_id", id)
	defer func() {
		if err != nil {
			span.LogFields(log.Error(err))
		}
		span.Finish()
	}()
	traceId := trace.Context(ctx)

	// We are encountering a problem where it seems repositories go missing, so this is overly-noisy logging to try and get a complete picture
	log15.Info("[historical_enqueuer_backfill] buildForRepo start", "repo_id", id, "repo_name", repoName, "traceId", traceId)

	// Find the first commit made to the repository on the default branch.
	firstHEADCommit, err := a.gitFirstEverCommit(ctx, a.db, api.RepoName(repoName))
	if err != nil {
		span.LogFields(log.Error(err))
		for _, stats := range a.statistics {
			// mark all series as having one error since this error is at the repo level (affects all series)
			stats.Errored += 1
		}

		if errors.HasType(err, &gitdomain.RevisionNotFoundError{}) || gitdomain.IsRepoNotExist(err) {
			log15.Warn("insights backfill repository skipped - missing rev/repo", "repo_id", id, "repo_name", repoName)
			return nil, nil, softErr // no error - repo may not be cloned yet (or not even pushed to code host yet)
		}
		if errors.Is(err, discovery.EmptyRepoErr) {
			log15.Warn("insights backfill repository skipped - empty repo", "repo_id", id, "repo_name", repoName)
			return nil, nil, softErr // repository is empty
		}
		// soft error, repo may be in a bad state but others might be OK.
		softErr = errors.Append(softErr, errors.Wrap(err, "FirstEverCommit "+repoName))
		log15.Error("insights backfill repository skipped", "repo_id", id, "repo_name", repoName, "error", err)
		return nil, nil, softErr
	}

	// For every series that we want to potentially gather historical data for, try.
	for _, series := range definitions {
		frames := timeseries.BuildFrames(12, timeseries.TimeInterval{
			Unit:  itypes.IntervalUnit(series.SampleIntervalUnit),
			Value: series.SampleIntervalValue,
		}, series.CreatedAt.Truncate(time.Hour*24))

		log15.Debug("insights: starting frames", "repo_id", id, "series_id", series.SeriesID, "frames", frames)
		plan := a.frameFilter.FilterFrames(ctx, frames, id)
		if len(frames) != len(plan.Executions) {
			a.statistics[series.SeriesID].Compressed += 1
			log15.Debug("compressed frames", "repo_id", id, "series_id", series.SeriesID, "plan", plan)
		} else {
			a.statistics[series.SeriesID].Uncompressed += 1
		}
		for i := len(plan.Executions) - 1; i >= 0; i-- {
			queryExecution := plan.Executions[i]

			err := a.limiter.Wait(ctx)
			if err != nil {
				return nil, errors.Wrap(err, "limiter.Wait"), nil
			}

			// Build historical data for this unique timeframe+repo+series.
			err, job := a.analyzeSeries(ctx, &buildSeriesContext{
				execution:       queryExecution,
				repoName:        api.RepoName(repoName),
				id:              id,
				firstHEADCommit: firstHEADCommit,
				seriesID:        series.SeriesID,
				series:          series,
			})
			if err != nil {
				softErr = errors.Append(softErr, err)
				a.statistics[series.SeriesID].Errored += 1
				continue
			}
			if job != nil {
				jobs = append(jobs, job)
			}
		}
	}
	log15.Info("[historical_enqueuer_backfill] buildForRepo end", "repo_id", id, "repo_name", repoName)
	return jobs, nil, softErr
}

// buildSeriesContext describes context/parameters for a call to analyzeSeries()
type buildSeriesContext struct {
	// The timeframe we're building historical data for.

	execution *compression.QueryExecution

	// The repository we're building historical data for.
	id       api.RepoID
	repoName api.RepoName

	// The first commit made in the repository on the default branch.
	firstHEADCommit *gitdomain.Commit

	// The series we're building historical data for.
	seriesID string
	series   itypes.InsightSeries
}

// analyzeSeries is invoked to build historical data for every unique timeframe * repo * series that
// could need backfilling. Note that this means that for a single search insight, this means this
// function may be called e.g. (52 timeframes) * (500000 repos) * (1 series) times.
//
// It may return both hard errors (e.g. DB connection failure, future series are unlikely to build)
// and soft errors (e.g. user's search query is invalid, future series are likely to build.)
func (a *backfillAnalyzer) analyzeSeries(ctx context.Context, bctx *buildSeriesContext) (err error, job *queryrunner.Job) {
	query := bctx.series.Query
	// TODO(slimsag): future: use the search query parser here to avoid any false-positives like a
	// search query with `content:"repo:"`.
	if strings.Contains(query, "repo:") {
		// We need to specify the repo: filter ourselves, so rewriting their query which already
		// contains this would be complex (we would need to enumerate all repos their query would
		// have matched the same way the search backend would've). We don't support this today.
		//
		// Another possibility is that they are specifying a non-default branch with the `repo:`
		// filter. We would need to handle this below if so - we don't today.
		return nil, nil
	}

	// Optimization: If the timeframe we're building data for starts (or ends) before the first commit in the
	// repository, then we know there are no results (the repository didn't have any commits at all
	// at that point in time.)
	repoName := string(bctx.repoName)
	if bctx.execution.RecordingTime.Before(bctx.firstHEADCommit.Author.Date) {
		a.statistics[bctx.seriesID].Preempted += 1
		// We don't save empty series points in this case.
		return err, nil
		// return // success - nothing else to do
	}

	// At this point, we know:
	//
	// 1. We're building data for the `[from, to]` timeframe.
	// 2. We're building data for the search `query`.
	//
	// We need a way to find out in that historical timeframe what the total # of results was.
	// There are only two ways to do that:
	//
	// 1. Run `type:diff` searches, this would give us matching lines added/removed/changed over
	//    time. To use this, we would need to ensure we *start* looking for historical data at the
	//    very first commit in the repo, and keep a running tally of added/removed/changed lines -
	//    this requires a lot of book-keeping.
	// 2. Choose some commits in the timeframe `[from, to]` (or, if none exist in that timeframe,
	//    whatever commit is closest) and perform a live/unindexed search for that `repo:<repo>@commit`
	//    which will effectively search the repo at that point in time.
	//
	// We do the 2nd, and start by trying to locate the commit most recent to the start of the
	// timeframe we're trying to fill in historical data for.
	// If we have a revision already derived from the execution plan, we will use that revision. Otherwise we will
	// look it up from gitserver.
	var revision string
	recentCommits, err := a.gitFindRecentCommit(ctx, bctx.repoName, bctx.execution.RecordingTime)
	if err != nil {
		if errors.HasType(err, &gitdomain.RevisionNotFoundError{}) || gitdomain.IsRepoNotExist(err) {
			return // no error - repo may not be cloned yet (or not even pushed to code host yet)
		}
		err = errors.Append(err, errors.Wrap(err, "FindNearestCommit"))
		return
	}
	var nearestCommit *gitdomain.Commit
	if len(recentCommits) > 0 {
		nearestCommit = recentCommits[0]
	}
	if nearestCommit == nil {
		log15.Error("null commit", "repo_id", bctx.id, "series_id", bctx.series.SeriesID, "from", bctx.execution.RecordingTime)
		a.statistics[bctx.seriesID].Errored += 1
		return // repository has no commits / is empty. Maybe not yet pushed to code host.
	}
	if nearestCommit.Committer == nil {
		log15.Error("null committer", "repo_id", bctx.id, "series_id", bctx.series.SeriesID, "from", bctx.execution.RecordingTime)
		a.statistics[bctx.seriesID].Errored += 1
		return
	}
	log15.Debug("nearest_commit", "repo_id", bctx.id, "series_id", bctx.series.SeriesID, "from", bctx.execution.RecordingTime, "revhash", nearestCommit.ID.Short(), "time", nearestCommit.Committer.Date)
	revision = string(nearestCommit.ID)

	if len(bctx.execution.Revision) > 0 && bctx.execution.Revision != revision {
		log15.Warn("[historical_enqueuer] revision mismatch from commit index", "indexRevision", bctx.execution.Revision, "fetchedRevision", revision, "repoName", bctx.repoName, "repo_id", bctx.id, "before", bctx.execution.RecordingTime)
	}

	// Construct the search query that will generate data for this repository and time (revision) tuple.
	var newQueryStr string
	modifiedQuery, err := querybuilder.SingleRepoQuery(querybuilder.BasicQuery(query), repoName, revision, querybuilder.CodeInsightsQueryDefaults(len(bctx.series.Repositories) == 0))
	if err != nil {
		err = errors.Append(err, errors.Wrap(err, "SingleRepoQuery"))
		return
	}
	newQueryStr = modifiedQuery.String()
	if bctx.series.GroupBy != nil {
		computeQuery, computeErr := querybuilder.ComputeInsightCommandQuery(modifiedQuery, querybuilder.MapType(*bctx.series.GroupBy))
		if computeErr != nil {
			err = errors.Append(err, errors.Wrap(err, "ComputeInsightCommandQuery"))
			return
		}
		newQueryStr = computeQuery.String()
	}

	job = queryrunner.ToQueueJob(bctx.execution, bctx.seriesID, newQueryStr, priority.Unindexed, priority.FromTimeInterval(bctx.execution.RecordingTime, bctx.series.CreatedAt))
	return err, job
}

// cachedGitFirstEverCommit is a simple in-memory cache for gitFirstEverCommit calls. It does so
// using a map, and entries are never evicted because they are expected to be small and in general
// unchanging.
type cachedGitFirstEverCommit struct {
	impl func(ctx context.Context, db database.DB, repoName api.RepoName) (*gitdomain.Commit, error)

	mu    sync.Mutex
	cache map[api.RepoName]*gitdomain.Commit
}

func (c *cachedGitFirstEverCommit) gitFirstEverCommit(ctx context.Context, db database.DB, repoName api.RepoName) (*gitdomain.Commit, error) {
	c.mu.Lock()
	defer c.mu.Unlock()
	if c.cache == nil {
		c.cache = map[api.RepoName]*gitdomain.Commit{}
	}
	if cached, ok := c.cache[repoName]; ok {
		return cached, nil
	}
	entry, err := c.impl(ctx, db, repoName)
	if err != nil {
		return nil, err
	}
	c.cache[repoName] = entry
	return entry, nil
}<|MERGE_RESOLUTION|>--- conflicted
+++ resolved
@@ -425,11 +425,7 @@
 }
 
 func (h *historicalEnqueuer) convertJustInTimeInsights(ctx context.Context) {
-<<<<<<< HEAD
-	log15.Debug("fetching scoped search series that need a backfill")
-=======
 	h.logger.Debug("fetching scoped search series that need a backfill")
->>>>>>> 36b194a6
 	foundSeries, err := h.dataSeriesStore.GetScopedSearchSeriesNeedBackfill(ctx)
 	if err != nil {
 		h.logger.Error("unable to find series to convert to backfilled", sglog.Error(err))
