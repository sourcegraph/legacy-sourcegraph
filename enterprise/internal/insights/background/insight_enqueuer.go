--- conflicted
+++ resolved
@@ -38,27 +38,15 @@
 	//
 	// See also https://github.com/sourcegraph/sourcegraph/pull/17227#issuecomment-779515187 for some very rough
 	// data retention / scale concerns.
-<<<<<<< HEAD
-	return goroutine.NewPeriodicGoroutineWithMetrics(ctx, 1*time.Hour, goroutine.NewHandlerWithErrorMessage(
-		"insights_enqueuer",
-		func(ctx context.Context) error {
-			ie := NewInsightEnqueuer(time.Now, workerBaseStore)
-
-			return ie.discoverAndEnqueueInsights(ctx, insightStore)
-		},
-	), operation)
-=======
 	return goroutine.NewPeriodicGoroutineWithMetrics(
 		ctx, "insights.enqueuer", "enqueues snapshot and current recording query jobs",
 		1*time.Hour, goroutine.HandlerFunc(
 			func(ctx context.Context) error {
 				ie := NewInsightEnqueuer(time.Now, workerBaseStore)
 
-				return ie.discoverAndEnqueueInsights(ctx, insightStore, featureFlagStore)
+				return ie.discoverAndEnqueueInsights(ctx, insightStore)
 			},
-		), operation,
-	)
->>>>>>> ebfdb052
+		), operation)
 }
 
 type InsightEnqueuer struct {
