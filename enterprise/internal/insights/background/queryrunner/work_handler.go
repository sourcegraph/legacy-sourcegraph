package queryrunner

import (
	"context"
	"sync"
	"time"

	"github.com/sourcegraph/log"

	"github.com/sourcegraph/sourcegraph/enterprise/internal/insights/discovery"
	"github.com/sourcegraph/sourcegraph/enterprise/internal/insights/store"
	"github.com/sourcegraph/sourcegraph/enterprise/internal/insights/types"
	"github.com/sourcegraph/sourcegraph/internal/actor"
	"github.com/sourcegraph/sourcegraph/internal/database/basestore"
	"github.com/sourcegraph/sourcegraph/internal/ratelimit"
	"github.com/sourcegraph/sourcegraph/internal/workerutil"
	"github.com/sourcegraph/sourcegraph/lib/errors"
)

var _ workerutil.Handler = &workHandler{}

// workHandler implements the dbworker.Handler interface by executing search queries and
// inserting insights about them to the insights database.
type workHandler struct {
	baseWorkerStore *basestore.Store
	insightsStore   *store.Store
	repoStore       discovery.RepoStore
	metadadataStore *store.InsightStore
	limiter         *ratelimit.InstrumentedLimiter
	logger          log.Logger

	mu          sync.RWMutex
	seriesCache map[string]*types.InsightSeries

	searchHandlers map[types.GenerationMethod]InsightsHandler
}

type InsightsHandler func(ctx context.Context, job *SearchJob, series *types.InsightSeries, recordTime time.Time) ([]store.RecordSeriesPointArgs, error)

func (r *workHandler) getSeries(ctx context.Context, seriesID string) (*types.InsightSeries, error) {
	var val *types.InsightSeries
	var ok bool

	r.mu.RLock()
	val, ok = r.seriesCache[seriesID]
	r.mu.RUnlock()

	if !ok {
		series, err := r.fetchSeries(ctx, seriesID)
		if err != nil {
			return nil, err
		} else if series == nil {
			return nil, errors.Newf("workHandler.getSeries: insight definition not found for series_id: %s", seriesID)
		}

		r.mu.Lock()
		defer r.mu.Unlock()
		r.seriesCache[seriesID] = series
		val = series
	}
	return val, nil
}

func (r *workHandler) fetchSeries(ctx context.Context, seriesID string) (*types.InsightSeries, error) {
	result, err := r.metadadataStore.GetDataSeries(ctx, store.GetDataSeriesArgs{SeriesID: seriesID})
	if err != nil || len(result) < 1 {
		return nil, err
	}
	return &result[0], nil
}

func (r *workHandler) Handle(ctx context.Context, logger log.Logger, record workerutil.Record) (err error) {
	// 🚨 SECURITY: The request is performed without authentication, we get back results from every
	// repository on Sourcegraph - results will be filtered when users query for insight data based on the
	// repositories they can see.
	ctx = actor.WithInternalActor(ctx)
	defer func() {
		if err != nil {
			r.logger.Error("insights.queryrunner.workHandler", log.Error(err))
		}
	}()
	err = r.limiter.Wait(ctx)
	if err != nil {
		return errors.Wrap(err, "limiter.Wait")
	}
	job, err := dequeueJob(ctx, r.baseWorkerStore, record.RecordID())
	if err != nil {
		return errors.Wrap(err, "dequeueJob")
	}

	series, err := r.getSeries(ctx, job.SeriesID)
	if err != nil {
		return errors.Wrap(err, "getSeries")
	}
	if series.JustInTime {
		return errors.Newf("just in time series are not eligible for background processing, series_id: %s", series.ID)
	}

	recordTime := time.Now()
	if job.RecordTime != nil {
		recordTime = *job.RecordTime
	}

	executableHandler, ok := r.searchHandlers[series.GenerationMethod]
	if !ok {
		return errors.Newf("unable to handle record for series_id: %s and generation_method: %s", series.SeriesID, series.GenerationMethod)
	}

	recordings, err := executableHandler(ctx, &job.SearchJob, series, recordTime)
	if err != nil {
		return err
	}
<<<<<<< HEAD
	return r.persistRecordings(ctx, job, series, recordings, recordTime)
=======
	return r.persistRecordings(ctx, &job.SearchJob, series, recordings)
>>>>>>> 740a5701
}<|MERGE_RESOLUTION|>--- conflicted
+++ resolved
@@ -110,9 +110,5 @@
 	if err != nil {
 		return err
 	}
-<<<<<<< HEAD
-	return r.persistRecordings(ctx, job, series, recordings, recordTime)
-=======
-	return r.persistRecordings(ctx, &job.SearchJob, series, recordings)
->>>>>>> 740a5701
+	return r.persistRecordings(ctx, &job.SearchJob, series, recordings, recordTime)
 }