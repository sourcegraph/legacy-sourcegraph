--- conflicted
+++ resolved
@@ -177,12 +177,9 @@
 	if err != nil {
 		return nil, err
 	}
-<<<<<<< HEAD
 	if len(streamResults.Errors) > 0 {
 		return nil, StreamingError{Type: types.SearchCompute, Messages: streamResults.Errors}
 	}
-=======
->>>>>>> 1d7daa42
 
 	checker := authz.DefaultSubRepoPermsChecker
 	var recordings []store.RecordSeriesPointArgs
@@ -302,7 +299,7 @@
 		log15.Error("insights query issue", "reasons", tr.SkippedReasons, "query", job.SearchQuery)
 	}
 	if len(tr.Errors) > 0 {
-		log15.Error("streaming errors", "errors", tr.Errors)
+		return nil, StreamingError{Messages: tr.Errors}
 	}
 
 	checker := authz.DefaultSubRepoPermsChecker
@@ -372,31 +369,6 @@
 	if err != nil {
 		return err
 	}
-<<<<<<< HEAD
-	if recordErr := tx.RecordSeriesPoints(ctx, recordings); recordErr != nil {
-		err = errors.Append(err, errors.Wrap(recordErr, "RecordSeriesPointsCapture"))
-	}
-	return err
-}
-
-func (r *workHandler) searchStreamHandler(ctx context.Context, job *Job, series *types.InsightSeries, recordTime time.Time) (err error) {
-	decoder, tabulationResult := streaming.TabulationDecoder()
-	err = streaming.Search(ctx, job.SearchQuery, decoder)
-	if err != nil {
-		return errors.Wrap(err, "streaming.Search")
-	}
-
-	tr := *tabulationResult
-
-	log15.Info("Search Counts", "streaming", tr.TotalCount)
-	if len(tr.SkippedReasons) > 0 {
-		log15.Error("insights query issue", "reasons", tr.SkippedReasons, "query", job.SearchQuery)
-	}
-	if len(tr.Errors) > 0 {
-		return StreamingError{Messages: tr.Errors}
-	}
-=======
->>>>>>> 1d7daa42
 
 	tx, err := r.insightsStore.Transact(ctx)
 	if err != nil {
