package migration

import (
	"context"
	"fmt"

<<<<<<< HEAD
=======
	"github.com/keegancsmith/sqlf"

	"github.com/sourcegraph/sourcegraph/internal/database/basestore"

>>>>>>> dec3d329
	"github.com/sourcegraph/sourcegraph/enterprise/internal/insights/store"
	"github.com/sourcegraph/sourcegraph/internal/api"
	"github.com/sourcegraph/sourcegraph/internal/database"
	"github.com/sourcegraph/sourcegraph/internal/database/dbutil"
	"github.com/sourcegraph/sourcegraph/internal/oobmigration"
)

type migrationBatch string

const (
	backend  migrationBatch = "backend"
	frontend migrationBatch = "frontend"
)

type migrator struct {
	insightsDB dbutil.DB
	postgresDB dbutil.DB

	settingsMigrationJobsStore *store.DBSettingsMigrationJobsStore
	settingsStore              database.SettingsStore
	insightStore               *store.InsightStore
	dashboardStore             *store.DBDashboardStore
}

func NewMigrator(insightsDB dbutil.DB, postgresDB dbutil.DB) oobmigration.Migrator {
	return &migrator{
		insightsDB:                 insightsDB,
		postgresDB:                 postgresDB,
		settingsMigrationJobsStore: store.NewSettingsMigrationJobsStore(insightsDB),
		settingsStore:              database.Settings(postgresDB),
		insightStore:               store.NewInsightStore(insightsDB),
		dashboardStore:             store.NewDashboardStore(insightsDB),
	}
}

func (m *migrator) Progress(ctx context.Context) (float64, error) {
	progress, _, err := basestore.ScanFirstFloat(m.settingsMigrationJobsStore.Query(ctx, sqlf.Sprintf(`
		SELECT CASE c2.count
				   WHEN 0 THEN 1
				   ELSE
					   CAST(c1.count AS FLOAT) / CAST(c2.count AS FLOAT) END
		FROM (SELECT COUNT(*) AS count FROM insights_settings_migration_jobs WHERE completed_at IS NOT NULL) c1,
			 (SELECT COUNT(*) AS count FROM insights_settings_migration_jobs) c2;
	`)))
	return progress, err
}

// I have questions about the transactions. We're using two completely different dbs here.
// Is the transaction just across one of them? I need to read more about this, but that will take time. :(

func (m *migrator) Up(ctx context.Context) (err error) {
	fmt.Println("CALLING UP!!")

	// tx, err := m.db.Transact(ctx)
	// if err != nil {
	// 	return err
	// }
	// defer func() { err = tx.Done(err) }()

	migrationComplete, workCompleted, err := m.PerformGlobalMigration(ctx)
	if err != nil {
		return err
	}
	if !migrationComplete || workCompleted {
		// Again, if it's incomplete we'll keep trying again next time.
		// And if some were completed we exit as to lock them in.
		// Same logic for the next two.
		return nil
	}

	migrationComplete, workCompleted, err = m.performOrgMigration(ctx)
	if !migrationComplete || workCompleted {
		return nil
	}

	// migrationComplete, workCompleted, err = performUserMigration(tx)
	// if !migrationComplete || workCompleted {
	// 	return nil
	// }

	return nil
}

// TODO: I don't think we need this at all, do we? What would it do? Should we use it to wipe out the jobs table to restart the migration?
func (m *migrator) Down(ctx context.Context) (err error) {
	return nil
}

// Instead of 3 different functions, maybe one that takes an argument? We'll see how much they have in common. Probably a lot.
func (m *migrator) PerformGlobalMigration(ctx context.Context) (bool, bool, error) {
	jobs, err := m.settingsMigrationJobsStore.GetNextSettingsMigrationJobs(ctx, store.GlobalJob)
	if err != nil {
		fmt.Println(err)
		return false, false, err
	}
	allComplete, err := m.settingsMigrationJobsStore.IsJobTypeComplete(ctx, store.GlobalJob)
	if err != nil {
		fmt.Println(err)
		return false, false, err
	}
	if allComplete {
		fmt.Println("global jobs all complete!")
		return true, false, nil
	}
	// This would mean the job was locked, but not complete
	if len(jobs) == 0 {
		fmt.Println("global jobs locked, but not complete")
		return false, false, nil
	}

	migrationComplete, workCompleted, err := m.performMigrationForRow(ctx, *jobs[0])
	if err != nil {
		return false, false, err
	}
	if !migrationComplete || workCompleted {
		return false, workCompleted, nil
	}

	return true, false, nil
}

func (m *migrator) performOrgMigration(ctx context.Context) (bool, bool, error) {
	jobs, err := m.settingsMigrationJobsStore.GetNextSettingsMigrationJobs(ctx, store.OrgJob)
	if err != nil {
		fmt.Println(err)
		return false, false, err
	}
	allComplete, err := m.settingsMigrationJobsStore.IsJobTypeComplete(ctx, store.OrgJob)
	if err != nil {
		fmt.Println(err)
		return false, false, err
	}
	if allComplete {
		fmt.Println("org jobs all complete!")
		return true, false, nil
	}

	rowsCompleted := 0
	for _, job := range jobs {
		// TODO: Not sure what to do with these. I think I made the returns too complicated. Will re-consider.
		migrationComplete, _, _ := m.performMigrationForRow(ctx, *job)
		if migrationComplete {
			rowsCompleted++
		}
	}

	if rowsCompleted == len(jobs) {
		return true, true, nil
	} else {
		return false, true, nil
	}
}

// func performUserMigration(tx *basestore.Store) (bool, bool, error) {
// 	// This will probably follow the same logic as orgs
// }

// I don't think this needs to return an error.. we aren't going to be doing anything with it. We should just write
// out if there's an error, upgrade runs, etc.

func (m *migrator) performMigrationForRow(ctx context.Context, job store.SettingsMigrationJob) (bool, bool, error) {
	var subject api.SettingsSubject
	if job.UserId != nil {
		userId := int32(*job.UserId)
		subject = api.SettingsSubject{User: &userId}
	} else if job.OrgId != nil {
		orgId := int32(*job.OrgId)
		subject = api.SettingsSubject{Org: &orgId}
	} else {
		subject = api.SettingsSubject{Site: true}
	}
	settings, err := m.settingsStore.GetLatest(ctx, subject)
	if err != nil {
		fmt.Println(err)
		return false, false, err
	}
	if settings == nil {
		// This would mean what, the org or user was deleted before we could process it?
		// I think in that case, we just skip it.
		fmt.Println("shouldn't happen while testing")
		return true, false, nil
	}

	// fmt.Println(settings)
	fmt.Println("----------- Performing migration for row:", subject)

	// First, migrate the 3 types of insights
	langStatsInsights, err := getLangStatsInsights(ctx, *settings)
	if err != nil {
		return false, false, err
	}
	frontendInsights, err := getFrontendInsights(ctx, *settings)
	if err != nil {
		return false, false, err
	}
	backendInsights, err := getBackendInsights(ctx, *settings)
	if err != nil {
		return false, false, err
	}

	fmt.Println("lang stats:", langStatsInsights)
	fmt.Println("frontend:", frontendInsights)
	fmt.Println("backend:", backendInsights)

	totalInsights := len(langStatsInsights) + len(frontendInsights) + len(backendInsights)
	fmt.Println("total insights:", totalInsights)

	var migratedInsightsCount int
	if totalInsights != job.MigratedInsights {
		err = m.settingsMigrationJobsStore.UpdateTotalInsights(ctx, job.UserId, job.OrgId, totalInsights)

		migratedInsightsCount += m.migrateLangStatsInsights(ctx, langStatsInsights)
		migratedInsightsCount += m.migrateInsights(ctx, frontendInsights, frontend)
		migratedInsightsCount += m.migrateInsights(ctx, backendInsights, backend)

		err = m.settingsMigrationJobsStore.UpdateMigratedInsights(ctx, job.UserId, job.OrgId, migratedInsightsCount)
		if totalInsights != migratedInsightsCount {
			fmt.Println("Insights did not finish migrating. Exit.")
			return false, false, nil
		}
	}

	// Then migrate the dashboards
	dashboards, err := getDashboards(ctx, *settings)
	if err != nil {
		return false, true, err
	}
	fmt.Println("dashboards:", dashboards)
	totalDashboards := len(dashboards)
	fmt.Println("total dashboards:", totalDashboards)

	var migratedDashboardsCount int
	if totalDashboards != job.MigratedDashboards {
		err = m.settingsMigrationJobsStore.UpdateTotalDashboards(ctx, job.UserId, job.OrgId, totalDashboards)
<<<<<<< HEAD

		migratedDashboardsCount += m.migrateDashboards(ctx, dashboards)

		err = m.settingsMigrationJobsStore.UpdateMigratedDashboards(ctx, job.UserId, job.OrgId, migratedDashboardsCount)
		if totalDashboards != migratedDashboardsCount {
			fmt.Println("Dashboards did not finish migrating. Exit.")
			return false, true, nil
		}
	}

	// TODO: Create virtual dashboard here.
	// TODO: Then fill in completed_at and we're done!
	// TODO: Also increment "runs"
	// TODO: And if there are errors, write those out to error_msg.
=======

		migratedDashboardsCount += m.migrateDashboards(ctx, dashboards)

		err = m.settingsMigrationJobsStore.UpdateMigratedDashboards(ctx, job.UserId, job.OrgId, migratedDashboardsCount)
		if totalDashboards != migratedDashboardsCount {
			fmt.Println("Dashboards did not finish migrating. Exit.")
			return false, true, nil
		}
	}

	// TODO: Create virtual dashboard here.
>>>>>>> dec3d329

	// Error handling: If we're keeping track of total vs completed insights/dashboards, maybe we just need a state for retries. We can do like
	// idk, 10 retries? Call them runs even. So when a runthrough is completed it increments it. And if it gets to 10 that means something is
	// seriously wrong and needs to be looked at? That can also be reset to 0 manually if need be to retry it again later.

	return true, false, nil
}

// // Something like this? Maybe this doesn't need to be a helper function. We'll see.
// func createVirtualDashboard(tx *basestore.Store, settingsRow someType) error {
// 	// Create a dashboard for this user (or org, or global)

// 	// Fetch all of the insights for this user (or org, or global)
// 	//   Note: every insight will have exactly one grant, so this should be fine.

// 	// Then one by one attach insights to the dashboard.

// 	// If there were no errors
// 	// return nil
// }

// Okay so we're going to scan through each JSON blob 4 times. One for each of the 3 insight types, and once for dashboards.<|MERGE_RESOLUTION|>--- conflicted
+++ resolved
@@ -4,13 +4,10 @@
 	"context"
 	"fmt"
 
-<<<<<<< HEAD
-=======
 	"github.com/keegancsmith/sqlf"
 
 	"github.com/sourcegraph/sourcegraph/internal/database/basestore"
 
->>>>>>> dec3d329
 	"github.com/sourcegraph/sourcegraph/enterprise/internal/insights/store"
 	"github.com/sourcegraph/sourcegraph/internal/api"
 	"github.com/sourcegraph/sourcegraph/internal/database"
@@ -55,6 +52,7 @@
 		FROM (SELECT COUNT(*) AS count FROM insights_settings_migration_jobs WHERE completed_at IS NOT NULL) c1,
 			 (SELECT COUNT(*) AS count FROM insights_settings_migration_jobs) c2;
 	`)))
+	fmt.Println("Progress:", progress)
 	return progress, err
 }
 
@@ -245,7 +243,6 @@
 	var migratedDashboardsCount int
 	if totalDashboards != job.MigratedDashboards {
 		err = m.settingsMigrationJobsStore.UpdateTotalDashboards(ctx, job.UserId, job.OrgId, totalDashboards)
-<<<<<<< HEAD
 
 		migratedDashboardsCount += m.migrateDashboards(ctx, dashboards)
 
@@ -260,19 +257,6 @@
 	// TODO: Then fill in completed_at and we're done!
 	// TODO: Also increment "runs"
 	// TODO: And if there are errors, write those out to error_msg.
-=======
-
-		migratedDashboardsCount += m.migrateDashboards(ctx, dashboards)
-
-		err = m.settingsMigrationJobsStore.UpdateMigratedDashboards(ctx, job.UserId, job.OrgId, migratedDashboardsCount)
-		if totalDashboards != migratedDashboardsCount {
-			fmt.Println("Dashboards did not finish migrating. Exit.")
-			return false, true, nil
-		}
-	}
-
-	// TODO: Create virtual dashboard here.
->>>>>>> dec3d329
 
 	// Error handling: If we're keeping track of total vs completed insights/dashboards, maybe we just need a state for retries. We can do like
 	// idk, 10 retries? Call them runs even. So when a runthrough is completed it increments it. And if it gets to 10 that means something is
