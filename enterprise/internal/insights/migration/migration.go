package migration

import (
	"context"
	"fmt"
	"log"
	"strings"

	"github.com/cockroachdb/errors"
	"github.com/inconshreveable/log15"

	"github.com/sourcegraph/sourcegraph/enterprise/internal/insights/types"

	"github.com/keegancsmith/sqlf"

	"github.com/sourcegraph/sourcegraph/enterprise/internal/insights/store"
	"github.com/sourcegraph/sourcegraph/internal/api"
	"github.com/sourcegraph/sourcegraph/internal/database"
	"github.com/sourcegraph/sourcegraph/internal/database/basestore"
	"github.com/sourcegraph/sourcegraph/internal/database/dbutil"
	"github.com/sourcegraph/sourcegraph/internal/insights"
	"github.com/sourcegraph/sourcegraph/internal/oobmigration"
)

type migrationBatch string

const (
	backend  migrationBatch = "backend"
	frontend migrationBatch = "frontend"
)

type migrator struct {
	insightsDB dbutil.DB
	postgresDB dbutil.DB

	settingsMigrationJobsStore *store.DBSettingsMigrationJobsStore
	settingsStore              database.SettingsStore
	insightStore               *store.InsightStore
	dashboardStore             *store.DBDashboardStore
	orgStore                   database.OrgStore
}

func NewMigrator(insightsDB dbutil.DB, postgresDB dbutil.DB) oobmigration.Migrator {
	return &migrator{
		insightsDB:                 insightsDB,
		postgresDB:                 postgresDB,
		settingsMigrationJobsStore: store.NewSettingsMigrationJobsStore(postgresDB),
		settingsStore:              database.Settings(postgresDB),
		insightStore:               store.NewInsightStore(insightsDB),
		dashboardStore:             store.NewDashboardStore(insightsDB),
		orgStore:                   database.Orgs(postgresDB),
	}
}

func (m *migrator) Progress(ctx context.Context) (float64, error) {
	progress, _, err := basestore.ScanFirstFloat(m.settingsMigrationJobsStore.Query(ctx, sqlf.Sprintf(`
		SELECT CASE c2.count
				   WHEN 0 THEN 1
				   ELSE
					   CAST(c1.count AS FLOAT) / CAST(c2.count AS FLOAT) END
		FROM (SELECT COUNT(*) AS count FROM insights_settings_migration_jobs WHERE completed_at IS NOT NULL) c1,
			 (SELECT COUNT(*) AS count FROM insights_settings_migration_jobs) c2;
	`)))
	return progress, err
}

// I have questions about the transactions. We're using two completely different dbs here.
// Is the transaction just across one of them? I need to read more about this, but that will take time. :(

func (m *migrator) Up(ctx context.Context) (err error) {
	// tx, err := m.db.Transact(ctx)
	// if err != nil {
	// 	return err
	// }
	// defer func() { err = tx.Done(err) }()

	migrationComplete, workCompleted, err := m.performBatchMigration(ctx, store.GlobalJob)
	if err != nil {
		return err
	}
	if !migrationComplete || workCompleted {
		// Again, if it's incomplete we'll keep trying again next time.
		// And if some were completed we exit as to lock them in.
		// Same logic for the next two.
		return nil
	}

	migrationComplete, workCompleted, err = m.performBatchMigration(ctx, store.OrgJob)
	if err != nil {
		return err
	}
	if !migrationComplete || workCompleted {
		return nil
	}

	migrationComplete, workCompleted, err = m.performBatchMigration(ctx, store.UserJob)
	if err != nil {
		return err
	}
	if !migrationComplete || workCompleted {
		return nil
	}

	return nil
}

// TODO: I don't think we need this at all
func (m *migrator) Down(ctx context.Context) (err error) {
	return nil
}

func (m *migrator) performBatchMigration(ctx context.Context, jobType store.SettingsMigrationJobType) (bool, bool, error) {
	jobs, err := m.settingsMigrationJobsStore.GetNextSettingsMigrationJobs(ctx, jobType)
	if err != nil {
		fmt.Println(err)
		return false, false, err
	}
	allComplete, err := m.settingsMigrationJobsStore.IsJobTypeComplete(ctx, jobType)
	if err != nil {
		fmt.Println(err)
		return false, false, err
	}
	if allComplete {
		fmt.Println("All jobs complete for type:", jobType)
		return true, false, nil
	}
	// This would mean the jobs were locked, but not complete
	if len(jobs) == 0 {
		fmt.Println("All jobs locked, but not complete for type:", jobType)
		return false, false, nil
	}

	rowsCompleted := 0
	for _, job := range jobs {
		// TODO: Not sure what to do with these. I think I made the returns too complicated. Will re-consider.
		migrationComplete, _, _ := m.performMigrationForRow(ctx, *job)
		if migrationComplete {
			rowsCompleted++
		}
	}

	if rowsCompleted == len(jobs) {
		return true, false, nil // This return statement is not it.
	} else {
		return false, true, nil
	}
}

// I don't think this needs to return an error.. we aren't going to be doing anything with it. We should just write
// out if there's an error, upgrade runs, etc.

func (m *migrator) performMigrationForRow(ctx context.Context, job store.SettingsMigrationJob) (bool, bool, error) {
	var subject api.SettingsSubject
	var migrationContext migrationContext
	var subjectName string
	orgStore := database.Orgs(m.postgresDB)

	if job.UserId != nil {
		userId := int32(*job.UserId)
		subject = api.SettingsSubject{User: &userId}

		// when this is a user setting we need to load all of the organizations the user is a member of so that we can
		// resolve insight ID collisions as if it were in a setting cascade
		orgs, err := orgStore.GetByUserID(ctx, userId)
		if err != nil {
			return false, false, errors.Wrap(err, "OrgStoreGetByUserID")
		}
		orgIds := make([]int, 0, len(orgs))
		for _, org := range orgs {
			orgIds = append(orgIds, int(org.ID))
		}
		migrationContext.userId = int(userId)
		migrationContext.orgIds = orgIds

		userStore := database.Users(m.postgresDB)
		user, err := userStore.GetByID(ctx, userId)
		if err != nil {
			return false, false, errors.Wrap(err, "UserStoreGetByID")
		}
		subjectName = replaceIfEmpty(&user.DisplayName, user.Username)
	} else if job.OrgId != nil {
		orgId := int32(*job.OrgId)
<<<<<<< HEAD
		subject = api.SettingsSubject{User: &orgId}
		migrationContext.orgIds = []int{*job.OrgId}
		org, err := orgStore.GetByID(ctx, orgId)
		if err != nil {
			return false, false, errors.Wrap(err, "OrgStoreGetByID")
		}
		subjectName = replaceIfEmpty(org.DisplayName, org.Name)
=======
		subject = api.SettingsSubject{Org: &orgId}
>>>>>>> d5830470
	} else {
		subject = api.SettingsSubject{Site: true}
		// nothing to set for migration context, it will infer global based on the lack of user / orgs
		subjectName = "Global"
	}
	settings, err := m.settingsStore.GetLatest(ctx, subject)
	if err != nil {
		fmt.Println(err)
		return false, false, err
	}
	if settings == nil {
		// This would mean what, the org or user was deleted before we could process it?
		// I think in that case, we just skip it.
		fmt.Println("shouldn't happen while testing")
		return true, false, nil
	}

	// fmt.Println(settings)
	fmt.Println("----------- Performing migration for row:", subject)

	// First, migrate the 3 types of insights
	langStatsInsights, err := getLangStatsInsights(ctx, *settings)
	if err != nil {
		return false, false, err
	}
	frontendInsights, err := getFrontendInsights(ctx, *settings)
	if err != nil {
		return false, false, err
	}
	backendInsights, err := getBackendInsights(ctx, *settings)
	if err != nil {
		return false, false, err
	}

	// here we are constructing a total set of all of the insights defined in this specific settings block. This will help guide us
	// to understand which insights are created here, versus which are referenced from elsewhere. This will be useful for example
	// to reconstruct the special case user / org / global dashboard
	allDefinedInsightIds := make([]string, 0, len(langStatsInsights)+len(frontendInsights)+len(backendInsights))
	for _, insight := range langStatsInsights {
		allDefinedInsightIds = append(allDefinedInsightIds, insight.ID)
	}
	for _, insight := range frontendInsights {
		allDefinedInsightIds = append(allDefinedInsightIds, insight.ID)
	}
	for _, insight := range backendInsights {
		allDefinedInsightIds = append(allDefinedInsightIds, insight.ID)
	}

	fmt.Println("lang stats:", langStatsInsights)
	fmt.Println("frontend:", frontendInsights)
	fmt.Println("backend:", backendInsights)

	totalInsights := len(langStatsInsights) + len(frontendInsights) + len(backendInsights)
	fmt.Println("total insights:", totalInsights)

	var migratedInsightsCount int
	if totalInsights != job.MigratedInsights {
		err = m.settingsMigrationJobsStore.UpdateTotalInsights(ctx, job.UserId, job.OrgId, totalInsights)

		migratedInsightsCount += m.migrateLangStatsInsights(ctx, langStatsInsights)
		migratedInsightsCount += m.migrateInsights(ctx, frontendInsights, frontend)
		migratedInsightsCount += m.migrateInsights(ctx, backendInsights, backend)

		err = m.settingsMigrationJobsStore.UpdateMigratedInsights(ctx, job.UserId, job.OrgId, migratedInsightsCount)
		if totalInsights != migratedInsightsCount {
			fmt.Println("Insights did not finish migrating. Exit.")
			return false, false, nil
		}
	}

	// Then migrate the dashboards
	dashboards, err := getDashboards(ctx, *settings)
	if err != nil {
		return false, true, err
	}
	fmt.Println("dashboards:", dashboards)
	totalDashboards := len(dashboards)
	fmt.Println("total dashboards:", totalDashboards)

	var migratedDashboardsCount int
	if totalDashboards != job.MigratedDashboards {
		err = m.settingsMigrationJobsStore.UpdateTotalDashboards(ctx, job.UserId, job.OrgId, totalDashboards)

		migratedDashboardsCount += m.migrateDashboards(ctx, dashboards)

		err = m.settingsMigrationJobsStore.UpdateMigratedDashboards(ctx, job.UserId, job.OrgId, migratedDashboardsCount)
		if totalDashboards != migratedDashboardsCount {
			fmt.Println("Dashboards did not finish migrating. Exit.")
			return false, true, nil
		}
	}

<<<<<<< HEAD
	_, err = m.createDashboard(ctx, specialCaseDashboardTitle(subjectName), allDefinedInsightIds, migrationContext)
	if err != nil {
		return false, false, errors.Wrap(err, "CreateSpecialCaseDashboard")
	}
=======
	// TODO: Create virtual dashboard here.
	// TODO: Then fill in completed_at and we're done!
	// TODO: Also increment "runs"
	// TODO: And if there are errors, write those out to error_msg.
>>>>>>> d5830470

	// Error handling: If we're keeping track of total vs completed insights/dashboards, maybe we just need a state for retries. We can do like
	// idk, 10 retries? Call them runs even. So when a runthrough is completed it increments it. And if it gets to 10 that means something is
	// seriously wrong and needs to be looked at? That can also be reset to 0 manually if need be to retry it again later.

	return true, false, nil
}

func specialCaseDashboardTitle(subjectName string) string {
	format := "%s Insights"
	if subjectName == "Global" {
		return fmt.Sprintf(format, subjectName)
	}
	return fmt.Sprintf(format, fmt.Sprintf("%s's", subjectName))
}

// replaceIfEmpty will return a string where the first argument is given priority if non-empty.
func replaceIfEmpty(firstChoice *string, replacement string) string {
	if firstChoice == nil || *firstChoice == "" {
		return replacement
	}
	return *firstChoice
}

func (m *migrator) createDashboard(ctx context.Context, title string, insightReferences []string, migration migrationContext) (_ []string, err error) {
	var mapped []string
	var failed []string

	tx, err := m.dashboardStore.Transact(ctx)
	if err != nil {
		return nil, err
	}
	defer func() { err = tx.Done(err) }()

	for _, reference := range insightReferences {
		id, exists, err := m.lookupUniqueId(ctx, migration, reference)
		if err != nil {
			return nil, err
		} else if !exists {
			failed = append(failed, reference)
		}
		mapped = append(mapped, id)
	}

	var grants []store.DashboardGrant
	if migration.userId != 0 {
		grants = append(grants, store.UserDashboardGrant(migration.userId))
	} else if len(migration.orgIds) == 1 {
		grants = append(grants, store.OrgDashboardGrant(migration.orgIds[0]))
	} else {
		grants = append(grants, store.GlobalDashboardGrant())
	}
	_, err = tx.CreateDashboard(ctx, store.CreateDashboardArgs{
		Dashboard: types.Dashboard{
			Title:      title,
			InsightIDs: mapped,
			Save:       true,
		},
		Grants: grants,
	})
	if err != nil {
		return nil, errors.Wrap(err, "CreateDashboard")
	}

	return failed, nil
}

// migrationContext represents a context for which we are currently migrating. If we are migrating a user setting we would populate this with their
// user ID, as well as any orgs they belong to. If we are migrating an org, we would populate this with just that orgID.
type migrationContext struct {
	userId int
	orgIds []int
}

func (m *migrator) lookupUniqueId(ctx context.Context, migration migrationContext, insightId string) (string, bool, error) {
	return basestore.ScanFirstString(m.insightStore.Query(ctx, migration.ToInsightUniqueIdQuery(insightId)))
}

func (c migrationContext) ToInsightUniqueIdQuery(insightId string) *sqlf.Query {
	similarClause := sqlf.Sprintf("unique_id similar to %s", c.buildUniqueIdCondition(insightId))
	globalClause := sqlf.Sprintf("unique_id = %s", insightId)

	q := sqlf.Sprintf("select unique_id from insight_view where %s limit 1", sqlf.Join([]*sqlf.Query{similarClause, globalClause}, "OR"))

	log.Println(q.Query(sqlf.PostgresBindVar), q.Args())
	return q
}

func (c migrationContext) buildUniqueIdCondition(insightId string) string {
	var conds []string
	for _, orgId := range c.orgIds {
		conds = append(conds, fmt.Sprintf("org-%d", orgId))
	}
	if c.userId != 0 {
		conds = append(conds, fmt.Sprintf("user-%d", c.userId))
	}
	return fmt.Sprintf("%s-%%(%s)%%", insightId, strings.Join(conds, "|"))
}

// // Something like this? Maybe this doesn't need to be a helper function. We'll see.
// func createVirtualDashboard(tx *basestore.Store, settingsRow someType) error {
// 	// Create a dashboard for this user (or org, or global)

// 	// Fetch all of the insights for this user (or org, or global)
// 	//   Note: every insight will have exactly one grant, so this should be fine.

// 	// Then one by one attach insights to the dashboard.

// 	// If there were no errors
// 	// return nil
// }

func (m *migrator) migrateDashboard(ctx context.Context, from insights.SettingDashboard) (err error) {
	tx, err := m.dashboardStore.Transact(ctx)
	if err != nil {
		return err
	}
	defer func() { err = tx.Store.Done(err) }()

	log15.Info("insights migration: migrating dashboard", "settings_unique_id", from.ID)

	mc := migrationContext{}
	if from.UserID != nil {
		orgs, err := m.orgStore.GetByUserID(ctx, *from.UserID)
		if err != nil {
			return err
		}
		orgIds := make([]int, 0, len(orgs))
		for _, org := range orgs {
			orgIds = append(orgIds, int(org.ID))
		}
		mc = migrationContext{
			userId: int(*from.UserID),
			orgIds: orgIds,
		}
	} else if from.OrgID != nil {
		mc = migrationContext{
			orgIds: []int{int(*from.OrgID)},
		}
	}

	_, err = m.createDashboard(ctx, from.Title, from.InsightIds, mc)
	if err != nil {
		return err
	}

	return nil
}<|MERGE_RESOLUTION|>--- conflicted
+++ resolved
@@ -180,17 +180,13 @@
 		subjectName = replaceIfEmpty(&user.DisplayName, user.Username)
 	} else if job.OrgId != nil {
 		orgId := int32(*job.OrgId)
-<<<<<<< HEAD
-		subject = api.SettingsSubject{User: &orgId}
+		subject = api.SettingsSubject{Org: &orgId}
 		migrationContext.orgIds = []int{*job.OrgId}
 		org, err := orgStore.GetByID(ctx, orgId)
 		if err != nil {
 			return false, false, errors.Wrap(err, "OrgStoreGetByID")
 		}
 		subjectName = replaceIfEmpty(org.DisplayName, org.Name)
-=======
-		subject = api.SettingsSubject{Org: &orgId}
->>>>>>> d5830470
 	} else {
 		subject = api.SettingsSubject{Site: true}
 		// nothing to set for migration context, it will infer global based on the lack of user / orgs
@@ -283,17 +279,13 @@
 		}
 	}
 
-<<<<<<< HEAD
 	_, err = m.createDashboard(ctx, specialCaseDashboardTitle(subjectName), allDefinedInsightIds, migrationContext)
 	if err != nil {
 		return false, false, errors.Wrap(err, "CreateSpecialCaseDashboard")
 	}
-=======
-	// TODO: Create virtual dashboard here.
 	// TODO: Then fill in completed_at and we're done!
 	// TODO: Also increment "runs"
 	// TODO: And if there are errors, write those out to error_msg.
->>>>>>> d5830470
 
 	// Error handling: If we're keeping track of total vs completed insights/dashboards, maybe we just need a state for retries. We can do like
 	// idk, 10 retries? Call them runs even. So when a runthrough is completed it increments it. And if it gets to 10 that means something is
