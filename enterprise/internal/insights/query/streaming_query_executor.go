package query

import (
	"context"
	"sort"
	"time"

	"github.com/sourcegraph/sourcegraph/enterprise/internal/insights/query/querybuilder"

	"github.com/inconshreveable/log15"

	"github.com/sourcegraph/sourcegraph/enterprise/internal/insights/compression"
	"github.com/sourcegraph/sourcegraph/enterprise/internal/insights/query/streaming"
	"github.com/sourcegraph/sourcegraph/enterprise/internal/insights/timeseries"
	"github.com/sourcegraph/sourcegraph/internal/api"
	"github.com/sourcegraph/sourcegraph/internal/authz"
	"github.com/sourcegraph/sourcegraph/internal/database"
	"github.com/sourcegraph/sourcegraph/internal/database/dbutil"
	"github.com/sourcegraph/sourcegraph/internal/vcs/git"
	"github.com/sourcegraph/sourcegraph/lib/errors"
)

type StreamingQueryExecutor struct {
	justInTimeExecutor
}

func NewStreamingExecutor(postgres, insightsDb dbutil.DB, clock func() time.Time) *StreamingQueryExecutor {
	return &StreamingQueryExecutor{
		justInTimeExecutor: justInTimeExecutor{
			db:        database.NewDB(postgres),
			repoStore: database.Repos(postgres),
			filter:    &compression.NoopFilter{},
			clock:     clock,
		},
	}
}

func (c *StreamingQueryExecutor) Execute(ctx context.Context, query string, seriesLabel string, seriesID string, repositories []string, interval timeseries.TimeInterval) ([]GeneratedTimeSeries, error) {
	repoIds := make(map[string]api.RepoID)
	for _, repository := range repositories {
		repo, err := c.repoStore.GetByName(ctx, api.RepoName(repository))
		if err != nil {
			return nil, errors.Wrapf(err, "failed to fetch repository information for repository name: %s", repository)
		}
		repoIds[repository] = repo.ID
	}
	log15.Debug("Generated repoIds", "repoids", repoIds)

	frames := BuildFrames(7, interval, c.clock().Truncate(time.Hour*24))
	points := timeCounts{}
	timeseries := []TimeDataPoint{}

	for _, repository := range repositories {
		firstCommit, err := git.FirstEverCommit(ctx, c.db, api.RepoName(repository), authz.DefaultSubRepoPermsChecker)
		if err != nil {
			return nil, errors.Wrapf(err, "FirstEverCommit")
		}
		// uncompressed plan for now, because there is some complication between the way compressed plans are generated and needing to resolve revhashes
		plan := c.filter.FilterFrames(ctx, frames, repoIds[repository])

		// we need to perform the pivot from time -> {label, count} to label -> {time, count}
		for _, execution := range plan.Executions {
			if execution.RecordingTime.Before(firstCommit.Committer.Date) {
				// this logic is faulty, but works for now. If the plan was compressed (these executions had children) we would have to
				// iterate over the children to ensure they are also all before the first commit date. Otherwise, we would have to promote
				// that child to the new execution, and all of the remaining children (after the promoted one) become children of the new execution.
				// since we are using uncompressed plans (to avoid this problem and others) right now, each execution is standalone
				continue
			}
			commits, err := git.Commits(ctx, c.db, api.RepoName(repository), git.CommitsOptions{N: 1, Before: execution.RecordingTime.Format(time.RFC3339), DateOrder: true}, authz.DefaultSubRepoPermsChecker)
			if err != nil {
				return nil, errors.Wrap(err, "git.Commits")
			} else if len(commits) < 1 {
				// there is no commit so skip this execution. Once again faulty logic for the same reasons as above.
				continue
			}

			modified, err := querybuilder.SingleRepoQuery(query, repository, string(commits[0].ID))
			if err != nil {
				return nil, errors.Wrap(err, "SingleRepoQuery")
			}

			decoder, tabulationResult := streaming.TabulationDecoder()
			err = streaming.Search(ctx, modified, decoder)
			if err != nil {
				return nil, errors.Wrap(err, "streaming.Search")
			}

			tr := *tabulationResult

			if len(tr.Errors) > 0 {
<<<<<<< HEAD
				return nil, errors.Errorf("stream search: errors: %v", tr.Errors)
=======
				return nil, errors.Errorf("streaming search: errors: %v", tr.Errors)
>>>>>>> fc365ace
			}

			points[execution.RecordingTime] += tr.TotalCount
		}
	}

	for pointTime, pointCount := range points {
		timeseries = append(timeseries, TimeDataPoint{
			Time:  pointTime,
			Count: pointCount,
		})
	}

	sort.Slice(timeseries, func(i, j int) bool {
		return timeseries[i].Time.Before(timeseries[j].Time)
	})
	generated := []GeneratedTimeSeries{{
		Label:    seriesLabel,
		SeriesId: seriesID,
		Points:   timeseries,
	}}
	return generated, nil

}<|MERGE_RESOLUTION|>--- conflicted
+++ resolved
@@ -89,11 +89,7 @@
 			tr := *tabulationResult
 
 			if len(tr.Errors) > 0 {
-<<<<<<< HEAD
-				return nil, errors.Errorf("stream search: errors: %v", tr.Errors)
-=======
 				return nil, errors.Errorf("streaming search: errors: %v", tr.Errors)
->>>>>>> fc365ace
 			}
 
 			points[execution.RecordingTime] += tr.TotalCount
