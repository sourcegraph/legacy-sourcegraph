--- conflicted
+++ resolved
@@ -282,17 +282,13 @@
 }
 
 func canAggregateByCaptureGroup(searchQuery, patternType string) (bool, error) {
-<<<<<<< HEAD
-	if !(patternType == "regexp" || patternType == "regex" || patternType == "standard" || patternType == "lucky") {
+	searchType := querybuilder.SearchTypeFromString(patternType)
+	if !(searchType == query.SearchTypeRegex || searchType == query.SearchTypeStandard || searchType == query.SearchTypeLucky) {
 		return false, nil
 	}
-	plan, err := querybuilder.ParseAndValidateQuery(searchQuery, patternType)
-	if err != nil {
-		return false, errors.Wrapf(err, "ParseAndValidateQuery")
-	}
-	// A query should contain a capture group to allow capture group aggregation.
-	if !querybuilder.QueryContainsCaptureGroups(searchQuery) {
-		return false, nil
+	plan, err := querybuilder.ParseQuery(searchQuery, patternType)
+	if err != nil {
+		return false, errors.Wrapf(err, "ParseQuery")
 	}
 	parameters := querybuilder.ParametersFromQueryPlan(plan)
 	selectParameter, typeParameter := false, false
@@ -310,36 +306,11 @@
 	if selectParameter && !typeParameter {
 		return false, nil
 	}
+	// A query should contain a single capture group to allow capture group aggregation.
+	if _, err := querybuilder.NewPatternReplacer(querybuilder.BasicQuery(searchQuery), searchType); err != nil {
+		return false, errors.Wrap(err, "pattern parsing: ")
+	}
 	return true, nil
-=======
-	// TODO(leonore): Finish up logic for ability to aggregate by capture group.
-	// A query should contain a capture group to allow this kind of aggregation.
-	//if !(patternType == "regexp" || patternType == "regex" || patternType == "standard" || patternType == "lucky") {
-	//	return false, nil
-	//}
-	//plan, err := querybuilder.ParseQuery(searchQuery, patternType)
-	//if err != nil {
-	//	return false, errors.Wrapf(err, "ParseQuery")
-	//}
-	//parameters := querybuilder.ParametersFromQueryPlan(plan)
-	//selectParameter, typeParameter := false, false
-	//for _, parameter := range parameters {
-	//	if parameter.Field == query.FieldSelect {
-	//		if parameter.Value == "repo" || parameter.Value == "file" {
-	//			selectParameter = true
-	//		}
-	//	} else if parameter.Field == query.FieldType {
-	//		if parameter.Value == "repo" || parameter.Value == "path" {
-	//			typeParameter = true
-	//		}
-	//	}
-	//}
-	//if selectParameter && !typeParameter {
-	//	return false, nil
-	//}
-	//return true, nil
-	return false, nil
->>>>>>> 4b20b933
 }
 
 // A  type to represent the GraphQL union SearchAggregationResult
