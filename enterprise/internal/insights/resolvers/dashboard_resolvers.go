package resolvers

import (
	"context"
	"fmt"
	"sync"

	"github.com/graph-gophers/graphql-go/relay"

	"github.com/cockroachdb/errors"

	"github.com/graph-gophers/graphql-go"

	"github.com/sourcegraph/sourcegraph/enterprise/internal/insights/types"

<<<<<<< HEAD
=======
	"github.com/sourcegraph/sourcegraph/internal/database"
	"github.com/sourcegraph/sourcegraph/internal/database/dbutil"

>>>>>>> 5ab95e3e
	"github.com/sourcegraph/sourcegraph/enterprise/internal/insights/store"

	"github.com/sourcegraph/sourcegraph/cmd/frontend/graphqlbackend"
	"github.com/sourcegraph/sourcegraph/cmd/frontend/graphqlbackend/graphqlutil"
)

var _ graphqlbackend.InsightsDashboardConnectionResolver = &dashboardConnectionResolver{}
var _ graphqlbackend.InsightsDashboardResolver = &insightsDashboardResolver{}
var _ graphqlbackend.InsightViewConnectionResolver = &DashboardInsightViewConnectionResolver{}
var _ graphqlbackend.InsightsDashboardPayloadResolver = &insightsDashboardPayloadResolver{}

type dashboardConnectionResolver struct {
<<<<<<< HEAD
	dashboardStore store.DashboardStore
	insightStore   *store.InsightStore
	args           *graphqlbackend.InsightsDashboardsArgs
=======
	insightsDatabase dbutil.DB
	dashboardStore   store.DashboardStore
	orgStore         *database.OrgStore
	args             *graphqlbackend.InsightsDashboardsArgs
>>>>>>> 5ab95e3e

	// Cache results because they are used by multiple fields
	once       sync.Once
	dashboards []*types.Dashboard
	next       int64
	err        error
}

func (d *dashboardConnectionResolver) compute(ctx context.Context) ([]*types.Dashboard, int64, error) {
	d.once.Do(func() {
		args := store.DashboardQueryArgs{}
		if d.args.After != nil {
			afterID, err := unmarshalDashboardID(graphql.ID(*d.args.After))
			if err != nil {
				d.err = errors.Wrap(err, "unmarshalID")
				return
			}
			args.After = int(afterID.Arg)
		}
		if d.args.First != nil {
			args.Limit = int(*d.args.First)
		}
		var err error
		args.UserID, args.OrgID, err = getUserPermissions(ctx, d.orgStore)
		if err != nil {
			d.err = errors.Wrap(err, "getUserPermissions")
			return
		}

		dashboards, err := d.dashboardStore.GetDashboards(ctx, args)
		if err != nil {
			d.err = err
			return
		}
		d.dashboards = dashboards
		for _, dashboard := range dashboards {
			if int64(dashboard.ID) > d.next {
				d.next = int64(dashboard.ID)
			}
		}
	})
	return d.dashboards, d.next, d.err
}

func (d *dashboardConnectionResolver) Nodes(ctx context.Context) ([]graphqlbackend.InsightsDashboardResolver, error) {
	dashboards, _, err := d.compute(ctx)
	if err != nil {
		return nil, err
	}
	resolvers := make([]graphqlbackend.InsightsDashboardResolver, 0, len(dashboards))
	for _, dashboard := range dashboards {
		id := newRealDashboardID(int64(dashboard.ID))
		resolvers = append(resolvers, &insightsDashboardResolver{dashboard: dashboard, id: &id, insightStore: d.insightStore})
	}
	return resolvers, nil
}

func (d *dashboardConnectionResolver) PageInfo(ctx context.Context) (*graphqlutil.PageInfo, error) {
	_, _, err := d.compute(ctx)
	if err != nil {
		return nil, err
	}
	if d.next != 0 {
		return graphqlutil.NextPageCursor(string(newRealDashboardID(d.next).marshal())), nil
	}
	return graphqlutil.HasNextPage(false), nil
}

type insightsDashboardResolver struct {
	dashboard *types.Dashboard
	id        *dashboardID

	insightStore *store.InsightStore
}

func (i *insightsDashboardResolver) Title() string {
	return i.dashboard.Title
}

func (i *insightsDashboardResolver) ID() graphql.ID {
	return i.id.marshal()
}

func (i *insightsDashboardResolver) Views() graphqlbackend.InsightViewConnectionResolver {
	return &DashboardInsightViewConnectionResolver{ids: i.dashboard.InsightIDs, insightStore: i.insightStore, dashboard: i.dashboard}
}

type DashboardInsightViewConnectionResolver struct {
	insightStore *store.InsightStore
	ids          []string
	dashboard    *types.Dashboard
}

func (d *DashboardInsightViewConnectionResolver) Nodes(ctx context.Context) ([]graphqlbackend.InsightViewResolver, error) {
	resolvers := make([]graphqlbackend.InsightViewResolver, 0, len(d.ids))
	views, err := d.insightStore.GetMapped(ctx, store.InsightQueryArgs{UniqueIDs: d.ids})
	if err != nil {
		return nil, err
	}
	for i, _ := range views {
		resolvers = append(resolvers, &insightViewResolver{view: &views[i]})
	}
	return resolvers, nil
}

func (d *DashboardInsightViewConnectionResolver) PageInfo(ctx context.Context) (*graphqlutil.PageInfo, error) {
	return graphqlutil.HasNextPage(false), nil
}

func (r *Resolver) CreateInsightsDashboard(ctx context.Context, args *graphqlbackend.CreateInsightsDashboardArgs) (graphqlbackend.InsightsDashboardPayloadResolver, error) {
	dashboardGrants, err := parseDashboardGrants(args.Input.Grants)
	if err != nil {
		return nil, errors.Wrap(err, "unable to parse dashboard grants")
	}

	dashboard, err := r.dashboardStore.CreateDashboard(ctx, types.Dashboard{Title: args.Input.Title, Save: true}, dashboardGrants)
	if err != nil {
		return nil, err
	}
	return &insightsDashboardPayloadResolver{&dashboard}, nil
}

func (r *Resolver) UpdateInsightsDashboard(ctx context.Context, args *graphqlbackend.UpdateInsightsDashboardArgs) (graphqlbackend.InsightsDashboardPayloadResolver, error) {
	var dashboardGrants []store.DashboardGrant
	if args.Input.Grants != nil {
		parsedGrants, err := parseDashboardGrants(*args.Input.Grants)
		if err != nil {
			return nil, errors.Wrap(err, "unable to parse dashboard grants")
		}
		dashboardGrants = parsedGrants
	}
	dashboardID, err := unmarshalDashboardID(args.Id)
	if err != nil {
		return nil, errors.Wrap(err, "unable to unmarshal dashboard id")
	}
	if dashboardID.isVirtualized() {
		return nil, errors.New("unable to update a virtualized dashboard")
	}
	dashboard, err := r.dashboardStore.UpdateDashboard(ctx, store.UpdateDashboardArgs{ID: int(dashboardID.Arg), Title: args.Input.Title, Grants: dashboardGrants})
	if err != nil {
		return nil, err
	}
	return &insightsDashboardPayloadResolver{&dashboard}, nil
}

func parseDashboardGrants(inputGrants graphqlbackend.InsightsPermissionGrants) ([]store.DashboardGrant, error) {
	dashboardGrants := []store.DashboardGrant{}
	if inputGrants.Users != nil {
		for _, userGrant := range *inputGrants.Users {
			userID, err := graphqlbackend.UnmarshalUserID(userGrant)
			if err != nil {
				return nil, errors.Wrap(err, fmt.Sprintf("unable to unmarshal user id: %s", userGrant))
			}
			dashboardGrants = append(dashboardGrants, store.UserDashboardGrant(int(userID)))
		}
	}
	if inputGrants.Organizations != nil {
		for _, orgGrant := range *inputGrants.Organizations {
			orgID, err := graphqlbackend.UnmarshalOrgID(orgGrant)
			if err != nil {
				return nil, errors.Wrap(err, fmt.Sprintf("unable to unmarshal org id: %s", orgGrant))
			}
			dashboardGrants = append(dashboardGrants, store.OrgDashboardGrant(int(orgID)))
		}
	}
	if inputGrants.Global != nil && *inputGrants.Global {
		dashboardGrants = append(dashboardGrants, store.GlobalDashboardGrant())
	}
	return dashboardGrants, nil
}

func (r *Resolver) DeleteInsightsDashboard(ctx context.Context, args *graphqlbackend.DeleteInsightsDashboardArgs) (*graphqlbackend.EmptyResponse, error) {
	emptyResponse := &graphqlbackend.EmptyResponse{}

	dashboardID, err := unmarshalDashboardID(args.Id)
	if err != nil {
		return emptyResponse, err
	}
	if dashboardID.isVirtualized() {
		return emptyResponse, nil
	}

	err = r.dashboardStore.DeleteDashboard(ctx, dashboardID.Arg)
	if err != nil {
		return emptyResponse, err
	}
	return emptyResponse, nil
}

func (r *Resolver) AddInsightViewToDashboard(ctx context.Context, args *graphqlbackend.AddInsightViewToDashboardArgs) (graphqlbackend.InsightsDashboardPayloadResolver, error) {
	var viewID string
	err := relay.UnmarshalSpec(args.Input.InsightViewID, &viewID)
	if err != nil {
		return nil, errors.Wrap(err, "unable to unmarshal insight view id")
	}
	dashboardID, err := unmarshalDashboardID(args.Input.DashboardID)
	if err != nil {
		return nil, errors.Wrap(err, "unable to unmarshal dashboard id")
	}

	exists, err := r.dashboardStore.IsViewOnDashboard(ctx, int(dashboardID.Arg), viewID)
	if err != nil {
		return nil, errors.Wrap(err, "IsViewOnDashboard")
	}
	if exists {
		return nil, errors.New("this insight view is already attached to this dashboard")
	}

	err = r.dashboardStore.AddViewsToDashboard(ctx, int(dashboardID.Arg), []string{viewID})
	if err != nil {
		return nil, errors.Wrap(err, "AddInsightViewToDashboard")
	}
	dashboards, err := r.dashboardStore.GetDashboards(ctx, store.DashboardQueryArgs{ID: int(dashboardID.Arg)})
	if err != nil || len(dashboards) < 1 {
		return nil, errors.Wrap(err, "GetDashboards")
	}
	return &insightsDashboardPayloadResolver{dashboard: dashboards[0]}, nil
}

func (r *Resolver) RemoveInsightViewFromDashboard(ctx context.Context, args *graphqlbackend.RemoveInsightViewFromDashboardArgs) (graphqlbackend.InsightsDashboardPayloadResolver, error) {
	var viewID string
	err := relay.UnmarshalSpec(args.Input.InsightViewID, &viewID)
	if err != nil {
		return nil, errors.Wrap(err, "unable to unmarshal insight view id")
	}
	dashboardID, err := unmarshalDashboardID(args.Input.DashboardID)
	if err != nil {
		return nil, errors.Wrap(err, "unable to unmarshal dashboard id")
	}

	err = r.dashboardStore.RemoveViewsFromDashboard(ctx, int(dashboardID.Arg), []string{viewID})
	if err != nil {
		return nil, errors.Wrap(err, "RemoveViewsFromDashboard")
	}
	dashboards, err := r.dashboardStore.GetDashboards(ctx, store.DashboardQueryArgs{ID: int(dashboardID.Arg)})
	if err != nil || len(dashboards) < 1 {
		return nil, errors.Wrap(err, "GetDashboards")
	}
	return &insightsDashboardPayloadResolver{dashboard: dashboards[0]}, nil
}

type insightsDashboardPayloadResolver struct {
	dashboard *types.Dashboard
}

func (i *insightsDashboardPayloadResolver) Dashboard(ctx context.Context) (graphqlbackend.InsightsDashboardResolver, error) {
	id := newRealDashboardID(int64(i.dashboard.ID))
	return &insightsDashboardResolver{dashboard: i.dashboard, id: &id}, nil
}<|MERGE_RESOLUTION|>--- conflicted
+++ resolved
@@ -13,12 +13,9 @@
 
 	"github.com/sourcegraph/sourcegraph/enterprise/internal/insights/types"
 
-<<<<<<< HEAD
-=======
 	"github.com/sourcegraph/sourcegraph/internal/database"
 	"github.com/sourcegraph/sourcegraph/internal/database/dbutil"
 
->>>>>>> 5ab95e3e
 	"github.com/sourcegraph/sourcegraph/enterprise/internal/insights/store"
 
 	"github.com/sourcegraph/sourcegraph/cmd/frontend/graphqlbackend"
@@ -31,16 +28,10 @@
 var _ graphqlbackend.InsightsDashboardPayloadResolver = &insightsDashboardPayloadResolver{}
 
 type dashboardConnectionResolver struct {
-<<<<<<< HEAD
 	dashboardStore store.DashboardStore
 	insightStore   *store.InsightStore
+	orgStore         *database.OrgStore
 	args           *graphqlbackend.InsightsDashboardsArgs
-=======
-	insightsDatabase dbutil.DB
-	dashboardStore   store.DashboardStore
-	orgStore         *database.OrgStore
-	args             *graphqlbackend.InsightsDashboardsArgs
->>>>>>> 5ab95e3e
 
 	// Cache results because they are used by multiple fields
 	once       sync.Once
