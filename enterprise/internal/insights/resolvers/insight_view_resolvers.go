--- conflicted
+++ resolved
@@ -211,7 +211,6 @@
 			seriesOptions = i.view.SeriesOptions
 		}
 
-<<<<<<< HEAD
 		for _, current := range i.view.Series {
 			seriesResolvers, err := i.dataSeriesGenerator.Generate(ctx, current, i.baseInsightResolver, *filters)
 			if err != nil {
@@ -231,13 +230,6 @@
 	})
 
 	return i.seriesResolvers, i.seriesErr
-=======
-	sortedAndLimitedResovlers, err := sortSeriesResolvers(ctx, seriesOptions, resolvers)
-	if err != nil {
-		return nil, errors.Wrapf(err, "sortSeriesResolvers for insightViewID: %s", i.view.UniqueID)
-	}
-	return sortedAndLimitedResovlers, nil
->>>>>>> abde0eec
 }
 
 func (i *insightViewResolver) Dashboards(ctx context.Context, args *graphqlbackend.InsightsDashboardsArgs) graphqlbackend.InsightsDashboardConnectionResolver {
