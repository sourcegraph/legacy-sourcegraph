--- conflicted
+++ resolved
@@ -328,7 +328,99 @@
 	return res, ok
 }
 
-<<<<<<< HEAD
+func (r *Resolver) InsightViews(ctx context.Context, args *graphqlbackend.InsightViewQueryArgs) (graphqlbackend.InsightViewConnectionResolver, error) {
+	return &InsightViewQueryConnectionResolver{
+		baseInsightResolver: r.baseInsightResolver,
+		args:                args,
+	}, nil
+}
+
+type InsightViewQueryConnectionResolver struct {
+	baseInsightResolver
+
+	args *graphqlbackend.InsightViewQueryArgs
+
+	// Cache results because they are used by multiple fields
+	once  sync.Once
+	views []types.Insight
+	next  string
+	err   error
+}
+
+func (d *InsightViewQueryConnectionResolver) Nodes(ctx context.Context) ([]graphqlbackend.InsightViewResolver, error) {
+	resolvers := make([]graphqlbackend.InsightViewResolver, 0)
+
+	views, _, err := d.computeViews(ctx)
+	if err != nil {
+		return nil, err
+	}
+	for i := range views {
+		resolvers = append(resolvers, &insightViewResolver{view: &views[i], baseInsightResolver: d.baseInsightResolver})
+	}
+	return resolvers, nil
+}
+
+func (d *InsightViewQueryConnectionResolver) PageInfo(ctx context.Context) (*graphqlutil.PageInfo, error) {
+	_, next, err := d.computeViews(ctx)
+	if err != nil {
+		return nil, err
+	}
+
+	if next != "" {
+		return graphqlutil.NextPageCursor(string(relay.MarshalID(insightKind, d.next))), nil
+	}
+	return graphqlutil.HasNextPage(false), nil
+}
+
+func (r *InsightViewQueryConnectionResolver) computeViews(ctx context.Context) ([]types.Insight, string, error) {
+	r.once.Do(func() {
+		orgStore := database.Orgs(r.postgresDB)
+
+		args := store.InsightQueryArgs{}
+		if r.args.After != nil {
+			var afterID string
+			err := relay.UnmarshalSpec(graphql.ID(*r.args.After), &afterID)
+			if err != nil {
+				r.err = errors.Wrap(err, "unmarshalID")
+				return
+			}
+			args.After = afterID
+		}
+		if r.args.First != nil {
+			args.Limit = int(*r.args.First)
+		}
+		var err error
+		args.UserID, args.OrgID, err = getUserPermissions(ctx, orgStore)
+		if err != nil {
+			r.err = errors.Wrap(err, "getUserPermissions")
+			return
+		}
+
+		if r.args.Id != nil {
+			var unique string
+			r.err = relay.UnmarshalSpec(*r.args.Id, &unique)
+			if r.err != nil {
+				return
+			}
+			log15.Info("unique_id", "id", unique)
+			args.UniqueID = unique
+		}
+
+		viewSeries, err := r.insightStore.GetAll(ctx, args)
+		if err != nil {
+			r.err = err
+			return
+		}
+
+		r.views = r.insightStore.GroupByView(ctx, viewSeries)
+
+		if len(r.views) > 0 {
+			r.next = r.views[len(r.views)-1].UniqueID
+		}
+	})
+	return r.views, r.next, r.err
+}
+
 func createAndAttachSeries(ctx context.Context, tx *store.InsightStore, view types.InsightView, series graphqlbackend.LineChartSearchInsightDataSeriesInput) error {
 	created, err := tx.CreateSeries(ctx, types.InsightSeries{
 		SeriesID:            ksuid.New().String(), // ignoring sharing data series for now, we will just always generate unique series
@@ -361,97 +453,4 @@
 		}
 	}
 	return false
-=======
-func (r *Resolver) InsightViews(ctx context.Context, args *graphqlbackend.InsightViewQueryArgs) (graphqlbackend.InsightViewConnectionResolver, error) {
-	return &InsightViewQueryConnectionResolver{
-		baseInsightResolver: r.baseInsightResolver,
-		args:                args,
-	}, nil
-}
-
-type InsightViewQueryConnectionResolver struct {
-	baseInsightResolver
-
-	args *graphqlbackend.InsightViewQueryArgs
-
-	// Cache results because they are used by multiple fields
-	once  sync.Once
-	views []types.Insight
-	next  string
-	err   error
-}
-
-func (d *InsightViewQueryConnectionResolver) Nodes(ctx context.Context) ([]graphqlbackend.InsightViewResolver, error) {
-	resolvers := make([]graphqlbackend.InsightViewResolver, 0)
-
-	views, _, err := d.computeViews(ctx)
-	if err != nil {
-		return nil, err
-	}
-	for i := range views {
-		resolvers = append(resolvers, &insightViewResolver{view: &views[i], baseInsightResolver: d.baseInsightResolver})
-	}
-	return resolvers, nil
-}
-
-func (d *InsightViewQueryConnectionResolver) PageInfo(ctx context.Context) (*graphqlutil.PageInfo, error) {
-	_, next, err := d.computeViews(ctx)
-	if err != nil {
-		return nil, err
-	}
-
-	if next != "" {
-		return graphqlutil.NextPageCursor(string(relay.MarshalID(insightKind, d.next))), nil
-	}
-	return graphqlutil.HasNextPage(false), nil
-}
-
-func (r *InsightViewQueryConnectionResolver) computeViews(ctx context.Context) ([]types.Insight, string, error) {
-	r.once.Do(func() {
-		orgStore := database.Orgs(r.postgresDB)
-
-		args := store.InsightQueryArgs{}
-		if r.args.After != nil {
-			var afterID string
-			err := relay.UnmarshalSpec(graphql.ID(*r.args.After), &afterID)
-			if err != nil {
-				r.err = errors.Wrap(err, "unmarshalID")
-				return
-			}
-			args.After = afterID
-		}
-		if r.args.First != nil {
-			args.Limit = int(*r.args.First)
-		}
-		var err error
-		args.UserID, args.OrgID, err = getUserPermissions(ctx, orgStore)
-		if err != nil {
-			r.err = errors.Wrap(err, "getUserPermissions")
-			return
-		}
-
-		if r.args.Id != nil {
-			var unique string
-			r.err = relay.UnmarshalSpec(*r.args.Id, &unique)
-			if r.err != nil {
-				return
-			}
-			log15.Info("unique_id", "id", unique)
-			args.UniqueID = unique
-		}
-
-		viewSeries, err := r.insightStore.GetAll(ctx, args)
-		if err != nil {
-			r.err = err
-			return
-		}
-
-		r.views = r.insightStore.GroupByView(ctx, viewSeries)
-
-		if len(r.views) > 0 {
-			r.next = r.views[len(r.views)-1].UniqueID
-		}
-	})
-	return r.views, r.next, r.err
->>>>>>> f2fc5d1b
 }