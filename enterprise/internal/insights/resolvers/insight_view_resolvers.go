package resolvers

import (
	"context"
	"sync"
	"time"

	"github.com/inconshreveable/log15"

	"github.com/sourcegraph/sourcegraph/internal/database"

	"github.com/sourcegraph/sourcegraph/cmd/frontend/graphqlbackend/graphqlutil"

	"github.com/cockroachdb/errors"

	"github.com/sourcegraph/sourcegraph/enterprise/internal/insights/store"
	"github.com/sourcegraph/sourcegraph/internal/actor"

	"github.com/segmentio/ksuid"

	"github.com/graph-gophers/graphql-go/relay"

	"github.com/sourcegraph/sourcegraph/enterprise/internal/insights/types"

	"github.com/graph-gophers/graphql-go"

	"github.com/sourcegraph/sourcegraph/cmd/frontend/graphqlbackend"
)

var _ graphqlbackend.InsightViewResolver = &insightViewResolver{}
var _ graphqlbackend.LineChartInsightViewPresentation = &lineChartInsightViewPresentation{}
var _ graphqlbackend.LineChartDataSeriesPresentationResolver = &lineChartDataSeriesPresentationResolver{}
var _ graphqlbackend.SearchInsightDataSeriesDefinitionResolver = &searchInsightDataSeriesDefinitionResolver{}
var _ graphqlbackend.InsightRepositoryScopeResolver = &insightRepositoryScopeResolver{}
var _ graphqlbackend.InsightIntervalTimeScope = &insightIntervalTimeScopeResolver{}
var _ graphqlbackend.InsightViewFiltersResolver = &insightViewFiltersResolver{}
var _ graphqlbackend.InsightViewPayloadResolver = &insightPayloadResolver{}
var _ graphqlbackend.InsightTimeScope = &insightTimeScopeUnionResolver{}
var _ graphqlbackend.InsightPresentation = &insightPresentationUnionResolver{}
var _ graphqlbackend.InsightDataSeriesDefinition = &insightDataSeriesDefinitionUnionResolver{}
var _ graphqlbackend.InsightViewConnectionResolver = &InsightViewQueryConnectionResolver{}

type insightViewResolver struct {
	view            *types.Insight
	overrideFilters *types.InsightViewFilters

	baseInsightResolver
}

const insightKind = "insight_view"

func (i *insightViewResolver) ID() graphql.ID {
	return relay.MarshalID(insightKind, i.view.UniqueID)
}

func (i *insightViewResolver) DefaultFilters(ctx context.Context) (graphqlbackend.InsightViewFiltersResolver, error) {
	return &insightViewFiltersResolver{filters: &i.view.Filters}, nil
}

type insightViewFiltersResolver struct {
	filters *types.InsightViewFilters
}

func (i *insightViewFiltersResolver) IncludeRepoRegex(ctx context.Context) (*string, error) {
	return i.filters.IncludeRepoRegex, nil
}

func (i *insightViewFiltersResolver) ExcludeRepoRegex(ctx context.Context) (*string, error) {
	return i.filters.ExcludeRepoRegex, nil
}

func (i *insightViewResolver) AppliedFilters(ctx context.Context) (graphqlbackend.InsightViewFiltersResolver, error) {
	if i.overrideFilters != nil {
		return &insightViewFiltersResolver{filters: i.overrideFilters}, nil
	}
	return &insightViewFiltersResolver{filters: &i.view.Filters}, nil
}

func (i *insightViewResolver) DataSeries(ctx context.Context) ([]graphqlbackend.InsightSeriesResolver, error) {
	var resolvers []graphqlbackend.InsightSeriesResolver

	var filters *types.InsightViewFilters
	if i.overrideFilters != nil {
		filters = i.overrideFilters
	} else {
		filters = &i.view.Filters
	}

	for j := range i.view.Series {
		resolvers = append(resolvers, &insightSeriesResolver{
			insightsStore:   i.timeSeriesStore,
			workerBaseStore: i.workerBaseStore,
			series:          i.view.Series[j],
			metadataStore:   i.insightStore,
			filters:         *filters,
		})
	}

	return resolvers, nil
}

func (i *insightViewResolver) Presentation(ctx context.Context) (graphqlbackend.InsightPresentation, error) {
	lineChartPresentation := &lineChartInsightViewPresentation{view: i.view}

	return &insightPresentationUnionResolver{resolver: lineChartPresentation}, nil
}

func (i *insightViewResolver) DataSeriesDefinitions(ctx context.Context) ([]graphqlbackend.InsightDataSeriesDefinition, error) {
	var resolvers []graphqlbackend.InsightDataSeriesDefinition
	for j := range i.view.Series {
		resolvers = append(resolvers, &insightDataSeriesDefinitionUnionResolver{resolver: &searchInsightDataSeriesDefinitionResolver{series: &i.view.Series[j]}})
	}
	return resolvers, nil
}

type searchInsightDataSeriesDefinitionResolver struct {
	series *types.InsightViewSeries
}

func (s *searchInsightDataSeriesDefinitionResolver) SeriesId(ctx context.Context) (string, error) {
	return s.series.SeriesID, nil
}

func (s *searchInsightDataSeriesDefinitionResolver) Query(ctx context.Context) (string, error) {
	return s.series.Query, nil
}

func (s *searchInsightDataSeriesDefinitionResolver) RepositoryScope(ctx context.Context) (graphqlbackend.InsightRepositoryScopeResolver, error) {
	return &insightRepositoryScopeResolver{repositories: s.series.Repositories}, nil
}

func (s *searchInsightDataSeriesDefinitionResolver) TimeScope(ctx context.Context) (graphqlbackend.InsightTimeScope, error) {
	intervalResolver := &insightIntervalTimeScopeResolver{
		unit:  s.series.SampleIntervalUnit,
		value: int32(s.series.SampleIntervalValue),
	}

	return &insightTimeScopeUnionResolver{resolver: intervalResolver}, nil
}

type insightIntervalTimeScopeResolver struct {
	unit  string
	value int32
}

func (i *insightIntervalTimeScopeResolver) Unit(ctx context.Context) (string, error) {
	return i.unit, nil
}

func (i *insightIntervalTimeScopeResolver) Value(ctx context.Context) (int32, error) {
	return i.value, nil
}

type insightRepositoryScopeResolver struct {
	repositories []string
}

func (i *insightRepositoryScopeResolver) Repositories(ctx context.Context) ([]string, error) {
	return i.repositories, nil
}

type lineChartInsightViewPresentation struct {
	view *types.Insight
}

func (l *lineChartInsightViewPresentation) Title(ctx context.Context) (string, error) {
	return l.view.Title, nil
}

func (l *lineChartInsightViewPresentation) SeriesPresentation(ctx context.Context) ([]graphqlbackend.LineChartDataSeriesPresentationResolver, error) {
	var resolvers []graphqlbackend.LineChartDataSeriesPresentationResolver

	for i := range l.view.Series {
		resolvers = append(resolvers, &lineChartDataSeriesPresentationResolver{series: &l.view.Series[i]})
	}

	return resolvers, nil
}

type lineChartDataSeriesPresentationResolver struct {
	series *types.InsightViewSeries
}

func (l *lineChartDataSeriesPresentationResolver) SeriesId(ctx context.Context) (string, error) {
	return l.series.SeriesID, nil
}

func (l *lineChartDataSeriesPresentationResolver) Label(ctx context.Context) (string, error) {
	return l.series.Label, nil
}

func (l *lineChartDataSeriesPresentationResolver) Color(ctx context.Context) (string, error) {
	return l.series.LineColor, nil
}

func (r *Resolver) CreateLineChartSearchInsight(ctx context.Context, args *graphqlbackend.CreateLineChartSearchInsightArgs) (_ graphqlbackend.InsightViewPayloadResolver, err error) {
	uid := actor.FromContext(ctx).UID

	tx, err := r.insightStore.Transact(ctx)
	if err != nil {
		return nil, err
	}
	defer func() { err = tx.Done(err) }()

	view, err := tx.CreateView(ctx, types.InsightView{
		Title:    emptyIfNil(args.Input.Options.Title),
		UniqueID: ksuid.New().String(),
		Filters:  types.InsightViewFilters{},
	}, []store.InsightViewGrant{store.UserGrant(int(uid))})
	if err != nil {
		return nil, errors.Wrap(err, "CreateView")
	}

	for _, series := range args.Input.DataSeries {
		err = createAndAttachSeries(ctx, tx, view, series)
		if err != nil {
			return nil, errors.Wrap(err, "createAndAttachSeries")
		}
	}

	if args.Input.Dashboards != nil {
		dashboardTx := r.dashboardStore.With(tx)
		err := validateUserDashboardPermissions(ctx, dashboardTx, *args.Input.Dashboards, database.Orgs(r.postgresDB))
		if err != nil {
			return nil, err
		}

		for _, id := range *args.Input.Dashboards {
			dashboardID, err := unmarshalDashboardID(id)
			if err != nil {
				return nil, errors.Wrapf(err, "unmarshalDashboardID, id:%s", dashboardID)
			}

			log15.Debug("AddView", "insightId", view.UniqueID, "dashboardId", dashboardID.Arg)
			err = dashboardTx.AddViewsToDashboard(ctx, int(dashboardID.Arg), []string{view.UniqueID})
			if err != nil {
				return nil, errors.Wrap(err, "AddViewsToDashboard")
			}
		}
	}

	return &insightPayloadResolver{baseInsightResolver: r.baseInsightResolver, viewId: view.UniqueID}, nil
}

func (r *Resolver) UpdateLineChartSearchInsight(ctx context.Context, args *graphqlbackend.UpdateLineChartSearchInsightArgs) (_ graphqlbackend.InsightViewPayloadResolver, err error) {
	tx, err := r.insightStore.Transact(ctx)
	if err != nil {
		return nil, err
	}
	defer func() { err = tx.Done(err) }()

	var insightViewId string
	err = relay.UnmarshalSpec(args.Id, &insightViewId)
	if err != nil {
		return nil, errors.Wrap(err, "error unmarshalling the insight view id")
	}

	// TODO: Check permissions #25971

	views, err := tx.GetMapped(ctx, store.InsightQueryArgs{UniqueID: insightViewId, WithoutAuthorization: true})
	if err != nil {
		return nil, errors.Wrap(err, "GetMapped")
	}
	if len(views) == 0 {
		return nil, errors.New("No insight view found with this id")
	}

	view, err := tx.UpdateView(ctx, types.InsightView{
		UniqueID: insightViewId,
		Title:    emptyIfNil(args.Input.PresentationOptions.Title),
		Filters: types.InsightViewFilters{
			IncludeRepoRegex: args.Input.ViewControls.Filters.IncludeRepoRegex,
			ExcludeRepoRegex: args.Input.ViewControls.Filters.ExcludeRepoRegex},
	})
	if err != nil {
		return nil, errors.Wrap(err, "UpdateView")
	}

	for _, existingSeries := range views[0].Series {
		if !seriesFound(existingSeries, args.Input.DataSeries) {
			err = tx.RemoveSeriesFromView(ctx, existingSeries.SeriesID, view.ID)
			if err != nil {
				return nil, errors.Wrap(err, "RemoveSeriesFromView")
			}
		}
	}

	for _, series := range args.Input.DataSeries {
		if series.SeriesId == nil {
			err = createAndAttachSeries(ctx, tx, view, series)
			if err != nil {
				return nil, errors.Wrap(err, "createAndAttachSeries")
			}
		} else {
			// If it's a frontend series, we can just update it.
			existingRepos := getExistingSeriesRepositories(*series.SeriesId, views[0].Series)
			if len(series.RepositoryScope.Repositories) > 0 && len(existingRepos) > 0 {
				err = tx.UpdateFrontendSeries(ctx, store.UpdateFrontendSeriesArgs{
					SeriesID:          *series.SeriesId,
					Query:             series.Query,
					Repositories:      series.RepositoryScope.Repositories,
					StepIntervalUnit:  series.TimeScope.StepInterval.Unit,
					StepIntervalValue: int(series.TimeScope.StepInterval.Value),
				})
				if err != nil {
					return nil, errors.Wrap(err, "UpdateFrontendSeries")
				}
			} else {
				err = tx.RemoveSeriesFromView(ctx, *series.SeriesId, view.ID)
				if err != nil {
					return nil, errors.Wrap(err, "RemoveViewSeries")
				}
				err = createAndAttachSeries(ctx, tx, view, series)
				if err != nil {
					return nil, errors.Wrap(err, "createAndAttachSeries")
				}
			}

			err = tx.UpdateViewSeries(ctx, *series.SeriesId, view.ID, types.InsightViewSeriesMetadata{
				Label:  emptyIfNil(series.Options.Label),
				Stroke: emptyIfNil(series.Options.LineColor),
			})
			if err != nil {
				return nil, errors.Wrap(err, "UpdateViewSeries")
			}
		}
	}
	return &insightPayloadResolver{baseInsightResolver: r.baseInsightResolver, viewId: insightViewId}, nil
}

type insightPayloadResolver struct {
	viewId string
	baseInsightResolver
}

func (c *insightPayloadResolver) View(ctx context.Context) (graphqlbackend.InsightViewResolver, error) {
	mapped, err := c.insightStore.GetMapped(ctx, store.InsightQueryArgs{UniqueID: c.viewId, UserID: []int{int(actor.FromContext(ctx).UID)}})
	if err != nil {
		return nil, err
	}
	if len(mapped) < 1 {
		return nil, err
	}
	return &insightViewResolver{view: &mapped[0], baseInsightResolver: c.baseInsightResolver}, nil
}

func emptyIfNil(in *string) string {
	if in == nil {
		return ""
	}
	return *in
}

// A dummy type to represent the GraphQL union InsightTimeScope
type insightTimeScopeUnionResolver struct {
	resolver interface{}
}

// ToInsightIntervalTimeScope is used by the GraphQL library to resolve type fragments for unions
func (r *insightTimeScopeUnionResolver) ToInsightIntervalTimeScope() (graphqlbackend.InsightIntervalTimeScope, bool) {
	res, ok := r.resolver.(*insightIntervalTimeScopeResolver)
	return res, ok
}

// A dummy type to represent the GraphQL union InsightPresentation
type insightPresentationUnionResolver struct {
	resolver interface{}
}

// ToLineChartInsightViewPresentation is used by the GraphQL library to resolve type fragments for unions
func (r *insightPresentationUnionResolver) ToLineChartInsightViewPresentation() (graphqlbackend.LineChartInsightViewPresentation, bool) {
	res, ok := r.resolver.(*lineChartInsightViewPresentation)
	return res, ok
}

// A dummy type to represent the GraphQL union InsightDataSeriesDefinition
type insightDataSeriesDefinitionUnionResolver struct {
	resolver interface{}
}

// ToSearchInsightDataSeriesDefinition is used by the GraphQL library to resolve type fragments for unions
func (r *insightDataSeriesDefinitionUnionResolver) ToSearchInsightDataSeriesDefinition() (graphqlbackend.SearchInsightDataSeriesDefinitionResolver, bool) {
	res, ok := r.resolver.(*searchInsightDataSeriesDefinitionResolver)
	return res, ok
}

func (r *Resolver) InsightViews(ctx context.Context, args *graphqlbackend.InsightViewQueryArgs) (graphqlbackend.InsightViewConnectionResolver, error) {
	return &InsightViewQueryConnectionResolver{
		baseInsightResolver: r.baseInsightResolver,
		args:                args,
	}, nil
}

type InsightViewQueryConnectionResolver struct {
	baseInsightResolver

	args *graphqlbackend.InsightViewQueryArgs

	// Cache results because they are used by multiple fields
	once  sync.Once
	views []types.Insight
	next  string
	err   error
}

func (d *InsightViewQueryConnectionResolver) Nodes(ctx context.Context) ([]graphqlbackend.InsightViewResolver, error) {
	resolvers := make([]graphqlbackend.InsightViewResolver, 0)

	views, _, err := d.computeViews(ctx)
	if err != nil {
		return nil, err
	}
	for i := range views {
		resolver := &insightViewResolver{view: &views[i], baseInsightResolver: d.baseInsightResolver}
		if d.args.Filters != nil {
			resolver.overrideFilters = &types.InsightViewFilters{
				IncludeRepoRegex: d.args.Filters.IncludeRepoRegex,
				ExcludeRepoRegex: d.args.Filters.ExcludeRepoRegex,
			}
		}
		resolvers = append(resolvers, resolver)
	}
	return resolvers, nil
}

func (d *InsightViewQueryConnectionResolver) PageInfo(ctx context.Context) (*graphqlutil.PageInfo, error) {
	_, next, err := d.computeViews(ctx)
	if err != nil {
		return nil, err
	}

	if next != "" {
		return graphqlutil.NextPageCursor(string(relay.MarshalID(insightKind, d.next))), nil
	}
	return graphqlutil.HasNextPage(false), nil
}

func (r *InsightViewQueryConnectionResolver) computeViews(ctx context.Context) ([]types.Insight, string, error) {
	r.once.Do(func() {
		orgStore := database.Orgs(r.postgresDB)

		args := store.InsightQueryArgs{}
		if r.args.After != nil {
			var afterID string
			err := relay.UnmarshalSpec(graphql.ID(*r.args.After), &afterID)
			if err != nil {
				r.err = errors.Wrap(err, "unmarshalID")
				return
			}
			args.After = afterID
		}
		if r.args.First != nil {
			args.Limit = int(*r.args.First)
		}
		var err error
		args.UserID, args.OrgID, err = getUserPermissions(ctx, orgStore)
		if err != nil {
			r.err = errors.Wrap(err, "getUserPermissions")
			return
		}

		if r.args.Id != nil {
			var unique string
			r.err = relay.UnmarshalSpec(*r.args.Id, &unique)
			if r.err != nil {
				return
			}
			log15.Info("unique_id", "id", unique)
			args.UniqueID = unique
		}

		viewSeries, err := r.insightStore.GetAll(ctx, args)
		if err != nil {
			r.err = err
			return
		}

		r.views = r.insightStore.GroupByView(ctx, viewSeries)

		if len(r.views) > 0 {
			r.next = r.views[len(r.views)-1].UniqueID
		}
	})
	return r.views, r.next, r.err
}

<<<<<<< HEAD
func validateUserDashboardPermissions(ctx context.Context, store store.DashboardStore, externalIds []graphql.ID, orgStore database.OrgStore) error {
	userIds, orgIds, err := getUserPermissions(ctx, orgStore)
	if err != nil {
		return errors.Wrap(err, "getUserPermissions")
	}

	unmarshaled := make([]int, 0, len(externalIds))
	for _, id := range externalIds {
		dashboardID, err := unmarshalDashboardID(id)
		if err != nil {
			return errors.Wrapf(err, "unmarshalDashboardID, id:%s", dashboardID)
		}
		unmarshaled = append(unmarshaled, int(dashboardID.Arg))
	}

	hasPermission, err := store.HasDashboardPermission(ctx, unmarshaled, userIds, orgIds)
	if err != nil {
		return errors.Wrapf(err, "HasDashboardPermission")
	} else if !hasPermission {
		return errors.Newf("missing dashboard permission")
=======
func createAndAttachSeries(ctx context.Context, tx *store.InsightStore, view types.InsightView, series graphqlbackend.LineChartSearchInsightDataSeriesInput) error {
	var seriesToAdd, matchingSeries types.InsightSeries
	var foundSeries bool
	var err error

	// Don't try to match on frontend series
	if len(series.RepositoryScope.Repositories) == 0 {
		matchingSeries, foundSeries, err = tx.FindMatchingSeries(ctx, store.MatchSeriesArgs{
			Query:             series.Query,
			StepIntervalUnit:  series.TimeScope.StepInterval.Unit,
			StepIntervalValue: int(series.TimeScope.StepInterval.Value)})
		if err != nil {
			return errors.Wrap(err, "FindMatchingSeries")
		}
	}

	if !foundSeries {
		seriesToAdd, err = tx.CreateSeries(ctx, types.InsightSeries{
			SeriesID:            ksuid.New().String(),
			Query:               series.Query,
			CreatedAt:           time.Now(),
			Repositories:        series.RepositoryScope.Repositories,
			SampleIntervalUnit:  series.TimeScope.StepInterval.Unit,
			SampleIntervalValue: int(series.TimeScope.StepInterval.Value),
		})
		if err != nil {
			return errors.Wrap(err, "CreateSeries")
		}
	} else {
		seriesToAdd = matchingSeries
	}

	// BUG: If the user tries to attach the same series (the same query and timescope) to an insight view multiple times,
	// this will fail because it violates the unique key constraint. This will be solved by: #26905
	// Alternately we could detect this and return an error?
	err = tx.AttachSeriesToView(ctx, seriesToAdd, view, types.InsightViewSeriesMetadata{
		Label:  emptyIfNil(series.Options.Label),
		Stroke: emptyIfNil(series.Options.LineColor),
	})
	if err != nil {
		return errors.Wrap(err, "AttachSeriesToView")
	}
	return nil
}

func seriesFound(existingSeries types.InsightViewSeries, inputSeries []graphqlbackend.LineChartSearchInsightDataSeriesInput) bool {
	for i := range inputSeries {
		if inputSeries[i].SeriesId == nil {
			continue
		}
		if existingSeries.SeriesID == *inputSeries[i].SeriesId {
			return true
		}
	}
	return false
}

func getExistingSeriesRepositories(seriesId string, existingSeries []types.InsightViewSeries) []string {
	for i := range existingSeries {
		if existingSeries[i].SeriesID == seriesId {
			return existingSeries[i].Repositories
		}
>>>>>>> 64ffd3f8
	}
	return nil
}<|MERGE_RESOLUTION|>--- conflicted
+++ resolved
@@ -484,7 +484,6 @@
 	return r.views, r.next, r.err
 }
 
-<<<<<<< HEAD
 func validateUserDashboardPermissions(ctx context.Context, store store.DashboardStore, externalIds []graphql.ID, orgStore database.OrgStore) error {
 	userIds, orgIds, err := getUserPermissions(ctx, orgStore)
 	if err != nil {
@@ -505,7 +504,10 @@
 		return errors.Wrapf(err, "HasDashboardPermission")
 	} else if !hasPermission {
 		return errors.Newf("missing dashboard permission")
-=======
+	}
+	return nil
+}
+
 func createAndAttachSeries(ctx context.Context, tx *store.InsightStore, view types.InsightView, series graphqlbackend.LineChartSearchInsightDataSeriesInput) error {
 	var seriesToAdd, matchingSeries types.InsightSeries
 	var foundSeries bool
@@ -568,7 +570,6 @@
 		if existingSeries[i].SeriesID == seriesId {
 			return existingSeries[i].Repositories
 		}
->>>>>>> 64ffd3f8
 	}
 	return nil
 }