package resolvers

import (
	"context"
	"sort"
	"strings"

	"github.com/sourcegraph/log"

	"github.com/sourcegraph/sourcegraph/cmd/frontend/graphqlbackend"
	"github.com/sourcegraph/sourcegraph/enterprise/internal/insights/query/querybuilder"
	"github.com/sourcegraph/sourcegraph/enterprise/internal/insights/query/streaming"
	"github.com/sourcegraph/sourcegraph/enterprise/internal/insights/store"
	"github.com/sourcegraph/sourcegraph/lib/errors"
)

var _ graphqlbackend.RelatedInsightsInlineResolver = &relatedInsightsInlineResolver{}
var _ graphqlbackend.RelatedInsightsForFileResolver = &relatedInsightsForFileResolver{}

func (r *Resolver) RelatedInsightsInline(ctx context.Context, args graphqlbackend.RelatedInsightsArgs) ([]graphqlbackend.RelatedInsightsInlineResolver, error) {
	validator := PermissionsValidatorFromBase(&r.baseInsightResolver)
	validator.loadUserContext(ctx)

	allSeries, err := r.insightStore.GetAll(ctx, store.InsightQueryArgs{
		Repo:   args.Input.Repo,
		UserID: validator.userIds,
		OrgID:  validator.orgIds,
	})
	if err != nil {
		return nil, errors.Wrap(err, "GetAll")
	}

	seriesMatches := map[string]*relatedInsightInlineMetadata{}
	for _, series := range allSeries {
		decoder, metadataResult := streaming.MetadataDecoder()
		modifiedQuery, err := querybuilder.SingleFileQuery(querybuilder.BasicQuery(series.Query), args.Input.Repo, args.Input.File, args.Input.Revision, querybuilder.CodeInsightsQueryDefaults(false))
		if err != nil {
			return nil, errors.Wrap(err, "SingleFileQuery")
		}
		err = streaming.Search(ctx, modifiedQuery.String(), decoder)
		if err != nil {
			return nil, errors.Wrap(err, "streaming.Search")
		}
		mr := *metadataResult
		if len(mr.Errors) > 0 {
			r.logger.Warn("related insights errors", log.Strings("errors", mr.Errors))
		}
		if len(mr.Alerts) > 0 {
			r.logger.Warn("related insights alerts", log.Strings("alerts", mr.Alerts))
		}
		if len(mr.SkippedReasons) > 0 {
			r.logger.Warn("related insights skipped", log.Strings("reasons", mr.SkippedReasons))
		}

		for _, match := range mr.Matches {
			for _, lineMatch := range match.LineMatches {
				if seriesMatches[series.UniqueID] == nil {
<<<<<<< HEAD
					seriesMatches[series.UniqueID] = &relatedInsightInlineMetadata{title: series.Title, lineNumbers: []int32{lineMatch.LineNumber}}
				} else {
					// Since insights can have multiple series, we might get duplicate matches.
					if !containsInt(seriesMatches[series.UniqueID].lineNumbers, lineMatch.LineNumber) {
						seriesMatches[series.UniqueID].lineNumbers = append(seriesMatches[series.UniqueID].lineNumbers, lineMatch.LineNumber)
					}
=======
					seriesMatches[series.UniqueID] = &relatedInsightMetadata{title: series.Title, lineNumbers: []int32{lineMatch.LineNumber}}
				} else if !containsInt(seriesMatches[series.UniqueID].lineNumbers, lineMatch.LineNumber) {
					seriesMatches[series.UniqueID].lineNumbers = append(seriesMatches[series.UniqueID].lineNumbers, lineMatch.LineNumber)
>>>>>>> 80b06857
				}
			}
		}
	}

	var resolvers []graphqlbackend.RelatedInsightsInlineResolver
	for insightId, metadata := range seriesMatches {
		sort.SliceStable(metadata.lineNumbers, func(i, j int) bool {
			return metadata.lineNumbers[i] < metadata.lineNumbers[j]
		})
		resolvers = append(resolvers, &relatedInsightsInlineResolver{viewID: insightId, title: metadata.title, lineNumbers: metadata.lineNumbers})
	}
	return resolvers, nil
}

type relatedInsightInlineMetadata struct {
	title       string
	lineNumbers []int32
}

type relatedInsightsInlineResolver struct {
	viewID      string
	title       string
	lineNumbers []int32

	baseInsightResolver
}

func (r *relatedInsightsInlineResolver) ViewID() string {
	return r.viewID
}

func (r *relatedInsightsInlineResolver) Title() string {
	return r.title
}

func (r *relatedInsightsInlineResolver) LineNumbers() []int32 {
	return r.lineNumbers
}

func (r *Resolver) RelatedInsightsForFile(ctx context.Context, args graphqlbackend.RelatedInsightsArgs) ([]graphqlbackend.RelatedInsightsForFileResolver, error) {
	validator := PermissionsValidatorFromBase(&r.baseInsightResolver)
	validator.loadUserContext(ctx)

	allSeries, err := r.insightStore.GetAll(ctx, store.InsightQueryArgs{
		Repo:                     args.Input.Repo,
		ContainingQuerySubstring: "select:file",
		UserID:                   validator.userIds,
		OrgID:                    validator.orgIds,
	})
	if err != nil {
		return nil, errors.Wrap(err, "GetAll")
	}

	var resolvers []graphqlbackend.RelatedInsightsForFileResolver
	matchedInsightViews := map[string]bool{}
	for _, series := range allSeries {
		// We stop processing if we have matched on this insight view before.
		if _, ok := matchedInsightViews[series.UniqueID]; ok {
			continue
		}

		decoder, metadataResult := streaming.MetadataDecoder()
		modifiedQuery, err := querybuilder.SingleFileQuery(querybuilder.BasicQuery(series.Query), args.Input.Repo, args.Input.File, args.Input.Revision, querybuilder.CodeInsightsQueryDefaults(false))
		if err != nil {
			return nil, errors.Wrap(err, "SingleFileQuery")
		}
		err = streaming.Search(ctx, modifiedQuery.String(), decoder)
		if err != nil {
			return nil, errors.Wrap(err, "streaming.Search")
		}
		mr := *metadataResult
		if len(mr.Errors) > 0 {
			log15.Warn("related insights errors", mr.Errors)
		}
		if len(mr.Alerts) > 0 {
			log15.Warn("related insights alerts", mr.Alerts)
		}
		if len(mr.SkippedReasons) > 0 {
			log15.Warn("related insights skipped", mr.SkippedReasons)
		}

		for _, match := range mr.Matches {
			if len(match.Path) > 0 && strings.EqualFold(match.Path, args.Input.File) {
				matchedInsightViews[series.UniqueID] = true
				resolvers = append(resolvers, &relatedInsightsForFileResolver{viewID: series.UniqueID, title: series.Title, file: match.Path})
			}
		}
	}

	return resolvers, nil
}

type relatedInsightsForFileResolver struct {
	viewID string
	title  string
	file   string

	baseInsightResolver
}

func (r *relatedInsightsForFileResolver) ViewID() string {
	return r.viewID
}

func (r *relatedInsightsForFileResolver) Title() string {
	return r.title
}

func (r *relatedInsightsForFileResolver) File() string {
	return r.file
}

func containsInt(array []int32, findElement int32) bool {
	for _, currentElement := range array {
		if findElement == currentElement {
			return true
		}
	}
	return false
}<|MERGE_RESOLUTION|>--- conflicted
+++ resolved
@@ -55,18 +55,9 @@
 		for _, match := range mr.Matches {
 			for _, lineMatch := range match.LineMatches {
 				if seriesMatches[series.UniqueID] == nil {
-<<<<<<< HEAD
 					seriesMatches[series.UniqueID] = &relatedInsightInlineMetadata{title: series.Title, lineNumbers: []int32{lineMatch.LineNumber}}
-				} else {
-					// Since insights can have multiple series, we might get duplicate matches.
-					if !containsInt(seriesMatches[series.UniqueID].lineNumbers, lineMatch.LineNumber) {
-						seriesMatches[series.UniqueID].lineNumbers = append(seriesMatches[series.UniqueID].lineNumbers, lineMatch.LineNumber)
-					}
-=======
-					seriesMatches[series.UniqueID] = &relatedInsightMetadata{title: series.Title, lineNumbers: []int32{lineMatch.LineNumber}}
 				} else if !containsInt(seriesMatches[series.UniqueID].lineNumbers, lineMatch.LineNumber) {
 					seriesMatches[series.UniqueID].lineNumbers = append(seriesMatches[series.UniqueID].lineNumbers, lineMatch.LineNumber)
->>>>>>> 80b06857
 				}
 			}
 		}
