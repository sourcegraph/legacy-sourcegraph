--- conflicted
+++ resolved
@@ -39,18 +39,11 @@
 }
 
 func (r *Resolver) Insights(ctx context.Context, args *graphqlbackend.InsightsArgs) (graphqlbackend.InsightConnectionResolver, error) {
-<<<<<<< HEAD
-	idList := make([]string, 0)
-	if args != nil && args.Ids != nil {
-		for _, id := range *args.Ids {
-			idList = append(idList, string(id))
-=======
 	var idList []string
 	if args != nil && args.Ids != nil {
 		idList = make([]string, len(*args.Ids))
 		for i, id := range *args.Ids {
 			idList[i] = string(id)
->>>>>>> 71587d6a
 		}
 	}
 	return &insightConnectionResolver{
