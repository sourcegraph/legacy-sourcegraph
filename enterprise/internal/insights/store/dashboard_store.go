--- conflicted
+++ resolved
@@ -179,7 +179,6 @@
 	return dashboard, nil
 }
 
-<<<<<<< HEAD
 func (s *DBDashboardStore) UpdateDashboard(ctx context.Context, id int, title *string, grants *[]DashboardGrant) (_ types.Dashboard, err error) {
 	tx, err := s.Transact(ctx)
 	if err != nil {
@@ -224,10 +223,7 @@
 	return returnDashboard, nil
 }
 
-func (s *DBDashboardStore) AssociateViewsByViewIds(ctx context.Context, dashboardId int, viewIds []string) error {
-=======
 func (s *DBDashboardStore) AddViewsToDashboard(ctx context.Context, dashboardId int, viewIds []string) error {
->>>>>>> e5112adc
 	if dashboardId == 0 {
 		return errors.New("unable to associate views to dashboard invalid dashboard ID")
 	} else if len(viewIds) == 0 {
@@ -241,10 +237,6 @@
 	return nil
 }
 
-<<<<<<< HEAD
-func (s *DBDashboardStore) AddDashboardGrants(ctx context.Context, dashboardID int, grants []DashboardGrant) error {
-	if dashboardID == 0 {
-=======
 func (s *DBDashboardStore) RemoveViewsFromDashboard(ctx context.Context, dashboardId int, viewIds []string) error {
 	if dashboardId == 0 {
 		return errors.New("unable to remove views from dashboard invalid dashboard ID")
@@ -259,9 +251,8 @@
 	return nil
 }
 
-func (s *DBDashboardStore) AddDashboardGrants(ctx context.Context, dashboard types.Dashboard, grants []DashboardGrant) error {
-	if dashboard.ID == 0 {
->>>>>>> e5112adc
+func (s *DBDashboardStore) AddDashboardGrants(ctx context.Context, dashboardId int, grants []DashboardGrant) error {
+	if dashboardId == 0 {
 		return errors.New("unable to grant dashboard permissions invalid dashboard id")
 	} else if len(grants) == 0 {
 		return nil
@@ -269,7 +260,7 @@
 
 	values := make([]*sqlf.Query, 0, len(grants))
 	for _, grant := range grants {
-		grantQuery, err := grant.toQuery(dashboardID)
+		grantQuery, err := grant.toQuery(dashboardId)
 		if err != nil {
 			return err
 		}
@@ -302,7 +293,6 @@
     WHERE unique_id = ANY(%s)
 );`
 
-<<<<<<< HEAD
 const updateDashboardSql = `
 -- source: enterprise/internal/insights/store/dashboard_store.go:UpdateDashboard
 UPDATE dashboard SET title = %s WHERE id = %s;
@@ -311,14 +301,14 @@
 const removeDashboardGrants = `
 -- source: enterprise/internal/insights/store/dashboard_store.go:removeDashboardGrants
 delete from dashboard_grants where dashboard_id = %s;
-=======
+`
+
 const removeDashboardInsightViewConnectionsByViewIds = `
 -- source: enterprise/internal/insights/store/dashboard_store.go:RemoveViewsFromDashboard
 DELETE
 FROM dashboard_insight_view
 WHERE dashboard_id = %s
   AND insight_view_id IN (SELECT id FROM insight_view WHERE unique_id = ANY(%s));
->>>>>>> e5112adc
 `
 
 type DashboardStore interface {
