--- conflicted
+++ resolved
@@ -6,6 +6,7 @@
 	"time"
 
 	"github.com/lib/pq"
+
 	"github.com/sourcegraph/sourcegraph/internal/insights"
 
 	"github.com/cockroachdb/errors"
@@ -70,10 +71,7 @@
 	if len(args.UniqueID) > 0 {
 		preds = append(preds, sqlf.Sprintf("iv.unique_id = %s", args.UniqueID))
 	}
-<<<<<<< HEAD
-	preds = append(preds, viewPermissionsQuery(args))
 	preds = append(preds, sqlf.Sprintf("i.deleted_at IS NULL"))
-=======
 	if !args.WithoutAuthorization {
 		preds = append(preds, viewPermissionsQuery(args))
 	}
@@ -81,7 +79,6 @@
 	if len(preds) == 0 {
 		preds = append(preds, sqlf.Sprintf("%s", "TRUE"))
 	}
->>>>>>> dbc99016
 
 	q := sqlf.Sprintf(getInsightByViewSql, sqlf.Join(preds, "\n AND"))
 	return scanInsightViewSeries(s.Query(ctx, q))
