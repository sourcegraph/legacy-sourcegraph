--- conflicted
+++ resolved
@@ -38,10 +38,7 @@
 	SeriesSortDirection           *SeriesSortDirection
 	SeriesLimit                   *int32
 	GroupBy                       *string
-<<<<<<< HEAD
-=======
 	BackfillAttempts              int32
->>>>>>> 6311d62c
 }
 
 type Insight struct {
@@ -106,10 +103,7 @@
 	JustInTime                 bool
 	GenerationMethod           GenerationMethod
 	GroupBy                    *string
-<<<<<<< HEAD
-=======
 	BackfillAttempts           int32
->>>>>>> 6311d62c
 }
 
 type IntervalUnit string
@@ -126,9 +120,10 @@
 type GenerationMethod string
 
 const (
-	Search        GenerationMethod = "search"
-	SearchCompute GenerationMethod = "search-compute"
-	LanguageStats GenerationMethod = "language-stats"
+	Search         GenerationMethod = "search"
+	SearchCompute  GenerationMethod = "search-compute"
+	LanguageStats  GenerationMethod = "language-stats"
+	MappingCompute GenerationMethod = "mapping-compute"
 )
 
 type DirtyQuery struct {
