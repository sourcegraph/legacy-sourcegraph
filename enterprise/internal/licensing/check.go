--- conflicted
+++ resolved
@@ -154,22 +154,10 @@
 		ctxWithCancel, cancel = context.WithCancel(originalCtx)
 
 		prevLicenseToken, _ := store.Get(prevLicenseTokenKey).String()
-<<<<<<< HEAD
 		licenseToken := GenerateLicenseKeyBasedAccessToken(conf.Get().LicenseKey)
-		// skip if license key hasn't changed and already running
-		if prevLicenseToken == licenseToken && routine != nil {
-			return
-		}
-
-		// stop previously running routine
-		if routine != nil {
-			routine.Stop()
-=======
-		licenseToken := hex.EncodeToString(GenerateHashedLicenseKeyAccessToken(conf.Get().LicenseKey))
 		var initialWaitInterval time.Duration = 0
 		if prevLicenseToken == licenseToken {
 			initialWaitInterval, _ = calcDurationSinceLastCalled(glock.NewRealClock())
->>>>>>> 5137baf8
 		}
 
 		// continue running with new license key
