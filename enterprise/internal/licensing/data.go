package licensing

import "fmt"

// The list of plans.
const (
	// PlanOldEnterpriseStarter is the old "Enterprise Starter" plan.
	PlanOldEnterpriseStarter Plan = "old-starter-0"
	// PlanOldEnterprise is the old "Enterprise" plan.
	PlanOldEnterprise Plan = "old-enterprise-0"

	// PlanTeam0 is the "Team" plan pre-4.0.
	PlanTeam0 Plan = "team-0"
	// PlanEnterprise0 is the "Enterprise" plan pre-4.0.
	PlanEnterprise0 Plan = "enterprise-0"

	// PlanBusiness0 is the "Business" plan for 4.0.
	PlanBusiness0 Plan = "business-0"
	// PlanEnterprise1 is the "Enterprise" plan for 4.0.
	PlanEnterprise1 Plan = "enterprise-1"

	// PlanEnterpriseExtension is for customers who require an extended trial on a new Sourcegraph 4.4.2 instance.
	PlanEnterpriseExtension Plan = "enterprise-extension"

	// PlanFree0 is the default plan if no license key is set.
	PlanFree0 Plan = "free-0"
)

var AllPlans = []Plan{
	PlanOldEnterpriseStarter,
	PlanOldEnterprise,
	PlanTeam0,
	PlanEnterprise0,

	PlanBusiness0,
	PlanEnterprise1,
	PlanEnterpriseExtension,
	PlanFree0,
}

// The list of features. For each feature, add a new const here and the checking logic in
// isFeatureEnabled.
const (
	// FeatureSSO is whether non-builtin authentication may be used, such as GitHub
	// OAuth, GitLab OAuth, SAML, and OpenID.
	FeatureSSO BasicFeature = "sso"

	// FeatureACLs is whether the Background Permissions Syncing may be be used for
	// setting repository permissions.
	FeatureACLs BasicFeature = "acls"

	// FeatureExplicitPermissionsAPI is whether the Explicit Permissions API may be be used for
	// setting repository permissions.
	FeatureExplicitPermissionsAPI BasicFeature = "explicit-permissions-api"

	// FeatureExtensionRegistry is whether publishing extensions to this Sourcegraph instance has been
	// purchased. If not, then extensions must be published to Sourcegraph.com. All instances may use
	// extensions published to Sourcegraph.com.
	FeatureExtensionRegistry BasicFeature = "private-extension-registry"

	// FeatureRemoteExtensionsAllowDisallow is whether explicitly specify a list of allowed remote
	// extensions and prevent any other remote extensions from being used has been purchased. It
	// does not apply to locally published extensions.
	FeatureRemoteExtensionsAllowDisallow BasicFeature = "remote-extensions-allow-disallow"

	// FeatureBranding is whether custom branding of this Sourcegraph instance has been purchased.
	FeatureBranding BasicFeature = "branding"

	// FeatureCampaigns is whether campaigns (now: batch changes) on this Sourcegraph instance has been purchased.
	//
	// DEPRECATED: See FeatureBatchChanges.
	FeatureCampaigns BasicFeature = "campaigns"

	// FeatureMonitoring is whether monitoring on this Sourcegraph instance has been purchased.
	FeatureMonitoring BasicFeature = "monitoring"

	// FeatureBackupAndRestore is whether builtin backup and restore on this Sourcegraph instance
	// has been purchased.
	FeatureBackupAndRestore BasicFeature = "backup-and-restore"

	// FeatureCodeInsights is whether Code Insights on this Sourcegraph instance has been purchased.
	FeatureCodeInsights BasicFeature = "code-insights"
)

// FeatureBatchChanges is whether Batch Changes on this Sourcegraph instance has been purchased.
type FeatureBatchChanges struct {
	// If true, there is no limit to the number of changesets that can be created.
	Unrestricted bool
	// Maximum number of changesets that can be created per batch change. If Unrestricted is true, this is ignored.
	MaxNumChangesets int
}

func (*FeatureBatchChanges) FeatureName() string {
	return "batch-changes"
}

func (f *FeatureBatchChanges) Check(info *Info) error {
	if info == nil {
		return NewFeatureNotActivatedError(fmt.Sprintf("The feature %q is not activated because it requires a valid Sourcegraph license. Purchase a Sourcegraph subscription to activate this feature.", f.FeatureName()))
	}

	// If the deprecated campaigns are enabled, use unrestricted batch changes
	if FeatureCampaigns.Check(info) == nil && !info.IsExpired() {
		f.Unrestricted = true
		return nil
	}

	// If the batch changes tag exists on the license, use unrestricted batch changes
	if info.HasTag(f.FeatureName()) && !info.IsExpired() {
		f.Unrestricted = true
		return nil
	}

	// Otherwise, check the default batch changes feature
	if info.Plan().HasFeature(f, info.IsExpired()) {
		return nil
	}

	return NewFeatureNotActivatedError(fmt.Sprintf("The feature %q is not activated in your Sourcegraph license. Upgrade your Sourcegraph subscription to use this feature.", f.FeatureName()))
}

<<<<<<< HEAD
var AllFeatures = []Feature{
	FeatureSSO,
	FeatureACLs,
	FeatureExplicitPermissionsAPI,
	FeatureExtensionRegistry,
	FeatureRemoteExtensionsAllowDisallow,
	FeatureBranding,
	FeatureCampaigns,
	FeatureMonitoring,
	FeatureBackupAndRestore,
	FeatureCodeInsights,
	&FeatureBatchChanges{},
}

// planFeatures defines the features that are enabled for each plan.
var planFeatures = map[Plan][]Feature{
=======
type PlanDetails struct {
	Features []Feature
	// ExpiredFeatures are the features that still work after the plan is expired.
	ExpiredFeatures []Feature
}

// planDetails defines the features that are enabled for each plan.
var planDetails = map[Plan]PlanDetails{
>>>>>>> bb775a12
	PlanOldEnterpriseStarter: {
		Features: []Feature{
			&FeatureBatchChanges{MaxNumChangesets: 10},
		},
		ExpiredFeatures: []Feature{
			FeatureACLs,
			FeatureSSO,
		},
	},
	PlanOldEnterprise: {
		Features: []Feature{
			FeatureSSO,
			FeatureACLs,
			FeatureExplicitPermissionsAPI,
			FeatureExtensionRegistry,
			FeatureRemoteExtensionsAllowDisallow,
			FeatureBranding,
			FeatureCampaigns,
			&FeatureBatchChanges{Unrestricted: true},
			FeatureMonitoring,
			FeatureBackupAndRestore,
			FeatureCodeInsights,
		},
		ExpiredFeatures: []Feature{
			FeatureACLs,
			FeatureSSO,
		},
	},
	PlanTeam0: {
		Features: []Feature{
			FeatureACLs,
			FeatureExplicitPermissionsAPI,
			FeatureSSO,
			&FeatureBatchChanges{MaxNumChangesets: 10},
		},
		ExpiredFeatures: []Feature{
			FeatureACLs,
			FeatureSSO,
		},
	},
	PlanEnterprise0: {
		Features: []Feature{
			FeatureACLs,
			FeatureExplicitPermissionsAPI,
			FeatureSSO,
			&FeatureBatchChanges{MaxNumChangesets: 10},
		},
		ExpiredFeatures: []Feature{
			FeatureACLs,
			FeatureSSO,
		},
	},

	PlanBusiness0: {
		Features: []Feature{
			FeatureACLs,
			FeatureCampaigns,
			&FeatureBatchChanges{Unrestricted: true},
			FeatureCodeInsights,
			FeatureSSO,
		},
		ExpiredFeatures: []Feature{
			FeatureACLs,
			FeatureSSO,
		},
	},
	PlanEnterprise1: {
		Features: []Feature{
			FeatureACLs,
			FeatureCampaigns,
			FeatureCodeInsights,
			&FeatureBatchChanges{Unrestricted: true},
			FeatureExplicitPermissionsAPI,
			FeatureSSO,
		},
		ExpiredFeatures: []Feature{
			FeatureACLs,
			FeatureSSO,
		},
	},
	PlanEnterpriseExtension: {
		Features: []Feature{
			FeatureACLs,
			FeatureCampaigns,
			FeatureCodeInsights,
			&FeatureBatchChanges{Unrestricted: true},
			FeatureExplicitPermissionsAPI,
			FeatureSSO,
		},
		ExpiredFeatures: []Feature{
			FeatureACLs,
			FeatureSSO,
		},
	},
	PlanFree0: {Features: []Feature{
		FeatureSSO,
		FeatureMonitoring,
		&FeatureBatchChanges{MaxNumChangesets: 10},
	}},
}<|MERGE_RESOLUTION|>--- conflicted
+++ resolved
@@ -119,7 +119,6 @@
 	return NewFeatureNotActivatedError(fmt.Sprintf("The feature %q is not activated in your Sourcegraph license. Upgrade your Sourcegraph subscription to use this feature.", f.FeatureName()))
 }
 
-<<<<<<< HEAD
 var AllFeatures = []Feature{
 	FeatureSSO,
 	FeatureACLs,
@@ -134,9 +133,6 @@
 	&FeatureBatchChanges{},
 }
 
-// planFeatures defines the features that are enabled for each plan.
-var planFeatures = map[Plan][]Feature{
-=======
 type PlanDetails struct {
 	Features []Feature
 	// ExpiredFeatures are the features that still work after the plan is expired.
@@ -145,7 +141,6 @@
 
 // planDetails defines the features that are enabled for each plan.
 var planDetails = map[Plan]PlanDetails{
->>>>>>> bb775a12
 	PlanOldEnterpriseStarter: {
 		Features: []Feature{
 			&FeatureBatchChanges{MaxNumChangesets: 10},
