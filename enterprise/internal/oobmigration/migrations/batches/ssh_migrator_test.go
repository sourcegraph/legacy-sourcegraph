package batches

import (
	"context"
	"testing"

	"github.com/sourcegraph/log/logtest"

	"github.com/sourcegraph/sourcegraph/enterprise/internal/batches/store"
	bt "github.com/sourcegraph/sourcegraph/enterprise/internal/batches/testing"
	"github.com/sourcegraph/sourcegraph/internal/actor"
	"github.com/sourcegraph/sourcegraph/internal/database"
	"github.com/sourcegraph/sourcegraph/internal/database/basestore"
	"github.com/sourcegraph/sourcegraph/internal/database/dbtest"
	et "github.com/sourcegraph/sourcegraph/internal/encryption/testing"
	"github.com/sourcegraph/sourcegraph/internal/extsvc"
	"github.com/sourcegraph/sourcegraph/internal/extsvc/auth"
	"github.com/sourcegraph/sourcegraph/internal/observation"
)

func TestSSHMigrator(t *testing.T) {
	ctx := actor.WithInternalActor(context.Background())
	logger := logtest.Scoped(t)
	db := database.NewDB(logger, dbtest.NewDB(logger, t))
	basestore := basestore.NewWithHandle(db.Handle())
	user := bt.CreateTestUser(t, db, false)

	bt.MockRSAKeygen(t)

	key := et.TestKey{}
<<<<<<< HEAD
	cstore := store.New(db, &observation.TestContext, key)
	migrator := NewSSHMigratorWithDB(basestore, key)
=======
	bstore := store.New(db, &observation.TestContext, key)
	migrator := NewSSHMigratorWithDB(db, key)
>>>>>>> 34b08b38
	progress, err := migrator.Progress(ctx)
	if err != nil {
		t.Fatal(err)
	}
	if have, want := progress, 1.0; have != want {
		t.Fatalf("got invalid progress with no DB entries, want=%f have=%f", want, have)
	}

	oauth := &auth.OAuthBearerToken{Token: "test"}
	credential, err := bstore.UserCredentials().Create(ctx, database.UserCredentialScope{
		Domain:              database.UserCredentialDomainBatches,
		UserID:              user.ID,
		ExternalServiceType: extsvc.TypeGitHub,
		ExternalServiceID:   "https://github.com/",
	}, oauth)
	if err != nil {
		t.Fatal(err)
	}

	// By default, UserCredentials().Create() will set the migration flag to
	// true (since it _is_ true for new records), but since we want to test the
	// migration, we need to explicitly override it here.
	credential.SSHMigrationApplied = false
	if err := bstore.UserCredentials().Update(ctx, credential); err != nil {
		t.Fatal(err)
	}

	progress, err = migrator.Progress(ctx)
	if err != nil {
		t.Fatal(err)
	}
	if have, want := progress, 0.0; have != want {
		t.Fatalf("got invalid progress with one unmigrated entry, want=%f have=%f", want, have)
	}

	if err := migrator.Up(ctx); err != nil {
		t.Fatal(err)
	}

	progress, err = migrator.Progress(ctx)
	if err != nil {
		t.Fatal(err)
	}
	if have, want := progress, 1.0; have != want {
		t.Fatalf("got invalid progress after up migration, want=%f have=%f", want, have)
	}

	{
		migratedCredential, err := bstore.UserCredentials().GetByID(ctx, credential.ID)
		if err != nil {
			t.Fatal(err)
		}
		if have, want := migratedCredential.Domain, credential.Domain; have != want {
			t.Fatalf("invalid Domain after migration, want=%q have=%q", want, have)
		}
		if have, want := migratedCredential.CreatedAt, credential.CreatedAt; have != want {
			t.Fatalf("invalid CreatedAt after migration, want=%q have=%q", want, have)
		}
		if have, want := migratedCredential.ExternalServiceID, credential.ExternalServiceID; have != want {
			t.Fatalf("invalid ExternalServiceID after migration, want=%q have=%q", want, have)
		}
		if have, want := migratedCredential.ExternalServiceType, credential.ExternalServiceType; have != want {
			t.Fatalf("invalid ExternalServiceType after migration, want=%q have=%q", want, have)
		}
		if have, want := migratedCredential.ID, credential.ID; have != want {
			t.Fatalf("invalid ID after migration, want=%d have=%d", want, have)
		}
		if have, want := migratedCredential.UserID, credential.UserID; have != want {
			t.Fatalf("invalid UserID after migration, want=%d have=%d", want, have)
		}
		if !migratedCredential.SSHMigrationApplied {
			t.Fatalf("invalid migration flag: have=%v want=%v", migratedCredential.SSHMigrationApplied, true)
		}

		a, err := migratedCredential.Authenticator(ctx)
		if err != nil {
			t.Fatalf("unexpected error getting authenticator: %v", err)
		}
		switch c := a.(type) {
		case *auth.OAuthBearerTokenWithSSH:
			if have, want := c.Token, oauth.Token; have != want {
				t.Fatalf("invalid token stored in migrated credential, want=%q have=%q", want, have)
			}
			if c.Passphrase == "" || c.PrivateKey == "" || c.PublicKey == "" {
				t.Fatal("ssh keypair is not complete")
			}
		default:
			t.Fatalf("invalid type of migrated credential: %T", a)
		}
	}

	if err := migrator.Down(ctx); err != nil {
		t.Fatal(err)
	}

	progress, err = migrator.Progress(ctx)
	if err != nil {
		t.Fatal(err)
	}
	if have, want := progress, 0.0; have != want {
		t.Fatalf("got invalid progress after down migration, want=%f have=%f", want, have)
	}

	{
		migratedCredential, err := bstore.UserCredentials().GetByID(ctx, credential.ID)
		if err != nil {
			t.Fatal(err)
		}
		if have, want := migratedCredential.Domain, credential.Domain; have != want {
			t.Fatalf("invalid Domain after down migration, want=%q have=%q", want, have)
		}
		if have, want := migratedCredential.CreatedAt, credential.CreatedAt; have != want {
			t.Fatalf("invalid CreatedAt after down migration, want=%q have=%q", want, have)
		}
		if have, want := migratedCredential.ExternalServiceID, credential.ExternalServiceID; have != want {
			t.Fatalf("invalid ExternalServiceID after down migration, want=%q have=%q", want, have)
		}
		if have, want := migratedCredential.ExternalServiceType, credential.ExternalServiceType; have != want {
			t.Fatalf("invalid ExternalServiceType after down migration, want=%q have=%q", want, have)
		}
		if have, want := migratedCredential.ID, credential.ID; have != want {
			t.Fatalf("invalid ID after down migration, want=%d have=%d", want, have)
		}
		if have, want := migratedCredential.UserID, credential.UserID; have != want {
			t.Fatalf("invalid UserID after down migration, want=%d have=%d", want, have)
		}
		if migratedCredential.SSHMigrationApplied {
			t.Fatalf("invalid migration flag: have=%v want=%v", migratedCredential.SSHMigrationApplied, false)
		}

		a, err := migratedCredential.Authenticator(ctx)
		if err != nil {
			t.Fatalf("unexpected error getting authenticator: %v", err)
		}
		switch c := a.(type) {
		case *auth.OAuthBearerToken:
			if have, want := c.Token, oauth.Token; have != want {
				t.Fatalf("invalid token stored in migrated credential, want=%q have=%q", want, have)
			}
		default:
			t.Fatalf("invalid type of migrated credential: %T", a)
		}
	}
}<|MERGE_RESOLUTION|>--- conflicted
+++ resolved
@@ -28,13 +28,8 @@
 	bt.MockRSAKeygen(t)
 
 	key := et.TestKey{}
-<<<<<<< HEAD
-	cstore := store.New(db, &observation.TestContext, key)
 	migrator := NewSSHMigratorWithDB(basestore, key)
-=======
 	bstore := store.New(db, &observation.TestContext, key)
-	migrator := NewSSHMigratorWithDB(db, key)
->>>>>>> 34b08b38
 	progress, err := migrator.Progress(ctx)
 	if err != nil {
 		t.Fatal(err)
