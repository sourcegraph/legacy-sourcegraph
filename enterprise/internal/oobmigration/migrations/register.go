--- conflicted
+++ resolved
@@ -36,11 +36,7 @@
 
 	keyring := keyring.Default()
 
-<<<<<<< HEAD
-	return registerEnterpriseMigrators(runner, dependencies{
-=======
 	return registerEnterpriseMigrators(runner, false, dependencies{
->>>>>>> 527450af
 		store:          basestore.NewWithHandle(db.Handle()),
 		codeIntelStore: basestore.NewWithHandle(basestore.NewHandleWithDB(codeIntelDB, sql.TxOptions{})),
 		insightsStore:  insightsStore,
@@ -55,15 +51,7 @@
 	conf conftypes.UnifiedQuerier,
 	storeFactory migrations.StoreFactory,
 ) error {
-<<<<<<< HEAD
 	codeIntelStore, err := storeFactory.Store(ctx, "codeintel")
-=======
-	codeIntelDB, err := connections.EnsureNewCodeIntelDB(
-		conf.ServiceConnections().CodeIntelPostgresDSN,
-		"migrator",
-		&observation.TestContext,
-	)
->>>>>>> 527450af
 	if err != nil {
 		return err
 	}
@@ -80,11 +68,7 @@
 		keys = &keyring.Ring{}
 	}
 
-<<<<<<< HEAD
-	return registerEnterpriseMigrators(runner, dependencies{
-=======
 	return registerEnterpriseMigrators(runner, true, dependencies{
->>>>>>> 527450af
 		store:          basestore.NewWithHandle(db.Handle()),
 		codeIntelStore: codeIntelStore,
 		insightsStore:  insightsStore,
@@ -99,11 +83,7 @@
 	keyring        *keyring.Ring
 }
 
-<<<<<<< HEAD
-func registerEnterpriseMigrators(runner *oobmigration.Runner, deps dependencies) error {
-=======
 func registerEnterpriseMigrators(runner *oobmigration.Runner, noDelay bool, deps dependencies) error {
->>>>>>> 527450af
 	var insightsMigrator migrations.TaggedMigrator
 	if internalInsights.IsEnabled() {
 		insightsMigrator = insights.NewMigrator(deps.store, deps.insightsStore)
