package search

import (
	"context"
	"sync"

	otlog "github.com/opentracing/opentracing-go/log"

	"github.com/sourcegraph/sourcegraph/enterprise/internal/own/codeowners"
	"github.com/sourcegraph/sourcegraph/internal/search"
	"github.com/sourcegraph/sourcegraph/internal/search/job"
	"github.com/sourcegraph/sourcegraph/internal/search/result"
	"github.com/sourcegraph/sourcegraph/internal/search/streaming"
	"github.com/sourcegraph/sourcegraph/lib/errors"
)

func NewSelectOwnersJob(child job.Job, features *search.Features) job.Job {
	return &selectOwnersJob{
		child:    child,
		features: features,
	}
}

type selectOwnersJob struct {
	child job.Job

	features *search.Features
}

func (s *selectOwnersJob) Run(ctx context.Context, clients job.RuntimeClients, stream streaming.Sender) (alert *search.Alert, err error) {
	if s.features == nil || !s.features.CodeOwnershipSearch {
		return nil, &featureFlagError{predicate: "select:file.owners"}
	}

	_, ctx, stream, finish := job.StartSpan(ctx, stream, s)
	defer finish(alert, err)

	var (
		mu                    sync.Mutex
		hasResultWithNoOwners bool
		errs                  error
	)

	dedup := result.NewDeduper()
	var maxAlerter search.MaxAlerter

	rules := NewRulesCache(clients.Gitserver, clients.DB)

	filteredStream := streaming.StreamFunc(func(event streaming.SearchEvent) {
		var ok bool
		event.Results, ok, err = getCodeOwnersFromMatches(ctx, &rules, event.Results)
		if err != nil {
			mu.Lock()
			errs = errors.Append(errs, err)
			mu.Unlock()
		}
		mu.Lock()
		if ok {
			hasResultWithNoOwners = true
		}
		results := event.Results[:0]
		for _, m := range event.Results {
			if !dedup.Seen(m) {
				dedup.Add(m)
				results = append(results, m)
			}
		}
		event.Results = results
		mu.Unlock()
		stream.Send(event)
	})

	alert, err = s.child.Run(ctx, clients, filteredStream)
	if err != nil {
		errs = errors.Append(errs, err)
	}
	maxAlerter.Add(alert)

	if hasResultWithNoOwners {
		maxAlerter.Add(search.AlertForUnownedResult())
	}

	return maxAlerter.Alert, errs
}

func (s *selectOwnersJob) Name() string {
	return "SelectOwnersSearchJob"
}

func (s *selectOwnersJob) Fields(v job.Verbosity) (res []otlog.Field) {
	return res
}

func (s *selectOwnersJob) Children() []job.Describer {
	return []job.Describer{s.child}
}

func (s *selectOwnersJob) MapChildren(fn job.MapFunc) job.Job {
	cp := *s
	cp.child = job.Map(s.child, fn)
	return &cp
}

func getCodeOwnersFromMatches(
	ctx context.Context,
	rules *RulesCache,
	matches []result.Match,
) ([]result.Match, bool, error) {
	var (
		errs                  error
		ownerMatches          []result.Match
		hasResultWithNoOwners bool
	)

	for _, m := range matches {
		mm, ok := m.(*result.FileMatch)
		if !ok {
			continue
		}
<<<<<<< HEAD
		rs, err := rules.GetFromCacheOrFetch(ctx, mm.Repo.Name, mm.CommitID)
=======
		rs, err := rules.GetFromCacheOrFetch(ctx, mm.Repo.Name, mm.Repo.ID, mm.CommitID)
>>>>>>> 07aada26
		if err != nil {
			errs = errors.Append(errs, err)
			continue
		}
<<<<<<< HEAD

		// No codeowners data.
		if len(rs.GetFile().GetRule()) == 0 {
			hasResultWithNoOwners = true
			continue
		}

		owners := rs.FindOwners(mm.File.Path)
		resolvedOwners, err := rules.ownService.ResolveOwnersWithType(ctx, owners)
=======
		rule := rs.Match(mm.File.Path)
		// No match.
		if rule == nil {
			continue matchesLoop
		}
		resolvedOwners, err := rules.ownService.ResolveOwnersWithType(ctx, rule.GetOwner())
>>>>>>> 07aada26
		if err != nil {
			errs = errors.Append(errs, err)
			continue
		}
		if len(resolvedOwners) == 0 {
			hasResultWithNoOwners = true
			continue
		}
		for _, o := range resolvedOwners {
			ownerMatch := &result.OwnerMatch{
				ResolvedOwner: ownerToResult(o),
				InputRev:      mm.InputRev,
				Repo:          mm.Repo,
				CommitID:      mm.CommitID,
			}
			ownerMatches = append(ownerMatches, ownerMatch)
		}
	}
	return ownerMatches, hasResultWithNoOwners, errs
}

func ownerToResult(o codeowners.ResolvedOwner) result.Owner {
	if v, ok := o.(*codeowners.Person); ok {
		return &result.OwnerPerson{
			Handle: v.Handle,
			Email:  v.Email,
			User:   v.User,
		}
	}
	if v, ok := o.(*codeowners.Team); ok {
		return &result.OwnerTeam{
			Handle: v.Handle,
			Email:  v.Email,
			Team:   v.Team,
		}
	}
	panic("unimplemented resolved owner in ownerToResult")
}<|MERGE_RESOLUTION|>--- conflicted
+++ resolved
@@ -117,41 +117,24 @@
 		if !ok {
 			continue
 		}
-<<<<<<< HEAD
-		rs, err := rules.GetFromCacheOrFetch(ctx, mm.Repo.Name, mm.CommitID)
-=======
 		rs, err := rules.GetFromCacheOrFetch(ctx, mm.Repo.Name, mm.Repo.ID, mm.CommitID)
->>>>>>> 07aada26
 		if err != nil {
 			errs = errors.Append(errs, err)
 			continue
 		}
-<<<<<<< HEAD
-
-		// No codeowners data.
-		if len(rs.GetFile().GetRule()) == 0 {
+		rule := rs.Match(mm.File.Path)
+		// No match.
+		if rule == nil || len(rule.GetOwner()) == 0 {
 			hasResultWithNoOwners = true
 			continue
 		}
 
-		owners := rs.FindOwners(mm.File.Path)
-		resolvedOwners, err := rules.ownService.ResolveOwnersWithType(ctx, owners)
-=======
-		rule := rs.Match(mm.File.Path)
-		// No match.
-		if rule == nil {
-			continue matchesLoop
-		}
 		resolvedOwners, err := rules.ownService.ResolveOwnersWithType(ctx, rule.GetOwner())
->>>>>>> 07aada26
 		if err != nil {
 			errs = errors.Append(errs, err)
 			continue
 		}
-		if len(resolvedOwners) == 0 {
-			hasResultWithNoOwners = true
-			continue
-		}
+
 		for _, o := range resolvedOwners {
 			ownerMatch := &result.OwnerMatch{
 				ResolvedOwner: ownerToResult(o),
