--- conflicted
+++ resolved
@@ -44,7 +44,10 @@
 		// Apply changes to the user resource
 		var changed bool
 		for _, op := range operations {
-			newlyChanged, emailsNewlyModified := h.applyOperation(op, &userRes)
+			newlyChanged, emailsNewlyModified, opErr := h.applyOperation(op, &userRes)
+			if opErr != nil {
+				return opErr
+			}
 			changed = changed || newlyChanged
 			emailsModified = emailsModified || emailsNewlyModified
 		}
@@ -71,14 +74,18 @@
 		return updateUser(r.Context(), tx, user, userRes.Attributes, emailsModified)
 	})
 	if err != nil {
-		return scim.Resource{}, err
+		multiErr, ok := err.(errors.MultiError)
+		if !ok || len(multiErr.Errors()) == 0 {
+			return scim.Resource{}, err
+		}
+		return scim.Resource{}, multiErr.Errors()[len(multiErr.Errors())-1]
 	}
 
 	return userRes, nil
 }
 
 // applyOperation applies a single operation to the given user resource and reports what it did.
-func (h *UserResourceHandler) applyOperation(op scim.PatchOperation, userRes *scim.Resource) (changed bool, emailsModified bool) {
+func (h *UserResourceHandler) applyOperation(op scim.PatchOperation, userRes *scim.Resource) (changed bool, emailsModified bool, err error) {
 	// Handle multiple operations in one value
 	if op.Path == nil {
 		for rawPath, value := range op.Value.(map[string]interface{}) {
@@ -130,44 +137,6 @@
 			return
 		}
 
-<<<<<<< HEAD
-					// We have a valueExpression to apply which means this must be a slice
-					attributeItems, isArray := userRes.Attributes[attrName].([]interface{})
-					if !isArray {
-						continue // This isn't a slice, so nothing will match the expression → do nothing
-					}
-					validator, _ := sgfilter.NewValidator(buildFilterString(valueExpr, attrName), h.coreSchema, getExtensionSchemas(h.schemaExtensions)...)
-					filterMatched := false
-					// Capture the proper name of the attribute to set so we don't have to do it each iteration
-					attributeToSet := attrName
-					if subAttrName != "" {
-						attributeToSet = subAttrName
-					}
-					for i := 0; i < len(attributeItems); i++ {
-						item, ok := attributeItems[i].(map[string]interface{})
-						if !ok {
-							continue // if this isn't a map of properties it can't match or be replaced
-						}
-						if arrayItemMatchesFilter(attrName, item, validator) {
-							// Note that we found a matching item so we dont' need to take additional actions
-							filterMatched = true
-							newlyChanged := applyAttributeChange(item, attributeToSet, v, op.Op)
-							if newlyChanged {
-								attributeItems[i] = item //attribute items are updated
-							}
-							changed = changed || newlyChanged
-						}
-					}
-					// If this is a replace look up how to handle this based on the idp
-					if !filterMatched && op.Op == "replace" {
-						strategy := getMultiValueReplaceNotFoundStrategy(getConfiguredIdentityProvider())
-						attributeItems, err = strategy(attributeItems, attributeToSet, v, op.Op, valueExpr)
-						if err != nil {
-							return err
-						}
-					}
-					userRes.Attributes[attrName] = attributeItems
-=======
 		switch v := currentValue.(type) {
 		case []interface{}: // this value has multiple items
 			if valueExpr == nil { // this applies to whole attribute remove it
@@ -181,7 +150,6 @@
 				item, ok := v[i].(map[string]interface{})
 				if !ok {
 					continue // if this isn't a map of properties it can't match or be replaced
->>>>>>> 6ed79fc0
 				}
 				if !arrayItemMatchesFilter(attrName, item, validator) {
 					remainingItems = append(remainingItems, item)
@@ -226,46 +194,36 @@
 				return // This isn't a slice, so nothing will match the expression → do nothing
 			}
 			validator, _ := sgfilter.NewValidator(buildFilterString(valueExpr, attrName), h.coreSchema, getExtensionSchemas(h.schemaExtensions)...)
+			filterMatched := false
+			// Capture the proper name of the attribute to set so we don't have to do it each iteration
+			attributeToSet := attrName
+			if subAttrName != "" {
+				attributeToSet = subAttrName
+			}
 			for i := 0; i < len(attributeItems); i++ {
 				item, ok := attributeItems[i].(map[string]interface{})
 				if !ok {
 					continue // if this isn't a map of properties it can't match or be replaced
 				}
 				if arrayItemMatchesFilter(attrName, item, validator) {
-					var newlyChanged bool
-					if subAttrName != "" {
-						newlyChanged = applyAttributeChange(item, subAttrName, v, op.Op)
-					} else {
-						newlyChanged = applyAttributeChange(item, attrName, v, op.Op)
-					}
+					// Note that we found a matching item so we dont' need to take additional actions
+					filterMatched = true
+					newlyChanged := applyAttributeChange(item, attributeToSet, v, op.Op)
 					if newlyChanged {
 						attributeItems[i] = item //attribute items are updated
 					}
 					changed = changed || newlyChanged
 				}
 			}
+			if !filterMatched && op.Op == "replace" {
+				strategy := getMultiValueReplaceNotFoundStrategy(getConfiguredIdentityProvider())
+				attributeItems, err = strategy(attributeItems, attributeToSet, v, op.Op, valueExpr)
+				if err != nil {
+					return
+				}
+			}
 			userRes.Attributes[attrName] = attributeItems
 		}
-<<<<<<< HEAD
-		if !changed {
-			// StatusNoContent
-			userRes = scim.Resource{}
-			return nil
-		}
-
-		// Update user
-		var now = time.Now()
-		userRes.Meta.LastModified = &now
-		return updateUser(r.Context(), tx, user, userRes.Attributes, emailsModified)
-	})
-	if err != nil {
-		multiErr, ok := err.(errors.MultiError)
-		if !ok || len(multiErr.Errors()) == 0 {
-			return scim.Resource{}, err
-		}
-		return scim.Resource{}, multiErr.Errors()[len(multiErr.Errors())-1]
-=======
->>>>>>> 6ed79fc0
 	}
 
 	return
