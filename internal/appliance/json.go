package appliance

import (
	"encoding/json"
	"io"
	"net/http"
	"strings"

	corev1 "k8s.io/api/core/v1"
	metav1 "k8s.io/apimachinery/pkg/apis/meta/v1"

	"github.com/sourcegraph/sourcegraph/internal/appliance/config"
	"github.com/sourcegraph/sourcegraph/lib/errors"
)

const maxBytes = 1_048_576

type responseData map[string]any

func (a *Appliance) writeJSON(w http.ResponseWriter, status int, data responseData, headers http.Header) error {
	js, err := json.MarshalIndent(data, "", "\t")
	if err != nil {
		return err
	}

	js = append(js, '\n')

	for key, value := range headers {
		w.Header()[key] = value
	}

	w.Header().Set("Content-Type", "application/json")
	w.WriteHeader(status)
	_, err = w.Write(js)
	if err != nil {
		return err
	}

	return nil
}

func (a *Appliance) readJSON(w http.ResponseWriter, r *http.Request, output any) error {
	r.Body = http.MaxBytesReader(w, r.Body, int64(maxBytes))

	decoder := json.NewDecoder(r.Body)
	decoder.DisallowUnknownFields()

	err := decoder.Decode(output)
	if err != nil {
		var jsonMaxBytesErrorType *http.MaxBytesError
		var jsonSyntaxErrorType *json.SyntaxError
		var jsonUnmarshalErrorType *json.UnmarshalTypeError
		var jsonInvalidUnmarshalErrorType *json.InvalidUnmarshalError

		// list of de-facto errors common to JSON APIs that we want to wrap and handle
		switch {
		case strings.HasPrefix(err.Error(), "json: unknown field"):
			return errors.Newf("request body contains unknown key")

		case errors.Is(err, io.EOF):
			return errors.New("request body must not be empty")

		case errors.Is(err, io.ErrUnexpectedEOF):
			return errors.New("malformed JSON contained in request body")

		case errors.As(err, &jsonSyntaxErrorType):
			return errors.Newf("malformed JSON found at character %d", jsonSyntaxErrorType.Offset)

		case errors.As(err, &jsonMaxBytesErrorType):
			return errors.Newf("request body larger than %d bytes", jsonMaxBytesErrorType.Limit)

		case errors.As(err, &jsonUnmarshalErrorType):
			if jsonUnmarshalErrorType.Field != "" {
				return errors.Newf("incorrect JSON type for field %q", jsonUnmarshalErrorType.Field)
			}
			return errors.Newf("incorrect JSON type found at character %d", jsonUnmarshalErrorType.Offset)

		case errors.As(err, &jsonInvalidUnmarshalErrorType):
			panic(err)

		default:
			return err
		}
	}

	err = decoder.Decode(&struct{}{})
	if !errors.Is(err, io.EOF) {
		return errors.New("request body must only contain single JSON value")
	}

	return nil
}

func (a *Appliance) getStatusJSONHandler() http.Handler {
	return http.HandlerFunc(func(w http.ResponseWriter, r *http.Request) {
		data := struct {
			Status string `json:"status"`
			Data   string `json:"data,omitempty"`
		}{
			Status: a.status.String(),
			Data:   "",
		}

		if err := a.writeJSON(w, http.StatusOK, responseData{"status": data}, nil); err != nil {
			a.serverErrorResponse(w, r, err)
		}
	})
}

func (a *Appliance) getInstallProgressJSONHandler() http.Handler {
	return http.HandlerFunc(func(w http.ResponseWriter, r *http.Request) {
		currentTasks, progress := calculateProgress(installTasks())

		installProgress := struct {
			Version  string `json:"version"`
			Progress int    `json:"progress"`
			Error    string `json:"error"`
			Tasks    []Task `json:"tasks"`
		}{
			Version:  "",
			Progress: progress,
			Error:    "",
			Tasks:    currentTasks,
		}

		if err := a.writeJSON(w, http.StatusOK, responseData{"progress": installProgress}, nil); err != nil {
			a.serverErrorResponse(w, r, err)
		}
	})
}

func (a *Appliance) getMaintenanceStatusHandler() http.Handler {
	return http.HandlerFunc(func(w http.ResponseWriter, r *http.Request) {

		type service struct {
			Name    string `json:"name"`
			Healthy bool   `json:"healthy"`
			Message string `json:"message"`
		}

		services := []service{}
		for _, name := range config.SourcegraphServicesToReconcile {
			services = append(services, service{
				Name:    name,
				Healthy: true,
				Message: "fake event",
			})
		}

		if err := a.writeJSON(w, http.StatusOK, responseData{"services": services}, nil); err != nil {
			a.serverErrorResponse(w, r, err)
		}
	})
}

func (a *Appliance) postStatusJSONHandler() http.Handler {
	return http.HandlerFunc(func(w http.ResponseWriter, r *http.Request) {
		var input struct {
			State string `json:"state"`
			Data  string `json:"data,omitempty"`
		}

		if err := a.readJSON(w, r, &input); err != nil {
			a.badRequestResponse(w, r, err)
			return
		}

		a.sourcegraph.Spec.RequestedVersion = input.Data

		//TODO(jdpleiness) check form for value if this should be set or not
		a.sourcegraph.SetLocalDevMode()

		cfgMap := &corev1.ConfigMap{
			ObjectMeta: metav1.ObjectMeta{
				Name:      "sourcegraph-appliance",
				Namespace: a.namespace,
			},
		}
		err := a.reconcileConfigMap(r.Context(), cfgMap)
		if err != nil {
			a.serverErrorResponse(w, r, err)
		}

<<<<<<< HEAD
		a.status = StatusMaintenance
=======
		a.status = config.StatusInstalling
>>>>>>> 29fc613c
	})
}<|MERGE_RESOLUTION|>--- conflicted
+++ resolved
@@ -181,10 +181,6 @@
 			a.serverErrorResponse(w, r, err)
 		}
 
-<<<<<<< HEAD
-		a.status = StatusMaintenance
-=======
-		a.status = config.StatusInstalling
->>>>>>> 29fc613c
+		a.status = config.StatusMaintenance
 	})
 }