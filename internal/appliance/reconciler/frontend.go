--- conflicted
+++ resolved
@@ -183,8 +183,6 @@
 func (r *Reconciler) reconcileFrontendService(ctx context.Context, sg *config.Sourcegraph, owner client.Object) error {
 	name := "sourcegraph-frontend"
 	cfg := sg.Spec.Frontend
-
-<<<<<<< HEAD
 	logger := log.FromContext(ctx).WithValues("kind", "from ingress creation")
 	namespacedName := types.NamespacedName{Namespace: sg.Namespace, Name: name}
 	existingObj := &corev1.Service{}
@@ -196,7 +194,7 @@
 				{Name: "http", Port: 30080, TargetPort: intstr.FromString("http")},
 			}
 			svc.Spec.Selector = map[string]string{
-				"app": name,
+				"app": "sourcegraph-appliance",
 			}
 
 			config.MarkObjectForAdoption(&svc)
@@ -204,14 +202,6 @@
 		}
 		logger.Error(err, "unexpected error getting object")
 		return err
-=======
-	svc := service.NewService(name, sg.Namespace, cfg)
-	svc.Spec.Ports = []corev1.ServicePort{
-		{Name: "http", Port: 30080, TargetPort: intstr.FromString("http")},
-	}
-	svc.Spec.Selector = map[string]string{
-		"app": "sourcegraph-appliance",
->>>>>>> 18313d54
 	}
 
 	// If we found an object, we only want to change configmap-specified things,
