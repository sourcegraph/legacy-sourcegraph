--- conflicted
+++ resolved
@@ -107,11 +107,7 @@
 		return err
 	}
 
-<<<<<<< HEAD
 	if !isControlledBy(owner, existingRes) && isNamespaced(obj) && !config.ShouldAdopt(obj) {
-=======
-	if !isControlledBy(owner, existingRes) && !isNamespaced(obj) && !config.ShouldAdopt(obj) {
->>>>>>> a61f353e
 		logger.Info("refusing to update non-owned resource")
 		return nil
 	}
@@ -156,11 +152,7 @@
 
 	logger := log.FromContext(ctx).WithValues("kind", gvk.String(), "namespace", obj.GetNamespace(), "name", obj.GetName())
 
-<<<<<<< HEAD
 	if !isControlledBy(owner, obj) && isNamespaced(obj) {
-=======
-	if !isControlledBy(owner, obj) && !isNamespaced(obj) {
->>>>>>> a61f353e
 		logger.Info("refusing to delete non-owned resource")
 		return nil
 	}
