--- conflicted
+++ resolved
@@ -120,13 +120,10 @@
 	if err := r.reconcileIndexedSearcher(ctx, &sourcegraph, &applianceSpec); err != nil {
 		return ctrl.Result{}, errors.Newf("failed to reconcile indexed-searcher: %w", err)
 	}
-<<<<<<< HEAD
 	if err := r.reconcileGrafana(ctx, &sourcegraph, &applianceSpec); err != nil {
 		return ctrl.Result{}, errors.Newf("failed to reconcile grafana: %w", err)
-=======
 	if err := r.reconcileJaeger(ctx, &sourcegraph, &applianceSpec); err != nil {
 		return ctrl.Result{}, errors.Newf("failed to reconcile jaeger: %w", err)
->>>>>>> 4c824b4a
 	}
 
 	// Set the current version annotation in case migration logic depends on it.
