--- conflicted
+++ resolved
@@ -2040,7 +2040,11 @@
 		}
 	}
 
-<<<<<<< HEAD
+	// If the context timed out, we return the authenticator that we created,
+	// but the user needs to be told it couldn't be verified.
+	if ctx.Err() == context.DeadlineExceeded {
+		return a, VerifyCredentialTimeoutError
+	}
 	// Validate the newly created authenticator, if it is a personal access token (i.e. not a GitHub app).
 	// We can assume that the information we get from the GitHub auth flow is correct.
 	if args.githubAppID == 0 {
@@ -2052,21 +2056,6 @@
 		}); err != nil {
 			return nil, &ErrVerifyCredentialFailed{SourceErr: err}
 		}
-=======
-	// If the context timed out, we return the authenticator that we created,
-	// but the user needs to be told it couldn't be verified.
-	if ctx.Err() == context.DeadlineExceeded {
-		return a, VerifyCredentialTimeoutError
-	}
-	// Validate the newly created authenticator.
-	if err := s.ValidateAuthenticator(ctx, a, args.authenticationStrategy, ValidateAuthenticatorArgs{
-		ExternalServiceID:   args.externalServiceURL,
-		ExternalServiceType: args.externalServiceType,
-		Username:            args.username,
-		GitHubAppKind:       args.gitHubAppKind,
-	}); err != nil {
-		return nil, &ErrVerifyCredentialFailed{SourceErr: err}
->>>>>>> 6d981c60
 	}
 	return a, nil
 }