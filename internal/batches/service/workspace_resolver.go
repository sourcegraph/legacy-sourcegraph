package service

import (
	"context"
	"fmt"
	"os"
	"path"
	"sort"
	"strings"
	"sync"

	"github.com/gobwas/glob"
	"github.com/grafana/regexp"
	"go.opentelemetry.io/otel/attribute"

	"github.com/sourcegraph/log"

	"github.com/sourcegraph/sourcegraph/internal/actor"
	"github.com/sourcegraph/sourcegraph/internal/api"
	"github.com/sourcegraph/sourcegraph/internal/api/internalapi"
	"github.com/sourcegraph/sourcegraph/internal/batches/store"
	btypes "github.com/sourcegraph/sourcegraph/internal/batches/types"
	"github.com/sourcegraph/sourcegraph/internal/database"
	"github.com/sourcegraph/sourcegraph/internal/errcode"
	"github.com/sourcegraph/sourcegraph/internal/extsvc"
	"github.com/sourcegraph/sourcegraph/internal/gitserver"
	"github.com/sourcegraph/sourcegraph/internal/gitserver/gitdomain"
	"github.com/sourcegraph/sourcegraph/internal/httpcli"
	streamapi "github.com/sourcegraph/sourcegraph/internal/search/streaming/api"
	streamhttp "github.com/sourcegraph/sourcegraph/internal/search/streaming/http"
	"github.com/sourcegraph/sourcegraph/internal/trace"
	"github.com/sourcegraph/sourcegraph/internal/types"
	batcheslib "github.com/sourcegraph/sourcegraph/lib/batches"
	onlib "github.com/sourcegraph/sourcegraph/lib/batches/on"
	"github.com/sourcegraph/sourcegraph/lib/batches/template"
	"github.com/sourcegraph/sourcegraph/lib/errors"
)

const searchAPIVersion = "V3"

// RepoRevision describes a repository on a branch at a fixed revision.
type RepoRevision struct {
	Repo        *types.Repo
	Branch      string
	Commit      api.CommitID
	FileMatches []string
}

func (r *RepoRevision) HasBranch() bool {
	return r.Branch != ""
}

type RepoWorkspace struct {
	*RepoRevision
	Path string

	OnlyFetchWorkspace bool

	Ignored     bool
	Unsupported bool
}

type WorkspaceResolver interface {
	ResolveWorkspacesForBatchSpec(
		ctx context.Context,
		batchSpec *batcheslib.BatchSpec,
	) (
		workspaces []*RepoWorkspace,
		err error,
	)
}

type WorkspaceResolverBuilder func(tx *store.Store) WorkspaceResolver

func NewWorkspaceResolver(s *store.Store) WorkspaceResolver {
	return &workspaceResolver{
		store:               s,
<<<<<<< HEAD
		logger:              log.Scoped("batches.workspaceResolver", "The batch changes execution workspace resolver"),
		gitserverClient:     gitserver.NewClient("batches.workspaceresolver"),
=======
		logger:              log.Scoped("batches.workspaceResolver"),
		gitserverClient:     gitserver.NewClient(),
>>>>>>> 33aec6bd
		frontendInternalURL: internalapi.Client.URL + "/.internal",
	}
}

type workspaceResolver struct {
	logger              log.Logger
	store               *store.Store
	gitserverClient     gitserver.Client
	frontendInternalURL string
}

func (wr *workspaceResolver) ResolveWorkspacesForBatchSpec(ctx context.Context, batchSpec *batcheslib.BatchSpec) (workspaces []*RepoWorkspace, err error) {
	tr, ctx := trace.New(ctx, "workspaceResolver.ResolveWorkspacesForBatchSpec")
	defer tr.EndWithErr(&err)

	// First, find all repositories that match the batch spec `on` definitions.
	// This list is filtered by permissions using database.Repos.List.
	repos, err := wr.determineRepositories(ctx, batchSpec)
	if err != nil {
		return nil, err
	}

	// Next, find the repos that are ignored through a .batchignore file.
	ignored, err := findIgnoredRepositories(ctx, wr.gitserverClient, repos)
	if err != nil {
		return nil, err
	}

	// Now build the workspaces for the list of repos.
	workspaces, err = findWorkspaces(ctx, batchSpec, wr, repos)
	if err != nil {
		return nil, err
	}

	// Finally, tag the workspaces if they're (a) on an unsupported code host
	// or (b) ignored.
	for _, ws := range workspaces {
		if !btypes.IsKindSupported(extsvc.TypeToKind(ws.Repo.ExternalRepo.ServiceType)) {
			ws.Unsupported = true
		}

		if _, ok := ignored[ws.Repo]; ok {
			ws.Ignored = true
		}
	}

	// Sort the workspaces so that the list of workspaces is kinda stable when
	// using `replaceBatchSpecInput`.
	sort.Slice(workspaces, func(i, j int) bool {
		if workspaces[i].Repo.Name != workspaces[j].Repo.Name {
			return workspaces[i].Repo.Name < workspaces[j].Repo.Name
		}
		if workspaces[i].Path != workspaces[j].Path {
			return workspaces[i].Path < workspaces[j].Path
		}
		return workspaces[i].Branch < workspaces[j].Branch
	})

	return workspaces, nil
}

func (wr *workspaceResolver) determineRepositories(ctx context.Context, batchSpec *batcheslib.BatchSpec) ([]*RepoRevision, error) {
	agg := onlib.NewRepoRevisionAggregator()

	var errs error
	// TODO: this could be trivially parallelised in the future.
	for _, on := range batchSpec.On {
		revs, ruleType, err := wr.resolveRepositoriesOn(ctx, &on)
		if err != nil {
			errs = errors.Append(errs, errors.Wrapf(err, "resolving %q", on.String()))
			continue
		}

		result := agg.NewRuleRevisions(ruleType)
		for _, rev := range revs {
			// Skip repos where no branch exists.
			if !rev.HasBranch() {
				continue
			}

			result.AddRepoRevision(rev.Repo.ID, rev)
		}
	}

	repoRevs := []*RepoRevision{}
	for _, rev := range agg.Revisions() {
		repoRevs = append(repoRevs, rev.(*RepoRevision))
	}
	return repoRevs, errs
}

// ignoredWorkspaceResolverConcurrency defines the maximum concurrency level at that
// findIgnoredRepositories will hit gitserver for file info.
const ignoredWorkspaceResolverConcurrency = 5

func findIgnoredRepositories(ctx context.Context, gitserverClient gitserver.Client, repos []*RepoRevision) (map[*types.Repo]struct{}, error) {
	type result struct {
		repo           *RepoRevision
		hasBatchIgnore bool
		err            error
	}

	var (
		ignored = make(map[*types.Repo]struct{})

		input   = make(chan *RepoRevision, len(repos))
		results = make(chan result, len(repos))

		wg sync.WaitGroup
	)

	// Spawn N workers.
	for i := 0; i < ignoredWorkspaceResolverConcurrency; i++ {
		wg.Add(1)
		go func(in chan *RepoRevision, out chan result) {
			defer wg.Done()
			for repo := range in {
				hasBatchIgnore, err := hasBatchIgnoreFile(ctx, gitserverClient, repo)
				out <- result{repo, hasBatchIgnore, err}
			}
		}(input, results)
	}

	// Queue all the repos for processing.
	for _, repo := range repos {
		input <- repo
	}
	close(input)

	go func(wg *sync.WaitGroup) {
		wg.Wait()
		close(results)
	}(&wg)

	var errs error
	for result := range results {
		if result.err != nil {
			errs = errors.Append(errs, result.err)
			continue
		}

		if result.hasBatchIgnore {
			ignored[result.repo.Repo] = struct{}{}
		}
	}

	return ignored, errs
}

var ErrMalformedOnQueryOrRepository = batcheslib.NewValidationError(errors.New("malformed 'on' field; missing either a repository name or a query"))

// resolveRepositoriesOn resolves a single on: entry in a batch spec.
func (wr *workspaceResolver) resolveRepositoriesOn(ctx context.Context, on *batcheslib.OnQueryOrRepository) (_ []*RepoRevision, _ onlib.RepositoryRuleType, err error) {
	tr, ctx := trace.New(ctx, "workspaceResolver.resolveRepositoriesOn")
	defer tr.EndWithErr(&err)

	if on.RepositoriesMatchingQuery != "" {
		revs, err := wr.resolveRepositoriesMatchingQuery(ctx, on.RepositoriesMatchingQuery)
		return revs, onlib.RepositoryRuleTypeQuery, err
	}

	branches, err := on.GetBranches()
	if err != nil {
		return nil, onlib.RepositoryRuleTypeExplicit, err
	}

	if on.Repository != "" && len(branches) > 0 {
		revs := make([]*RepoRevision, len(branches))
		for i, branch := range branches {
			repo, err := wr.resolveRepositoryNameAndBranch(ctx, on.Repository, branch)
			if err != nil {
				return nil, onlib.RepositoryRuleTypeExplicit, err
			}

			revs[i] = repo
		}
		return revs, onlib.RepositoryRuleTypeExplicit, nil
	}

	if on.Repository != "" {
		repo, err := wr.resolveRepositoryName(ctx, on.Repository)
		if err != nil {
			return nil, onlib.RepositoryRuleTypeExplicit, err
		}
		return []*RepoRevision{repo}, onlib.RepositoryRuleTypeExplicit, nil
	}

	// This shouldn't happen on any batch spec that has passed validation, but,
	// alas, software.
	return nil, onlib.RepositoryRuleTypeExplicit, ErrMalformedOnQueryOrRepository
}

func (wr *workspaceResolver) resolveRepositoryName(ctx context.Context, name string) (_ *RepoRevision, err error) {
	tr, ctx := trace.New(ctx, "workspaceResolver.resolveRepositoryName")
	defer tr.EndWithErr(&err)

	repo, err := wr.store.Repos().GetByName(ctx, api.RepoName(name))
	if err != nil {
		return nil, err
	}

	return repoToRepoRevisionWithDefaultBranch(
		ctx,
		wr.gitserverClient,
		repo,
		// Directly resolved repos don't have any file matches.
		[]string{},
	)
}

func (wr *workspaceResolver) resolveRepositoryNameAndBranch(ctx context.Context, name, branch string) (_ *RepoRevision, err error) {
	tr, ctx := trace.New(ctx, "workspaceResolver.resolveRepositoryNameAndBranch")
	defer tr.EndWithErr(&err)

	repo, err := wr.store.Repos().GetByName(ctx, api.RepoName(name))
	if err != nil {
		return nil, err
	}

	commit, err := wr.gitserverClient.ResolveRevision(ctx, repo.Name, branch, gitserver.ResolveRevisionOptions{
		NoEnsureRevision: true,
	})
	if err != nil && errors.HasType(err, &gitdomain.RevisionNotFoundError{}) {
		return nil, errors.Newf("no branch matching %q found for repository %s", branch, name)
	}

	return &RepoRevision{
		Repo:   repo,
		Branch: branch,
		Commit: commit,
		// Directly resolved repos don't have any file matches.
		FileMatches: []string{},
	}, nil
}

func (wr *workspaceResolver) resolveRepositoriesMatchingQuery(ctx context.Context, query string) (_ []*RepoRevision, err error) {
	tr, ctx := trace.New(ctx, "workspaceResolver.resolveRepositorySearch")
	defer tr.EndWithErr(&err)

	query = setDefaultQueryCount(query)

	repoIDs := []api.RepoID{}
	repoFileMatches := make(map[api.RepoID]map[string]bool)
	addRepoFilePatch := func(repoID api.RepoID, path string) {
		repoMap, ok := repoFileMatches[repoID]
		if !ok {
			repoMap = make(map[string]bool)
			repoFileMatches[repoID] = repoMap
		}
		if _, ok := repoMap[path]; !ok {
			repoMap[path] = true
		}
	}
	if err := wr.runSearch(ctx, query, func(matches []streamhttp.EventMatch) {
		for _, match := range matches {
			switch m := match.(type) {
			case *streamhttp.EventRepoMatch:
				repoIDs = append(repoIDs, api.RepoID(m.RepositoryID))
			case *streamhttp.EventContentMatch:
				repoIDs = append(repoIDs, api.RepoID(m.RepositoryID))
				addRepoFilePatch(api.RepoID(m.RepositoryID), m.Path)
			case *streamhttp.EventPathMatch:
				repoIDs = append(repoIDs, api.RepoID(m.RepositoryID))
				addRepoFilePatch(api.RepoID(m.RepositoryID), m.Path)
			case *streamhttp.EventSymbolMatch:
				repoIDs = append(repoIDs, api.RepoID(m.RepositoryID))
				addRepoFilePatch(api.RepoID(m.RepositoryID), m.Path)
			}
		}
	}); err != nil {
		return nil, err
	}

	// If no repos matched the search query, we can early return.
	if len(repoIDs) == 0 {
		return []*RepoRevision{}, nil
	}

	// 🚨 SECURITY: We use database.Repos.List to check whether the user has access to
	// the repositories or not. We also impersonate on the internal search request to
	// properly respect these permissions.
	accessibleRepos, err := wr.store.Repos().List(ctx, database.ReposListOptions{IDs: repoIDs})
	if err != nil {
		return nil, err
	}

	revs := make([]*RepoRevision, 0, len(accessibleRepos))
	for _, repo := range accessibleRepos {
		fileMatches := make([]string, 0, len(repoFileMatches[repo.ID]))
		for path := range repoFileMatches[repo.ID] {
			fileMatches = append(fileMatches, path)
		}
		// Sort file matches so cache results always match.
		sort.Strings(fileMatches)
		rev, err := repoToRepoRevisionWithDefaultBranch(ctx, wr.gitserverClient, repo, fileMatches)
		if err != nil {
			// There is an edge-case where a repo might be returned by a search query that does not exist in gitserver yet.
			if errcode.IsNotFound(err) {
				continue
			}
			return nil, err
		}
		revs = append(revs, rev)
	}

	return revs, nil
}

const internalSearchClientUserAgent = "Batch Changes repository resolver"

func (wr *workspaceResolver) runSearch(ctx context.Context, query string, onMatches func(matches []streamhttp.EventMatch)) (err error) {
	req, err := streamhttp.NewRequestWithVersion(wr.frontendInternalURL, query, searchAPIVersion)
	if err != nil {
		return err
	}
	req = req.WithContext(ctx)

	req.Header.Set("User-Agent", internalSearchClientUserAgent)

	// We impersonate as the user who initiated this search. This is to properly
	// scope repository permissions while running the search.
	a := actor.FromContext(ctx)
	if !a.IsAuthenticated() {
		return errors.New("no user set in workspaceResolver.runSearch")
	}

	resp, err := httpcli.InternalClient.Do(req)
	if err != nil {
		return err
	}
	defer resp.Body.Close()

	dec := streamhttp.FrontendStreamDecoder{
		OnMatches: onMatches,
		OnError: func(ee *streamhttp.EventError) {
			err = errors.New(ee.Message)
		},
		OnProgress: func(p *streamapi.Progress) {
			// TODO: Evaluate skipped for values we care about.
		},
	}
	decErr := dec.ReadAll(resp.Body)
	if decErr != nil {
		return decErr
	}
	return err
}

func repoToRepoRevisionWithDefaultBranch(ctx context.Context, gitserverClient gitserver.Client, repo *types.Repo, fileMatches []string) (_ *RepoRevision, err error) {
	tr, ctx := trace.New(ctx, "repoToRepoRevision")
	defer tr.EndWithErr(&err)

	branch, commit, err := gitserverClient.GetDefaultBranch(ctx, repo.Name, false)
	if err != nil {
		return nil, err
	}

	repoRev := &RepoRevision{
		Repo:        repo,
		Branch:      branch,
		Commit:      commit,
		FileMatches: fileMatches,
	}
	return repoRev, nil
}

const batchIgnoreFilePath = ".batchignore"

func hasBatchIgnoreFile(ctx context.Context, gitserverClient gitserver.Client, r *RepoRevision) (_ bool, err error) {
	tr, ctx := trace.New(ctx, "hasBatchIgnoreFile", attribute.Int("repoID", int(r.Repo.ID)))
	defer tr.EndWithErr(&err)

	stat, err := gitserverClient.Stat(ctx, r.Repo.Name, r.Commit, batchIgnoreFilePath)
	if err != nil {
		if os.IsNotExist(err) {
			return false, nil
		}
		return false, err
	}
	if !stat.Mode().IsRegular() {
		return false, errors.Errorf("not a blob: %q", batchIgnoreFilePath)
	}
	return true, nil
}

var defaultQueryCountRegex = regexp.MustCompile(`\bcount:(\d+|all)\b`)

const hardCodedCount = " count:all"

func setDefaultQueryCount(query string) string {
	if defaultQueryCountRegex.MatchString(query) {
		return query
	}

	return query + hardCodedCount
}

// findDirectoriesInReposConcurrency defines the maximum concurrency level at that
// FindDirectoriesInRepos will run searches for file paths.
const findDirectoriesInReposConcurrency = 10

// FindDirectoriesInRepos returns a map of repositories and the locations of
// files matching the given file name in the repository.
// The locations are paths relative to the root of the directory.
// No "/" at the beginning.
// A dot (".") represents the root directory.
func (wr *workspaceResolver) FindDirectoriesInRepos(ctx context.Context, fileName string, repos ...*RepoRevision) (map[repoRevKey][]string, error) {
	findForRepoRev := func(repoRev *RepoRevision) ([]string, error) {
		query := fmt.Sprintf(`file:(^|/)%s$ repo:^%s$@%s type:path count:all`, regexp.QuoteMeta(fileName), regexp.QuoteMeta(string(repoRev.Repo.Name)), repoRev.Commit)

		results := []string{}
		err := wr.runSearch(ctx, query, func(matches []streamhttp.EventMatch) {
			for _, match := range matches {
				switch m := match.(type) {
				case *streamhttp.EventPathMatch:
					dir := path.Dir(m.Path)

					// "." means the path is root, but in the executor we use "" to signify root.
					if dir == "." {
						dir = ""
					}

					results = append(results, dir)
				}
			}
		})
		if err != nil {
			return nil, err
		}

		return results, nil
	}

	// Limit concurrency.
	sem := make(chan struct{}, findDirectoriesInReposConcurrency)
	for i := 0; i < findDirectoriesInReposConcurrency; i++ {
		sem <- struct{}{}
	}

	var (
		// mu protects both the errs variable and the results map from concurrent writes.
		errs    error
		mu      sync.Mutex
		results = make(map[repoRevKey][]string)
	)
	for _, repoRev := range repos {
		<-sem
		go func(repoRev *RepoRevision) {
			defer func() {
				sem <- struct{}{}
			}()

			result, err := findForRepoRev(repoRev)

			mu.Lock()
			defer mu.Unlock()
			if err != nil {
				errs = errors.Append(errs, err)
				return
			}
			results[repoRev.Key()] = result
		}(repoRev)
	}

	// Wait for all to finish.
	for i := 0; i < findDirectoriesInReposConcurrency; i++ {
		<-sem
	}

	return results, errs
}

type directoryFinder interface {
	FindDirectoriesInRepos(ctx context.Context, fileName string, repos ...*RepoRevision) (map[repoRevKey][]string, error)
}

// findWorkspaces matches the given repos to the workspace configs and
// searches, via the Sourcegraph instance, the locations of the workspaces in
// each repository.
// The repositories that were matched by a workspace config and all repos that didn't
// match a config are returned as workspaces.
func findWorkspaces(
	ctx context.Context,
	spec *batcheslib.BatchSpec,
	finder directoryFinder,
	repoRevs []*RepoRevision,
) ([]*RepoWorkspace, error) {
	// Pre-compile all globs.
	workspaceMatchers := make(map[batcheslib.WorkspaceConfiguration]glob.Glob)
	var errs error
	for _, conf := range spec.Workspaces {
		in := conf.In
		// Empty `in` should fall back to matching all, instead of nothing.
		if in == "" {
			in = "*"
		}
		g, err := glob.Compile(in)
		if err != nil {
			errs = errors.Append(errs, batcheslib.NewValidationError(errors.Errorf("failed to compile glob %q: %v", in, err)))
		}
		workspaceMatchers[conf] = g
	}
	if errs != nil {
		return nil, errs
	}

	root := []*RepoRevision{}

	// Maps workspace config indexes to repositories matching them.
	matched := map[int][]*RepoRevision{}
	for _, repoRev := range repoRevs {
		found := false

		// Try to find a workspace configuration matching this repo.
		for idx, conf := range spec.Workspaces {
			if !workspaceMatchers[conf].Match(string(repoRev.Repo.Name)) {
				continue
			}

			// Don't allow duplicate matches. Collect the error so we return
			// them all so users don't have to run it 1 by 1.
			if found {
				errs = errors.Append(errs, batcheslib.NewValidationError(errors.Errorf("repository %s matches multiple workspaces.in globs in the batch spec. glob: %q", repoRev.Repo.Name, conf.In)))
				continue
			}

			matched[idx] = append(matched[idx], repoRev)
			found = true
		}

		if !found {
			root = append(root, repoRev)
		}
	}
	if errs != nil {
		return nil, errs
	}

	type repoWorkspaces struct {
		*RepoRevision
		Paths              []string
		OnlyFetchWorkspace bool
	}
	workspacesByRepoRev := map[repoRevKey]repoWorkspaces{}
	for idx, repoRevs := range matched {
		conf := spec.Workspaces[idx]
		repoRevDirs, err := finder.FindDirectoriesInRepos(ctx, conf.RootAtLocationOf, repoRevs...)
		if err != nil {
			return nil, err
		}

		repoRevsByKey := map[repoRevKey]*RepoRevision{}
		for _, repoRev := range repoRevs {
			repoRevsByKey[repoRev.Key()] = repoRev
		}

		for repoRevKey, dirs := range repoRevDirs {
			// Don't add repos that don't have any matched workspaces.
			if len(dirs) == 0 {
				continue
			}
			workspacesByRepoRev[repoRevKey] = repoWorkspaces{
				RepoRevision:       repoRevsByKey[repoRevKey],
				Paths:              dirs,
				OnlyFetchWorkspace: conf.OnlyFetchWorkspace,
			}
		}
	}

	// And add the root for repos.
	for _, repoRev := range root {
		conf, ok := workspacesByRepoRev[repoRev.Key()]
		if !ok {
			workspacesByRepoRev[repoRev.Key()] = repoWorkspaces{
				RepoRevision: repoRev,
				// Root.
				Paths:              []string{""},
				OnlyFetchWorkspace: false,
			}
			continue
		}
		conf.Paths = append(conf.Paths, "")
	}

	workspaces := make([]*RepoWorkspace, 0, len(workspacesByRepoRev))
	for _, workspace := range workspacesByRepoRev {
		for _, path := range workspace.Paths {
			fetchWorkspace := workspace.OnlyFetchWorkspace
			if path == "" {
				fetchWorkspace = false
			}

			// Filter file matches by workspace. Only include paths that are
			// _within_ the directory.
			paths := []string{}
			for _, probe := range workspace.RepoRevision.FileMatches {
				if strings.HasPrefix(probe, path) {
					paths = append(paths, probe)
				}
			}

			repoRevision := *workspace.RepoRevision
			repoRevision.FileMatches = paths

			steps, err := stepsForRepo(spec, template.Repository{
				Name:        string(repoRevision.Repo.Name),
				Branch:      repoRevision.Branch,
				FileMatches: repoRevision.FileMatches,
			})
			if err != nil {
				return nil, err
			}

			// If the workspace doesn't have any steps we don't need to include it.
			if len(steps) == 0 {
				continue
			}

			workspaces = append(workspaces, &RepoWorkspace{
				RepoRevision:       &repoRevision,
				Path:               path,
				OnlyFetchWorkspace: fetchWorkspace,
			})
		}
	}

	// Stable sorting.
	sort.Slice(workspaces, func(i, j int) bool {
		if workspaces[i].Repo.Name == workspaces[j].Repo.Name {
			return workspaces[i].Path < workspaces[j].Path
		}
		return workspaces[i].Repo.Name < workspaces[j].Repo.Name
	})

	return workspaces, nil
}

type repoRevKey struct {
	RepoID int32
	Branch string
	Commit string
}

func (r *RepoRevision) Key() repoRevKey {
	return repoRevKey{
		RepoID: int32(r.Repo.ID),
		Branch: r.Branch,
		Commit: string(r.Commit),
	}
}

// stepsForRepo calculates the steps required to run on the given repo.
func stepsForRepo(spec *batcheslib.BatchSpec, repo template.Repository) ([]batcheslib.Step, error) {
	taskSteps := []batcheslib.Step{}
	for _, step := range spec.Steps {
		// If no if condition is given, just go ahead and add the step to the list.
		if step.IfCondition() == "" {
			taskSteps = append(taskSteps, step)
			continue
		}

		batchChange := template.BatchChangeAttributes{
			Name:        spec.Name,
			Description: spec.Description,
		}
		stepCtx := &template.StepContext{
			Repository:  repo,
			BatchChange: batchChange,
		}
		static, boolVal, err := template.IsStaticBool(step.IfCondition(), stepCtx)
		if err != nil {
			return nil, err
		}

		// If we could evaluate the condition statically and the resulting
		// boolean is false, we don't add that step.
		if !static {
			taskSteps = append(taskSteps, step)
		} else if boolVal {
			taskSteps = append(taskSteps, step)
		}
	}
	return taskSteps, nil
}<|MERGE_RESOLUTION|>--- conflicted
+++ resolved
@@ -75,13 +75,8 @@
 func NewWorkspaceResolver(s *store.Store) WorkspaceResolver {
 	return &workspaceResolver{
 		store:               s,
-<<<<<<< HEAD
-		logger:              log.Scoped("batches.workspaceResolver", "The batch changes execution workspace resolver"),
+		logger:              log.Scoped("batches.workspaceResolver"),
 		gitserverClient:     gitserver.NewClient("batches.workspaceresolver"),
-=======
-		logger:              log.Scoped("batches.workspaceResolver"),
-		gitserverClient:     gitserver.NewClient(),
->>>>>>> 33aec6bd
 		frontendInternalURL: internalapi.Client.URL + "/.internal",
 	}
 }
