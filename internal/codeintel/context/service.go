package context

import (
	"context"
	"encoding/base64"
	"fmt"
	"path/filepath"
	"sort"
	"strings"
	"time"

	"github.com/sourcegraph/scip/bindings/go/scip"
	"go.opentelemetry.io/otel/attribute"
	"google.golang.org/protobuf/proto"

	"github.com/sourcegraph/sourcegraph/lib/codeintel/precise"

	"github.com/sourcegraph/sourcegraph/internal/api"
	"github.com/sourcegraph/sourcegraph/internal/authz"
	"github.com/sourcegraph/sourcegraph/internal/codeintel/codenav"
	codenavtypes "github.com/sourcegraph/sourcegraph/internal/codeintel/codenav"
	codenavshared "github.com/sourcegraph/sourcegraph/internal/codeintel/codenav/shared"
	resolverstubs "github.com/sourcegraph/sourcegraph/internal/codeintel/resolvers"
	"github.com/sourcegraph/sourcegraph/internal/codeintel/shared/symbols"
	"github.com/sourcegraph/sourcegraph/internal/codeintel/types"
	"github.com/sourcegraph/sourcegraph/internal/database"
	"github.com/sourcegraph/sourcegraph/internal/gitserver"
	"github.com/sourcegraph/sourcegraph/internal/gosyntect"
	"github.com/sourcegraph/sourcegraph/internal/observation"
)

type Service struct {
	codenavSvc      CodeNavService
	repostore       database.RepoStore
	syntectClient   *gosyntect.Client
	gitserverClient gitserver.Client
	operations      *operations
}

func newService(
	observationCtx *observation.Context,
	repostore database.RepoStore,
	codenavSvc CodeNavService,
	syntectClient *gosyntect.Client,
	gitserverClient gitserver.Client,
) *Service {
	return &Service{
		codenavSvc:      codenavSvc,
		repostore:       repostore,
		syntectClient:   syntectClient,
		gitserverClient: gitserverClient,
		operations:      newOperations(observationCtx),
	}
}

// TODO move this to a config file
// Flagrantly taken from default value in enterprise/cmd/frontend/internal/codeintel/config.go
const (
	maximumIndexesPerMonikerSearch = 500
	hunkCacheSize                  = 1000
	enableSyntect                  = true
)

func (s *Service) GetPreciseContext(ctx context.Context, args *resolverstubs.GetPreciseContextInput) (_ []*types.PreciseContext, err error) {
	ctx, trace, endObservation := s.operations.getPreciseContext.With(ctx, &err, observation.Args{Attrs: []attribute.KeyValue{
		attribute.String("repositoryName", args.Input.RepositoryName),
		attribute.String("content", args.Input.ActiveFileContent),
		attribute.String("closestRemoteCommitSHA", args.Input.ClosestRemoteCommitSHA),
	}})
	defer endObservation(1, observation.Args{})

	filename := args.Input.ActiveFile
	content := args.Input.ActiveFileContent
	repoName := api.RepoName(args.Input.RepositoryName)

	repo, err := s.repostore.GetByName(ctx, repoName)
	if err != nil {
		return nil, err
	}

	commitID, err := s.gitserverClient.ResolveRevision(ctx, repoName, args.Input.ClosestRemoteCommitSHA, gitserver.ResolveRevisionOptions{})
	if err != nil {
		return nil, err
	}
	closestRemoteCommitSHA := string(commitID)

	uploads, err := s.codenavSvc.GetClosestDumpsForBlob(ctx, int(repo.ID), closestRemoteCommitSHA, filename, true, "")
	if err != nil {
		return nil, err
	}
	trace.AddEvent("codenavSvc.GetClosestDumpsForBlob", attribute.Int("numDumps", len(uploads)))
	if len(uploads) == 0 {
		return nil, nil
	}

	requestArgs := codenavtypes.RequestArgs{
		RepositoryID: int(repo.ID),
		Commit:       closestRemoteCommitSHA,
		Limit:        100, //! MAGIC NUMBER
		RawCursor:    "",
	}
	hunkCache, err := codenav.NewHunkCache(hunkCacheSize)
	if err != nil {
		return nil, err
	}
	reqState := codenavtypes.NewRequestState(
		uploads,
		s.repostore,
		authz.DefaultSubRepoPermsChecker,
		s.gitserverClient,
		repo,
		closestRemoteCommitSHA,
		"",
		maximumIndexesPerMonikerSearch,
		hunkCache,
	)

	// DEBUGGING
	start := time.Now()
	phaseStart := start
	lap := func(format string, args ...any) {
		n := time.Now()
		delta := n.Sub(phaseStart)
		phaseStart = n
		fmt.Printf("\t[%s]: %s\n", delta, fmt.Sprintf(format, args...))
	}
	fmt.Printf("> CONTEXT API\n")
	defer func() { fmt.Printf("< CONTEXT API done in %s (%s)\n", time.Since(start), err) }()
	fuzzyNameSetBySymbol := map[string]map[string]struct{}{}
	if enableSyntect {
		// PHASE 1: Run current scope through treesitter
		syntectDocument, err := s.getSCIPDocumentByContent(ctx, content, filename)
		if err != nil {
			return nil, err
		}
		trace.AddEvent("contextSvc.getSCIPDocumentByContent", attribute.String("filename", filename))

		fuzzySymbolNameSet := precise.NewSet[string]()
		rng := translateToScipRange(args.Input.ActiveFileSelectionRange)
		for _, occurrence := range syntectDocument.Occurrences {
			if rng == nil || precise.IsOccurrenceWithinRange(rng, occurrence) {
				fuzzySymbolNameSet.Add(occurrence.Symbol)
			}
		}

		fuzzySymbolNames := fuzzySymbolNameSet.ToSlice()
		sort.Strings(fuzzySymbolNames)
		trace.AddEvent("fuzzySymbolNames", attribute.StringSlice("fuzzyNames", fuzzySymbolNames))

		// DEBUGGING
		lap("PHASE 1: %d symbols from %s: %v\n", len(fuzzySymbolNames), filename, fuzzySymbolNames)

		// PHASE 2: Run treesitter output through a translation layer so we can do
		// the graph navigation in "SCIP-world" using proper identifiers. The following
		// code is pretty sloppy right now since we haven't consolidated on a single way
		// to "match" descriptors together. This should align in the db layer as well.
		//
		// This isn't a deep technical problem, just one of deciding on a thing and
		// conforming to/communicating it in the codebase.

		// Construct a map from syntect (fuzzy) name to a list of SCIP names matching the syntect
		// output. I'd like to have the `GetFullSCIPNameByDescriptor` method create this
		// mapping instead. This block should become a single function call after that
		// transformation.

		scipNamesByFuzzyName, err := func() (map[string][]*symbols.ExplodedSymbol, error) {
			// TODO: Either pass a slice of uploads or loop thru uploads and pass the ids to fix this hardcoding of the first
			// TODO: does it make more sense to return a map to avoid having to loop thru them on line 189?
			explodedScipNames, err := s.codenavSvc.GetFullSCIPNameByDescriptor(ctx, []int{uploads[0].ID}, fuzzySymbolNames)
			if err != nil {
				return nil, err
			}

			// DEBUGGING
			for _, scipName := range explodedScipNames {
				if strings.Contains(scipName.DescriptorSuffix, "Runner") {
					fmt.Printf("\tSCIP:%q\n", scipName.DescriptorSuffix)
				}
			}
			for _, fuzzyName := range fuzzySymbolNames {
				if strings.Contains(fuzzyName, "Runner") {
					ex, _ := symbols.NewExplodedSymbol(fuzzyName)
					fmt.Printf("\tSYNTECT: %q -> %q\n", fuzzyName, ex.DescriptorSuffix)
				}
			}
			fmt.Printf("\n\n")

			explodedScipSymbolsByFuzzyName := map[string][]*symbols.ExplodedSymbol{}
			for _, fuzzyName := range fuzzySymbolNames {
				// TODO: Don't swallow error
				ex, err := symbols.NewExplodedSymbol(fuzzyName)
				if err != nil {
					continue
					// add debug logging
				}
				var explodedScipSymbols []*symbols.ExplodedSymbol
				for _, esn := range explodedScipNames {
					// N.B. this matches what we search against in fuzzyDescriptorSuffixConditions
					if !strings.HasSuffix(esn.DescriptorSuffix, ex.DescriptorSuffix) {
						continue
					}
					// TODO - batch (move it out of the loop)
					trace.AddEvent(
						"scipNames DescriptorSuffix or DescriptorSuffix",
						attribute.String("fuzzyName DescriptorSuffix", ex.DescriptorSuffix),
						attribute.String("scipName DescriptorSuffix", esn.DescriptorSuffix),
					)

					explodedScipSymbols = append(explodedScipSymbols, esn)
				}

				// DEBUGGING
				if len(explodedScipSymbols) == 0 {
					ex, _ := symbols.NewExplodedSymbol(fuzzyName)
					if strings.Contains(fuzzyName, "Runner") {
						fmt.Printf("> NO MATCHES FOR %q (%q)??\n", fuzzyName, ex.DescriptorSuffix)
					}
				}

				if len(explodedScipSymbols) > 20 {
					// DEBUGGING
					fmt.Printf("TOO MANY RESULTS FOR %q\n", fuzzyName)
					trace.AddEvent("TOO MANY RESULTS", attribute.String("syntectName", fuzzyName))
					explodedScipSymbols = nil
				}

				if len(explodedScipSymbols) > 0 {
					explodedScipSymbolsByFuzzyName[fuzzyName] = explodedScipSymbols
				}
			}
			// DEBUGGING
			fmt.Printf("\n\n")

			return explodedScipSymbolsByFuzzyName, nil
		}()
		if err != nil {
			return nil, err
		}

		for fuzzyName, explodedSymbols := range scipNamesByFuzzyName {
			for _, explodedSymbol := range explodedSymbols {
				symbol := explodedSymbol.Symbol()
				if _, ok := fuzzyNameSetBySymbol[symbol]; !ok {
					fuzzyNameSetBySymbol[symbol] = map[string]struct{}{}
				}

				fuzzyNameSetBySymbol[symbol][fuzzyName] = struct{}{}
			}
		}

		// DEBUGGING
		lap("PHASE 2: %d matching precise symbols\n", len(fuzzyNameSetBySymbol))
	} else {
		// TODO: we might have to strip the root active file
		// TODO: if the file name starts with the root remove it
		symbolsNames, err := s.codenavSvc.GetSymbolNamesByRange(ctx, requestArgs, filename, reqState, translateToScipRange(args.Input.ActiveFileSelectionRange))
		if err != nil {
			return nil, err
		}

		for _, symbolName := range symbolsNames {
			fuzzyNameSetBySymbol[symbolName] = map[string]struct{}{"": {}}
		}
	}

	// PHASE 3: Gather definitions for each relevant SCIP symbol

	type preciseData struct {
		fuzzyName      string
		scipSymbolName string
		location       []codenavshared.UploadLocation
	}
	preciseDataList := []*preciseData{}

	for symbol, fuzzyNames := range fuzzyNameSetBySymbol {
		// TODO - these are duplicated and should also be batched
		fmt.Printf("> Fetching definitions of %q\n", symbol)

		ul, err := s.codenavSvc.NewGetDefinitionsBySymbolNames(ctx, requestArgs, reqState, []string{symbol})
		if err != nil {
			return nil, err
		}

		// TODO - should this ever be non-singleton? (this will go away when we batch)
		for fzn := range fuzzyNames {
			preciseDataList = append(preciseDataList, &preciseData{
				fuzzyName:      fzn,
				scipSymbolName: symbol,
				location:       ul,
			})
			// TODO - batch (move it out of the loop)
			trace.AddEvent(
				"preciseDataList",
				attribute.String("fuzzyName", fzn),
				attribute.String("symbolName", symbol),
			)
		}
	}

	// DEBUGGING
	lap("PHASE 3: %d matching precise symbols\n", len(fuzzyNameSetBySymbol))

	// PHASE 4: Read the files that contain a definition

	cache := map[string]DocumentAndText{}
	for _, pd := range preciseDataList {
		for _, l := range pd.location {
			key := fmt.Sprintf("%s@%s:%s", l.Dump.RepositoryName, l.Dump.Commit, filepath.Join(l.Dump.Root, l.Path))
			if _, ok := cache[key]; ok {
				continue
			}

			fmt.Printf("> Parsing file %q\n", key)

			// TODO - archive where possible when we fetch multiple files from the
			// same repo. Cut round trips down from one per file to one per repo,
			// and we'll likely have a lot of shared definition sources.
			// TODO: Group by repo, then fetch the archive containing those files

			file, err := s.gitserverClient.ReadFile(
				ctx,
				authz.DefaultSubRepoPermsChecker,
				api.RepoName(l.Dump.RepositoryName),
				api.CommitID(l.Dump.Commit),
				l.Path,
			)
			if err != nil {
				return nil, err
			}

			syntectDocs, err := s.getSCIPDocumentByContent(ctx, string(file), l.Path)
			if err != nil {
				return nil, err
			}
			cache[key] = NewDocumentAndText(string(file), syntectDocs)
		}
	}

	// DEBUGGING
	lap("PHASE 4: read %d files\n", len(cache))

	// PHASE 5: Extract the definitions for each of the relevant syntect symbols
	// we originally requested.
	//
	// NOTE: I make an assumption here that the symbols will be equal as
	// they were both generated by the same treesitter process. See the
	// inline note below.

	preciseResponse := []*types.PreciseContext{}
	for _, pd := range preciseDataList {
		for _, l := range pd.location {
			key := fmt.Sprintf("%s@%s:%s", l.Dump.RepositoryName, l.Dump.Commit, filepath.Join(l.Dump.Root, l.Path))
			documentAndText := cache[key]

			for _, occ := range documentAndText.SCIP.Occurrences {
				// NOTE: assumption made; we may want to look at the precise
				// range as an alternate or additional indicator for which
				// syntect occurrences we are interested in
				if occ.Symbol != pd.fuzzyName && pd.fuzzyName != "" {
					continue
				}
				if len(occ.EnclosingRange) > 0 {
<<<<<<< HEAD
					r := scip.NewRange(occ.EnclosingRange)
					fmt.Println("THIS is the CONTENT", documentAndText.Content)
					c := strings.Split(string(documentAndText.Content), "\n")
					snippet := extractSnippet(c, r.Start.Line, r.End.Line, r.Start.Character, r.End.Character)
					ex, err := symbols.NewExplodedSymbol(pd.scipSymbolName)
					if err != nil {
						return nil, err
					}
					fex, err := symbols.NewExplodedSymbol(pd.fuzzyName)
					if err != nil {
						return nil, err
					}

					preciseResponse = append(preciseResponse, &types.PreciseContext{
						ScipSymbolName:        pd.scipSymbolName,
						FuzzySymbolName:       pd.fuzzyName,
						ScipDescriptorSuffix:  ex.DescriptorSuffix,
						FuzzyDescriptorSuffix: fex.FuzzyDescriptorSuffix,
						RepositoryName:        l.Dump.RepositoryName,
						Text:                  snippet,
						FilePath:              l.Path,
=======
					preciseResponse = append(preciseResponse, &types.PreciseContext{
						ScipSymbolName:  pd.scipSymbolName,
						FuzzySymbolName: pd.fuzzyName,
						RepositoryName:  l.Dump.RepositoryName,
						Text:            documentAndText.Extract(scip.NewRange(occ.EnclosingRange)),
						FilePath:        l.Path,
>>>>>>> 970bf93c
					})

					// TODO - move this out of the nested loop
					trace.AddEvent(
						"preciseResponse",
						attribute.String("symbolName", pd.scipSymbolName),
						attribute.String("fuzzyName", pd.fuzzyName),
						attribute.String("repository", l.Dump.RepositoryName),
						attribute.String("filePath", l.Path),
					)
				}
			}
		}
	}

	// DEBUGGING
	lap("PHASE 5: generated %s context items\n", len(preciseResponse))
	return preciseResponse, nil
}

func (s *Service) getSCIPDocumentByContent(ctx context.Context, content, fileName string) (*scip.Document, error) {
	q := gosyntect.SymbolsQuery{
		FileName: fileName,
		Content:  content,
	}

	resp, err := s.syntectClient.Symbols(ctx, &q)
	if err != nil {
		return nil, err
	}

	d, err := base64.StdEncoding.DecodeString(resp.Scip)
	if err != nil {
		fmt.Println("ERROR: ", err)
		return nil, err
	}

	var document scip.Document
	if err := proto.Unmarshal(d, &document); err != nil {
		fmt.Println("ERROR: ", err)
		return nil, err
	}

	return &document, nil
}

func (s *Service) SplitIntoEmbeddableChunks(ctx context.Context, text string, fileName string, splitOptions SplitOptions) ([]EmbeddableChunk, error) {
	return SplitIntoEmbeddableChunks(text, fileName, splitOptions), nil
}

func translateToScipRange(ar *resolverstubs.ActiveFileSelectionRangeInput) (r *scip.Range) {
	if ar == nil {
		return nil
	}

	return &scip.Range{
		Start: scip.Position{Line: int32(ar.StartLine), Character: int32(ar.StartCharacter)},
		End:   scip.Position{Line: int32(ar.EndLine), Character: int32(ar.EndCharacter)},
	}
}<|MERGE_RESOLUTION|>--- conflicted
+++ resolved
@@ -360,11 +360,6 @@
 					continue
 				}
 				if len(occ.EnclosingRange) > 0 {
-<<<<<<< HEAD
-					r := scip.NewRange(occ.EnclosingRange)
-					fmt.Println("THIS is the CONTENT", documentAndText.Content)
-					c := strings.Split(string(documentAndText.Content), "\n")
-					snippet := extractSnippet(c, r.Start.Line, r.End.Line, r.Start.Character, r.End.Character)
 					ex, err := symbols.NewExplodedSymbol(pd.scipSymbolName)
 					if err != nil {
 						return nil, err
@@ -373,23 +368,14 @@
 					if err != nil {
 						return nil, err
 					}
-
 					preciseResponse = append(preciseResponse, &types.PreciseContext{
 						ScipSymbolName:        pd.scipSymbolName,
 						FuzzySymbolName:       pd.fuzzyName,
 						ScipDescriptorSuffix:  ex.DescriptorSuffix,
 						FuzzyDescriptorSuffix: fex.FuzzyDescriptorSuffix,
 						RepositoryName:        l.Dump.RepositoryName,
-						Text:                  snippet,
+						Text:                  documentAndText.Extract(scip.NewRange(occ.EnclosingRange)),
 						FilePath:              l.Path,
-=======
-					preciseResponse = append(preciseResponse, &types.PreciseContext{
-						ScipSymbolName:  pd.scipSymbolName,
-						FuzzySymbolName: pd.fuzzyName,
-						RepositoryName:  l.Dump.RepositoryName,
-						Text:            documentAndText.Extract(scip.NewRange(occ.EnclosingRange)),
-						FilePath:        l.Path,
->>>>>>> 970bf93c
 					})
 
 					// TODO - move this out of the nested loop
