--- conflicted
+++ resolved
@@ -57,7 +57,10 @@
 		}
 	}
 
-<<<<<<< HEAD
+	if len(unknownCommits) == 0 {
+		return nil
+	}
+  
 	// Make the order in which we construct the values for insertion determinstic.
 	// We want this to happen because many workers/api-servers can be inserting
 	// commits for the same repository. Having them inserted in random order may
@@ -70,11 +73,6 @@
 		sort.Strings(parentCommits)
 	}
 	sort.Strings(keys)
-=======
-	if len(unknownCommits) == 0 {
-		return nil
-	}
->>>>>>> 1e7791bb
 
 	var rows []*sqlf.Query
 	for _, commit := range keys {
