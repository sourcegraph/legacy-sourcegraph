package db

import (
	"context"
	"time"

	"github.com/sourcegraph/sourcegraph/internal/codeintel/bundles/types"
	"github.com/sourcegraph/sourcegraph/internal/metrics"
	"github.com/sourcegraph/sourcegraph/internal/observation"
)

// An ObservedDB wraps another DB with error logging, Prometheus metrics, and tracing.
type ObservedDB struct {
	db                                 DB
	savepointOperation                 *observation.Operation
	rollbackToSavepointOperation       *observation.Operation
	doneOperation                      *observation.Operation
	getUploadByIDOperation             *observation.Operation
	getUploadsByRepoOperation          *observation.Operation
	queueSizeOperation                 *observation.Operation
	enqueueOperation                   *observation.Operation
	markCompleteOperation              *observation.Operation
	markErroredOperation               *observation.Operation
	dequeueOperation                   *observation.Operation
	getStatesOperation                 *observation.Operation
	deleteUploadByIDOperation          *observation.Operation
	resetStalledOperation              *observation.Operation
	getDumpByIDOperation               *observation.Operation
	findClosestDumpsOperation          *observation.Operation
	deleteOldestDumpOperation          *observation.Operation
	updateDumpsVisibleFromTipOperation *observation.Operation
	deleteOverlappingDumpsOperation    *observation.Operation
	getPackageOperation                *observation.Operation
	updatePackagesOperation            *observation.Operation
	sameRepoPagerOperation             *observation.Operation
	updatePackageReferencesOperation   *observation.Operation
	packageReferencePagerOperation     *observation.Operation
	hasCommitOperation                 *observation.Operation
	updateCommitsOperation             *observation.Operation
	repoNameOperation                  *observation.Operation
}

var _ DB = &ObservedDB{}

// NewObservedDB wraps the given DB with error logging, Prometheus metrics, and tracing.
func NewObserved(db DB, observationContext *observation.Context, subsystem string) DB {
	metrics := metrics.NewOperationMetrics(
		subsystem,
		"db",
		metrics.WithLabels("op"),
		metrics.WithCountHelp("Total number of results returned"),
	)

	return &ObservedDB{
		db: db,
		savepointOperation: observationContext.Operation(observation.Op{
			Name:         "DB.Savepoint",
			MetricLabels: []string{"savepoint"},
			Metrics:      metrics,
		}),
		rollbackToSavepointOperation: observationContext.Operation(observation.Op{
			Name:         "DB.RollbackToSavepoint",
			MetricLabels: []string{"rollback_to_savepoint"},
			Metrics:      metrics,
		}),
		doneOperation: observationContext.Operation(observation.Op{
			Name:         "DB.Done",
			MetricLabels: []string{"done"},
			Metrics:      metrics,
		}),
		getUploadByIDOperation: observationContext.Operation(observation.Op{
			Name:         "DB.GetUploadByID",
			MetricLabels: []string{"get_upload_by_id"},
			Metrics:      metrics,
		}),
		getUploadsByRepoOperation: observationContext.Operation(observation.Op{
			Name:         "DB.GetUploadsByRepo",
			MetricLabels: []string{"get_uploads_by_repo"},
			Metrics:      metrics,
		}),
		queueSizeOperation: observationContext.Operation(observation.Op{
			Name:         "DB.QueueSize",
			MetricLabels: []string{"queue_size"},
			Metrics:      metrics,
		}),
		enqueueOperation: observationContext.Operation(observation.Op{
			Name:         "DB.Enqueue",
			MetricLabels: []string{"enqueue"},
			Metrics:      metrics,
		}),
		markCompleteOperation: observationContext.Operation(observation.Op{
			Name:         "DB.MarkComplete",
			MetricLabels: []string{"mark_complete"},
			Metrics:      metrics,
		}),
		markErroredOperation: observationContext.Operation(observation.Op{
			Name:         "DB.MarkErrored",
			MetricLabels: []string{"mark_errored"},
			Metrics:      metrics,
		}),
		dequeueOperation: observationContext.Operation(observation.Op{
			Name:         "DB.Dequeue",
			MetricLabels: []string{"dequeue"},
			Metrics:      metrics,
		}),
		getStatesOperation: observationContext.Operation(observation.Op{
			Name:         "DB.GetStates",
			MetricLabels: []string{"get_states"},
			Metrics:      metrics,
		}),
		deleteUploadByIDOperation: observationContext.Operation(observation.Op{
			Name:         "DB.DeleteUploadByID",
			MetricLabels: []string{"delete_upload_by_id"},
			Metrics:      metrics,
		}),
		resetStalledOperation: observationContext.Operation(observation.Op{
			Name:         "DB.ResetStalled",
			MetricLabels: []string{"reset_stalled"},
			Metrics:      metrics,
		}),
		getDumpByIDOperation: observationContext.Operation(observation.Op{
			Name:         "DB.GetDumpByID",
			MetricLabels: []string{"get_dump_by_id"},
			Metrics:      metrics,
		}),
		findClosestDumpsOperation: observationContext.Operation(observation.Op{
			Name:         "DB.FindClosestDumps",
			MetricLabels: []string{"find_closest_dumps"},
			Metrics:      metrics,
		}),
		deleteOldestDumpOperation: observationContext.Operation(observation.Op{
			Name:         "DB.DeleteOldestDump",
			MetricLabels: []string{"delete_oldest_dump"},
			Metrics:      metrics,
		}),
		updateDumpsVisibleFromTipOperation: observationContext.Operation(observation.Op{
			Name:         "DB.UpdateDumpsVisibleFromTip",
			MetricLabels: []string{"update_dumps_visible_from_tip"},
			Metrics:      metrics,
		}),
		deleteOverlappingDumpsOperation: observationContext.Operation(observation.Op{
			Name:         "DB.DeleteOverlappingDumps",
			MetricLabels: []string{"delete_overlapping_dumps"},
			Metrics:      metrics,
		}),
		getPackageOperation: observationContext.Operation(observation.Op{
			Name:         "DB.GetPackage",
			MetricLabels: []string{"get_package"},
			Metrics:      metrics,
		}),
		updatePackagesOperation: observationContext.Operation(observation.Op{
			Name:         "DB.UpdatePackages",
			MetricLabels: []string{"update_packages"},
			Metrics:      metrics,
		}),
		sameRepoPagerOperation: observationContext.Operation(observation.Op{
			Name:         "DB.SameRepoPager",
			MetricLabels: []string{"same_repo_pager"},
			Metrics:      metrics,
		}),
		updatePackageReferencesOperation: observationContext.Operation(observation.Op{
			Name:         "DB.UpdatePackageReferences",
			MetricLabels: []string{"update_package_references"},
			Metrics:      metrics,
		}),
		packageReferencePagerOperation: observationContext.Operation(observation.Op{
			Name:         "DB.PackageReferencePager",
			MetricLabels: []string{"package_reference_pager"},
			Metrics:      metrics,
		}),
		hasCommitOperation: observationContext.Operation(observation.Op{
			Name:         "DB.HasCommit",
			MetricLabels: []string{"has_commit"},
			Metrics:      metrics,
		}),
		updateCommitsOperation: observationContext.Operation(observation.Op{
			Name:         "DB.UpdateCommits",
			MetricLabels: []string{"update_commits"},
			Metrics:      metrics,
		}),
		repoNameOperation: observationContext.Operation(observation.Op{
			Name:         "DB.RepoName",
			MetricLabels: []string{"repo_name"},
			Metrics:      metrics,
		}),
	}
}

func (db *ObservedDB) wrap(other DB) DB {
	return &ObservedDB{
		db:                                 other,
		savepointOperation:                 db.savepointOperation,
		rollbackToSavepointOperation:       db.rollbackToSavepointOperation,
		doneOperation:                      db.doneOperation,
		getUploadByIDOperation:             db.getUploadByIDOperation,
		getUploadsByRepoOperation:          db.getUploadsByRepoOperation,
		queueSizeOperation:                 db.queueSizeOperation,
		enqueueOperation:                   db.enqueueOperation,
		markCompleteOperation:              db.markCompleteOperation,
		markErroredOperation:               db.markErroredOperation,
		dequeueOperation:                   db.dequeueOperation,
		getStatesOperation:                 db.getStatesOperation,
		deleteUploadByIDOperation:          db.deleteUploadByIDOperation,
		resetStalledOperation:              db.resetStalledOperation,
		getDumpByIDOperation:               db.getDumpByIDOperation,
		findClosestDumpsOperation:          db.findClosestDumpsOperation,
		deleteOldestDumpOperation:          db.deleteOldestDumpOperation,
		updateDumpsVisibleFromTipOperation: db.updateDumpsVisibleFromTipOperation,
		deleteOverlappingDumpsOperation:    db.deleteOverlappingDumpsOperation,
		getPackageOperation:                db.getPackageOperation,
		updatePackagesOperation:            db.updatePackagesOperation,
		sameRepoPagerOperation:             db.sameRepoPagerOperation,
		updatePackageReferencesOperation:   db.updatePackageReferencesOperation,
		packageReferencePagerOperation:     db.packageReferencePagerOperation,
		hasCommitOperation:                 db.hasCommitOperation,
		updateCommitsOperation:             db.updateCommitsOperation,
		repoNameOperation:                  db.repoNameOperation,
	}
}

// Transact calls into the inner DB.
func (db *ObservedDB) Transact(ctx context.Context) (DB, error) {
	tx, err := db.db.Transact(ctx)
	if err != nil {
		return nil, err
	}

	return db.wrap(tx), nil
}

// Savepoint calls into the inner DB and registers the observed results.
func (db *ObservedDB) Savepoint(ctx context.Context, name string) (err error) {
	ctx, endObservation := db.savepointOperation.With(ctx, &err, observation.Args{})
	defer endObservation(1, observation.Args{})
	return db.db.Savepoint(ctx, name)
}

// RollbackToSavepoint calls into the inner DB and registers the observed results.
func (db *ObservedDB) RollbackToSavepoint(ctx context.Context, name string) (err error) {
	ctx, endObservation := db.rollbackToSavepointOperation.With(ctx, &err, observation.Args{})
	defer endObservation(1, observation.Args{})
	return db.db.RollbackToSavepoint(ctx, name)
}

// Done calls into the inner DB and registers the observed results.
func (db *ObservedDB) Done(e error) (err error) {
	_, endObservation := db.doneOperation.With(context.Background(), &err, observation.Args{})
	defer endObservation(1, observation.Args{})
	return db.db.Done(e)
}

// GetUploadByID calls into the inner DB and registers the observed results.
func (db *ObservedDB) GetUploadByID(ctx context.Context, id int) (_ Upload, _ bool, err error) {
	ctx, endObservation := db.getUploadByIDOperation.With(ctx, &err, observation.Args{})
	defer endObservation(1, observation.Args{})
	return db.db.GetUploadByID(ctx, id)
}

// GetUploadsByRepo calls into the inner DB and registers the observed results.
func (db *ObservedDB) GetUploadsByRepo(ctx context.Context, repositoryID int, state, term string, visibleAtTip bool, limit, offset int) (uploads []Upload, _ int, err error) {
	ctx, endObservation := db.getUploadsByRepoOperation.With(ctx, &err, observation.Args{})
	defer func() { endObservation(float64(len(uploads)), observation.Args{}) }()
	return db.db.GetUploadsByRepo(ctx, repositoryID, state, term, visibleAtTip, limit, offset)
}

// QueueSize  calls into the inner DB and registers the observed results.
func (db *ObservedDB) QueueSize(ctx context.Context) (_ int, err error) {
	ctx, endObservation := db.queueSizeOperation.With(ctx, &err, observation.Args{})
	defer endObservation(1, observation.Args{})
	return db.db.QueueSize(ctx)
}

// Enqueue calls into the inner DB and registers the observed results.
func (db *ObservedDB) Enqueue(ctx context.Context, commit, root string, repositoryID int, indexerName string) (_ int, err error) {
	ctx, endObservation := db.enqueueOperation.With(ctx, &err, observation.Args{})
	defer endObservation(1, observation.Args{})
<<<<<<< HEAD
	return db.db.Enqueue(ctx, commit, root, tracingContext, repositoryID, indexerName)
=======

	return db.db.Enqueue(ctx, commit, root, repositoryID, indexerName)
>>>>>>> a8b992d7
}

// MarkComplete calls into the inner DB and registers the observed results.
func (db *ObservedDB) MarkComplete(ctx context.Context, id int) (err error) {
	ctx, endObservation := db.markCompleteOperation.With(ctx, &err, observation.Args{})
	defer endObservation(1, observation.Args{})
	return db.db.MarkComplete(ctx, id)
}

// MarkErrored calls into the inner DB and registers the observed results.
func (db *ObservedDB) MarkErrored(ctx context.Context, id int, failureSummary, failureStacktrace string) (err error) {
	ctx, endObservation := db.markErroredOperation.With(ctx, &err, observation.Args{})
	defer endObservation(1, observation.Args{})
	return db.db.MarkErrored(ctx, id, failureSummary, failureStacktrace)
}

// Dequeue calls into the inner DB and registers the observed results.
func (db *ObservedDB) Dequeue(ctx context.Context) (_ Upload, _ JobHandle, _ bool, err error) {
	ctx, endObservation := db.dequeueOperation.With(ctx, &err, observation.Args{})
	defer endObservation(1, observation.Args{})

	upload, jobHandle, ok, err := db.db.Dequeue(ctx)
	if err == nil && ok {
		// TODO - ew
		jobHandle.(*jobHandleImpl).db = db.wrap(jobHandle.(*jobHandleImpl).db)
	}
	return upload, jobHandle, ok, err
}

// GetStates calls into the inner DB and registers the observed results.
func (db *ObservedDB) GetStates(ctx context.Context, ids []int) (states map[int]string, err error) {
	ctx, endObservation := db.getStatesOperation.With(ctx, &err, observation.Args{})
	defer func() { endObservation(float64(len(states)), observation.Args{}) }()
	return db.db.GetStates(ctx, ids)
}

// DeleteUploadByID calls into the inner DB and registers the observed results.
func (db *ObservedDB) DeleteUploadByID(ctx context.Context, id int, getTipCommit GetTipCommitFn) (_ bool, err error) {
	ctx, endObservation := db.deleteUploadByIDOperation.With(ctx, &err, observation.Args{})
	defer endObservation(1, observation.Args{})
	return db.db.DeleteUploadByID(ctx, id, getTipCommit)
}

// ResetStalled calls into the inner DB and registers the observed results.
func (db *ObservedDB) ResetStalled(ctx context.Context, now time.Time) (ids []int, err error) {
	ctx, endObservation := db.resetStalledOperation.With(ctx, &err, observation.Args{})
	defer func() { endObservation(float64(len(ids)), observation.Args{}) }()
	return db.db.ResetStalled(ctx, now)
}

// GetDumpByID calls into the inner DB and registers the observed results.
func (db *ObservedDB) GetDumpByID(ctx context.Context, id int) (_ Dump, _ bool, err error) {
	ctx, endObservation := db.getDumpByIDOperation.With(ctx, &err, observation.Args{})
	defer endObservation(1, observation.Args{})
	return db.db.GetDumpByID(ctx, id)
}

// FindClosestDumps calls into the inner DB and registers the observed results.
func (db *ObservedDB) FindClosestDumps(ctx context.Context, repositoryID int, commit, file string) (dumps []Dump, err error) {
	ctx, endObservation := db.findClosestDumpsOperation.With(ctx, &err, observation.Args{})
	defer func() { endObservation(float64(len(dumps)), observation.Args{}) }()
	return db.db.FindClosestDumps(ctx, repositoryID, commit, file)
}

// DeleteOldestDump calls into the inner DB and registers the observed results.
func (db *ObservedDB) DeleteOldestDump(ctx context.Context) (_ int, _ bool, err error) {
	ctx, endObservation := db.deleteOldestDumpOperation.With(ctx, &err, observation.Args{})
	defer endObservation(1, observation.Args{})
	return db.db.DeleteOldestDump(ctx)
}

// UpdateDumpsVisibleFromTip calls into the inner DB and registers the observed results.
func (db *ObservedDB) UpdateDumpsVisibleFromTip(ctx context.Context, repositoryID int, tipCommit string) (err error) {
	ctx, endObservation := db.updateDumpsVisibleFromTipOperation.With(ctx, &err, observation.Args{})
	defer endObservation(1, observation.Args{})
	return db.db.UpdateDumpsVisibleFromTip(ctx, repositoryID, tipCommit)
}

// DeleteOverlappingDumps calls into the inner DB and registers the observed results.
func (db *ObservedDB) DeleteOverlappingDumps(ctx context.Context, repositoryID int, commit, root, indexer string) (err error) {
	ctx, endObservation := db.deleteOverlappingDumpsOperation.With(ctx, &err, observation.Args{})
	defer endObservation(1, observation.Args{})
	return db.db.DeleteOverlappingDumps(ctx, repositoryID, commit, root, indexer)
}

// GetPackage calls into the inner DB and registers the observed results.
func (db *ObservedDB) GetPackage(ctx context.Context, scheme, name, version string) (_ Dump, _ bool, err error) {
	ctx, endObservation := db.getPackageOperation.With(ctx, &err, observation.Args{})
	defer endObservation(1, observation.Args{})
	return db.db.GetPackage(ctx, scheme, name, version)
}

// UpdatePackages calls into the inner DB and registers the observed results.
func (db *ObservedDB) UpdatePackages(ctx context.Context, packages []types.Package) (err error) {
	ctx, endObservation := db.updatePackagesOperation.With(ctx, &err, observation.Args{})
	defer endObservation(1, observation.Args{})
	return db.db.UpdatePackages(ctx, packages)
}

// SameRepoPager calls into the inner DB and registers the observed results.
func (db *ObservedDB) SameRepoPager(ctx context.Context, repositoryID int, commit, scheme, name, version string, limit int) (_ int, _ ReferencePager, err error) {
	ctx, endObservation := db.sameRepoPagerOperation.With(ctx, &err, observation.Args{})
	defer endObservation(1, observation.Args{})
	return db.db.SameRepoPager(ctx, repositoryID, commit, scheme, name, version, limit)
}

// UpdatePackageReferences calls into the inner DB and registers the observed results.
func (db *ObservedDB) UpdatePackageReferences(ctx context.Context, packageReferences []types.PackageReference) (err error) {
	ctx, endObservation := db.updatePackageReferencesOperation.With(ctx, &err, observation.Args{})
	defer endObservation(1, observation.Args{})
	return db.db.UpdatePackageReferences(ctx, packageReferences)
}

// PackageReferencePager calls into the inner DB and registers the observed results.
func (db *ObservedDB) PackageReferencePager(ctx context.Context, scheme, name, version string, repositoryID, limit int) (_ int, _ ReferencePager, err error) {
	ctx, endObservation := db.packageReferencePagerOperation.With(ctx, &err, observation.Args{})
	defer endObservation(1, observation.Args{})
	return db.db.PackageReferencePager(ctx, scheme, name, version, repositoryID, limit)
}

// HasCommit calls into the inner DB and registers the observed results.
func (db *ObservedDB) HasCommit(ctx context.Context, repositoryID int, commit string) (_ bool, err error) {
	ctx, endObservation := db.hasCommitOperation.With(ctx, &err, observation.Args{})
	defer endObservation(1, observation.Args{})
	return db.db.HasCommit(ctx, repositoryID, commit)
}

// UpdateCommits calls into the inner DB and registers the observed results.
func (db *ObservedDB) UpdateCommits(ctx context.Context, repositoryID int, commits map[string][]string) (err error) {
	ctx, endObservation := db.updateCommitsOperation.With(ctx, &err, observation.Args{})
	defer endObservation(1, observation.Args{})
	return db.db.UpdateCommits(ctx, repositoryID, commits)
}

// RepoName calls into the inner DB and registers the observed results.
func (db *ObservedDB) RepoName(ctx context.Context, repositoryID int) (_ string, err error) {
	ctx, endObservation := db.repoNameOperation.With(ctx, &err, observation.Args{})
	defer endObservation(1, observation.Args{})
	return db.db.RepoName(ctx, repositoryID)
}<|MERGE_RESOLUTION|>--- conflicted
+++ resolved
@@ -274,12 +274,7 @@
 func (db *ObservedDB) Enqueue(ctx context.Context, commit, root string, repositoryID int, indexerName string) (_ int, err error) {
 	ctx, endObservation := db.enqueueOperation.With(ctx, &err, observation.Args{})
 	defer endObservation(1, observation.Args{})
-<<<<<<< HEAD
-	return db.db.Enqueue(ctx, commit, root, tracingContext, repositoryID, indexerName)
-=======
-
 	return db.db.Enqueue(ctx, commit, root, repositoryID, indexerName)
->>>>>>> a8b992d7
 }
 
 // MarkComplete calls into the inner DB and registers the observed results.
