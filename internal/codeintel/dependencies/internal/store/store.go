--- conflicted
+++ resolved
@@ -113,11 +113,7 @@
 	return sqlf.Sprintf("LIMIT %s", limit)
 }
 
-<<<<<<< HEAD
-// UpsertDependencyRepos creates the given dependency repos if they don'tt yet exist. The values
-=======
 // UpsertDependencyRepos creates the given dependency repos if they don't yet exist. The values
->>>>>>> b3540b0c
 // that did not exist previously are returned.
 func (s *Store) UpsertDependencyRepos(ctx context.Context, deps []shared.Repo) (newDeps []shared.Repo, err error) {
 	ctx, _, endObservation := s.operations.upsertDependencyRepos.With(ctx, &err, observation.Args{LogFields: []log.Field{
