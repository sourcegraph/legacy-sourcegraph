package repomatcher

import (
	"context"

	"github.com/sourcegraph/sourcegraph/internal/goroutine"
)

<<<<<<< HEAD
func NewMatcher(policySvc PolicyService, metrics *metrics) goroutine.BackgroundRoutine {
	return goroutine.NewPeriodicGoroutine(context.Background(), ConfigInst.Interval, &matcher{
		policySvc: policySvc,
		metrics:   metrics,
	})
=======
func NewRepositoryMatcher(policySvc PolicyService) []goroutine.BackgroundRoutine {
	return []goroutine.BackgroundRoutine{
		policySvc.NewRepositoryMatcher(
			ConfigInst.Interval,
			ConfigInst.ConfigurationPolicyMembershipBatchSize,
		),
	}
>>>>>>> 09126e95
}<|MERGE_RESOLUTION|>--- conflicted
+++ resolved
@@ -1,18 +1,9 @@
 package repomatcher
 
 import (
-	"context"
-
 	"github.com/sourcegraph/sourcegraph/internal/goroutine"
 )
 
-<<<<<<< HEAD
-func NewMatcher(policySvc PolicyService, metrics *metrics) goroutine.BackgroundRoutine {
-	return goroutine.NewPeriodicGoroutine(context.Background(), ConfigInst.Interval, &matcher{
-		policySvc: policySvc,
-		metrics:   metrics,
-	})
-=======
 func NewRepositoryMatcher(policySvc PolicyService) []goroutine.BackgroundRoutine {
 	return []goroutine.BackgroundRoutine{
 		policySvc.NewRepositoryMatcher(
@@ -20,5 +11,4 @@
 			ConfigInst.ConfigurationPolicyMembershipBatchSize,
 		),
 	}
->>>>>>> 09126e95
 }