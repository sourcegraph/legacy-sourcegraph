package dbstore

import (
	"context"
	"database/sql"
	"os"
	"sort"
	"strconv"
	"strings"
	"time"

	"github.com/keegancsmith/sqlf"
	"github.com/lib/pq"
	"github.com/opentracing/opentracing-go/log"

	"github.com/sourcegraph/sourcegraph/internal/database"
	"github.com/sourcegraph/sourcegraph/internal/database/basestore"
	"github.com/sourcegraph/sourcegraph/internal/database/dbutil"
	"github.com/sourcegraph/sourcegraph/internal/observation"
	"github.com/sourcegraph/sourcegraph/internal/timeutil"
)

// Upload is a subset of the lsif_uploads table and stores both processed and unprocessed
// records.
type Upload struct {
	ID                int
	Commit            string
	Root              string
	VisibleAtTip      bool
	UploadedAt        time.Time
	State             string
	FailureMessage    *string
	StartedAt         *time.Time
	FinishedAt        *time.Time
	ProcessAfter      *time.Time
	NumResets         int
	NumFailures       int
	RepositoryID      int
	RepositoryName    string
	Indexer           string
	IndexerVersion    string
	NumParts          int
	UploadedParts     []int
	UploadSize        *int64
	UncompressedSize  *int64
	Rank              *int
	AssociatedIndexID *int
}

func (u Upload) RecordID() int {
	return u.ID
}

func scanUpload(s dbutil.Scanner) (upload Upload, _ error) {
	var rawUploadedParts []sql.NullInt32
	if err := s.Scan(
		&upload.ID,
		&upload.Commit,
		&upload.Root,
		&upload.VisibleAtTip,
		&upload.UploadedAt,
		&upload.State,
		&upload.FailureMessage,
		&upload.StartedAt,
		&upload.FinishedAt,
		&upload.ProcessAfter,
		&upload.NumResets,
		&upload.NumFailures,
		&upload.RepositoryID,
		&upload.RepositoryName,
		&upload.Indexer,
		&dbutil.NullString{S: &upload.IndexerVersion},
		&upload.NumParts,
		pq.Array(&rawUploadedParts),
		&upload.UploadSize,
		&upload.AssociatedIndexID,
		&upload.Rank,
		&upload.UncompressedSize,
	); err != nil {
		return upload, err
	}

	upload.UploadedParts = make([]int, 0, len(rawUploadedParts))
	for _, uploadedPart := range rawUploadedParts {
		upload.UploadedParts = append(upload.UploadedParts, int(uploadedPart.Int32))
	}

	return upload, nil
}

func scanUploadWithCount(s dbutil.Scanner) (upload Upload, count int, _ error) {
	var rawUploadedParts []sql.NullInt32
	if err := s.Scan(
		&upload.ID,
		&upload.Commit,
		&upload.Root,
		&upload.VisibleAtTip,
		&upload.UploadedAt,
		&upload.State,
		&upload.FailureMessage,
		&upload.StartedAt,
		&upload.FinishedAt,
		&upload.ProcessAfter,
		&upload.NumResets,
		&upload.NumFailures,
		&upload.RepositoryID,
		&upload.RepositoryName,
		&upload.Indexer,
		&dbutil.NullString{S: &upload.IndexerVersion},
		&upload.NumParts,
		pq.Array(&rawUploadedParts),
		&upload.UploadSize,
		&upload.AssociatedIndexID,
		&upload.Rank,
		&upload.UncompressedSize,
		&count,
	); err != nil {
		return upload, 0, err
	}

	upload.UploadedParts = make([]int, 0, len(rawUploadedParts))
	for _, uploadedPart := range rawUploadedParts {
		upload.UploadedParts = append(upload.UploadedParts, int(uploadedPart.Int32))
	}

	return upload, count, nil
}

// scanUploads scans a slice of uploads from the return value of `*Store.query`.
var scanUploads = basestore.NewSliceScanner(scanUpload)

var scanUploadsWithCount = basestore.NewSliceWithCountScanner(scanUploadWithCount)

// scanFirstUpload scans a slice of uploads from the return value of `*Store.query` and returns the first.
var scanFirstUpload = basestore.NewFirstScanner(scanUpload)

<<<<<<< HEAD
// scanFirstUploadRecord scans a slice of uploads from the return value of `*Store.query` and returns the first.
func scanFirstUploadRecord(rows *sql.Rows, err error) (workerutil.Record, bool, error) {
	return scanFirstUpload(rows, err)
=======
// scanCounts scans pairs of id/counts from the return value of `*Store.query`.
func scanCounts(rows *sql.Rows, queryErr error) (_ map[int]int, err error) {
	if queryErr != nil {
		return nil, queryErr
	}
	defer func() { err = basestore.CloseRows(rows, err) }()

	visibilities := map[int]int{}
	for rows.Next() {
		var id int
		var count int
		if err := rows.Scan(&id, &count); err != nil {
			return nil, err
		}

		visibilities[id] = count
	}

	return visibilities, nil
>>>>>>> 68eee1dd
}

// GetUploadByID returns an upload by its identifier and boolean flag indicating its existence.
func (s *Store) GetUploadByID(ctx context.Context, id int) (_ Upload, _ bool, err error) {
	ctx, _, endObservation := s.operations.getUploadByID.With(ctx, &err, observation.Args{LogFields: []log.Field{
		log.Int("id", id),
	}})
	defer endObservation(1, observation.Args{})

	authzConds, err := database.AuthzQueryConds(ctx, database.NewDBWith(s.logger, s.Store))
	if err != nil {
		return Upload{}, false, err
	}

	return scanFirstUpload(s.Store.Query(ctx, sqlf.Sprintf(getUploadByIDQuery, id, authzConds)))
}

const uploadRankQueryFragment = `
SELECT
	r.id,
	ROW_NUMBER() OVER (ORDER BY COALESCE(r.process_after, r.uploaded_at), r.id) as rank
FROM lsif_uploads_with_repository_name r
WHERE r.state = 'queued'
`

const getUploadByIDQuery = `
-- source: internal/codeintel/stores/dbstore/uploads.go:GetUploadByID
SELECT
	u.id,
	u.commit,
	u.root,
	EXISTS (` + visibleAtTipSubselectQuery + `) AS visible_at_tip,
	u.uploaded_at,
	u.state,
	u.failure_message,
	u.started_at,
	u.finished_at,
	u.process_after,
	u.num_resets,
	u.num_failures,
	u.repository_id,
	repo.name,
	u.indexer,
	u.indexer_version,
	u.num_parts,
	u.uploaded_parts,
	u.upload_size,
	u.associated_index_id,
	s.rank,
	u.uncompressed_size
FROM lsif_uploads u
LEFT JOIN (` + uploadRankQueryFragment + `) s
ON u.id = s.id
JOIN repo ON repo.id = u.repository_id
WHERE repo.deleted_at IS NULL AND u.state != 'deleted' AND u.id = %s AND %s
`

const visibleAtTipSubselectQuery = `SELECT 1 FROM lsif_uploads_visible_at_tip uvt WHERE uvt.repository_id = u.repository_id AND uvt.upload_id = u.id`

// GetUploadsByIDs returns an upload for each of the given identifiers. Not all given ids will necessarily
// have a corresponding element in the returned list.
func (s *Store) GetUploadsByIDs(ctx context.Context, ids ...int) (_ []Upload, err error) {
	ctx, _, endObservation := s.operations.getUploadsByIDs.With(ctx, &err, observation.Args{LogFields: []log.Field{
		log.String("ids", intsToString(ids)),
	}})
	defer endObservation(1, observation.Args{})

	if len(ids) == 0 {
		return nil, nil
	}

	authzConds, err := database.AuthzQueryConds(ctx, database.NewDBWith(s.logger, s.Store))
	if err != nil {
		return nil, err
	}

	queries := make([]*sqlf.Query, 0, len(ids))
	for _, id := range ids {
		queries = append(queries, sqlf.Sprintf("%d", id))
	}

	return scanUploads(s.Store.Query(ctx, sqlf.Sprintf(getUploadsByIDsQuery, sqlf.Join(queries, ", "), authzConds)))
}

const getUploadsByIDsQuery = `
-- source: internal/codeintel/stores/dbstore/uploads.go:GetUploadsByIDs
SELECT
	u.id,
	u.commit,
	u.root,
	EXISTS (` + visibleAtTipSubselectQuery + `) AS visible_at_tip,
	u.uploaded_at,
	u.state,
	u.failure_message,
	u.started_at,
	u.finished_at,
	u.process_after,
	u.num_resets,
	u.num_failures,
	u.repository_id,
	repo.name,
	u.indexer,
	u.indexer_version,
	u.num_parts,
	u.uploaded_parts,
	u.upload_size,
	u.associated_index_id,
	s.rank,
	u.uncompressed_size
FROM lsif_uploads u
LEFT JOIN (` + uploadRankQueryFragment + `) s
ON u.id = s.id
JOIN repo ON repo.id = u.repository_id
WHERE repo.deleted_at IS NULL AND u.state != 'deleted' AND u.id IN (%s) AND %s
`

type GetUploadsOptions struct {
	RepositoryID            int
	State                   string
	Term                    string
	VisibleAtTip            bool
	DependencyOf            int
	DependentOf             int
	UploadedBefore          *time.Time
	UploadedAfter           *time.Time
	LastRetentionScanBefore *time.Time
	AllowExpired            bool
	AllowDeletedRepo        bool
	AllowDeletedUpload      bool
	OldestFirst             bool
	Limit                   int
	Offset                  int

	// InCommitGraph ensures that the repository commit graph was updated strictly
	// after this upload was processed. This condition helps us filter out new uploads
	// that we might later mistake for unreachable.
	InCommitGraph bool
}

// GetUploads returns a list of uploads and the total count of records matching the given conditions.
func (s *Store) GetUploads(ctx context.Context, opts GetUploadsOptions) (_ []Upload, _ int, err error) {
	ctx, trace, endObservation := s.operations.getUploads.With(ctx, &err, observation.Args{LogFields: []log.Field{
		log.Int("repositoryID", opts.RepositoryID),
		log.String("state", opts.State),
		log.String("term", opts.Term),
		log.Bool("visibleAtTip", opts.VisibleAtTip),
		log.Int("dependencyOf", opts.DependencyOf),
		log.Int("dependentOf", opts.DependentOf),
		log.String("uploadedBefore", nilTimeToString(opts.UploadedBefore)),
		log.String("uploadedAfter", nilTimeToString(opts.UploadedAfter)),
		log.String("lastRetentionScanBefore", nilTimeToString(opts.LastRetentionScanBefore)),
		log.Bool("inCommitGraph", opts.InCommitGraph),
		log.Bool("allowExpired", opts.AllowExpired),
		log.Bool("oldestFirst", opts.OldestFirst),
		log.Int("limit", opts.Limit),
		log.Int("offset", opts.Offset),
	}})
	defer endObservation(1, observation.Args{})

	tx, err := s.transact(ctx)
	if err != nil {
		return nil, 0, err
	}
	defer func() { err = tx.Done(err) }()

	conds := make([]*sqlf.Query, 0, 12)
	cteDefinitions := make([]cteDefinition, 0, 3)
	sourceTableExpr := sqlf.Sprintf("lsif_uploads u")

	allowDeletedUploads := (opts.AllowDeletedUpload && opts.State == "") || opts.State == "deleted"

	if opts.RepositoryID != 0 {
		conds = append(conds, sqlf.Sprintf("u.repository_id = %s", opts.RepositoryID))
	}
	if opts.Term != "" {
		conds = append(conds, makeSearchCondition(opts.Term))
	}
	if opts.State != "" {
		conds = append(conds, makeStateCondition(opts.State))
	} else if !allowDeletedUploads {
		conds = append(conds, sqlf.Sprintf("u.state != 'deleted'"))
	}
	if opts.VisibleAtTip {
		conds = append(conds, sqlf.Sprintf("EXISTS ("+visibleAtTipSubselectQuery+")"))
	}
	if opts.DependencyOf != 0 {
		cteDefinitions = append(cteDefinitions, cteDefinition{
			name:       "ranked_dependencies",
			definition: sqlf.Sprintf(rankedDependencyCandidateCTEQuery, sqlf.Sprintf("r.dump_id = %s", opts.DependencyOf)),
		})

		// Limit results to the set of uploads canonically providing packages referenced by the given upload identifier
		// (opts.DependencyOf). We do this by selecting the top ranked values in the CTE defined above, which are the
		// referenced package providers grouped by package name, version, repository, and root.
		conds = append(conds, sqlf.Sprintf(`u.id IN (SELECT rd.pkg_id FROM ranked_dependencies rd WHERE rd.rank = 1)`))
	}
	if opts.DependentOf != 0 {
		cteCondition := sqlf.Sprintf(`(p.scheme, p.name, p.version) IN (
			SELECT p.scheme, p.name, p.version
			FROM lsif_packages p
			WHERE p.dump_id = %s
		)`, opts.DependentOf)

		cteDefinitions = append(cteDefinitions, cteDefinition{
			name:       "ranked_dependents",
			definition: sqlf.Sprintf(rankedDependentCandidateCTEQuery, cteCondition),
		})

		// Limit results to the set of uploads that reference the target upload if it canonically provides the
		// matching package. If the target upload does not canonically provide a package, the results will contain
		// no dependent uploads.
		conds = append(conds, sqlf.Sprintf(`u.id IN (
			SELECT r.dump_id
			FROM ranked_dependents rd
			JOIN lsif_references r ON r.scheme = rd.scheme
				AND r.name = rd.name
				AND r.version = rd.version
				AND r.dump_id != rd.pkg_id
			WHERE rd.pkg_id = %s AND rd.rank = 1
		)`, opts.DependentOf))
	}

	if allowDeletedUploads {
		cteDefinitions = append(cteDefinitions, cteDefinition{
			name:       "deleted_uploads",
			definition: sqlf.Sprintf(deletedUploadsFromAuditLogsCTEQuery),
		})

		sourceTableExpr = sqlf.Sprintf(`(
			SELECT
				id,
				commit,
				root,
				uploaded_at,
				state,
				failure_message,
				started_at,
				finished_at,
				process_after,
				num_resets,
				num_failures,
				repository_id,
				indexer,
				indexer_version,
				num_parts,
				uploaded_parts,
				upload_size,
				associated_index_id,
				expired,
				uncompressed_size
			FROM lsif_uploads
			UNION ALL
			SELECT *
			FROM deleted_uploads
		) AS u`)
	}

	if opts.UploadedBefore != nil {
		conds = append(conds, sqlf.Sprintf("u.uploaded_at < %s", *opts.UploadedBefore))
	}
	if opts.UploadedAfter != nil {
		conds = append(conds, sqlf.Sprintf("u.uploaded_at > %s", *opts.UploadedAfter))
	}
	if opts.InCommitGraph {
		conds = append(conds, sqlf.Sprintf("u.finished_at < (SELECT updated_at FROM lsif_dirty_repositories ldr WHERE ldr.repository_id = u.repository_id)"))
	}
	if opts.LastRetentionScanBefore != nil {
		conds = append(conds, sqlf.Sprintf("(u.last_retention_scan_at IS NULL OR u.last_retention_scan_at < %s)", *opts.LastRetentionScanBefore))
	}
	if !opts.AllowExpired {
		conds = append(conds, sqlf.Sprintf("NOT u.expired"))
	}
	if !opts.AllowDeletedRepo {
		conds = append(conds, sqlf.Sprintf("repo.deleted_at IS NULL"))
	}

	authzConds, err := database.AuthzQueryConds(ctx, database.NewDBWith(s.logger, tx.Store))
	if err != nil {
		return nil, 0, err
	}
	conds = append(conds, authzConds)

	var orderExpression *sqlf.Query
	if opts.OldestFirst {
		orderExpression = sqlf.Sprintf("uploaded_at, id DESC")
	} else {
		orderExpression = sqlf.Sprintf("uploaded_at DESC, id")
	}

	uploads, totalCount, err := scanUploadsWithCount(tx.Store.Query(ctx, sqlf.Sprintf(
		getUploadsQuery,
		buildCTEPrefix(cteDefinitions),
		sourceTableExpr,
		sqlf.Join(conds, " AND "),
		orderExpression,
		opts.Limit,
		opts.Offset,
	)))
	if err != nil {
		return nil, 0, err
	}
	trace.Log(
		log.Int("totalCount", totalCount),
		log.Int("numUploads", len(uploads)),
	)

	return uploads, totalCount, nil
}

type cteDefinition struct {
	name       string
	definition *sqlf.Query
}

func buildCTEPrefix(cteDefinitions []cteDefinition) *sqlf.Query {
	if len(cteDefinitions) == 0 {
		return sqlf.Sprintf("")
	}

	cteQueries := make([]*sqlf.Query, 0, len(cteDefinitions))
	for _, cte := range cteDefinitions {
		cteQueries = append(cteQueries, sqlf.Sprintf("%s AS (%s)", sqlf.Sprintf(cte.name), cte.definition))
	}

	return sqlf.Sprintf("WITH\n%s", sqlf.Join(cteQueries, ",\n"))
}

const getUploadsQuery = `
-- source: internal/codeintel/stores/dbstore/uploads.go:GetUploads
%s -- Dynamic CTE definitions for use in the WHERE clause
SELECT
	u.id,
	u.commit,
	u.root,
	EXISTS (` + visibleAtTipSubselectQuery + `) AS visible_at_tip,
	u.uploaded_at,
	u.state,
	u.failure_message,
	u.started_at,
	u.finished_at,
	u.process_after,
	u.num_resets,
	u.num_failures,
	u.repository_id,
	repo.name,
	u.indexer,
	u.indexer_version,
	u.num_parts,
	u.uploaded_parts,
	u.upload_size,
	u.associated_index_id,
	s.rank,
	u.uncompressed_size,
	COUNT(*) OVER() AS count
FROM %s
LEFT JOIN (` + uploadRankQueryFragment + `) s
ON u.id = s.id
JOIN repo ON repo.id = u.repository_id
WHERE %s ORDER BY %s LIMIT %d OFFSET %d
`

const deletedUploadsFromAuditLogsCTEQuery = `
SELECT
	DISTINCT ON(s.upload_id) s.upload_id AS id, au.commit, au.root,
	au.uploaded_at, 'deleted' AS state,
	snapshot->'failure_message' AS failure_message,
	(snapshot->'started_at')::timestamptz AS started_at,
	(snapshot->'finished_at')::timestamptz AS finished_at,
	(snapshot->'process_after')::timestamptz AS process_after,
	COALESCE((snapshot->'num_resets')::integer, -1) AS num_resets,
	COALESCE((snapshot->'num_failures')::integer, -1) AS num_failures,
	au.repository_id,
	au.indexer, au.indexer_version,
	COALESCE((snapshot->'num_parts')::integer, -1) AS num_parts,
	NULL::integer[] as uploaded_parts,
	au.upload_size, au.associated_index_id,
	COALESCE((snapshot->'expired')::boolean, false) AS expired,
	NULL::bigint AS uncompressed_size
FROM (
	SELECT upload_id, snapshot_transition_columns(transition_columns ORDER BY sequence ASC) AS snapshot
	FROM lsif_uploads_audit_logs
	WHERE record_deleted_at IS NOT NULL
	GROUP BY upload_id
) AS s
JOIN lsif_uploads_audit_logs au ON au.upload_id = s.upload_id
`

const rankedDependencyCandidateCTEQuery = `
SELECT
	p.dump_id as pkg_id,
	r.dump_id as ref_id,
	-- Rank each upload providing the same package from the same directory
	-- within a repository by commit date. We'll choose the oldest commit
	-- date as the canonical choice and ignore the uploads for younger
	-- commits providing the same package.
	` + packageRankingQueryFragment + ` AS rank
FROM lsif_uploads u
JOIN lsif_packages p ON p.dump_id = u.id
JOIN lsif_references r ON r.scheme = p.scheme
	AND r.name = p.name
	AND r.version = p.version
	AND r.dump_id != p.dump_id
WHERE
	-- Don't match deleted uploads
	u.state = 'completed' AND
	%s
`

const rankedDependentCandidateCTEQuery = `
SELECT
	p.dump_id as pkg_id,
	p.scheme as scheme,
	p.name as name,
	p.version as version,
	-- Rank each upload providing the same package from the same directory
	-- within a repository by commit date. We'll choose the oldest commit
	-- date as the canonical choice and ignore the uploads for younger
	-- commits providing the same package.
	` + packageRankingQueryFragment + ` AS rank
FROM lsif_uploads u
JOIN lsif_packages p ON p.dump_id = u.id
WHERE
	-- Don't match deleted uploads
	u.state = 'completed' AND
	%s
`

// makeSearchCondition returns a disjunction of LIKE clauses against all searchable columns of an upload.
func makeSearchCondition(term string) *sqlf.Query {
	searchableColumns := []string{
		"u.commit",
		"u.root",
		"(u.state)::text",
		"u.failure_message",
		"repo.name",
		"u.indexer",
		"u.indexer_version",
	}

	var termConds []*sqlf.Query
	for _, column := range searchableColumns {
		termConds = append(termConds, sqlf.Sprintf(column+" ILIKE %s", "%"+term+"%"))
	}

	return sqlf.Sprintf("(%s)", sqlf.Join(termConds, " OR "))
}

// makeStateCondition returns a disjunction of clauses comparing the upload against the target state.
func makeStateCondition(state string) *sqlf.Query {
	states := make([]string, 0, 2)
	if state == "errored" || state == "failed" {
		// Treat errored and failed states as equivalent
		states = append(states, "errored", "failed")
	} else {
		states = append(states, state)
	}

	queries := make([]*sqlf.Query, 0, len(states))
	for _, state := range states {
		queries = append(queries, sqlf.Sprintf("u.state = %s", state))
	}

	return sqlf.Sprintf("(%s)", sqlf.Join(queries, " OR "))
}

// InsertUpload inserts a new upload and returns its identifier.
func (s *Store) InsertUpload(ctx context.Context, upload Upload) (id int, err error) {
	ctx, _, endObservation := s.operations.insertUpload.With(ctx, &err, observation.Args{})
	defer func() {
		endObservation(1, observation.Args{LogFields: []log.Field{
			log.Int("id", id),
		}})
	}()

	if upload.UploadedParts == nil {
		upload.UploadedParts = []int{}
	}

	id, _, err = basestore.ScanFirstInt(s.Store.Query(
		ctx,
		sqlf.Sprintf(
			insertUploadQuery,
			upload.Commit,
			upload.Root,
			upload.RepositoryID,
			upload.Indexer,
			upload.IndexerVersion,
			upload.State,
			upload.NumParts,
			pq.Array(upload.UploadedParts),
			upload.UploadSize,
			upload.AssociatedIndexID,
			upload.UncompressedSize,
		),
	))

	return id, err
}

const insertUploadQuery = `
-- source: internal/codeintel/stores/dbstore/uploads.go:InsertUpload
INSERT INTO lsif_uploads (
	commit,
	root,
	repository_id,
	indexer,
	indexer_version,
	state,
	num_parts,
	uploaded_parts,
	upload_size,
	associated_index_id,
	uncompressed_size
) VALUES (%s, %s, %s, %s, %s, %s, %s, %s, %s, %s, %s)
RETURNING id
`

// AddUploadPart adds the part index to the given upload's uploaded parts array. This method is idempotent
// (the resulting array is deduplicated on update).
func (s *Store) AddUploadPart(ctx context.Context, uploadID, partIndex int) (err error) {
	ctx, _, endObservation := s.operations.addUploadPart.With(ctx, &err, observation.Args{LogFields: []log.Field{
		log.Int("uploadID", uploadID),
		log.Int("partIndex", partIndex),
	}})
	defer endObservation(1, observation.Args{})

	return s.Store.Exec(ctx, sqlf.Sprintf(addUploadPartQuery, partIndex, uploadID))
}

const addUploadPartQuery = `
-- source: internal/codeintel/stores/dbstore/uploads.go:AddUploadPart
UPDATE lsif_uploads SET uploaded_parts = array(SELECT DISTINCT * FROM unnest(array_append(uploaded_parts, %s))) WHERE id = %s
`

// MarkQueued updates the state of the upload to queued and updates the upload size.
func (s *Store) MarkQueued(ctx context.Context, id int, uploadSize *int64) (err error) {
	ctx, _, endObservation := s.operations.markQueued.With(ctx, &err, observation.Args{LogFields: []log.Field{
		log.Int("id", id),
	}})
	defer endObservation(1, observation.Args{})

	return s.Store.Exec(ctx, sqlf.Sprintf(markQueuedQuery, uploadSize, id))
}

const markQueuedQuery = `
-- source: internal/codeintel/stores/dbstore/uploads.go:MarkQueued
UPDATE lsif_uploads
SET
	state = 'queued',
	queued_at = clock_timestamp(),
	upload_size = %s
WHERE id = %s
`

// MarkFailed updates the state of the upload to failed, increments the num_failures column and sets the finished_at time
func (s *Store) MarkFailed(ctx context.Context, id int, reason string) (err error) {
	ctx, _, endObservation := s.operations.markFailed.With(ctx, &err, observation.Args{LogFields: []log.Field{
		log.Int("id", id),
	}})
	defer endObservation(1, observation.Args{})

	return s.Store.Exec(ctx, sqlf.Sprintf(markFailedQuery, reason, id))
}

const markFailedQuery = `
-- source: internal/codeintel/stores/dbstore/uploads.go:MarkFailed
UPDATE
	lsif_uploads
SET
	state = 'failed',
	finished_at = clock_timestamp(),
	failure_message = %s,
	num_failures = num_failures + 1
WHERE
	id = %s
`

var uploadColumnsWithNullRank = []*sqlf.Query{
	sqlf.Sprintf("u.id"),
	sqlf.Sprintf("u.commit"),
	sqlf.Sprintf("u.root"),
	sqlf.Sprintf("EXISTS (" + visibleAtTipSubselectQuery + ") AS visible_at_tip"),
	sqlf.Sprintf("u.uploaded_at"),
	sqlf.Sprintf("u.state"),
	sqlf.Sprintf("u.failure_message"),
	sqlf.Sprintf("u.started_at"),
	sqlf.Sprintf("u.finished_at"),
	sqlf.Sprintf("u.process_after"),
	sqlf.Sprintf("u.num_resets"),
	sqlf.Sprintf("u.num_failures"),
	sqlf.Sprintf("u.repository_id"),
	sqlf.Sprintf("u.repository_name"),
	sqlf.Sprintf("u.indexer"),
	sqlf.Sprintf("u.indexer_version"),
	sqlf.Sprintf("u.num_parts"),
	sqlf.Sprintf("u.uploaded_parts"),
	sqlf.Sprintf("u.upload_size"),
	sqlf.Sprintf("u.associated_index_id"),
	sqlf.Sprintf("NULL"),
	sqlf.Sprintf("u.uncompressed_size"),
}

// DeleteUploadByID deletes an upload by its identifier. This method returns a true-valued flag if a record
// was deleted. The associated repository will be marked as dirty so that its commit graph will be updated in
// the background.
func (s *Store) DeleteUploadByID(ctx context.Context, id int) (_ bool, err error) {
	ctx, _, endObservation := s.operations.deleteUploadByID.With(ctx, &err, observation.Args{LogFields: []log.Field{
		log.Int("id", id),
	}})
	defer endObservation(1, observation.Args{})

	tx, err := s.transact(ctx)
	if err != nil {
		return false, err
	}
	defer func() { err = tx.Done(err) }()

	unset, _ := tx.SetLocal(ctx, "codeintel.lsif_uploads_audit.reason", "direct delete by ID request")
	defer unset(ctx)

	repositoryID, deleted, err := basestore.ScanFirstInt(tx.Store.Query(ctx, sqlf.Sprintf(deleteUploadByIDQuery, id)))
	if err != nil {
		return false, err
	}
	if !deleted {
		return false, nil
	}

	if err := tx.MarkRepositoryAsDirty(ctx, repositoryID); err != nil {
		return false, err
	}

	return true, nil
}

const deleteUploadByIDQuery = `
-- source: internal/codeintel/stores/dbstore/uploads.go:DeleteUploadByID
UPDATE lsif_uploads u SET state = CASE WHEN u.state = 'completed' THEN 'deleting' ELSE 'deleted' END WHERE id = %s RETURNING repository_id
`

// HardDeleteUploadByID deletes the upload record with the given identifier.
func (s *Store) HardDeleteUploadByID(ctx context.Context, ids ...int) (err error) {
	ctx, _, endObservation := s.operations.hardDeleteUploadByID.With(ctx, &err, observation.Args{LogFields: []log.Field{
		log.Int("numIDs", len(ids)),
		log.String("ids", intsToString(ids)),
	}})
	defer endObservation(1, observation.Args{})

	if len(ids) == 0 {
		return nil
	}

	var idQueries []*sqlf.Query
	for _, id := range ids {
		idQueries = append(idQueries, sqlf.Sprintf("%s", id))
	}

	tx, err := s.Transact(ctx)
	if err != nil {
		return err
	}
	defer func() { err = tx.Done(err) }()

	// Before deleting the record, ensure that we decrease the number of existant references
	// to all of this upload's dependencies. This also selects a new upload to canonically provide
	// the same package as the deleted upload, if such an upload exists.
	if _, err := tx.UpdateReferenceCounts(ctx, ids, DependencyReferenceCountUpdateTypeRemove); err != nil {
		return err
	}

	if err := tx.Exec(ctx, sqlf.Sprintf(hardDeleteUploadByIDQuery, sqlf.Join(idQueries, ", "))); err != nil {
		return err
	}

	return nil
}

const hardDeleteUploadByIDQuery = `
-- source: internal/codeintel/stores/dbstore/uploads.go:HardDeleteUploadByID
WITH locked_uploads AS (
	SELECT u.id
	FROM lsif_uploads u
	WHERE u.id IN (%s)
	ORDER BY u.id FOR UPDATE
)
DELETE FROM lsif_uploads WHERE id IN (SELECT id FROM locked_uploads)
`

// SelectRepositoriesForIndexScan returns a set of repository identifiers that should be considered
// for indexing jobs. Repositories that were returned previously from this call within the given
// process delay are not returned.
//
// If allowGlobalPolicies is false, then configuration policies that define neither a repository id
// nor a non-empty set of repository patterns wl be ignored. When true, such policies apply over all
// repositories known to the instance.
func (s *Store) SelectRepositoriesForIndexScan(ctx context.Context, table, column string, processDelay time.Duration, allowGlobalPolicies bool, repositoryMatchLimit *int, limit int) (_ []int, err error) {
	return s.selectRepositoriesForIndexScan(ctx, table, column, processDelay, allowGlobalPolicies, repositoryMatchLimit, limit, timeutil.Now())
}

func (s *Store) selectRepositoriesForIndexScan(ctx context.Context, table, column string, processDelay time.Duration, allowGlobalPolicies bool, repositoryMatchLimit *int, limit int, now time.Time) (_ []int, err error) {
	ctx, _, endObservation := s.operations.selectRepositoriesForIndexScan.With(ctx, &err, observation.Args{LogFields: []log.Field{
		log.Bool("allowGlobalPolicies", allowGlobalPolicies),
		log.Int("limit", limit),
	}})
	defer endObservation(1, observation.Args{})

	limitExpression := sqlf.Sprintf("")
	if repositoryMatchLimit != nil {
		limitExpression = sqlf.Sprintf("LIMIT %s", *repositoryMatchLimit)
	}

	replacer := strings.NewReplacer("{column_name}", column)
	return basestore.ScanInts(s.Query(ctx, sqlf.Sprintf(
		replacer.Replace(selectRepositoriesForIndexScanQuery),
		allowGlobalPolicies,
		limitExpression,
		quote(table),
		now,
		int(processDelay/time.Second),
		limit,
		quote(table),
		now,
		now,
	)))
}

func quote(s string) *sqlf.Query { return sqlf.Sprintf(s) }

const selectRepositoriesForIndexScanQuery = `
-- source: internal/codeintel/stores/dbstore/uploads.go:selectRepositoriesForIndexScan
WITH
repositories_matching_policy AS (
	(
		SELECT r.id FROM repo r WHERE EXISTS (
			SELECT 1
			FROM lsif_configuration_policies p
			WHERE
				p.indexing_enabled AND
				p.repository_id IS NULL AND
				p.repository_patterns IS NULL AND
				%s -- completely enable or disable this query
		)
		ORDER BY stars DESC NULLS LAST, id
		%s
	)

	UNION ALL

	SELECT p.repository_id AS id
	FROM lsif_configuration_policies p
	WHERE
		p.indexing_enabled AND
		p.repository_id IS NOT NULL

	UNION ALL

	SELECT rpl.repo_id AS id
	FROM lsif_configuration_policies p
	JOIN lsif_configuration_policies_repository_pattern_lookup rpl ON rpl.policy_id = p.id
	WHERE p.indexing_enabled
),
candidate_repositories AS (
	SELECT r.id AS id
	FROM repo r
	WHERE
		r.deleted_at IS NULL AND
		r.blocked IS NULL AND
		r.id IN (SELECT id FROM repositories_matching_policy)
),
repositories AS (
	SELECT cr.id
	FROM candidate_repositories cr
	LEFT JOIN %s lrs ON lrs.repository_id = cr.id

	-- Ignore records that have been checked recently. Note this condition is
	-- true for a null {column_name} (which has never been checked).
	WHERE (%s - lrs.{column_name} > (%s * '1 second'::interval)) IS DISTINCT FROM FALSE
	ORDER BY
		lrs.{column_name} NULLS FIRST,
		cr.id -- tie breaker
	LIMIT %s
)
INSERT INTO %s (repository_id, {column_name})
SELECT r.id, %s::timestamp FROM repositories r
ON CONFLICT (repository_id) DO UPDATE
SET {column_name} = %s
RETURNING repository_id
`

// SelectRepositoriesForRetentionScan returns a set of repository identifiers with live code intelligence
// data and a fresh associated commit graph. Repositories that were returned previously from this call
// within the  given process delay are not returned.
func (s *Store) SelectRepositoriesForRetentionScan(ctx context.Context, processDelay time.Duration, limit int) (_ []int, err error) {
	return s.selectRepositoriesForRetentionScan(ctx, processDelay, limit, timeutil.Now())
}

func (s *Store) selectRepositoriesForRetentionScan(ctx context.Context, processDelay time.Duration, limit int, now time.Time) (_ []int, err error) {
	ctx, _, endObservation := s.operations.selectRepositoriesForRetentionScan.With(ctx, &err, observation.Args{})
	defer endObservation(1, observation.Args{})

	return basestore.ScanInts(s.Query(ctx, sqlf.Sprintf(
		repositoryIDsForRetentionScanQuery,
		now,
		int(processDelay/time.Second),
		limit,
		now,
		now,
	)))
}

const repositoryIDsForRetentionScanQuery = `
-- source: internal/codeintel/stores/dbstore/uploads.go:selectRepositoriesForRetentionScan
WITH candidate_repositories AS (
	SELECT DISTINCT u.repository_id AS id
	FROM lsif_uploads u
	WHERE u.state = 'completed'
),
repositories AS (
	SELECT cr.id
	FROM candidate_repositories cr
	LEFT JOIN lsif_last_retention_scan lrs ON lrs.repository_id = cr.id
	JOIN lsif_dirty_repositories dr ON dr.repository_id = cr.id

	-- Ignore records that have been checked recently. Note this condition is
	-- true for a null last_retention_scan_at (which has never been checked).
	WHERE (%s - lrs.last_retention_scan_at > (%s * '1 second'::interval)) IS DISTINCT FROM FALSE
	AND dr.update_token = dr.dirty_token
	ORDER BY
		lrs.last_retention_scan_at NULLS FIRST,
		cr.id -- tie breaker
	LIMIT %s
)
INSERT INTO lsif_last_retention_scan (repository_id, last_retention_scan_at)
SELECT r.id, %s::timestamp FROM repositories r
ON CONFLICT (repository_id) DO UPDATE
SET last_retention_scan_at = %s
RETURNING repository_id
`

// UpdateUploadRetention updates the last data retention scan timestamp on the upload
// records with the given protected identifiers and sets the expired field on the upload
// records with the given expired identifiers.
func (s *Store) UpdateUploadRetention(ctx context.Context, protectedIDs, expiredIDs []int) error {
	return s.updateUploadRetention(ctx, protectedIDs, expiredIDs, time.Now())
}

func (s *Store) updateUploadRetention(ctx context.Context, protectedIDs, expiredIDs []int, now time.Time) (err error) {
	ctx, _, endObservation := s.operations.updateUploadRetention.With(ctx, &err, observation.Args{LogFields: []log.Field{
		log.Int("numProtectedIDs", len(protectedIDs)),
		log.String("protectedIDs", intsToString(protectedIDs)),
		log.Int("numExpiredIDs", len(expiredIDs)),
		log.String("expiredIDs", intsToString(expiredIDs)),
	}})
	defer endObservation(1, observation.Args{})

	// Ensure ids are sorted so that we take row locks during the UPDATE
	// query in a determinstic order. This should prevent deadlocks with
	// other queries that mass update lsif_uploads.
	sort.Ints(protectedIDs)
	sort.Ints(expiredIDs)

	tx, err := s.transact(ctx)
	if err != nil {
		return err
	}
	defer func() { err = tx.Done(err) }()

	if len(protectedIDs) > 0 {
		queries := make([]*sqlf.Query, 0, len(protectedIDs))
		for _, id := range protectedIDs {
			queries = append(queries, sqlf.Sprintf("%s", id))
		}

		if err := tx.Exec(ctx, sqlf.Sprintf(updateUploadRetentionQuery, sqlf.Sprintf("last_retention_scan_at = %s", now), sqlf.Join(queries, ","))); err != nil {
			return err
		}
	}

	if len(expiredIDs) > 0 {
		queries := make([]*sqlf.Query, 0, len(expiredIDs))
		for _, id := range expiredIDs {
			queries = append(queries, sqlf.Sprintf("%s", id))
		}

		if err := tx.Exec(ctx, sqlf.Sprintf(updateUploadRetentionQuery, sqlf.Sprintf("expired = TRUE"), sqlf.Join(queries, ","))); err != nil {
			return err
		}
	}

	return nil
}

const updateUploadRetentionQuery = `
-- source: internal/codeintel/stores/dbstore/uploads.go:UpdateUploadRetention
UPDATE lsif_uploads SET %s WHERE id IN (%s)
`

type DependencyReferenceCountUpdateType int

const (
	DependencyReferenceCountUpdateTypeNone DependencyReferenceCountUpdateType = iota
	DependencyReferenceCountUpdateTypeAdd
	DependencyReferenceCountUpdateTypeRemove
)

var deltaMap = map[DependencyReferenceCountUpdateType]int{
	DependencyReferenceCountUpdateTypeNone:   +0,
	DependencyReferenceCountUpdateTypeAdd:    +1,
	DependencyReferenceCountUpdateTypeRemove: -1,
}

// UpdateReferenceCounts updates the reference counts of uploads indicated by the given identifiers
// as well as the set of uploads that would be affected by one of the upload's insertion or removal.
// The behavior of this method is determined by the dependencyUpdateType value.
//
//   - Use DependencyReferenceCountUpdateTypeNone to calculate the reference count of each of the given
//     uploads without considering dependency upload counts.
//   - Use DependencyReferenceCountUpdateTypeAdd to calculate the reference count of each of the given
//     uploads while adding one to each direct dependency's reference count.
//   - Use DependencyReferenceCountUpdateTypeRemove to calculate the reference count of each of the given
//     uploads while removing one from each direct dependency's reference count.
//
// To keep reference counts consistent, this method should be called directly after insertion and directly
// before deletion of each upload record.
func (s *Store) UpdateReferenceCounts(ctx context.Context, ids []int, dependencyUpdateType DependencyReferenceCountUpdateType) (updated int, err error) {
	ctx, _, endObservation := s.operations.updateReferenceCounts.With(ctx, &err, observation.Args{LogFields: []log.Field{
		log.Int("numIDs", len(ids)),
		log.String("ids", intsToString(ids)),
		log.Int("dependencyUpdateType", int(dependencyUpdateType)),
	}})
	defer func() { endObservation(1, observation.Args{}) }()

	if len(ids) == 0 {
		return 0, nil
	}

	// Just in case
	if os.Getenv("DEBUG_PRECISE_CODE_INTEL_REFERENCE_COUNTS_BAIL_OUT") != "" {
		s.logger.Warn("Reference count operations are currently disabled")
		return 0, nil
	}

	tx, err := s.transact(ctx)
	if err != nil {
		return 0, err
	}
	defer func() { err = tx.Done(err) }()

	idArray := pq.Array(ids)

	excludeCondition := sqlf.Sprintf("TRUE")
	if dependencyUpdateType == DependencyReferenceCountUpdateTypeRemove {
		excludeCondition = sqlf.Sprintf("NOT (u.id = ANY (%s))", idArray)
	}

	result, err := tx.ExecResult(ctx, sqlf.Sprintf(
		updateReferenceCountsQuery,
		idArray,
		idArray,
		excludeCondition,
		idArray,
		deltaMap[dependencyUpdateType],
	))
	if err != nil {
		return 0, err
	}

	affected, _ := result.RowsAffected()
	return int(affected), nil
}

const updateReferenceCountsQuery = `
-- source: internal/codeintel/stores/dbstore/uploads.go:UpdateReferenceCounts
WITH
-- Select the set of package identifiers provided by the target upload list. This
-- result set includes non-canonical results.
packages_defined_by_target_uploads AS (
	SELECT p.scheme, p.name, p.version
	FROM lsif_packages p
	WHERE p.dump_id = ANY (%s)
),

-- Select the ranked set of uploads that provide a package that is also provided
-- by the target upload list. This over-selects the set of uploads that visibly
-- provide a package so that we can re-rank the canonical uploads for a package
-- on the fly.
ranked_uploads_providing_packages AS (
	SELECT
		u.id,
		p.scheme,
		p.name,
		p.version,
		-- Rank each upload providing the same package from the same directory
		-- within a repository by commit date. We'll choose the oldest commit
		-- date as the canonical choice, and set the reference counts to all
		-- of the duplicate commits to zero.
		` + packageRankingQueryFragment + ` AS rank
	FROM lsif_uploads u
	LEFT JOIN lsif_packages p ON p.dump_id = u.id
	WHERE
		(
			-- Select our target uploads
			u.id = ANY (%s) OR

			-- Also select uploads that provide the same package as a target upload.
			--
			-- It is necessary to select these extra records as the insertion or
			-- deletion of an upload record can change the rank of uploads/packages.
			-- We need to ensure that we update the reference counts of every upload
			-- in this set, not just the ones that were recently inserted or deleted.
			(p.scheme, p.name, p.version) IN (
				SELECT p.scheme, p.name, p.version
				FROM packages_defined_by_target_uploads p
			)
		) AND

		-- Don't match deleted uploads. We may be dealing with uploads still in the
		-- processing state, though, so we allow those here.
		u.state NOT IN ('deleted', 'deleting') AND

		-- If we are deleting uploads that provide intelligence for a package, we need
		-- to ensure that we calculate the correct dependencies as if the records have
		-- been deleted. This condition throws out exact target uploads while keeping
		-- the (newly adjusted) ranked set of uploads providing the same package.
		(%s)
),

-- Calculate the number of references to each upload represented by the CTE
-- ranked_uploads_providing_packages. Those that are not the canonical upload
-- providing their package will have ref count of zero, by having no associated
-- row in this intermediate result set. The canonical uploads will have their
-- reference count re-calculated based on the current set of dependencies known
-- to Postgres.
canonical_package_reference_counts AS (
	SELECT
		ru.id,
		count(*) AS count
	FROM ranked_uploads_providing_packages ru
	JOIN lsif_references r
	ON
		r.scheme = ru.scheme AND
		r.name = ru.name AND
		r.version = ru.version AND
		r.dump_id != ru.id
	WHERE ru.rank = 1
	GROUP BY ru.id
),

-- Count (and ranks) the set of edges that cross over from the target list of uploads
-- to existing uploads that provide a dependent package. This is the modifier by which
-- dependency reference counts must be altered in order for existing package reference
-- counts to remain up-to-date.
dependency_reference_counts AS (
	SELECT
		u.id,
		` + packageRankingQueryFragment + ` AS rank,
		count(*) AS count
	FROM lsif_uploads u
	JOIN lsif_packages p ON p.dump_id = u.id
	JOIN lsif_references r
	ON
		r.scheme = p.scheme AND
		r.name = p.name AND
		r.version = p.version AND
		r.dump_id != p.dump_id
	WHERE
		-- Here we want the set of actually reachable uploads
		u.state = 'completed' AND
		r.dump_id = ANY (%s)
	GROUP BY u.id, p.scheme, p.name, p.version
),

-- Discard dependency edges to non-canonical uploads. Sum the remaining edge counts
-- to find the amount by which we need to update the reference count for the remaining
-- dependent uploads.
canonical_dependency_reference_counts AS (
	SELECT rc.id, SUM(rc.count) AS count
	FROM dependency_reference_counts rc
	WHERE rc.rank = 1
	GROUP BY rc.id
),

-- Determine the set of reference count values to write to the lsif_uploads table, then
-- lock all of the affected rows in a deterministic order. This should prevent hitting
-- deadlock conditions when multiple bulk operations are happening over intersecting
-- rows of the same table.
locked_uploads AS (
	SELECT
		u.id,

		-- If ru.id IS NOT NULL, then we have recalculated the reference count for this
		-- row in the CTE canonical_package_reference_counts. Use this value. Otherwise,
		-- this row is a dependency of the target upload list and we only be incrementally
		-- modifying the row's reference count.
		--
		CASE WHEN ru.id IS NOT NULL THEN COALESCE(pkg_refcount.count, 0) ELSE u.reference_count END +

		-- If ru.id IN canonical_dependency_reference_counts, then we incrementally modify
		-- the row's reference count proportional the number of additional dependent edges
		-- counted in the CTE. The placeholder here is an integer in the range [-1, 1] used
		-- to specify if we are adding or removing a set of upload records.
		COALESCE(dep_refcount.count, 0) * %s AS reference_count
	FROM lsif_uploads u
	LEFT JOIN ranked_uploads_providing_packages ru ON ru.id = u.id
	LEFT JOIN canonical_package_reference_counts pkg_refcount ON pkg_refcount.id = u.id
	LEFT JOIN canonical_dependency_reference_counts dep_refcount ON dep_refcount.id = u.id
	-- Prevent creating no-op updates for every row in the table
	WHERE ru.id IS NOT NULL OR dep_refcount.id IS NOT NULL
	ORDER BY u.id FOR UPDATE
)

-- Perform deterministically ordered update
UPDATE lsif_uploads u
SET reference_count = lu.reference_count
FROM locked_uploads lu WHERE lu.id = u.id
`

// GetOldestCommitDate returns the oldest commit date for all uploads for the given repository. If there are no
// non-nil values, a false-valued flag is returned.
func (s *Store) GetOldestCommitDate(ctx context.Context, repositoryID int) (_ time.Time, _ bool, err error) {
	ctx, _, endObservation := s.operations.getOldestCommitDate.With(ctx, &err, observation.Args{LogFields: []log.Field{
		log.Int("repositoryID", repositoryID),
	}})
	defer endObservation(1, observation.Args{})

	return basestore.ScanFirstTime(s.Query(ctx, sqlf.Sprintf(getOldestCommitDateQuery, repositoryID)))
}

// Note: we check against '-infinity' here, as the backfill operation will use this sentinel value in the case
// that the commit is no longer know by gitserver. This allows the backfill migration to make progress without
// having pristine database.
const getOldestCommitDateQuery = `
-- source: internal/codeintel/stores/dbstore/uploads.go:GetOldestCommitDate
SELECT committed_at FROM lsif_uploads WHERE repository_id = %s AND state = 'completed' AND committed_at IS NOT NULL AND committed_at != '-infinity' ORDER BY committed_at LIMIT 1
`

// UpdateCommitedAt updates the commit date for the given repository.
func (s *Store) UpdateCommitedAt(ctx context.Context, uploadID int, committedAt time.Time) (err error) {
	ctx, _, endObservation := s.operations.updateCommitedAt.With(ctx, &err, observation.Args{LogFields: []log.Field{
		log.Int("uploadID", uploadID),
	}})
	defer endObservation(1, observation.Args{})

	return s.Exec(ctx, sqlf.Sprintf(updateCommitedAtQuery, committedAt, uploadID))
}

const updateCommitedAtQuery = `
-- source: internal/codeintel/stores/dbstore/uploads.go:UpdateCommitedAt
UPDATE lsif_uploads SET committed_at = %s WHERE id = %s
`

func intsToString(vs []int) string {
	strs := make([]string, 0, len(vs))
	for _, v := range vs {
		strs = append(strs, strconv.Itoa(v))
	}

	return strings.Join(strs, ", ")
}

func nilTimeToString(t *time.Time) string {
	if t == nil {
		return ""
	}

	return t.String()
}

// LastUploadRetentionScanForRepository returns the last timestamp, if any, that the repository with the
// given identifier was considered for upload expiration checks.
func (s *Store) LastUploadRetentionScanForRepository(ctx context.Context, repositoryID int) (_ *time.Time, err error) {
	ctx, _, endObservation := s.operations.lastUploadRetentionScanForRepository.With(ctx, &err, observation.Args{LogFields: []log.Field{
		log.Int("repositoryID", repositoryID),
	}})
	defer endObservation(1, observation.Args{})

	t, ok, err := basestore.ScanFirstTime(s.Query(ctx, sqlf.Sprintf(lastUploadRetentionScanForRepositoryQuery, repositoryID)))
	if !ok {
		return nil, err
	}

	return &t, nil
}

const lastUploadRetentionScanForRepositoryQuery = `
-- source: internal/codeintel/stores/dbstore/uploads.go:LastUploadRetentionScanForRepository
SELECT last_retention_scan_at FROM lsif_last_retention_scan WHERE repository_id = %s
`

type UploadsWithRepositoryNamespace struct {
	Root    string
	Indexer string
	Uploads []Upload
}

// RecentUploadsSummary returns a set of "interesting" uploads for the repository with the given identifeir.
// The return value is a list of uploads grouped by root and indexer. In each group, the set of uploads should
// include the set of unprocessed records as well as the latest finished record. These values allow users to
// quickly determine if a particular root/indexer pair is up-to-date or having issues processing.
func (s *Store) RecentUploadsSummary(ctx context.Context, repositoryID int) (upload []UploadsWithRepositoryNamespace, err error) {
	ctx, logger, endObservation := s.operations.recentUploadsSummary.With(ctx, &err, observation.Args{LogFields: []log.Field{
		log.Int("repositoryID", repositoryID),
	}})
	defer endObservation(1, observation.Args{})

	uploads, err := scanUploads(s.Query(ctx, sqlf.Sprintf(recentUploadsSummaryQuery, repositoryID, repositoryID)))
	if err != nil {
		return nil, err
	}
	logger.Log(log.Int("numUploads", len(uploads)))

	groupedUploads := make([]UploadsWithRepositoryNamespace, 1, len(uploads)+1)
	for _, index := range uploads {
		if last := groupedUploads[len(groupedUploads)-1]; last.Root != index.Root || last.Indexer != index.Indexer {
			groupedUploads = append(groupedUploads, UploadsWithRepositoryNamespace{
				Root:    index.Root,
				Indexer: index.Indexer,
			})
		}

		n := len(groupedUploads)
		groupedUploads[n-1].Uploads = append(groupedUploads[n-1].Uploads, index)
	}

	return groupedUploads[1:], nil
}

const recentUploadsSummaryQuery = `
-- source: internal/codeintel/stores/dbstore/uploads.go:RecentUploadsSummary
WITH ranked_completed AS (
	SELECT
		u.id,
		u.root,
		u.indexer,
		u.finished_at,
		RANK() OVER (PARTITION BY root, indexer ORDER BY finished_at DESC) AS rank
	FROM lsif_uploads u
	WHERE
		u.repository_id = %s AND
		u.state NOT IN ('uploading', 'queued', 'processing', 'deleted')
),
latest_uploads AS (
	SELECT u.id, u.root, u.indexer, u.uploaded_at
	FROM lsif_uploads u
	WHERE
		u.id IN (
			SELECT rc.id
			FROM ranked_completed rc
			WHERE rc.rank = 1
		)
	ORDER BY u.root, u.indexer
),
new_uploads AS (
	SELECT u.id
	FROM lsif_uploads u
	WHERE
		u.repository_id = %s AND
		u.state IN ('uploading', 'queued', 'processing') AND
		u.uploaded_at >= (
			SELECT lu.uploaded_at
			FROM latest_uploads lu
			WHERE
				lu.root = u.root AND
				lu.indexer = u.indexer
			-- condition passes when latest_uploads is empty
			UNION SELECT u.queued_at LIMIT 1
		)
)
SELECT
	u.id,
	u.commit,
	u.root,
	EXISTS (` + visibleAtTipSubselectQuery + `) AS visible_at_tip,
	u.uploaded_at,
	u.state,
	u.failure_message,
	u.started_at,
	u.finished_at,
	u.process_after,
	u.num_resets,
	u.num_failures,
	u.repository_id,
	u.repository_name,
	u.indexer,
	u.indexer_version,
	u.num_parts,
	u.uploaded_parts,
	u.upload_size,
	u.associated_index_id,
	s.rank,
	u.uncompressed_size
FROM lsif_uploads_with_repository_name u
LEFT JOIN (` + uploadRankQueryFragment + `) s
ON u.id = s.id
WHERE u.id IN (
	SELECT lu.id FROM latest_uploads lu
	UNION
	SELECT nu.id FROM new_uploads nu
)
ORDER BY u.root, u.indexer
`<|MERGE_RESOLUTION|>--- conflicted
+++ resolved
@@ -133,33 +133,6 @@
 
 // scanFirstUpload scans a slice of uploads from the return value of `*Store.query` and returns the first.
 var scanFirstUpload = basestore.NewFirstScanner(scanUpload)
-
-<<<<<<< HEAD
-// scanFirstUploadRecord scans a slice of uploads from the return value of `*Store.query` and returns the first.
-func scanFirstUploadRecord(rows *sql.Rows, err error) (workerutil.Record, bool, error) {
-	return scanFirstUpload(rows, err)
-=======
-// scanCounts scans pairs of id/counts from the return value of `*Store.query`.
-func scanCounts(rows *sql.Rows, queryErr error) (_ map[int]int, err error) {
-	if queryErr != nil {
-		return nil, queryErr
-	}
-	defer func() { err = basestore.CloseRows(rows, err) }()
-
-	visibilities := map[int]int{}
-	for rows.Next() {
-		var id int
-		var count int
-		if err := rows.Scan(&id, &count); err != nil {
-			return nil, err
-		}
-
-		visibilities[id] = count
-	}
-
-	return visibilities, nil
->>>>>>> 68eee1dd
-}
 
 // GetUploadByID returns an upload by its identifier and boolean flag indicating its existence.
 func (s *Store) GetUploadByID(ctx context.Context, id int) (_ Upload, _ bool, err error) {
