package cleanup

import (
	"context"
	"sort"
	"time"

	"github.com/inconshreveable/log15"

	"github.com/sourcegraph/sourcegraph/lib/errors"
)

func (j *janitor) HandleDeletedRepository(ctx context.Context) (err error) {
	uploadsCounts, err := j.uploadSvc.DeleteUploadsWithoutRepository(ctx, time.Now())
	if err != nil {
		return errors.Wrap(err, "uploadSvc.DeleteUploadsWithoutRepository")
	}

<<<<<<< HEAD
	indexesCounts, err := j.indexSvc.DeleteIndexesWithoutRepository(ctx, time.Now())
=======
	indexesCounts, err := j.uploadSvc.DeleteIndexesWithoutRepository(ctx, time.Now())
>>>>>>> fcb6bd84
	if err != nil {
		return errors.Wrap(err, "uploadSvc.DeleteIndexesWithoutRepository")
	}

	for _, counts := range gatherCounts(uploadsCounts, indexesCounts) {
		log15.Debug(
			"Deleted codeintel records with a deleted repository",
			"repository_id", counts.repoID,
			"uploads_count", counts.uploadsCount,
			"indexes_count", counts.indexesCount,
		)

		j.metrics.numUploadRecordsRemoved.Add(float64(counts.uploadsCount))
		j.metrics.numIndexRecordsRemoved.Add(float64(counts.indexesCount))
	}

	return nil
}

// func (j *janitor) HandleError(err error) {
// 	j.metrics.numErrors.Inc()
// 	log15.Error("Failed to delete codeintel records with a deleted repository", "error", err)
// }

type recordCount struct {
	repoID       int
	uploadsCount int
	indexesCount int
}

func gatherCounts(uploadsCounts, indexesCounts map[int]int) []recordCount {
	repoIDsMap := map[int]struct{}{}
	for repoID := range uploadsCounts {
		repoIDsMap[repoID] = struct{}{}
	}
	for repoID := range indexesCounts {
		repoIDsMap[repoID] = struct{}{}
	}

	var repoIDs []int
	for repoID := range repoIDsMap {
		repoIDs = append(repoIDs, repoID)
	}
	sort.Ints(repoIDs)

	recordCounts := make([]recordCount, 0, len(repoIDs))
	for _, repoID := range repoIDs {
		recordCounts = append(recordCounts, recordCount{
			repoID:       repoID,
			uploadsCount: uploadsCounts[repoID],
			indexesCount: indexesCounts[repoID],
		})
	}

	return recordCounts
}<|MERGE_RESOLUTION|>--- conflicted
+++ resolved
@@ -16,13 +16,9 @@
 		return errors.Wrap(err, "uploadSvc.DeleteUploadsWithoutRepository")
 	}
 
-<<<<<<< HEAD
 	indexesCounts, err := j.indexSvc.DeleteIndexesWithoutRepository(ctx, time.Now())
-=======
-	indexesCounts, err := j.uploadSvc.DeleteIndexesWithoutRepository(ctx, time.Now())
->>>>>>> fcb6bd84
 	if err != nil {
-		return errors.Wrap(err, "uploadSvc.DeleteIndexesWithoutRepository")
+		return errors.Wrap(err, "indexSvc.DeleteIndexesWithoutRepository")
 	}
 
 	for _, counts := range gatherCounts(uploadsCounts, indexesCounts) {
