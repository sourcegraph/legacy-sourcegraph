--- conflicted
+++ resolved
@@ -2,11 +2,7 @@
 
 import (
 	"context"
-<<<<<<< HEAD
-	"database/sql"
 	"time"
-=======
->>>>>>> c15f33c5
 
 	"github.com/keegancsmith/sqlf"
 	"github.com/opentracing/opentracing-go/log"
