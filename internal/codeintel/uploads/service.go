--- conflicted
+++ resolved
@@ -43,10 +43,7 @@
 
 	// Repositories
 	GetRepoName(ctx context.Context, repositoryID int) (_ string, err error)
-<<<<<<< HEAD
 	GetRepositoriesForIndexScan(ctx context.Context, table, column string, processDelay time.Duration, allowGlobalPolicies bool, repositoryMatchLimit *int, limit int, now time.Time) (_ []int, err error)
-=======
->>>>>>> 8f8430bb
 	GetRepositoriesMaxStaleAge(ctx context.Context) (_ time.Duration, err error)
 	GetDirtyRepositories(ctx context.Context) (_ map[int]int, err error)
 	SetRepositoryAsDirty(ctx context.Context, repositoryID int) (err error)
@@ -314,13 +311,12 @@
 }
 
 func (s *Service) GetRepoName(ctx context.Context, repositoryID int) (_ string, err error) {
-	ctx, _, endObservation := s.operations.getRepoName.With(ctx, &err, observation.Args{})
+	ctx, _, endObservation := s.operations.getRepoName.With(ctx, &err, observation.Args{LogFields: []log.Field{log.Int("repositoryID", repositoryID)}})
 	defer endObservation(1, observation.Args{})
 
 	return s.store.RepoName(ctx, repositoryID)
 }
 
-<<<<<<< HEAD
 func (s *Service) GetRepositoriesForIndexScan(ctx context.Context, table, column string, processDelay time.Duration, allowGlobalPolicies bool, repositoryMatchLimit *int, limit int, now time.Time) (_ []int, err error) {
 	ctx, _, endObservation := s.operations.getRepositoriesForIndexScan.With(ctx, &err, observation.Args{})
 	defer endObservation(1, observation.Args{})
@@ -328,8 +324,6 @@
 	return s.store.GetRepositoriesForIndexScan(ctx, table, column, processDelay, allowGlobalPolicies, repositoryMatchLimit, limit, now)
 }
 
-=======
->>>>>>> 8f8430bb
 func (s *Service) GetRepositoriesMaxStaleAge(ctx context.Context) (_ time.Duration, err error) {
 	ctx, _, endObservation := s.operations.getRepositoriesMaxStaleAge.With(ctx, &err, observation.Args{})
 	defer endObservation(1, observation.Args{})
@@ -590,7 +584,7 @@
 
 	for _, sourcedCommits := range batch {
 		for _, commit := range sourcedCommits.Commits {
-			commitDateString, err := s.getCommitDate(ctx, tx, sourcedCommits.RepositoryID, commit)
+			commitDateString, err := s.getCommitDate(ctx, sourcedCommits.RepositoryID, commit)
 			if err != nil {
 				return err
 			}
@@ -610,7 +604,7 @@
 	return nil
 }
 
-func (s *Service) getCommitDate(ctx context.Context, tx store.Store, repositoryID int, commit string) (string, error) {
+func (s *Service) getCommitDate(ctx context.Context, repositoryID int, commit string) (string, error) {
 	_, commitDate, revisionExists, err := s.gitserverClient.CommitDate(ctx, repositoryID, commit)
 	if err != nil && !gitdomain.IsRepoNotExist(err) {
 		return "", errors.Wrap(err, "gitserver.CommitDate")
