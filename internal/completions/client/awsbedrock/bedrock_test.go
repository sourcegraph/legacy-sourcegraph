package awsbedrock

import (
	"context"
	"fmt"
	"testing"

	"github.com/aws/aws-sdk-go-v2/config"
	"github.com/stretchr/testify/require"
)

<<<<<<< HEAD
func TestBedrockProvisionedThroughputModel(t *testing.T) {
=======
func Test_BedrockProvisionedThroughputModel(t *testing.T) {
>>>>>>> 0af3ed0c
	tests := []struct {
		want           string
		endpoint       string
		model          string
		fallbackRegion string
		stream         bool
	}{
		{
			want:           "https://bedrock-runtime.us-west-2.amazonaws.com/model/amazon.titan-text-express-v1/invoke",
			endpoint:       "",
			model:          "amazon.titan-text-express-v1",
			fallbackRegion: "us-west-2",
			stream:         false,
		},
		{
<<<<<<< HEAD
			want:           "https://vpce-12345678910.bedrock-runtime.us-west-2.vpce.amazonaws.com/model/arn%3Aaws%3Abedrock%3Aus-west-2%3A637423580134%3Aprovisioned-model%2Fphvyvm2hlzws/invoke-with-response-stream",
			endpoint:       "https://vpce-12345678910.bedrock-runtime.us-west-2.vpce.amazonaws.com",
			model:          "arn:aws:bedrock:us-west-2:637423580134:provisioned-model/phvyvm2hlzws",
=======
			want:           "https://bedrock-runtime.us-west-2.amazonaws.com/model/anthropic.claude-3-sonnet-20240229-v1:0:200k/invoke",
			endpoint:       "",
			model:          "anthropic.claude-3-sonnet-20240229-v1:0:200k",
			fallbackRegion: "us-west-2",
			stream:         false,
		},
		{
			want:           "https://vpce-12345678910.bedrock-runtime.us-west-2.vpce.amazonaws.com/model/arn%3Aaws%3Abedrock%3Aus-west-2%3A012345678901%3Aprovisioned-model%2Fabcdefghijkl/invoke-with-response-stream",
			endpoint:       "https://vpce-12345678910.bedrock-runtime.us-west-2.vpce.amazonaws.com",
			model:          "anthropic.claude-instant-v1/arn:aws:bedrock:us-west-2:012345678901:provisioned-model/abcdefghijkl",
>>>>>>> 0af3ed0c
			fallbackRegion: "us-east-1",
			stream:         true,
		},
	}

	for _, tt := range tests {
		t.Run(fmt.Sprintf("%q", tt.want), func(t *testing.T) {
			got := buildApiUrl(tt.endpoint, tt.model, tt.stream, tt.fallbackRegion)
			if got.String() != tt.want {
				t.Logf("got %q but wanted %q", got, tt.want)
				t.Fail()
			}
		})
	}
}

<<<<<<< HEAD
func TestAwsConfigOptsForKeyConfig(t *testing.T) {
=======
func Test_AwsConfigOptsForKeyConfig(t *testing.T) {
>>>>>>> 0af3ed0c

	t.Run("With endpoint as URL", func(t *testing.T) {
		endpoint := "https://example.com"
		accessToken := "key:secret"

		defaultConfig, err := config.LoadDefaultConfig(context.Background(), awsConfigOptsForKeyConfig(endpoint, accessToken)...)
		require.NoError(t, err)
		// The endpoint resolver should be set if the endpoint is a URL
		require.NotNil(t, defaultConfig.EndpointResolverWithOptions)
		// The endpoint for any service should be the URL
		awsEndpoint, err := defaultConfig.EndpointResolverWithOptions.ResolveEndpoint("test", "some-region", nil)
		require.NoError(t, err)
		require.Equal(t, awsEndpoint.URL, endpoint)

	})

	t.Run("With endpoint as region", func(t *testing.T) {
		endpoint := "us-east-1"
		accessToken := "key:secret"

		defaultConfig, err := config.LoadDefaultConfig(context.Background(), awsConfigOptsForKeyConfig(endpoint, accessToken)...)
		require.NoError(t, err)
		// The endpoint resolver should not be set if the endpoint is a region
		require.Nil(t, defaultConfig.EndpointResolverWithOptions)
		// The region should be set if the endpoint is a region
		require.Equal(t, defaultConfig.Region, endpoint)

	})

}<|MERGE_RESOLUTION|>--- conflicted
+++ resolved
@@ -9,11 +9,8 @@
 	"github.com/stretchr/testify/require"
 )
 
-<<<<<<< HEAD
-func TestBedrockProvisionedThroughputModel(t *testing.T) {
-=======
+
 func Test_BedrockProvisionedThroughputModel(t *testing.T) {
->>>>>>> 0af3ed0c
 	tests := []struct {
 		want           string
 		endpoint       string
@@ -29,11 +26,6 @@
 			stream:         false,
 		},
 		{
-<<<<<<< HEAD
-			want:           "https://vpce-12345678910.bedrock-runtime.us-west-2.vpce.amazonaws.com/model/arn%3Aaws%3Abedrock%3Aus-west-2%3A637423580134%3Aprovisioned-model%2Fphvyvm2hlzws/invoke-with-response-stream",
-			endpoint:       "https://vpce-12345678910.bedrock-runtime.us-west-2.vpce.amazonaws.com",
-			model:          "arn:aws:bedrock:us-west-2:637423580134:provisioned-model/phvyvm2hlzws",
-=======
 			want:           "https://bedrock-runtime.us-west-2.amazonaws.com/model/anthropic.claude-3-sonnet-20240229-v1:0:200k/invoke",
 			endpoint:       "",
 			model:          "anthropic.claude-3-sonnet-20240229-v1:0:200k",
@@ -44,7 +36,6 @@
 			want:           "https://vpce-12345678910.bedrock-runtime.us-west-2.vpce.amazonaws.com/model/arn%3Aaws%3Abedrock%3Aus-west-2%3A012345678901%3Aprovisioned-model%2Fabcdefghijkl/invoke-with-response-stream",
 			endpoint:       "https://vpce-12345678910.bedrock-runtime.us-west-2.vpce.amazonaws.com",
 			model:          "anthropic.claude-instant-v1/arn:aws:bedrock:us-west-2:012345678901:provisioned-model/abcdefghijkl",
->>>>>>> 0af3ed0c
 			fallbackRegion: "us-east-1",
 			stream:         true,
 		},
@@ -61,11 +52,7 @@
 	}
 }
 
-<<<<<<< HEAD
-func TestAwsConfigOptsForKeyConfig(t *testing.T) {
-=======
 func Test_AwsConfigOptsForKeyConfig(t *testing.T) {
->>>>>>> 0af3ed0c
 
 	t.Run("With endpoint as URL", func(t *testing.T) {
 		endpoint := "https://example.com"
