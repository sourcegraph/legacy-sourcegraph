package azureopenai

import (
	"context"
	"crypto/tls"
	"io"
	"net"
	"net/http"
	"net/url"
	"os"
	"strings"
	"sync"
	"time"

	"github.com/Azure/azure-sdk-for-go/sdk/ai/azopenai"
	"github.com/Azure/azure-sdk-for-go/sdk/azcore"
	"github.com/Azure/azure-sdk-for-go/sdk/azidentity"
	"github.com/pkoukk/tiktoken-go"
	tiktoken_loader "github.com/pkoukk/tiktoken-go-loader"
	"golang.org/x/net/http2"

	"github.com/sourcegraph/sourcegraph/internal/completions/tokenizer"
	"github.com/sourcegraph/sourcegraph/internal/httpcli"

	"github.com/sourcegraph/log"

	"github.com/sourcegraph/sourcegraph/internal/completions/tokenusage"
	"github.com/sourcegraph/sourcegraph/internal/completions/types"
	"github.com/sourcegraph/sourcegraph/lib/errors"
)

// HTTP proxy value to be used for id token requests to Azure
// This value will only used when using an access token is not provided
// and it will only apply to requests made to the Azure authentication endpoint
// not other requests such as to the OpenAI API
var authProxyURL = os.Getenv("CODY_AZURE_OPENAI_IDENTITY_HTTP_PROXY")

// We want to reuse the client because when using the DefaultAzureCredential
// it will acquire a short lived token and reusing the client
// prevents acquiring a new token on every request.
// The client will refresh the token as needed.
var apiClient completionsClient

type completionsClient struct {
	mu          sync.RWMutex
	accessToken string
	endpoint    string
	client      *azopenai.Client
}

type CompletionsClient interface {
	GetCompletionsStream(ctx context.Context, body azopenai.CompletionsOptions, options *azopenai.GetCompletionsStreamOptions) (azopenai.GetCompletionsStreamResponse, error)
	GetCompletions(ctx context.Context, body azopenai.CompletionsOptions, options *azopenai.GetCompletionsOptions) (azopenai.GetCompletionsResponse, error)
	GetChatCompletions(ctx context.Context, body azopenai.ChatCompletionsOptions, options *azopenai.GetChatCompletionsOptions) (azopenai.GetChatCompletionsResponse, error)
	GetChatCompletionsStream(ctx context.Context, body azopenai.ChatCompletionsOptions, options *azopenai.GetChatCompletionsStreamOptions) (azopenai.GetChatCompletionsStreamResponse, error)
}

// MockAzureAPIClientTransport is a hack enabling you to intercept the HTTP
// client used by the Azure SDK. This should only be set by unit tests.
var MockAzureAPIClientTransport httpcli.Doer

func GetAPIClient(endpoint, accessToken string) (CompletionsClient, error) {
	apiClient.mu.RLock()
	if apiClient.client != nil && apiClient.endpoint == endpoint && apiClient.accessToken == accessToken {
		apiClient.mu.RUnlock()
		return apiClient.client, nil
	}
	apiClient.mu.RUnlock()
	apiClient.mu.Lock()
	defer apiClient.mu.Unlock()

	// API Versions and docs https://learn.microsoft.com/en-us/azure/ai-services/openai/reference#completions
	clientOpts := &azopenai.ClientOptions{
		ClientOptions: azcore.ClientOptions{
			Transport: apiVersionClient("2023-05-15"),
		},
	}
	// Replace the HTTP Transport with the mock Doer if applicable.
	// The Azure SDK's Transporter interface is identical to our cli.Doer's.
	if MockAzureAPIClientTransport != nil {
		clientOpts.ClientOptions.Transport = MockAzureAPIClientTransport
	}

	var err error
	if accessToken != "" {
		credential := azcore.NewKeyCredential(accessToken)
		apiClient.client, err = azopenai.NewClientWithKeyCredential(endpoint, credential, clientOpts)
	} else {
		var opts *azidentity.DefaultAzureCredentialOptions
		opts, err = getCredentialOptions()
		if err != nil {
			return nil, err
		}
		credential, credErr := azidentity.NewDefaultAzureCredential(opts)
		if credErr != nil {
			return nil, credErr
		}
		apiClient.endpoint = endpoint

		apiClient.client, err = azopenai.NewClient(endpoint, credential, clientOpts)
	}
	return apiClient.client, err

}

func getCredentialOptions() (*azidentity.DefaultAzureCredentialOptions, error) {
	// if there is no proxy we don't need any options
	if authProxyURL == "" {
		return nil, nil
	}

	proxyUrl, err := url.Parse(authProxyURL)
	if err != nil {
		return nil, err
	}
	proxiedClient := &http.Client{Transport: &http.Transport{Proxy: http.ProxyURL(proxyUrl)}}
	return &azidentity.DefaultAzureCredentialOptions{
		ClientOptions: azcore.ClientOptions{
			Transport: proxiedClient,
		},
	}, nil

}

type GetCompletionsAPIClientFunc func(endpoint, accessToken string) (CompletionsClient, error)

func NewClient(getClient GetCompletionsAPIClientFunc, endpoint, accessToken string, tokenizer tokenusage.Manager) (types.CompletionsClient, error) {
	client, err := getClient(endpoint, accessToken)
	if err != nil {
		return nil, err
	}
	return &azureCompletionClient{
		client:    client,
		tokenizer: tokenizer,
	}, nil
}

type azureCompletionClient struct {
	client    CompletionsClient
	tokenizer tokenusage.Manager
}

func (c *azureCompletionClient) Complete(
	ctx context.Context,
	log log.Logger,
	request types.CompletionRequest) (*types.CompletionResponse, error) {

	switch request.Feature {
	case types.CompletionsFeatureCode:
		return completeAutocomplete(ctx, c.client, request, log)
	case types.CompletionsFeatureChat:
		return completeChat(ctx, c.client, request, log)
	default:
		return nil, errors.New("invalid completions feature")
	}
}

func completeAutocomplete(
	ctx context.Context,
	client CompletionsClient,
	request types.CompletionRequest,
	log log.Logger,
) (*types.CompletionResponse, error) {
	useDeprecatedAPI := request.Parameters.AzureUseDeprecatedCompletionsAPIForOldModels
	if useDeprecatedAPI {
		return doCompletionsAPIAutocomplete(ctx, client, request, log)
	}
	return doChatCompletionsAPIAutocomplete(ctx, client, request, log)
}

func doChatCompletionsAPIAutocomplete(
	ctx context.Context,
	client CompletionsClient,
	request types.CompletionRequest,
	logger log.Logger,
) (*types.CompletionResponse, error) {
	response, err := client.GetChatCompletions(ctx, getChatOptions(request), nil)
	if err != nil {
		return nil, toStatusCodeError(err)
	}
	if !hasValidFirstChatChoice(response.Choices) {
		logger.Warn("response from Azure has no valid first chat choice")
		return &types.CompletionResponse{}, nil
	}
	requestParams := request.Parameters
	inputTokens, err := NumTokensFromAzureOpenAiMessages(requestParams.Messages, requestParams.AzureChatModel)
	if err != nil {
		logger.Warn("Failed to count input tokens with the token manager %w ", log.Error(err))
	}
	outputTokens, err := NumTokensFromAzureOpenAiResponseString(*response.Choices[0].Delta.Content, requestParams.AzureChatModel)
	if err != nil {
		logger.Warn("Failed to count input tokens with the token manager %w ", log.Error(err))
	}
	// Note: If we had an error calculating input/output tokens, that is unfortunate, the
	// best thing we can do is record zero token usage which would be our hint to look at
	// the logs for errors.
	if err = recordTokenUsage(request, inputTokens, outputTokens); err != nil {
		logger.Warn("Failed to count input tokens with the token manager %w ", log.Error(err))
	}
	return &types.CompletionResponse{
		Completion: *response.Choices[0].Delta.Content,
		StopReason: string(*response.Choices[0].FinishReason),
	}, nil
}

func doCompletionsAPIAutocomplete(
	ctx context.Context,
	client CompletionsClient,
	request types.CompletionRequest,
	logger log.Logger,
) (*types.CompletionResponse, error) {
	options, err := getCompletionsOptions(request)
	if err != nil {
		return nil, err
	}
	response, err := client.GetCompletions(ctx, options, nil)
	if err != nil {
		return nil, toStatusCodeError(err)
	}
	requestParams := request.Parameters
	inputTokens, err := NumTokensFromAzureOpenAiMessages(requestParams.Messages, requestParams.AzureChatModel)
	if err != nil {
		logger.Warn("Failed to count input tokens with the token manager %w ", log.Error(err))
	}
	outputTokens, err := NumTokensFromAzureOpenAiResponseString(*response.Choices[0].Text, requestParams.AzureChatModel)
	if err != nil {
		logger.Warn("Failed to count input tokens with the token manager %w ", log.Error(err))
	}
	// Note: If we had an error calculating input/output tokens, that is unfortunate, the
	// best thing we can do is record zero token usage which would be our hint to look at
	// the logs for errors.
	if err = recordTokenUsage(request, inputTokens, outputTokens); err != nil {
		logger.Warn("Failed to count input tokens with the token manager %w ", log.Error(err))
	}
	// Text and FinishReason are documented as REQUIRED but checking just to be safe
	if !hasValidFirstCompletionsChoice(response.Choices) {
<<<<<<< HEAD
		logger.Warn("response had no valid completions choice")
=======
		logger.Warn("response from Azure has no valid first completions choice")
>>>>>>> e80144e7
		return &types.CompletionResponse{}, nil
	}
	return &types.CompletionResponse{
		Completion: *response.Choices[0].Text,
		StopReason: string(*response.Choices[0].FinishReason),
	}, nil
}

func completeChat(
	ctx context.Context,
	client CompletionsClient,
	request types.CompletionRequest,
	logger log.Logger,
) (*types.CompletionResponse, error) {
	response, err := client.GetChatCompletions(ctx, getChatOptions(request), nil)
	if err != nil {
		return nil, toStatusCodeError(err)
	}
	if !hasValidFirstChatChoice(response.Choices) {
		logger.Warn("response from Azure has no valid chat choices")
		return &types.CompletionResponse{}, nil
	}
	requestParams := request.Parameters
	inputTokens, err := NumTokensFromAzureOpenAiMessages(requestParams.Messages, requestParams.AzureChatModel)
	if err != nil {
		logger.Warn("Failed to count input tokens with the token manager %w ", log.Error(err))
	}
	outputTokens, err := NumTokensFromAzureOpenAiResponseString(*response.Choices[0].Delta.Content, requestParams.AzureChatModel)
	if err != nil {
		logger.Warn("Failed to count input tokens with the token manager %w ", log.Error(err))
	}
	// Note: If we had an error calculating input/output tokens, that is unfortunate, the
	// best thing we can do is record zero token usage which would be our hint to look at
	// the logs for errors.
	if err := recordTokenUsage(request, inputTokens, outputTokens); err != nil {
		logger.Warn("Failed to count input tokens with the token manager %w ", log.Error(err))
	}
	return &types.CompletionResponse{
		Completion: *response.Choices[0].Delta.Content,
		StopReason: string(*response.Choices[0].FinishReason),
	}, nil
}

func (c *azureCompletionClient) Stream(
	ctx context.Context,
	log log.Logger,
	request types.CompletionRequest,
	sendEvent types.SendCompletionEvent,
) error {
	switch request.Feature {
	case types.CompletionsFeatureCode:
		return streamAutocomplete(ctx, c.client, request, sendEvent, log)
	case types.CompletionsFeatureChat:
		return streamChat(ctx, c.client, request, sendEvent, log)
	default:
		return errors.New("invalid completions feature")
	}
}

func NumTokensFromAzureOpenAiMessages(messages []types.Message, model string) (numTokens int, error error) {
	tiktoken.SetBpeLoader(tiktoken_loader.NewOfflineLoader())
	tkm, err := tiktoken.EncodingForModel(model)
	if err != nil {
		return 0, errors.Newf("tiktoken EncodingForModel error: %v", err)
	}

	var tokensPerMessage int
	switch model {
	case "gpt-3.5-turbo-0613",
		"gpt-3.5-turbo-16k-0613",
		"gpt-4-0314",
		"gpt-4-32k-0314",
		"gpt-4-0613",
		"gpt-4-32k-0613",
		"gpt-4o":
		tokensPerMessage = 3
	case "gpt-3.5-turbo-0301":
		tokensPerMessage = 4 // every message follows <|im_start|>{role/name}\n{content}<|end|>\n
	default:
		if strings.Contains(model, "gpt-3.5-turbo") {
			return NumTokensFromAzureOpenAiMessages(messages, "gpt-3.5-turbo-0613")
		} else if strings.Contains(model, "gpt-4") {
			return NumTokensFromAzureOpenAiMessages(messages, "gpt-4-0613")
		} else {
			err = errors.Newf("num_tokens_from_messages() is not implemented for model %s. See https://github.com/openai/openai-python/blob/main/chatml.md for information on how messages are converted to tokens.", model)
			return 0, err
		}
	}

	for _, message := range messages {
		numTokens += tokensPerMessage
		numTokens += len(tkm.Encode(message.Text, nil, nil))
		numTokens += len(tkm.Encode(message.Speaker, nil, nil))
	}
	numTokens += 3 // every reply is primed with <|im_start|>assistant<|im_sep|>
	return numTokens, nil
}

func NumTokensFromAzureOpenAiResponseString(response string, model string) (numTokens int, error error) {
	tiktoken.SetBpeLoader(tiktoken_loader.NewOfflineLoader())
	tkm, err := tiktoken.EncodingForModel(model)
	if err != nil {
		return 0, errors.Newf("tiktoken EncodingForModel error: %v", err)
	}
	return len(tkm.Encode(response, nil, nil)), nil
}

func streamAutocomplete(
	ctx context.Context,
	client CompletionsClient,
	request types.CompletionRequest,
	sendEvent types.SendCompletionEvent,
	logger log.Logger,
) error {
	useDeprecatedAPI := request.Parameters.AzureUseDeprecatedCompletionsAPIForOldModels
	if useDeprecatedAPI {
		return doStreamCompletionsAPI(ctx, client, request, sendEvent, logger)
	}
	return doStreamChatCompletionsAPI(ctx, client, request, sendEvent, logger)
}

// Streaming with ChatCompletions API
func doStreamChatCompletionsAPI(
	ctx context.Context,
	client CompletionsClient,
	request types.CompletionRequest,
	sendEvent types.SendCompletionEvent,
	logger log.Logger,
) error {
	resp, err := client.GetChatCompletionsStream(ctx, getChatOptions(request), nil)
	if err != nil {
		return err
	}
	defer resp.ChatCompletionsStream.Close()

	var content string
	for {
		entry, err := resp.ChatCompletionsStream.Read()
		if errors.Is(err, io.EOF) {
			requestParams := request.Parameters
			inputTokens, err := NumTokensFromAzureOpenAiMessages(requestParams.Messages, requestParams.AzureChatModel)
			if err != nil {
				logger.Warn("Failed to count input tokens with the token manager %w ", log.Error(err))
			}
			outputTokens, err := NumTokensFromAzureOpenAiResponseString(content, requestParams.AzureChatModel)
			if err != nil {
				logger.Warn("Failed to count output tokens with the token manager %w ", log.Error(err))
			}
			// Note: If we had an error calculating input/output tokens, that is unfortunate, the
			// best thing we can do is record zero token usage which would be our hint to look at
			// the logs for errors.
			if err = recordTokenUsage(request, inputTokens, outputTokens); err != nil {
				logger.Warn("Failed to count tokens with the token manager %w ", log.Error(err))
			}
			return nil
		}
		if err != nil {
			return err
		}

		if hasValidFirstChatChoice(entry.Choices) {
			content += *entry.Choices[0].Delta.Content
			finish := ""
			if entry.Choices[0].FinishReason != nil {
				finish = string(*entry.Choices[0].FinishReason)
			}
			ev := types.CompletionResponse{
				Completion: content,
				StopReason: finish,
			}
			err := sendEvent(ev)
			if err != nil {
				return err
			}
		}
	}
}

// Streaming with Completions API
func doStreamCompletionsAPI(
	ctx context.Context,
	client CompletionsClient,
	request types.CompletionRequest,
	sendEvent types.SendCompletionEvent,
	logger log.Logger,
) error {
	options, err := getCompletionsOptions(request)
	if err != nil {
		return err
	}
	resp, err := client.GetCompletionsStream(ctx, options, nil)
	if err != nil {
		return toStatusCodeError(err)
	}
	defer resp.CompletionsStream.Close()

	// Azure sends incremental deltas for each message in a chat stream
	// build up the full message content over multiple responses
	var content string
	for {
		entry, err := resp.CompletionsStream.Read()
		// stream is done
		if errors.Is(err, io.EOF) {
			requestParams := request.Parameters
			inputTokens, err := NumTokensFromAzureOpenAiMessages(requestParams.Messages, requestParams.AzureCompletionModel)
			if err != nil {
				logger.Warn("Failed to count input tokens with the token manager %w ", log.Error(err))
			}
			outputTokens, err := NumTokensFromAzureOpenAiResponseString(content, requestParams.AzureCompletionModel)
			if err != nil {
				logger.Warn("Failed to count output tokens with the token manager %w ", log.Error(err))
			}
			// Note: If we had an error calculating input/output tokens, that is unfortunate, the
			// best thing we can do is record zero token usage which would be our hint to look at
			// the logs for errors.
			if err = recordTokenUsage(request, inputTokens, outputTokens); err != nil {
				logger.Warn("Failed to count tokens with the token manager %w ", log.Error(err))
			}
			return nil
		}
		// some other error has occured
		if err != nil {
			return err
		}
		// hasValidFirstCompletionsChoice checks for a valid 1st choice which has text
		if hasValidFirstCompletionsChoice(entry.Choices) {
			content += *entry.Choices[0].Text
			finish := ""
			if entry.Choices[0].FinishReason != nil {
				finish = string(*entry.Choices[0].FinishReason)
			}
			ev := types.CompletionResponse{
				Completion: content,
				StopReason: finish,
			}
			err := sendEvent(ev)
			if err != nil {
				return err
			}
		}
	}
}

func streamChat(
	ctx context.Context,
	client CompletionsClient,
	request types.CompletionRequest,
	sendEvent types.SendCompletionEvent,
	logger log.Logger,
) error {

	resp, err := client.GetChatCompletionsStream(ctx, getChatOptions(request), nil)
	if err != nil {
		return toStatusCodeError(err)
	}
	defer resp.ChatCompletionsStream.Close()

	// Azure sends incremental deltas for each message in a chat stream
	// build up the full message content over multiple responses
	var content string

	for {
		entry, err := resp.ChatCompletionsStream.Read()
		// stream is done
		if errors.Is(err, io.EOF) {
			requestParams := request.Parameters
			inputTokens, err := NumTokensFromAzureOpenAiMessages(requestParams.Messages, requestParams.AzureChatModel)
			if err != nil {
				logger.Warn("Failed to count input tokens with the token manager %w ", log.Error(err))
			}
			outputTokens, err := NumTokensFromAzureOpenAiResponseString(content, requestParams.AzureChatModel)
			if err != nil {
				logger.Warn("Failed to count output tokens with the token manager %w ", log.Error(err))
			}
			// Note: If we had an error calculating input/output tokens, that is unfortunate, the
			// best thing we can do is record zero token usage which would be our hint to look at
			// the logs for errors.
			if err = recordTokenUsage(request, inputTokens, outputTokens); err != nil {
				logger.Warn("Failed to count tokens with the token manager %w ", log.Error(err))
			}
			return nil
		}
		// some other error has occurred
		if err != nil {
			return err
		}

		if hasValidFirstChatChoice(entry.Choices) {
			// hasValidFirstChatChoice checks that Delta.Content isn't null
			// it is marked as REQUIRED in docs despite being a pointer
			content += *entry.Choices[0].Delta.Content

			finish := ""
			// FinishReason is marked as REQUIRED but it's nil until the end
			if entry.Choices[0].FinishReason != nil {
				finish = string(*entry.Choices[0].FinishReason)
			}
			ev := types.CompletionResponse{
				Completion: content,
				StopReason: finish,
			}
			err := sendEvent(ev)
			if err != nil {
				return err
			}
		}
	}
}

// hasValidChatChoice checks to ensure there is a choice and the first one contains non-nil values
func hasValidFirstChatChoice(choices []azopenai.ChatChoice) bool {
	return len(choices) > 0 &&
		choices[0].Delta != nil &&
		choices[0].Delta.Content != nil
}

// hasValidChatChoice checks to ensure there is a choice and the first one contains non-nil values
func hasValidFirstCompletionsChoice(choices []azopenai.Choice) bool {
	return len(choices) > 0 &&
		choices[0].Text != nil
}

func getChatMessages(messages []types.Message) []azopenai.ChatRequestMessageClassification {
	azureMessages := make([]azopenai.ChatRequestMessageClassification, len(messages))
	for i, m := range messages {
		message := m.Text
		switch m.Speaker {
		case types.HUMAN_MESSAGE_SPEAKER:
			azureMessages[i] = &azopenai.ChatRequestUserMessage{Content: azopenai.NewChatRequestUserMessageContent(message)}
		case types.ASSISTANT_MESSAGE_SPEAKER:
			azureMessages[i] = &azopenai.ChatRequestAssistantMessage{Content: &message}
		}

	}
	return azureMessages
}

func getChatOptions(request types.CompletionRequest) azopenai.ChatCompletionsOptions {
	requestParams := request.Parameters
	if requestParams.TopK < 0 {
		requestParams.TopK = 0
	}
	if requestParams.TopP < 0 {
		requestParams.TopP = 0
	}
	return azopenai.ChatCompletionsOptions{
		Messages:       getChatMessages(requestParams.Messages),
		Temperature:    &requestParams.Temperature,
		TopP:           &requestParams.TopP,
		N:              intToInt32Ptr(1),
		Stop:           requestParams.StopSequences,
		MaxTokens:      intToInt32Ptr(requestParams.MaxTokensToSample),
		DeploymentName: &requestParams.Model,
		User:           &requestParams.User,
	}
}

func getCompletionsOptions(request types.CompletionRequest) (azopenai.CompletionsOptions, error) {
	requestParams := request.Parameters
	if requestParams.TopK < 0 {
		requestParams.TopK = 0
	}
	if requestParams.TopP < 0 {
		requestParams.TopP = 0
	}
	prompt, err := getPrompt(requestParams.Messages)
	if err != nil {
		return azopenai.CompletionsOptions{}, err
	}
	return azopenai.CompletionsOptions{
		Prompt:         []string{prompt},
		Temperature:    &requestParams.Temperature,
		TopP:           &requestParams.TopP,
		N:              intToInt32Ptr(1),
		Stop:           requestParams.StopSequences,
		MaxTokens:      intToInt32Ptr(requestParams.MaxTokensToSample),
		DeploymentName: &requestParams.Model,
		User:           &requestParams.User,
	}, nil
}

func getPrompt(messages []types.Message) (string, error) {
	if len(messages) != 1 {
		return "", errors.New("Expected to receive exactly one message with the prompt")
	}

	return messages[0].Text, nil
}

func intToInt32Ptr(i int) *int32 {
	v := int32(i)
	return &v
}

// toStatusCodeError converts Azure SDK ResponseError to a ErrStatusNotOK error
// when the status code is not OK.  This allows the request handler to return the
// appropriate status code to the calling client which is especially important for rate limits.
func toStatusCodeError(err error) error {
	var responseError *azcore.ResponseError
	if errors.As(err, &responseError) {
		if responseError.StatusCode != http.StatusOK {
			return types.NewErrStatusNotOK("AzureOpenAI", responseError.RawResponse)
		}
	}
	return err
}

func recordTokenUsage(request types.CompletionRequest, inputTokens, outputTokens int) error {
	tokenManager := tokenusage.NewManager()
	label := tokenizer.AzureModel + "/" + request.Parameters.Model
	feature := string(request.Feature)
	return tokenManager.UpdateTokenCountsFromModelUsage(
		inputTokens, outputTokens,
		label, feature,
		tokenusage.AzureOpenAI)
}

type apiVersionRoundTripper struct {
	rt         http.RoundTripper
	apiVersion string
}

func (rt *apiVersionRoundTripper) RoundTrip(req *http.Request) (*http.Response, error) {
	newReq := req.Clone(req.Context())
	values := newReq.URL.Query()
	values.Set("api-version", rt.apiVersion)
	newReq.URL.RawQuery = values.Encode()
	return rt.rt.RoundTrip(newReq)
}

func apiVersionClient(apiVersion string) *http.Client {
	dialer := &net.Dialer{
		Timeout:   30 * time.Second,
		KeepAlive: 30 * time.Second,
	}
	azureClientDefaultTransport := &http.Transport{
		Proxy:                 http.ProxyFromEnvironment,
		DialContext:           dialer.DialContext,
		ForceAttemptHTTP2:     true,
		MaxIdleConns:          100,
		MaxIdleConnsPerHost:   10,
		IdleConnTimeout:       90 * time.Second,
		TLSHandshakeTimeout:   10 * time.Second,
		ExpectContinueTimeout: 1 * time.Second,
		TLSClientConfig: &tls.Config{
			MinVersion:    tls.VersionTLS12,
			Renegotiation: tls.RenegotiateFreelyAsClient,
		},
	}

	if http2Transport, err := http2.ConfigureTransports(azureClientDefaultTransport); err == nil {
		http2Transport.ReadIdleTimeout = 10 * time.Second
		http2Transport.PingTimeout = 5 * time.Second
	}

	return &http.Client{
		Transport: &apiVersionRoundTripper{
			rt:         azureClientDefaultTransport,
			apiVersion: apiVersion,
		},
	}
}<|MERGE_RESOLUTION|>--- conflicted
+++ resolved
@@ -234,11 +234,7 @@
 	}
 	// Text and FinishReason are documented as REQUIRED but checking just to be safe
 	if !hasValidFirstCompletionsChoice(response.Choices) {
-<<<<<<< HEAD
 		logger.Warn("response had no valid completions choice")
-=======
-		logger.Warn("response from Azure has no valid first completions choice")
->>>>>>> e80144e7
 		return &types.CompletionResponse{}, nil
 	}
 	return &types.CompletionResponse{
