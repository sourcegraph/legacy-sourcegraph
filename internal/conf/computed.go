package conf

import (
	"encoding/hex"
<<<<<<< HEAD
	"log" //nolint:logging // TODO move all logging to sourcegraph/log
	"os"
=======
	stdlog "log" //nolint:logging // TODO move all logging to sourcegraph/log
	"net/url"
>>>>>>> 43b4341a
	"slices"
	"strconv"
	"strings"
	"time"

	"github.com/hashicorp/cronexpr"
	"github.com/sourcegraph/log"
	"go.uber.org/atomic"

	"github.com/sourcegraph/sourcegraph/internal/completions/client/anthropic"
	"github.com/sourcegraph/sourcegraph/internal/completions/client/google"
	"github.com/sourcegraph/sourcegraph/internal/conf/confdefaults"
	"github.com/sourcegraph/sourcegraph/internal/conf/conftypes"
	"github.com/sourcegraph/sourcegraph/internal/conf/deploy"
	"github.com/sourcegraph/sourcegraph/internal/dotcom"
	"github.com/sourcegraph/sourcegraph/internal/hashutil"
	"github.com/sourcegraph/sourcegraph/internal/license"
	srccli "github.com/sourcegraph/sourcegraph/internal/src-cli"
	"github.com/sourcegraph/sourcegraph/internal/version"
	"github.com/sourcegraph/sourcegraph/lib/pointers"
	"github.com/sourcegraph/sourcegraph/schema"
)

const CodyGatewayProdEndpoint = "https://cody-gateway.sourcegraph.com"

func init() {
	deployType := deploy.Type()
	if !deploy.IsValidDeployType(deployType) {
		stdlog.Fatalf("The 'DEPLOY_TYPE' environment variable is invalid. Expected one of: %q, %q, %q, %q, %q, %q. Got: %q", deploy.Kubernetes, deploy.DockerCompose, deploy.PureDocker, deploy.SingleDocker, deploy.Dev, deploy.Helm, deployType)
	}

	confdefaults.Default = defaultConfigForDeployment()
}

func defaultConfigForDeployment() conftypes.RawUnified {
	deployType := deploy.Type()
	switch {
	case deploy.IsDev(deployType):
		return confdefaults.DevAndTesting
	case deploy.IsDeployTypeSingleDockerContainer(deployType):
		return confdefaults.DockerContainer
	case deploy.IsDeployTypeKubernetes(deployType), deploy.IsDeployTypeDockerCompose(deployType), deploy.IsDeployTypePureDocker(deployType):
		return confdefaults.KubernetesOrDockerComposeOrPureDocker
	default:
		panic("deploy type did not register default configuration: " + deployType)
	}
}

func ExecutorsAccessToken() string {
	return Get().ExecutorsAccessToken
}

type AccessTokenAllow string

const (
	AccessTokensNone  AccessTokenAllow = "none"
	AccessTokensAll   AccessTokenAllow = "all-users-create"
	AccessTokensAdmin AccessTokenAllow = "site-admin-create"
)

// AccessTokensAllow returns whether access tokens are enabled, disabled, or
// restricted creation to only site admins.
func AccessTokensAllow() AccessTokenAllow {
	cfg := Get().AuthAccessTokens
	if cfg == nil || cfg.Allow == "" {
		return AccessTokensAll
	}
	v := AccessTokenAllow(cfg.Allow)
	switch v {
	case AccessTokensAll, AccessTokensAdmin:
		return v
	default:
		return AccessTokensNone
	}
}

func AccessTokensMaxPerUser() int {
	defaultValue := 25
	cfg := Get().AuthAccessTokens
	if cfg == nil || cfg.MaxTokensPerUser == nil {
		return defaultValue
	}
	return *cfg.MaxTokensPerUser
}

// AccessTokensAllowNoExpiration returns whether access tokens can be created without expiration.
func AccessTokensAllowNoExpiration() bool {
	cfg := Get().AuthAccessTokens
	if cfg == nil || cfg.AllowNoExpiration == nil {
		return true
	}
	return *cfg.AllowNoExpiration
}

// AccessTokensExpirationOptions returns the default access token expiration days
// and the available expiration options (in days). It first checks if any defaults
// or options are configured, and falls back to the hardcoded defaults if not.
// Options will be in ascending order.
func AccessTokensExpirationOptions() (defaultDays int, options []int) {
	defaultOptions := []int{7, 14, 30, 60, 90}
	defaultExpiryDays := 90
	cfg := Get().AuthAccessTokens
	if cfg == nil {
		return defaultExpiryDays, defaultOptions
	}

	// If there is a default specified, use that.
	if cfg.DefaultExpirationDays != nil {
		defaultExpiryDays = *cfg.DefaultExpirationDays
	}

	// use the default options if there are none specified
	expiryOptions := cfg.ExpirationOptionDays
	if len(expiryOptions) == 0 {
		expiryOptions = defaultOptions
	}

	// add the default option if it wasn't in the list already
	foundDefault := false
	for _, days := range expiryOptions {
		foundDefault = foundDefault || days == defaultExpiryDays
	}
	if !foundDefault {
		expiryOptions = append(expiryOptions, defaultExpiryDays)
	}

	slices.Sort(expiryOptions)

	return defaultExpiryDays, expiryOptions
}

// EmailVerificationRequired returns whether users must verify an email address before they
// can perform most actions on this site.
//
// It's false for sites that do not have an email sending API key set up.
func EmailVerificationRequired() bool {
	return CanSendEmail()
}

// CanSendEmail returns whether the site can send emails (e.g., to reset a password or
// invite a user to an org).
//
// It's false for sites that do not have an email sending API key set up.
func CanSendEmail() bool {
	return Get().EmailSmtp != nil
}

// EmailSenderName returns `email.senderName`. If that's not set, it returns
// the default value "Sourcegraph".
func EmailSenderName() string {
	sender := Get().EmailSenderName
	if sender != "" {
		return sender
	}
	return "Sourcegraph"
}

// UpdateChannel tells the update channel. Default is "release".
func UpdateChannel() string {
	channel := Get().UpdateChannel
	if channel == "" {
		return "release"
	}
	return channel
}

func BatchChangesEnabled() bool {
	if dotcom.SourcegraphDotComMode() {
		// Batch Changes is always disabled on dotcom.
		return false
	}
	if enabled := Get().BatchChangesEnabled; enabled != nil {
		return *enabled
	}
	return true
}

func BatchChangesRestrictedToAdmins() bool {
	if restricted := Get().BatchChangesRestrictToAdmins; restricted != nil {
		return *restricted
	}
	return false
}

func init() {
	ContributeValidator(func(querier conftypes.SiteConfigQuerier) (problems Problems) {
		cm := querier.SiteConfig().CodeMonitors
		if cm == nil {
			return nil
		}
		if cm.Concurrency < 0 {
			problems = append(problems, NewSiteProblem("codeMonitors.concurrency must be greater than zero"))
		}
		if cm.PollInterval != "" {
			if _, err := time.ParseDuration(cm.PollInterval); err != nil {
				problems = append(problems, NewSiteProblem("codeMonitors.pollInterval must be parseable as a duration"))
			}
		}
		return problems
	})
}

type ComputedCodeMonitors struct {
	Concurrency  int
	PollInterval time.Duration
}

func CodeMonitors() ComputedCodeMonitors {
	// Start with default values and override if set
	res := ComputedCodeMonitors{
		Concurrency:  4,
		PollInterval: 5 * time.Minute,
	}
	if cm := Get().CodeMonitors; cm != nil {
		if cm.Concurrency != 0 {
			res.Concurrency = cm.Concurrency
		}
		if cm.PollInterval != "" {
			// ignore err since it's validated above
			dur, _ := time.ParseDuration(cm.PollInterval)
			res.PollInterval = dur
		}
	}
	return res
}

// CodyEnabled returns whether Cody is enabled on this instance.
//
// If `cody.enabled` is not set or set to false, it's not enabled.
//
// Legacy-support for `completions.enabled`:
// If `cody.enabled` is NOT set, but `completions.enabled` is true, then cody is enabled.
// If `cody.enabled` is set, and `completions.enabled` is set to false, cody is disabled.
func CodyEnabled() bool {
	return codyEnabled(Get().SiteConfig())
}

func codyEnabled(siteConfig schema.SiteConfiguration) bool {
	enabled := siteConfig.CodyEnabled
	completions := siteConfig.Completions

	// If the cody.enabled flag is explicitly false, disable all cody features.
	if enabled != nil && !*enabled {
		return false
	}

	// Support for Legacy configurations in which `completions` is set to
	// `enabled`, but `cody.enabled` is not set.
	if enabled == nil && completions != nil {
		// Unset means false.
		return completions.Enabled != nil && *completions.Enabled
	}

	if enabled == nil {
		return false
	}

	return *enabled
}

// newCodyEnabled checks only for the new CodyEnabled flag. If you need back
// compat, use codyEnabled instead.
func newCodyEnabled(siteConfig schema.SiteConfiguration) bool {
	return siteConfig.CodyEnabled != nil && *siteConfig.CodyEnabled
}

func CodyRestrictUsersFeatureFlag() bool {
	if restrict := Get().CodyRestrictUsersFeatureFlag; restrict != nil {
		return *restrict
	}
	return false
}

func CodyPermissionsEnabled() bool {
	// CodyPermissions is never used if the deprecated CodyRestrictUsersFeatureFlag is set,
	// as that implies the site admin has not upgraded to the new RBAC model yet.
	if CodyRestrictUsersFeatureFlag() {
		return false
	}

	if enabled := Get().CodyPermissions; enabled != nil {
		return *enabled
	}
	return true // default to enabled
}

func CodyIntentConfig() *schema.IntentDetectionAPI {
	if Get().ExperimentalFeatures == nil || Get().ExperimentalFeatures.CodyServerSideContext == nil {
		return nil
	}
	return Get().ExperimentalFeatures.CodyServerSideContext.IntentDetectionAPI
}

type CodyRerankerBackend string

const (
	CodyRerankerIdentity CodyRerankerBackend = "identity"
	CodyRerankerCohere   CodyRerankerBackend = "cohere"
)

func CodyReranker() CodyRerankerBackend {
	if Get().ExperimentalFeatures == nil || Get().ExperimentalFeatures.CodyServerSideContext == nil || Get().ExperimentalFeatures.CodyServerSideContext.Reranker == nil {
		return CodyRerankerIdentity
	}
	if Get().ExperimentalFeatures.CodyServerSideContext.Reranker.Identity != nil {
		return CodyRerankerIdentity
	}
	return CodyRerankerCohere
}

func CodyRerankerCohereConfig() *schema.CodyRerankerCohere {
	if CodyReranker() != CodyRerankerCohere {
		return nil
	}
	return Get().ExperimentalFeatures.CodyServerSideContext.Reranker.Cohere
}

func ExecutorsEnabled() bool {
	return Get().ExecutorsAccessToken != ""
}

func ExecutorsFrontendURL() string {
	current := Get()
	if current.ExecutorsFrontendURL != "" {
		return current.ExecutorsFrontendURL
	}

	return current.ExternalURL
}

func ExecutorsSrcCLIImage() string {
	current := Get()
	if current.ExecutorsSrcCLIImage != "" {
		return current.ExecutorsSrcCLIImage
	}

	return "sourcegraph/src-cli"
}

func ExecutorsSrcCLIImageTag() string {
	current := Get()
	if current.ExecutorsSrcCLIImageTag != "" {
		return current.ExecutorsSrcCLIImageTag
	}

	return srccli.MinimumVersion
}

func ExecutorsLsifGoImage() string {
	current := Get()
	if current.ExecutorsLsifGoImage != "" {
		return current.ExecutorsLsifGoImage
	}
	return "sourcegraph/lsif-go"
}

func ExecutorsBatcheshelperImage() string {
	current := Get()
	if current.ExecutorsBatcheshelperImage != "" {
		return current.ExecutorsBatcheshelperImage
	}

	return "sourcegraph/batcheshelper"
}

func ExecutorsBatcheshelperImageTag() string {
	current := Get()
	if current.ExecutorsBatcheshelperImageTag != "" {
		return current.ExecutorsBatcheshelperImageTag
	}

	if version.IsDev(version.Version()) {
		return "insiders"
	}

	return version.Version()
}

func CodeIntelAutoIndexingEnabled() bool {
	if enabled := Get().CodeIntelAutoIndexingEnabled; enabled != nil {
		return *enabled
	}
	return false
}

func CodeIntelAutoIndexingAllowGlobalPolicies() bool {
	if enabled := Get().CodeIntelAutoIndexingAllowGlobalPolicies; enabled != nil {
		return *enabled
	}
	return false
}

func CodeIntelAutoIndexingPolicyRepositoryMatchLimit() int {
	val := Get().CodeIntelAutoIndexingPolicyRepositoryMatchLimit
	if val == nil || *val < -1 {
		return -1
	}

	return *val
}

func CodeIntelRankingDocumentReferenceCountsEnabled() bool {
	if enabled := Get().CodeIntelRankingDocumentReferenceCountsEnabled; enabled != nil {
		return *enabled
	}
	return false
}

func CodeIntelRankingDocumentReferenceCountsCronExpression() (*cronexpr.Expression, error) {
	if cronExpression := Get().CodeIntelRankingDocumentReferenceCountsCronExpression; cronExpression != nil {
		return cronexpr.Parse(*cronExpression)
	}

	return cronexpr.Parse("@weekly")
}

func CodeIntelRankingDocumentReferenceCountsGraphKey() string {
	if val := Get().CodeIntelRankingDocumentReferenceCountsGraphKey; val != "" {
		return val
	}
	return "dev"
}

func EmbeddingsEnabled() bool {
	return GetEmbeddingsConfig(Get().SiteConfiguration) != nil
}

func ProductResearchPageEnabled() bool {
	if enabled := Get().ProductResearchPageEnabled; enabled != nil {
		return *enabled
	}
	return true
}

type lastParsedURLValue struct {
	url       *url.URL
	confValue string
}

var lastParsedURL *atomic.Pointer[lastParsedURLValue] = atomic.NewPointer(&lastParsedURLValue{
	url: &url.URL{
		Scheme: "http",
		Host:   "example.com",
	},
	confValue: "",
})

// ExternalURLParsed returns a parsed version of conf.ExternalURL().
// This function is thread-safe and returns a copy of the cached parsed version
// of the URL, so it is also safe to mutate.
func ExternalURLParsed() *url.URL {
	// Note that we do NOT use a mutex here, and instead let callers parse the URL
	// simultaneously during the short period where the URL was changed but the new
	// parsed value has not yet been cached.
	// This eliminates the need to acquire a mutex entirely, and avoids potential costly
	// locking if many requests are served concurrently.
	urlString := ExternalURL()
	lastParsed := lastParsedURL.Load()
	clonedURL := cloneURL(lastParsed.url)
	if lastParsed.confValue != urlString {
		parsed, err := url.Parse(urlString)
		if err != nil {
			log.Scoped("conf.ExternalURL").Error("failed to parse external URL", log.Error(err), log.String("externalURL", urlString))
			return clonedURL
		}
		lastParsed = &lastParsedURLValue{
			url:       parsed,
			confValue: urlString,
		}
		lastParsedURL.Store(lastParsed)
		clonedURL = cloneURL(parsed)
	}
	return clonedURL
}

// cloneURL returns a copy of the URL. It is safe to mutate the returned URL.
// This is copied from net/http/clone.go
func cloneURL(u *url.URL) *url.URL {
	if u == nil {
		return nil
	}
	u2 := new(url.URL)
	*u2 = *u
	if u.User != nil {
		u2.User = new(url.Userinfo)
		*u2.User = *u.User
	}
	return u2
}

func ExternalURL() string {
	return Get().ExternalURL
}

func UsingExternalURL() bool {
	url := Get().ExternalURL
	return !(url == "" || strings.HasPrefix(url, "http://localhost") || strings.HasPrefix(url, "https://localhost") || strings.HasPrefix(url, "http://127.0.0.1") || strings.HasPrefix(url, "https://127.0.0.1")) // CI:LOCALHOST_OK
}

func IsExternalURLSecure() bool {
	return strings.HasPrefix(Get().ExternalURL, "https:")
}

func IsBuiltinSignupAllowed() bool {
	provs := Get().AuthProviders
	for _, prov := range provs {
		if prov.Builtin != nil {
			return prov.Builtin.AllowSignup
		}
	}
	return false
}

// IsAccessRequestEnabled returns whether request access experimental feature is enabled or not.
func IsAccessRequestEnabled() bool {
	authAccessRequest := Get().AuthAccessRequest
	return authAccessRequest == nil || authAccessRequest.Enabled == nil || *authAccessRequest.Enabled
}

// AuthPrimaryLoginProvidersCount returns the number of primary login providers
// configured, or 3 (the default) if not explicitly configured.
// This is only used for the UI
func AuthPrimaryLoginProvidersCount() int {
	c := Get().AuthPrimaryLoginProvidersCount
	if c == 0 {
		return 3 // default to 3
	}
	return c
}

func IsApplianceManaged() bool {
	if v, _ := strconv.ParseBool(os.Getenv("APPLIANCE_MANAGED")); v {
		return v
	}
	return false
}

// SearchSymbolsParallelism returns 20, or the site config
// "debug.search.symbolsParallelism" value if configured.
func SearchSymbolsParallelism() int {
	val := Get().DebugSearchSymbolsParallelism
	if val == 0 {
		return 20
	}
	return val
}

func EventLoggingEnabled() bool {
	val := ExperimentalFeatures().EventLogging
	if val == "" {
		return true
	}
	return val == "enabled"
}

// SearchDocumentRanksWeight controls the impact of document ranks on the final ranking when
// SearchOptions.UseDocumentRanks is enabled. The default is 0.5 * 9000 (half the zoekt default),
// to match existing behavior where ranks are given half the priority as existing scoring signals.
// We plan to eventually remove this, once we experiment on real data to find a good default.
func SearchDocumentRanksWeight() float64 {
	ranking := ExperimentalFeatures().Ranking
	if ranking != nil && ranking.DocumentRanksWeight != nil {
		return *ranking.DocumentRanksWeight
	} else {
		return 4500
	}
}

func RankingMaxQueueSizeBytes() int {
	ranking := ExperimentalFeatures().Ranking
	if ranking == nil || ranking.MaxQueueSizeBytes == nil {
		return -1
	}
	return *ranking.MaxQueueSizeBytes
}

// SearchFlushWallTime controls the amount of time that Zoekt shards collect and rank results. For
// larger codebases, it can be helpful to increase this to improve the ranking stability and quality.
func SearchFlushWallTime(bm25Scoring bool) time.Duration {
	ranking := ExperimentalFeatures().Ranking
	if ranking != nil && ranking.FlushWallTimeMS > 0 {
		return time.Duration(ranking.FlushWallTimeMS) * time.Millisecond
	} else {
		if bm25Scoring {
			// BM25 scoring takes longer than standard searches, so use a higher FlushWallTime
			// to help ensure ranking is stable
			return 2 * time.Second
		} else {
			return 500 * time.Millisecond
		}
	}
}

func ExperimentalFeatures() schema.ExperimentalFeatures {
	val := Get().ExperimentalFeatures
	if val == nil {
		return schema.ExperimentalFeatures{}
	}
	return *val
}

// AuthMinPasswordLength returns the value of minimum password length requirement.
// If not set, it returns the default value 12.
func AuthMinPasswordLength() int {
	val := Get().AuthMinPasswordLength
	if val <= 0 {
		return 12
	}
	return val
}

// GenericPasswordPolicy is a generic password policy that defines password requirements.
type GenericPasswordPolicy struct {
	Enabled                   bool
	MinimumLength             int
	NumberOfSpecialCharacters int
	RequireAtLeastOneNumber   bool
	RequireUpperandLowerCase  bool
}

// AuthPasswordPolicy returns a GenericPasswordPolicy for password validation
func AuthPasswordPolicy() GenericPasswordPolicy {
	ml := Get().AuthMinPasswordLength

	if p := Get().AuthPasswordPolicy; p != nil {
		return GenericPasswordPolicy{
			Enabled:                   p.Enabled,
			MinimumLength:             ml,
			NumberOfSpecialCharacters: p.NumberOfSpecialCharacters,
			RequireAtLeastOneNumber:   p.RequireAtLeastOneNumber,
			RequireUpperandLowerCase:  p.RequireUpperandLowerCase,
		}
	}

	if ep := ExperimentalFeatures().PasswordPolicy; ep != nil {
		return GenericPasswordPolicy{
			Enabled:                   ep.Enabled,
			MinimumLength:             ml,
			NumberOfSpecialCharacters: ep.NumberOfSpecialCharacters,
			RequireAtLeastOneNumber:   ep.RequireAtLeastOneNumber,
			RequireUpperandLowerCase:  ep.RequireUpperandLowerCase,
		}
	}

	return GenericPasswordPolicy{
		Enabled:                   false,
		MinimumLength:             0,
		NumberOfSpecialCharacters: 0,
		RequireAtLeastOneNumber:   false,
		RequireUpperandLowerCase:  false,
	}
}

func PasswordPolicyEnabled() bool {
	pc := AuthPasswordPolicy()
	return pc.Enabled
}

func RateLimits() schema.RateLimits {
	rl := schema.RateLimits{
		GraphQLMaxAliases:             500,
		GraphQLMaxFieldCount:          500_000,
		GraphQLMaxDepth:               30,
		GraphQLMaxDuplicateFieldCount: 500,
		GraphQLMaxUniqueFieldCount:    500,
	}

	configured := Get().RateLimits

	if configured != nil {
		if configured.GraphQLMaxAliases <= 0 {
			rl.GraphQLMaxAliases = configured.GraphQLMaxAliases
		}
		if configured.GraphQLMaxFieldCount <= 0 {
			rl.GraphQLMaxFieldCount = configured.GraphQLMaxFieldCount
		}
		if configured.GraphQLMaxDepth <= 0 {
			rl.GraphQLMaxDepth = configured.GraphQLMaxDepth
		}
	}
	return rl
}

// By default, password reset links are valid for 4 hours.
const defaultPasswordLinkExpiry = 14400

// AuthPasswordResetLinkExpiry returns the time (in seconds) indicating how long password
// reset links are considered valid. If not set, it returns the default value.
func AuthPasswordResetLinkExpiry() int {
	val := Get().AuthPasswordResetLinkExpiry
	if val <= 0 {
		return defaultPasswordLinkExpiry
	}
	return val
}

// AuthLockout populates and returns the *schema.AuthLockout with default values
// for fields that are not initialized.
func AuthLockout() *schema.AuthLockout {
	val := Get().AuthLockout
	if val == nil {
		return &schema.AuthLockout{
			ConsecutivePeriod:      3600,
			FailedAttemptThreshold: 5,
			LockoutPeriod:          1800,
		}
	}

	if val.ConsecutivePeriod <= 0 {
		val.ConsecutivePeriod = 3600
	}
	if val.FailedAttemptThreshold <= 0 {
		val.FailedAttemptThreshold = 5
	}
	if val.LockoutPeriod <= 0 {
		val.LockoutPeriod = 1800
	}
	return val
}

const defaultGitLongCommandTimeout = 2 * time.Hour

// GitLongCommandTimeout returns the maximum amount of time in seconds that a
// long Git command (e.g. clone or remote update) is allowed to execute. If not
// set, it returns the default value.
//
// In general, Git commands that are expected to take a long time should be
// executed in the background in a non-blocking fashion.
func GitLongCommandTimeout() time.Duration {
	val := Get().GitLongCommandTimeout
	if val < 1 {
		return defaultGitLongCommandTimeout
	}
	return time.Duration(val) * time.Second
}

// GitMaxCodehostRequestsPerSecond returns maximum number of remote code host
// git operations to be run per second per gitserver. If not set, it returns the
// default value -1.
func GitMaxCodehostRequestsPerSecond() int {
	val := Get().GitMaxCodehostRequestsPerSecond
	if val == nil || *val < -1 {
		return -1
	}
	return *val
}

func GitMaxConcurrentClones() int {
	v := Get().GitMaxConcurrentClones
	if v <= 0 {
		return 5
	}
	return v
}

// HashedCurrentLicenseKeyForAnalytics provides the current site license key, hashed using sha256, for anaytics purposes.
func HashedCurrentLicenseKeyForAnalytics() string {
	return HashedLicenseKeyForAnalytics(Get().LicenseKey)
}

// HashedCurrentLicenseKeyForAnalytics provides a license key, hashed using sha256, for anaytics purposes.
func HashedLicenseKeyForAnalytics(licenseKey string) string {
	return HashedLicenseKeyWithPrefix(licenseKey, "event-logging-telemetry-prefix")
}

// HashedLicenseKeyWithPrefix provides a sha256 hashed license key with a prefix (to ensure unique hashed values by use case).
func HashedLicenseKeyWithPrefix(licenseKey string, prefix string) string {
	return hex.EncodeToString(hashutil.ToSHA256Bytes([]byte(prefix + licenseKey)))
}

// UseExperimentalModelConfiguration tells whether or not "modelConfiguration" has been specified
// in the site configuration
func UseExperimentalModelConfiguration() bool {
	return Get().SiteConfig().ModelConfiguration != nil
}

// GetCompletionsConfig evaluates a complete completions configuration based on
// site configuration. The configuration may be nil if completions is disabled.
func GetCompletionsConfig(siteConfig schema.SiteConfiguration) (c *conftypes.CompletionsConfig) {
	// If cody is disabled, don't use completions.
	if !codyEnabled(siteConfig) {
		return nil
	}

	completionsConfig := siteConfig.Completions
	// If no completions configuration is set at all, but cody is enabled, assume
	// a default configuration.
	if completionsConfig == nil {
		completionsConfig = &schema.Completions{
			Provider:        string(conftypes.CompletionsProviderNameSourcegraph),
			ChatModel:       "anthropic/" + anthropic.Claude3Sonnet,
			FastChatModel:   "anthropic/" + anthropic.Claude3Haiku,
			CompletionModel: "fireworks/starcoder",
		}
	}

	// If no provider is configured, we assume the Sourcegraph provider. Prior
	// to provider becoming an optional field, provider was required, so unset
	// provider is definitely with the understanding that the Sourcegraph
	// provider is the default. Since this is new, we also enforce that the new
	// CodyEnabled config is set (instead of relying on backcompat)
	if completionsConfig.Provider == "" {
		if !newCodyEnabled(siteConfig) {
			return nil
		}
		completionsConfig.Provider = string(conftypes.CompletionsProviderNameSourcegraph)
	}

	// If ChatModel is not set, fall back to the deprecated Model field.
	// Note: It might also be empty.
	if completionsConfig.ChatModel == "" {
		completionsConfig.ChatModel = completionsConfig.Model
	}

	// This records if the modelIDs have been canonicalized by the provider
	// specific configuration. By default a ToLower will be applied the modelIDs
	// if no other canonicalization has already been applied. In particular this
	// is because BedrockModelRefs need different canonicalization
	canonicalized := false
	if completionsConfig.Provider == string(conftypes.CompletionsProviderNameSourcegraph) {
		// If no endpoint is configured, use a default value.
		if completionsConfig.Endpoint == "" {
			completionsConfig.Endpoint = CodyGatewayProdEndpoint
		}

		// Set the access token, either use the configured one, or generate one for the platform.
		completionsConfig.AccessToken = getSourcegraphProviderAccessToken(completionsConfig.AccessToken, siteConfig)
		// If we weren't able to generate an access token of some sort, authing with
		// Cody Gateway is not possible and we cannot use completions.
		if completionsConfig.AccessToken == "" {
			return nil
		}

		// Set a default chat model.
		if completionsConfig.ChatModel == "" {
			completionsConfig.ChatModel = "anthropic/" + anthropic.Claude3Sonnet
		}

		// Set a default fast chat model.
		if completionsConfig.FastChatModel == "" {
			completionsConfig.FastChatModel = "anthropic/" + anthropic.Claude3Haiku
		}

		// Set a default completions model.
		if completionsConfig.CompletionModel == "" {
			completionsConfig.CompletionModel = "fireworks/starcoder"
		}
	} else if completionsConfig.Provider == string(conftypes.CompletionsProviderNameOpenAI) {
		// If no endpoint is configured, use a default value.
		if completionsConfig.Endpoint == "" {
			completionsConfig.Endpoint = "https://api.openai.com"
		}

		// If not access token is set, we cannot talk to OpenAI. Bail.
		if completionsConfig.AccessToken == "" {
			return nil
		}

		// Set a default chat model.
		if completionsConfig.ChatModel == "" {
			completionsConfig.ChatModel = "gpt-4"
		}

		// Set a default fast chat model.
		if completionsConfig.FastChatModel == "" {
			completionsConfig.FastChatModel = "gpt-3.5-turbo"
		}

		// Set a default completions model.
		if completionsConfig.CompletionModel == "" {
			completionsConfig.CompletionModel = "gpt-3.5-turbo-instruct"
		}
	} else if completionsConfig.Provider == string(conftypes.CompletionsProviderNameAnthropic) {
		// If no endpoint is configured, use a default value.
		if completionsConfig.Endpoint == "" {
			completionsConfig.Endpoint = "https://api.anthropic.com/v1/messages"
		}

		// If not access token is set, we cannot talk to Anthropic. Bail.
		if completionsConfig.AccessToken == "" {
			return nil
		}

		// Set a default chat model.
		if completionsConfig.ChatModel == "" {
			completionsConfig.ChatModel = anthropic.Claude3Sonnet
		}

		// Set a default fast chat model.
		if completionsConfig.FastChatModel == "" {
			completionsConfig.FastChatModel = anthropic.Claude3Haiku
		}

		// Set a default completions model.
		if completionsConfig.CompletionModel == "" {
			completionsConfig.CompletionModel = anthropic.Claude3Haiku
		}
	} else if completionsConfig.Provider == string(conftypes.CompletionsProviderNameAzureOpenAI) {
		// If no endpoint is configured, this provider is misconfigured.
		if completionsConfig.Endpoint == "" {
			return nil
		}

		// If not chat model is set, we cannot talk to Azure OpenAI. Bail.
		if completionsConfig.ChatModel == "" {
			return nil
		}

		// If not fast chat model is set, we fall back to the Chat Model.
		if completionsConfig.FastChatModel == "" {
			completionsConfig.FastChatModel = completionsConfig.ChatModel
		}

		// If not completions model is set, we cannot talk to Azure OpenAI. Bail.
		if completionsConfig.CompletionModel == "" {
			return nil
		}
	} else if completionsConfig.Provider == string(conftypes.CompletionsProviderNameFireworks) {
		// If no endpoint is configured, use a default value.
		if completionsConfig.Endpoint == "" {
			completionsConfig.Endpoint = "https://api.fireworks.ai/inference/v1/completions"
		}

		// If not access token is set, we cannot talk to Fireworks. Bail.
		if completionsConfig.AccessToken == "" {
			return nil
		}

		// Set a default chat model.
		if completionsConfig.ChatModel == "" {
			completionsConfig.ChatModel = "accounts/fireworks/models/llama-v2-7b"
		}

		// Set a default fast chat model.
		if completionsConfig.FastChatModel == "" {
			completionsConfig.FastChatModel = "accounts/fireworks/models/llama-v2-7b"
		}

		// Set a default completions model.
		if completionsConfig.CompletionModel == "" {
			// Use the virtual fireworks/starcoder model name as the default
			completionsConfig.CompletionModel = "starcoder"
		}
	} else if completionsConfig.Provider == string(conftypes.CompletionsProviderNameAWSBedrock) {
		// If no endpoint is configured, no default available.
		if completionsConfig.Endpoint == "" {
			return nil
		}

		// Set a default chat model.
		if completionsConfig.ChatModel == "" {
			completionsConfig.ChatModel = "anthropic.claude-v2" // this modelID in Bedrock refers to claude-2.0
		}

		// Set a default fast chat model.
		if completionsConfig.FastChatModel == "" {
			completionsConfig.FastChatModel = "anthropic.claude-instant-v1" // this modelID in Bedrock refers to claude-instant-1.x it is not possible to specify the minor version
		}

		// Set a default completions model.
		if completionsConfig.CompletionModel == "" {
			completionsConfig.CompletionModel = "anthropic.claude-instant-v1"
		}

		// We apply BedrockModelRef specific canonicalization
		// Make sure models are always treated case-insensitive.
		chatModelRef := conftypes.NewBedrockModelRefFromModelID(completionsConfig.ChatModel)
		completionsConfig.ChatModel = chatModelRef.CanonicalizedModelID()

		fastChatModelRef := conftypes.NewBedrockModelRefFromModelID(completionsConfig.FastChatModel)
		completionsConfig.FastChatModel = fastChatModelRef.CanonicalizedModelID()

		completionsModelRef := conftypes.NewBedrockModelRefFromModelID(completionsConfig.CompletionModel)
		completionsConfig.CompletionModel = completionsModelRef.CanonicalizedModelID()
		canonicalized = true
	} else if completionsConfig.Provider == string(conftypes.CompletionsProviderNameGoogle) {
		// If no endpoint is configured, use a default value.
		if completionsConfig.Endpoint == "" {
			completionsConfig.Endpoint = "https://generativelanguage.googleapis.com/v1beta/models"
		}

		// If not access token is set, we cannot talk to Google. Bail.
		if completionsConfig.AccessToken == "" {
			return nil
		}

		// Set a default chat model.
		if completionsConfig.ChatModel == "" {
			completionsConfig.ChatModel = google.Gemini15Pro
		}

		// Set a default fast chat model.
		if completionsConfig.FastChatModel == "" {
			completionsConfig.FastChatModel = google.Gemini15Flash
		}

		// Set a default completions model.
		if completionsConfig.CompletionModel == "" {
			// Code completion is not supported by Google
			completionsConfig.CompletionModel = google.Gemini15Flash
		}
	}

	// only apply canonicalization if not already applied. Not all model IDs can simply be lowercased
	if !canonicalized {
		// Make sure models are always treated case-insensitive.
		completionsConfig.ChatModel = strings.ToLower(completionsConfig.ChatModel)
		completionsConfig.FastChatModel = strings.ToLower(completionsConfig.FastChatModel)
		completionsConfig.CompletionModel = strings.ToLower(completionsConfig.CompletionModel)
	}

	// If after trying to set default we still have not all models configured, completions are
	// not available.
	if completionsConfig.ChatModel == "" || completionsConfig.FastChatModel == "" || completionsConfig.CompletionModel == "" {
		return nil
	}

	if completionsConfig.ChatModelMaxTokens == 0 {
		completionsConfig.ChatModelMaxTokens = defaultMaxPromptTokens(conftypes.CompletionsProviderName(completionsConfig.Provider), completionsConfig.ChatModel)
	}

	if completionsConfig.FastChatModelMaxTokens == 0 {
		completionsConfig.FastChatModelMaxTokens = defaultMaxPromptTokens(conftypes.CompletionsProviderName(completionsConfig.Provider), completionsConfig.FastChatModel)
	}

	if completionsConfig.CompletionModelMaxTokens == 0 {
		completionsConfig.CompletionModelMaxTokens = defaultMaxPromptTokens(conftypes.CompletionsProviderName(completionsConfig.Provider), completionsConfig.CompletionModel)
	}

	if completionsConfig.SmartContextWindow == "" {
		completionsConfig.SmartContextWindow = "enabled"
	}

	disableClientConfigAPI := completionsConfig.DisableClientConfigAPI != nil && *completionsConfig.DisableClientConfigAPI

	computedConfig := &conftypes.CompletionsConfig{
		Provider:               conftypes.CompletionsProviderName(completionsConfig.Provider),
		AccessToken:            completionsConfig.AccessToken,
		ChatModel:              completionsConfig.ChatModel,
		ChatModelMaxTokens:     completionsConfig.ChatModelMaxTokens,
		SmartContextWindow:     completionsConfig.SmartContextWindow,
		DisableClientConfigAPI: disableClientConfigAPI,
		FastChatModel:          completionsConfig.FastChatModel,
		FastChatModelMaxTokens: completionsConfig.FastChatModelMaxTokens,
		AzureUseDeprecatedCompletionsAPIForOldModels: completionsConfig.AzureUseDeprecatedCompletionsAPIForOldModels,
		CompletionModel:                  completionsConfig.CompletionModel,
		CompletionModelMaxTokens:         completionsConfig.CompletionModelMaxTokens,
		Endpoint:                         completionsConfig.Endpoint,
		User:                             completionsConfig.User,
		PerUserDailyLimit:                completionsConfig.PerUserDailyLimit,
		PerUserCodeCompletionsDailyLimit: completionsConfig.PerUserCodeCompletionsDailyLimit,
		PerCommunityUserChatMonthlyLLMRequestLimit:             completionsConfig.PerCommunityUserChatMonthlyLLMRequestLimit,
		PerCommunityUserCodeCompletionsMonthlyLLMRequestLimit:  completionsConfig.PerCommunityUserCodeCompletionsMonthlyLLMRequestLimit,
		PerProUserChatDailyLLMRequestLimit:                     completionsConfig.PerProUserChatDailyLLMRequestLimit,
		PerProUserCodeCompletionsDailyLLMRequestLimit:          completionsConfig.PerProUserCodeCompletionsDailyLLMRequestLimit,
		PerCommunityUserChatMonthlyInteractionLimit:            completionsConfig.PerCommunityUserChatMonthlyInteractionLimit,
		PerCommunityUserCodeCompletionsMonthlyInteractionLimit: completionsConfig.PerCommunityUserCodeCompletionsMonthlyInteractionLimit,
		PerProUserChatDailyInteractionLimit:                    completionsConfig.PerProUserChatDailyInteractionLimit,
		PerProUserCodeCompletionsDailyInteractionLimit:         completionsConfig.PerProUserCodeCompletionsDailyInteractionLimit,
		AzureCompletionModel:                                   completionsConfig.AzureCompletionModel,
		AzureChatModel:                                         completionsConfig.AzureChatModel,
	}

	return computedConfig
}

func GetConfigFeatures(siteConfig schema.SiteConfiguration) (c *conftypes.ConfigFeatures) {
	// If cody is disabled, don't use any of the other features.
	if !codyEnabled(siteConfig) {
		return nil
	}
	configFeatures := siteConfig.ConfigFeatures
	var attributionEnabled bool
	if enabled := siteConfig.AttributionEnabled; enabled != nil {
		attributionEnabled = *enabled
	}
	// If no features configuration is set at all, but cody is enabled, assume a default configuration
	// where all the features are enabled this is to handle edge cases where no config is set etc
	if configFeatures == nil {
		return &conftypes.ConfigFeatures{
			Chat:         true,
			AutoComplete: true,
			Commands:     true,
			Attribution:  attributionEnabled,
		}
	}

	computedConfig := &conftypes.ConfigFeatures{
		Chat:         configFeatures.Chat,
		AutoComplete: configFeatures.AutoComplete,
		Commands:     configFeatures.Commands,
		Attribution:  attributionEnabled,
	}
	return computedConfig
}

func GetAttributionGateway(siteConfig schema.SiteConfiguration) (string, string) {
	if !codyEnabled(siteConfig) {
		return "", ""
	}
	// Explicit attribution gateway config overrides autocomplete config (if used).
	if g := siteConfig.AttributionGateway; g != nil {
		return g.Endpoint, getSourcegraphProviderAccessToken(g.AccessToken, siteConfig)
	}
	// Fall back to autocomplete config if no explicit gateway config.
	cc := GetCompletionsConfig(siteConfig)
	ccUsingGateway := cc != nil && cc.Provider == conftypes.CompletionsProviderNameSourcegraph
	if ccUsingGateway {
		return cc.Endpoint, getSourcegraphProviderAccessToken(cc.AccessToken, siteConfig)
	}
	return "", ""
}

const embeddingsMaxFileSizeBytes = 1000000

// GetEmbeddingsConfig evaluates a complete embeddings configuration based on
// site configuration. The configuration may be nil if completions is disabled.
func GetEmbeddingsConfig(siteConfig schema.SiteConfiguration) *conftypes.EmbeddingsConfig {
	// If cody is disabled, don't use embeddings.
	if !codyEnabled(siteConfig) {
		return nil
	}

	// Only allow embeddings as part of evaluating context quality.
	if !ForceAllowEmbeddings() {
		return nil
	}

	// If embeddings are explicitly disabled (legacy flag, TODO: remove after 5.1),
	// don't use embeddings either.
	if siteConfig.Embeddings != nil && siteConfig.Embeddings.Enabled != nil && !*siteConfig.Embeddings.Enabled {
		return nil
	}

	embeddingsConfig := siteConfig.Embeddings
	// If no embeddings configuration is set at all, but cody is enabled, assume
	// a default configuration.
	if embeddingsConfig == nil {
		embeddingsConfig = &schema.Embeddings{
			Provider: string(conftypes.EmbeddingsProviderNameSourcegraph),
		}
	}

	// If after setting defaults for no `embeddings` config given there still is no
	// provider configured.
	// Before, this meant "use OpenAI", but it's easy to accidentally send Cody Gateway
	// auth tokens to OpenAI by that, so if an access token is explicitly set we
	// are careful and require the provider to be explicit. This lets us have good
	// support for optional Provider in most cases (token is generated for
	// default provider Sourcegraph)
	if embeddingsConfig.Provider == "" {
		if embeddingsConfig.AccessToken != "" {
			return nil
		}

		// Otherwise, assume Provider, since it is optional
		embeddingsConfig.Provider = string(conftypes.EmbeddingsProviderNameSourcegraph)
	}

	// The default value for incremental is true.
	if embeddingsConfig.Incremental == nil {
		embeddingsConfig.Incremental = pointers.Ptr(true)
	}

	// Set default values for max embeddings counts.
	embeddingsConfig.MaxCodeEmbeddingsPerRepo = defaultTo(embeddingsConfig.MaxCodeEmbeddingsPerRepo, defaultMaxCodeEmbeddingsPerRepo)
	embeddingsConfig.MaxTextEmbeddingsPerRepo = defaultTo(embeddingsConfig.MaxTextEmbeddingsPerRepo, defaultMaxTextEmbeddingsPerRepo)

	// The default value for MinimumInterval is 24h.
	if embeddingsConfig.MinimumInterval == "" {
		embeddingsConfig.MinimumInterval = defaultMinimumInterval.String()
	}

	// Set the default for PolicyRepositoryMatchLimit.
	if embeddingsConfig.PolicyRepositoryMatchLimit == nil {
		v := defaultPolicyRepositoryMatchLimit
		embeddingsConfig.PolicyRepositoryMatchLimit = &v
	}

	// If endpoint is not set, fall back to URL, it's the previous name of the setting.
	// Note: It might also be empty.
	if embeddingsConfig.Endpoint == "" {
		embeddingsConfig.Endpoint = embeddingsConfig.Url
	}

	if embeddingsConfig.Provider == string(conftypes.EmbeddingsProviderNameSourcegraph) {
		// If no endpoint is configured, use a default value.
		if embeddingsConfig.Endpoint == "" {
			embeddingsConfig.Endpoint = "https://cody-gateway.sourcegraph.com/v1/embeddings"
		}

		// Set the access token, either use the configured one, or generate one for the platform.
		embeddingsConfig.AccessToken = getSourcegraphProviderAccessToken(embeddingsConfig.AccessToken, siteConfig)
		// If we weren't able to generate an access token of some sort, authing with
		// Cody Gateway is not possible and we cannot use embeddings.
		if embeddingsConfig.AccessToken == "" {
			return nil
		}

		// Set a default model.
		if embeddingsConfig.Model == "" {
			embeddingsConfig.Model = "openai/text-embedding-ada-002"
		}
		// Make sure models are always treated case-insensitive.
		embeddingsConfig.Model = strings.ToLower(embeddingsConfig.Model)

		// Set a default for model dimensions if using the default model.
		if embeddingsConfig.Dimensions <= 0 && embeddingsConfig.Model == "openai/text-embedding-ada-002" {
			embeddingsConfig.Dimensions = 1536
		}
	} else if embeddingsConfig.Provider == string(conftypes.EmbeddingsProviderNameOpenAI) {
		// If no endpoint is configured, use a default value.
		if embeddingsConfig.Endpoint == "" {
			embeddingsConfig.Endpoint = "https://api.openai.com/v1/embeddings"
		}

		// If not access token is set, we cannot talk to OpenAI. Bail.
		if embeddingsConfig.AccessToken == "" {
			return nil
		}

		// Set a default model.
		if embeddingsConfig.Model == "" {
			embeddingsConfig.Model = "text-embedding-ada-002"
		}
		// Make sure models are always treated case-insensitive.
		embeddingsConfig.Model = strings.ToLower(embeddingsConfig.Model)

		// Set a default for model dimensions if using the default model.
		if embeddingsConfig.Dimensions <= 0 && embeddingsConfig.Model == "text-embedding-ada-002" {
			embeddingsConfig.Dimensions = 1536
		}
	} else if embeddingsConfig.Provider == string(conftypes.EmbeddingsProviderNameAzureOpenAI) {
		// If no endpoint is configured, we cannot talk to Azure OpenAI.
		if embeddingsConfig.Endpoint == "" {
			return nil
		}

		// If no model is set, we cannot do anything here.
		if embeddingsConfig.Model == "" {
			return nil
		}
		// Make sure models are always treated case-insensitive.
		// TODO: Are model names on azure case insensitive?
		embeddingsConfig.Model = strings.ToLower(embeddingsConfig.Model)
	} else {
		// Unknown provider value.
		return nil
	}

	// While its not removed, use both options
	var includedFilePathPatterns []string
	excludedFilePathPatterns := embeddingsConfig.ExcludedFilePathPatterns
	maxFileSizeLimit := embeddingsMaxFileSizeBytes
	if embeddingsConfig.FileFilters != nil {
		includedFilePathPatterns = embeddingsConfig.FileFilters.IncludedFilePathPatterns
		excludedFilePathPatterns = append(excludedFilePathPatterns, embeddingsConfig.FileFilters.ExcludedFilePathPatterns...)
		if embeddingsConfig.FileFilters.MaxFileSizeBytes > 0 && embeddingsConfig.FileFilters.MaxFileSizeBytes <= embeddingsMaxFileSizeBytes {
			maxFileSizeLimit = embeddingsConfig.FileFilters.MaxFileSizeBytes
		}
	}
	fileFilters := conftypes.EmbeddingsFileFilters{
		IncludedFilePathPatterns: includedFilePathPatterns,
		ExcludedFilePathPatterns: excludedFilePathPatterns,
		MaxFileSizeBytes:         maxFileSizeLimit,
	}

	computedConfig := &conftypes.EmbeddingsConfig{
		Provider:    conftypes.EmbeddingsProviderName(embeddingsConfig.Provider),
		AccessToken: embeddingsConfig.AccessToken,
		Model:       embeddingsConfig.Model,
		Endpoint:    embeddingsConfig.Endpoint,
		Dimensions:  embeddingsConfig.Dimensions,
		// This is definitely set at this point.
		Incremental:                            *embeddingsConfig.Incremental,
		FileFilters:                            fileFilters,
		MaxCodeEmbeddingsPerRepo:               embeddingsConfig.MaxCodeEmbeddingsPerRepo,
		MaxTextEmbeddingsPerRepo:               embeddingsConfig.MaxTextEmbeddingsPerRepo,
		PolicyRepositoryMatchLimit:             embeddingsConfig.PolicyRepositoryMatchLimit,
		ExcludeChunkOnError:                    pointers.Deref(embeddingsConfig.ExcludeChunkOnError, true),
		PerCommunityUserEmbeddingsMonthlyLimit: embeddingsConfig.PerCommunityUserEmbeddingsMonthlyLimit,
		PerProUserEmbeddingsMonthlyLimit:       embeddingsConfig.PerProUserEmbeddingsMonthlyLimit,
	}
	d, err := time.ParseDuration(embeddingsConfig.MinimumInterval)
	if err != nil {
		computedConfig.MinimumInterval = defaultMinimumInterval
	} else {
		computedConfig.MinimumInterval = d
	}

	return computedConfig
}

func toUint64(input *int) *uint64 {
	if input == nil {
		return nil
	}
	u := uint64(*input)
	return &u
}

func getSourcegraphProviderAccessToken(accessToken string, config schema.SiteConfiguration) string {
	// If an access token is configured, use it.
	if accessToken != "" {
		return accessToken
	}

	// Otherwise, use the current license key to compute an access token.
	if config.LicenseKey == "" {
		return ""
	}

	return license.GenerateLicenseKeyBasedAccessToken(config.LicenseKey)
}

const (
	defaultPolicyRepositoryMatchLimit = 5000
	defaultMinimumInterval            = 24 * time.Hour
	defaultMaxCodeEmbeddingsPerRepo   = 3_072_000
	defaultMaxTextEmbeddingsPerRepo   = 512_000
)

func defaultTo(val, def int) int {
	if val == 0 {
		return def
	}
	return val
}

func defaultMaxPromptTokens(provider conftypes.CompletionsProviderName, model string) int {
	switch provider {
	case conftypes.CompletionsProviderNameSourcegraph:
		if strings.HasPrefix(model, "openai/") {
			return openaiDefaultMaxPromptTokens(strings.TrimPrefix(model, "openai/"))
		}
		if strings.HasPrefix(model, "anthropic/") {
			return anthropicDefaultMaxPromptTokens(strings.TrimPrefix(model, "anthropic/"))
		}
		// Fallback for weird values.
		return 9_000
	case conftypes.CompletionsProviderNameAnthropic:
		return anthropicDefaultMaxPromptTokens(model)
	case conftypes.CompletionsProviderNameOpenAI:
		return openaiDefaultMaxPromptTokens(model)
	case conftypes.CompletionsProviderNameFireworks:
		return fireworksDefaultMaxPromptTokens(model)
	case conftypes.CompletionsProviderNameAzureOpenAI:
		// We cannot know based on the model name what model is actually used,
		// this is a sane default for GPT in general.
		return 7_000
	case conftypes.CompletionsProviderNameAWSBedrock:
		parsed := conftypes.NewBedrockModelRefFromModelID(model)
		if strings.HasPrefix(parsed.Model, "anthropic.") {
			return anthropicDefaultMaxPromptTokens(strings.TrimPrefix(parsed.Model, "anthropic."))
		}
		// Fallback for weird values.
		return 9_000
	}

	// Should be unreachable.
	return 9_000
}

func anthropicDefaultMaxPromptTokens(model string) int {
	// TODO: this doesn't nearly cover all the ways that token size can be specified.
	// See: https://docs.aws.amazon.com/bedrock/latest/userguide/model-ids.html
	if strings.HasSuffix(model, "-100k") {
		return 100_000

	}
	if model == "claude-2" || model == "claude-2.0" || model == "claude-2.1" || model == "claude-v2" || model == anthropic.Claude3Haiku || model == anthropic.Claude3Opus || model == anthropic.Claude3Sonnet || model == anthropic.Claude35Sonnet {
		// TODO: Technically, v2 and v3 also uses a 100k/200k window respectively, but we should
		// validate that returning 100k here is the right thing to do.
		return 12_000
	}
	// For now, all other claude models have a 9k token window.
	return 9_000
}

func openaiDefaultMaxPromptTokens(model string) int {
	switch model {
	case "gpt-4":
		return 7_000
	case "gpt-4-32k":
		return 32_000
	case "gpt-3.5-turbo-instruct":
		return 4_000
	case "gpt-3.5-turbo-16k",
		"gpt-3.5-turbo":
		return 16_000
	case "gpt-4-turbo-preview",
		"gpt-4o",
		"gpt-4-turbo":
		// TODO: Technically, GPT 4 Turbo uses a 128k window, but we should validate
		// that returning 128k here is the right thing to do.
		return 16_000
	default:
		return 4_000
	}
}

func fireworksDefaultMaxPromptTokens(model string) int {
	if strings.HasPrefix(model, "accounts/fireworks/models/llama-v2") {
		// Llama 2 has a context window of 4000 tokens
		return 3_000
	}

	if strings.HasPrefix(model, "accounts/fireworks/models/starcoder-") || strings.HasPrefix(model, "starcoder") {
		// StarCoder has a context window of 8192 tokens
		return 6_000
	}

	return 4_000
}

// RepoListUpdateInterval returns the repository list update interval.
//
// If the RepoListUpdateInterval site configuration setting is 0, it defaults to 1 minute.
func RepoListUpdateInterval() time.Duration {
	v := Get().RepoListUpdateInterval
	if v == 0 { //  default to 1 minute
		v = 1
	}
	return time.Duration(v) * time.Minute
}

// RepoConcurrentExternalServiceSyncers returns the number of concurrent external service syncers.
//
// If the RepoConcurrentExternalServiceSyncers site configuration setting is 0, it defaults to 3.
func RepoConcurrentExternalServiceSyncers() int {
	v := Get().RepoConcurrentExternalServiceSyncers
	if v <= 0 {
		return 3
	}
	return v
}

// PermissionsUserMapping returns the last valid value of permissions user mapping in the site configuration.
// Callers must not mutate the returned pointer.
func PermissionsUserMapping() *schema.PermissionsUserMapping {
	c := Get().PermissionsUserMapping
	if c == nil {
		return &schema.PermissionsUserMapping{Enabled: false, BindID: "email"}
	}
	// Invalid config.
	if c.BindID != "email" && c.BindID != "username" {
		return &schema.PermissionsUserMapping{Enabled: false, BindID: "email"}
	}
	return c
}

func Branding() *schema.Branding {
	br := Get().Branding
	if br == nil {
		br = &schema.Branding{
			BrandName: "Sourcegraph",
		}
	} else if br.BrandName == "" {
		bcopy := *br
		bcopy.BrandName = "Sourcegraph"
		br = &bcopy
	}
	return br
}

func SCIPBasedAPIsEnabled() bool {
	siteConfig := SiteConfig()
	expt := siteConfig.ExperimentalFeatures
	if expt == nil || expt.ScipBasedAPIs == nil {
		// NOTE(id: scip-based-apis-feature-flag): Keep this in sync with site.schema.json
		return false
	}
	return *expt.ScipBasedAPIs
}<|MERGE_RESOLUTION|>--- conflicted
+++ resolved
@@ -2,13 +2,9 @@
 
 import (
 	"encoding/hex"
-<<<<<<< HEAD
-	"log" //nolint:logging // TODO move all logging to sourcegraph/log
 	"os"
-=======
 	stdlog "log" //nolint:logging // TODO move all logging to sourcegraph/log
 	"net/url"
->>>>>>> 43b4341a
 	"slices"
 	"strconv"
 	"strings"
