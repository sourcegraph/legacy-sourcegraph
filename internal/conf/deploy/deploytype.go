package deploy

import "os"

// Deploy type constants. Any changes here should be reflected in the DeployType type declared in client/web/src/jscontext.ts:
// https://sourcegraph.com/search?q=r:github.com/sourcegraph/sourcegraph%24+%22type+DeployType%22
const (
	Kubernetes    = "kubernetes"
	SingleDocker  = "docker-container"
	DockerCompose = "docker-compose"
	PureDocker    = "pure-docker"
	Dev           = "dev"
	Helm          = "helm"
<<<<<<< HEAD
	Kustomize     = "kustomize"
=======
	SingleProgram = "single-program"
>>>>>>> 1ab62d49
)

// Default to Kubernetes cluster so that every Kubernetes
// cluster deployment doesn't need to be configured with Deplo.
const Default = Kubernetes

// DeployTypeEnvName is the environment variable name that users can use to
// specify the deployment type.
const DeployTypeEnvName = "DEPLOY_TYPE"

var mock string

var forceType string // force a deploy type (can be injected with `go build -ldflags "-X ..."`)

// Type tells the deployment type.
func Type() string {
	if forceType != "" {
		return forceType
	}
	if mock != "" {
		return mock
	}
	if e := os.Getenv(DeployTypeEnvName); e != "" {
		return e
	}
	return Default
}

func Mock(val string) {
	mock = val
}

// IsDeployTypeKubernetes tells if the given deployment type is a Kubernetes
// cluster (and non-dev, not docker-compose, not pure-docker, and non-single Docker image).
func IsDeployTypeKubernetes(deployType string) bool {
	switch deployType {
	// includes older Kubernetes aliases for backwards compatibility
	case "k8s", "cluster", Kubernetes, Helm, Kustomize:
		return true
	}

	return false
}

// IsDeployTypeDockerCompose tells if the given deployment type is the Docker Compose
// deployment (and non-dev, not pure-docker, non-cluster, and non-single Docker image).
func IsDeployTypeDockerCompose(deployType string) bool {
	return deployType == DockerCompose
}

// IsDeployTypePureDocker tells if the given deployment type is the pure Docker
// deployment (and non-dev, not docker-compose, non-cluster, and non-single Docker image).
func IsDeployTypePureDocker(deployType string) bool {
	return deployType == PureDocker
}

// IsDeployTypeSingleDockerContainer tells if the given deployment type is Docker sourcegraph/server
// single-container (non-Kubernetes, not docker-compose, not pure-docker, non-cluster, non-dev).
func IsDeployTypeSingleDockerContainer(deployType string) bool {
	return deployType == SingleDocker
}

// IsDeployTypeSingleProgram tells if the given deployment type is a single Go program.
func IsDeployTypeSingleProgram(deployType string) bool {
	return deployType == SingleProgram
}

// IsDev tells if the given deployment type is "dev".
func IsDev(deployType string) bool {
	return deployType == Dev
}

// IsValidDeployType returns true iff the given deployType is a Kubernetes deployment, a Docker Compose
// deployment, a pure Docker deployment, a Docker deployment, or a local development environment.
func IsValidDeployType(deployType string) bool {
	return IsDeployTypeKubernetes(deployType) ||
		IsDeployTypeDockerCompose(deployType) ||
		IsDeployTypePureDocker(deployType) ||
		IsDeployTypeSingleDockerContainer(deployType) ||
		IsDev(deployType) ||
		IsDeployTypeSingleProgram(deployType)
}<|MERGE_RESOLUTION|>--- conflicted
+++ resolved
@@ -11,11 +11,8 @@
 	PureDocker    = "pure-docker"
 	Dev           = "dev"
 	Helm          = "helm"
-<<<<<<< HEAD
 	Kustomize     = "kustomize"
-=======
 	SingleProgram = "single-program"
->>>>>>> 1ab62d49
 )
 
 // Default to Kubernetes cluster so that every Kubernetes
