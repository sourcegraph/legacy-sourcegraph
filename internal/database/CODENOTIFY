external* @eseliger
namespaces* @eseliger
repos* @eseliger
<<<<<<< HEAD
repos_perm* @unknwon @asdine @ryanslade @flying-robot
repos* @asdine
external* @asdine
=======
repos_perm* @unknwon
>>>>>>> bdb692df
<|MERGE_RESOLUTION|>--- conflicted
+++ resolved
@@ -1,10 +1,4 @@
 external* @eseliger
 namespaces* @eseliger
 repos* @eseliger
-<<<<<<< HEAD
-repos_perm* @unknwon @asdine @ryanslade @flying-robot
-repos* @asdine
-external* @asdine
-=======
-repos_perm* @unknwon
->>>>>>> bdb692df
+repos_perm* @unknwon @asdine @ryanslade @flying-robot