--- conflicted
+++ resolved
@@ -1,15 +1,12 @@
 package database
 
 import (
-<<<<<<< HEAD
 	"github.com/keegancsmith/sqlf"
 
-	"github.com/sourcegraph/sourcegraph/lib/errors"
-=======
 	"github.com/graph-gophers/graphql-go"
 	"github.com/graph-gophers/graphql-go/relay"
-	"github.com/keegancsmith/sqlf"
->>>>>>> 84f41a52
+
+	"github.com/sourcegraph/sourcegraph/lib/errors"
 )
 
 // LimitOffset specifies SQL LIMIT and OFFSET counts. A pointer to it is typically embedded in other options
@@ -27,7 +24,6 @@
 	return sqlf.Sprintf("LIMIT %d OFFSET %d", o.Limit, o.Offset)
 }
 
-<<<<<<< HEAD
 type QueryArgs struct {
 	Where *sqlf.Query
 	Order *sqlf.Query
@@ -114,11 +110,11 @@
 	}
 
 	return
-=======
+}
+
 // relayUnmarshalID is a best effort decoding of the ID from a marshalled
 // graphql.ID
 func relayUnmarshalID(s string) (id int32, ok bool) {
 	err := relay.UnmarshalSpec(graphql.ID(s), &id)
 	return id, err == nil
->>>>>>> 84f41a52
 }