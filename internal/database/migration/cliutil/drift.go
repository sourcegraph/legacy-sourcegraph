--- conflicted
+++ resolved
@@ -141,15 +141,10 @@
 			return err
 		}
 		schema := schemas["public"]
-<<<<<<< HEAD
 		summaries := drift.CompareSchemaDescriptions(schemaName, version, Canonicalize(schema), Canonicalize(expectedSchema))
-=======
-
-		summaries := drift.CompareSchemaDescriptions(schemaName, version, canonicalize(schema), canonicalize(expectedSchema))
->>>>>>> db9b543c
-
+
+		var autofixErr error
 		if autofixFlag.Get(cmd) {
-<<<<<<< HEAD
 			for attempts := maxAutofixAttempts; attempts > 0 && len(summaries) > 0 && autofixErr == nil; attempts-- {
 				allStatements := []string{}
 				for _, summary := range summaries {
@@ -176,13 +171,6 @@
 				}
 				schema := schemas["public"]
 				summaries = drift.CompareSchemaDescriptions(schemaName, version, Canonicalize(schema), Canonicalize(expectedSchema))
-=======
-			summaries, err = attemptAutofix(ctx, out, store, summaries, func(schema descriptions.SchemaDescription) []drift.Summary {
-				return drift.CompareSchemaDescriptions(schemaName, version, canonicalize(schema), canonicalize(expectedSchema))
-			})
-			if err != nil {
-				return err
->>>>>>> db9b543c
 			}
 		}
 
