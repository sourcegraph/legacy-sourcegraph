package cliutil

import (
	"fmt"
	"net/url"
	"sort"
	"strings"

	"github.com/google/go-cmp/cmp"
	"github.com/grafana/regexp"

	"github.com/sourcegraph/sourcegraph/internal/database/migration/schemas"
	"github.com/sourcegraph/sourcegraph/lib/errors"
	"github.com/sourcegraph/sourcegraph/lib/output"
)

// getSchemaJSONFilename returns the basename of the JSON-serialized schema in the sg/sg repository.
func getSchemaJSONFilename(schemaName string) (string, error) {
	switch schemaName {
	case "frontend":
		return "internal/database/schema.json", nil
	case "codeintel":
		fallthrough
	case "codeinsights":
		return fmt.Sprintf("internal/database/schema.%s.json", schemaName), nil
	}

	return "", errors.Newf("unknown schema name %q", schemaName)
}

var errOutOfSync = errors.Newf("database schema is out of sync")

func compareAndDisplaySchemaDescriptions(rawOut *output.Output, schemaName, version string, actual, expected schemas.SchemaDescription) (err error) {
	out := &preambledOutput{rawOut, false}
	for _, drift := range compareSchemaDescriptions(schemaName, version, actual, expected) {
		drift.Display(out)
		err = errOutOfSync
	}

	if err == nil {
		rawOut.WriteLine(output.Line(output.EmojiSuccess, output.StyleSuccess, "No drift detected"))
	}
	return err
}

type DriftSummary interface {
	Display(out OutputWriter)
}

type driftSummary struct {
	name     string
	problem  string
	solution string

	hasDiff bool
	a, b    any

	hasStatements bool
	statements    []string

	hasURLHint bool
	url        string
}

func wrap(summary DriftSummary) []DriftSummary {
	return []DriftSummary{summary}
}

func (s *driftSummary) Display(out OutputWriter) {
	out.WriteLine(output.Line(output.EmojiFailure, output.StyleBold, s.problem))
	if s.hasDiff {
		_ = out.WriteCode("diff", strings.TrimSpace(cmp.Diff(s.a, s.b)))
	}

	out.WriteLine(output.Line(output.EmojiLightbulb, output.StyleItalic, fmt.Sprintf("Suggested action: %s.", s.solution)))

	if s.hasStatements {
		_ = out.WriteCode("sql", strings.Join(s.statements, "\n"))
	}

	if s.hasURLHint {
		out.WriteLine(output.Line(output.EmojiLightbulb, output.StyleItalic, fmt.Sprintf("Hint: Reproduce %s as defined at the following URL:", s.name)))
		out.Write("")
		out.WriteLine(output.Line(output.EmojiFingerPointRight, output.StyleUnderline, s.url))
		out.Write("")
	}
}

func newDriftSummary(name string, problem, solution string) *driftSummary {
	return &driftSummary{
		name:     name,
		problem:  problem,
		solution: solution,
	}
}

func (s *driftSummary) withDiff(a, b any) *driftSummary {
	s.hasDiff = true
	s.a, s.b = a, b
	return s
}

func (s *driftSummary) withStatements(statements ...string) *driftSummary {
	s.hasStatements = true
	s.statements = statements
	return s
}

func (s *driftSummary) withURLHint(url string) *driftSummary {
	s.hasURLHint = true
	s.url = url
	return s
}

func compareSchemaDescriptions(schemaName, version string, actual, expected schemas.SchemaDescription) []DriftSummary {
	s := []DriftSummary{}
	for _, f := range []func(schemaName, version string, actual, expected schemas.SchemaDescription) []DriftSummary{
		compareExtensions,
		compareEnums,
		compareFunctions,
		compareSequences,
		compareTables,
		compareViews,
	} {
		s = append(s, f(schemaName, version, actual, expected)...)
	}

	return s
}

func compareExtensions(schemaName, version string, actual, expected schemas.SchemaDescription) []DriftSummary {
	return compareNamedLists(wrapStrings(actual.Extensions), wrapStrings(expected.Extensions), func(extension *stringNamer, expectedExtension stringNamer) DriftSummary {
		if extension == nil {
			createExtensionStmt := fmt.Sprintf("CREATE EXTENSION %s;", expectedExtension)

			return newDriftSummary(
				expectedExtension.GetName(),
				fmt.Sprintf("Missing extension %q", expectedExtension),
				"install the extension",
			).withStatements(createExtensionStmt)
		}

		return nil
	}, noopAdditionalCallback[stringNamer])
}

func compareEnums(schemaName, version string, actual, expected schemas.SchemaDescription) []DriftSummary {
	return compareNamedLists(actual.Enums, expected.Enums, func(enum *schemas.EnumDescription, expectedEnum schemas.EnumDescription) DriftSummary {
		quotedLabels := make([]string, 0, len(expectedEnum.Labels))
		for _, label := range expectedEnum.Labels {
			quotedLabels = append(quotedLabels, fmt.Sprintf("'%s'", label))
		}
		createEnumStmt := fmt.Sprintf("CREATE TYPE %s AS ENUM (%s);", expectedEnum.Name, strings.Join(quotedLabels, ", "))
		dropEnumStmt := fmt.Sprintf("DROP TYPE %s;", expectedEnum.Name)

		if enum == nil {
			return newDriftSummary(
				expectedEnum.Name,
				fmt.Sprintf("Missing enum %q", expectedEnum.Name),
				"create the type",
			).withStatements(createEnumStmt)
		}

		if ordered, ok := constructEnumRepairStatements(*enum, expectedEnum); ok {
			return newDriftSummary(
				expectedEnum.Name,
				fmt.Sprintf("Missing %d labels for enum %q", len(ordered), expectedEnum.Name),
				"add the missing enum labels",
			).withStatements(ordered...)
		}

		return newDriftSummary(
			expectedEnum.Name,
			fmt.Sprintf("Unexpected labels for enum %q", expectedEnum.Name),
			"drop and re-create the type",
		).withDiff(enum.Labels, expectedEnum.Labels).withStatements(dropEnumStmt, createEnumStmt)
	}, noopAdditionalCallback[schemas.EnumDescription])
}

func compareFunctions(schemaName, version string, actual, expected schemas.SchemaDescription) []DriftSummary {
	return compareNamedLists(actual.Functions, expected.Functions, func(function *schemas.FunctionDescription, expectedFunction schemas.FunctionDescription) DriftSummary {
		definitionStmt := fmt.Sprintf("%s;", strings.TrimSpace(expectedFunction.Definition))

		if function == nil {
			return newDriftSummary(
				expectedFunction.Name,
				fmt.Sprintf("Missing function %q", expectedFunction.Name),
				"define the function",
			).withStatements(definitionStmt)
		}

		return newDriftSummary(
			expectedFunction.Name,
			fmt.Sprintf("Unexpected definition of function %q", expectedFunction.Name),
			"replace the function definition",
		).withDiff(expectedFunction.Definition, function.Definition).withStatements(definitionStmt)
	}, noopAdditionalCallback[schemas.FunctionDescription])
}

func compareSequences(schemaName, version string, actual, expected schemas.SchemaDescription) []DriftSummary {
	return compareNamedLists(actual.Sequences, expected.Sequences, func(sequence *schemas.SequenceDescription, expectedSequence schemas.SequenceDescription) DriftSummary {
		definitionStmt := makeSearchURL(schemaName, version,
			fmt.Sprintf("CREATE SEQUENCE %s", expectedSequence.Name),
			fmt.Sprintf("nextval('%s'::regclass);", expectedSequence.Name),
		)

		if sequence == nil {
			return newDriftSummary(
				expectedSequence.Name,
				fmt.Sprintf("Missing sequence %q", expectedSequence.Name),
				"define the sequence",
			).withStatements(definitionStmt)
		}

		return newDriftSummary(
			expectedSequence.Name,
			fmt.Sprintf("Unexpected properties of sequence %q", expectedSequence.Name),
			"redefine the sequence",
		).withDiff(expectedSequence, *sequence).withStatements(definitionStmt)
	}, noopAdditionalCallback[schemas.SequenceDescription])
}

func compareTables(schemaName, version string, actual, expected schemas.SchemaDescription) []DriftSummary {
	return compareNamedListsMulti(actual.Tables, expected.Tables, func(table *schemas.TableDescription, expectedTable schemas.TableDescription) []DriftSummary {
		if table == nil {
			url := makeSearchURL(schemaName, version,
				fmt.Sprintf("CREATE TABLE %s", expectedTable.Name),
				fmt.Sprintf("ALTER TABLE ONLY %s", expectedTable.Name),
				fmt.Sprintf("CREATE .*(INDEX|TRIGGER).* ON %s", expectedTable.Name),
			)

			return wrap(newDriftSummary(
				expectedTable.Name,
				fmt.Sprintf("Missing table %q", expectedTable.Name),
				"define the table",
			).withURLHint(url))
		}

<<<<<<< HEAD
		summaries := []DriftSummary(nil)
		summaries = append(summaries, compareColumns(schemaName, version, *table, expectedTable)...)
		summaries = append(summaries, compareConstraints(*table, expectedTable)...)
		summaries = append(summaries, compareIndexes(*table, expectedTable)...)
		summaries = append(summaries, compareTriggers(*table, expectedTable)...)
		return summaries
=======
		outOfSync := false
		outOfSync = compareColumns(out, schemaName, version, *table, expectedTable) || outOfSync
		outOfSync = compareConstraints(out, *table, expectedTable) || outOfSync
		outOfSync = compareIndexes(out, *table, expectedTable) || outOfSync
		outOfSync = compareTriggers(out, *table, expectedTable) || outOfSync
		return outOfSync
>>>>>>> f9b273e2
	}, noopAdditionalCallback[schemas.TableDescription])
}

func compareColumns(schemaName, version string, actualTable, expectedTable schemas.TableDescription) []DriftSummary {
	return compareNamedLists(actualTable.Columns, expectedTable.Columns, func(column *schemas.ColumnDescription, expectedColumn schemas.ColumnDescription) DriftSummary {
		if column == nil {
			url := makeSearchURL(schemaName, version,
				fmt.Sprintf("CREATE TABLE %s", expectedTable.Name),
				fmt.Sprintf("ALTER TABLE ONLY %s", expectedTable.Name),
			)

			return newDriftSummary(
				fmt.Sprintf("%q.%q", expectedTable.Name, expectedColumn.Name),
				fmt.Sprintf("Missing column %q.%q", expectedTable.Name, expectedColumn.Name),
				"define the column",
			).withURLHint(url)
		}

		equivIf := func(f func(*schemas.ColumnDescription)) bool {
			c := *column
			f(&c)
			return cmp.Diff(c, expectedColumn) == ""
		}

		// TODO
		// if equivIf(func(s *schemas.ColumnDescription) { s.TypeName = expectedColumn.TypeName }) {}
		if equivIf(func(s *schemas.ColumnDescription) { s.IsNullable = expectedColumn.IsNullable }) {
			var verb string
			if expectedColumn.IsNullable {
				verb = "DROP"
			} else {
				verb = "SET"
			}

			alterColumnStmt := fmt.Sprintf("ALTER TABLE %s ALTER COLUMN %s %s NOT NULL;", expectedTable.Name, expectedColumn.Name, verb)

			return newDriftSummary(
				fmt.Sprintf("%q.%q", expectedTable.Name, expectedColumn.Name),
				fmt.Sprintf("Unexpected properties of column %q.%q", expectedTable.Name, expectedColumn.Name),
				"change the column nullability constraint",
			).withDiff(expectedColumn, *column).withStatements(alterColumnStmt)
		}
		if equivIf(func(s *schemas.ColumnDescription) { s.Default = expectedColumn.Default }) {
<<<<<<< HEAD
			alterColumnStmt := fmt.Sprintf("ALTER TABLE %s ALTER COLUMN %s SET DEFAULT %s;", expectedTable.Name, expectedColumn.Name, expectedColumn.Default)

			return newDriftSummary(
				fmt.Sprintf("%q.%q", expectedTable.Name, expectedColumn.Name),
				fmt.Sprintf("Unexpected properties of column %q.%q", expectedTable.Name, expectedColumn.Name),
				"change the column default",
			).withDiff(expectedColumn, *column).withStatements(alterColumnStmt)
=======
			setDefaultStmt := fmt.Sprintf("ALTER TABLE %s ALTER COLUMN %s SET DEFAULT %s;", expectedTable.Name, expectedColumn.Name, expectedColumn.Default)
			writeSQLSolution(out, "change the column default", setDefaultStmt)
			return true
>>>>>>> f9b273e2
		}

		url := makeSearchURL(schemaName, version,
			fmt.Sprintf("CREATE TABLE %s", expectedTable.Name),
			fmt.Sprintf("ALTER TABLE ONLY %s", expectedTable.Name),
		)

		return newDriftSummary(
			fmt.Sprintf("%q.%q", expectedTable.Name, expectedColumn.Name),
			fmt.Sprintf("Unexpected properties of column %q.%q", expectedTable.Name, expectedColumn.Name),
			"redefine the column",
		).withDiff(expectedColumn, *column).withURLHint(url)
	}, func(additional []schemas.ColumnDescription) []DriftSummary {
		summaries := []DriftSummary{}
		for _, column := range additional {
			alterColumnStmt := fmt.Sprintf("ALTER TABLE %s DROP COLUMN %s;", expectedTable.Name, column.Name)

			summary := newDriftSummary(
				fmt.Sprintf("%q.%q", expectedTable.Name, column.Name),
				fmt.Sprintf("Unexpected column %q.%q", expectedTable.Name, column.Name),
				"drop the column",
			).withStatements(alterColumnStmt)
			summaries = append(summaries, summary)
		}

		return summaries
	})
}

func compareConstraints(actualTable, expectedTable schemas.TableDescription) []DriftSummary {
	return compareNamedLists(actualTable.Constraints, expectedTable.Constraints, func(constraint *schemas.ConstraintDescription, expectedConstraint schemas.ConstraintDescription) DriftSummary {
		createConstraintStmt := fmt.Sprintf("ALTER TABLE %s ADD CONSTRAINT %s %s;", expectedTable.Name, expectedConstraint.Name, expectedConstraint.ConstraintDefinition)
		dropConstraintStmt := fmt.Sprintf("ALTER TABLE %s DROP CONSTRAINT %s;", expectedTable.Name, expectedConstraint.Name)

		if constraint == nil {
			return newDriftSummary(
				fmt.Sprintf("%q.%q", expectedTable.Name, expectedConstraint.Name),
				fmt.Sprintf("Missing constraint %q.%q", expectedTable.Name, expectedConstraint.Name),
				"define the constraint",
			).withStatements(createConstraintStmt)
		}

		return newDriftSummary(
			fmt.Sprintf("%q.%q", expectedTable.Name, expectedConstraint.Name),
			fmt.Sprintf("Unexpected properties of constraint %q.%q", expectedTable.Name, expectedConstraint.Name),
			"redefine the constraint",
		).withDiff(expectedConstraint, *constraint).withStatements(dropConstraintStmt, createConstraintStmt)
	}, func(additional []schemas.ConstraintDescription) []DriftSummary {
		summaries := []DriftSummary{}
		for _, constraint := range additional {
			alterTableStmt := fmt.Sprintf("ALTER TABLE %s DROP CONSTRAINT %s;", expectedTable.Name, constraint.Name)

			summary := newDriftSummary(
				fmt.Sprintf("%q.%q", expectedTable.Name, constraint.Name),
				fmt.Sprintf("Unexpected constraint %q.%q", expectedTable.Name, constraint.Name),
				"drop the constraint",
			).withStatements(alterTableStmt)
			summaries = append(summaries, summary)
		}

		return summaries
	})
}

func compareIndexes(actualTable, expectedTable schemas.TableDescription) []DriftSummary {
	return compareNamedLists(actualTable.Indexes, expectedTable.Indexes, func(index *schemas.IndexDescription, expectedIndex schemas.IndexDescription) DriftSummary {
		var createIndexStmt string
		switch expectedIndex.ConstraintType {
		case "u":
			fallthrough
		case "p":
			createIndexStmt = fmt.Sprintf("ALTER TABLE %s ADD CONSTRAINT %s %s;", actualTable.Name, expectedIndex.Name, expectedIndex.ConstraintDefinition)
		default:
			createIndexStmt = fmt.Sprintf("%s;", expectedIndex.IndexDefinition)
		}

		if index == nil {
			return newDriftSummary(
				fmt.Sprintf("%q.%q", expectedTable.Name, expectedIndex.Name),
				fmt.Sprintf("Missing index %q.%q", expectedTable.Name, expectedIndex.Name),
				"define the index",
			).withStatements(createIndexStmt)
		}

		dropIndexStmt := fmt.Sprintf("DROP INDEX %s;", expectedIndex.Name)

		return newDriftSummary(
			fmt.Sprintf("%q.%q", expectedTable.Name, expectedIndex.Name),
			fmt.Sprintf("Unexpected properties of index %q.%q", expectedTable.Name, expectedIndex.Name),
			"redefine the index",
		).withDiff(expectedIndex, *index).withStatements(dropIndexStmt, createIndexStmt)
	}, func(additional []schemas.IndexDescription) []DriftSummary {
		summaries := []DriftSummary{}
		for _, index := range additional {
			dropIndexStmt := fmt.Sprintf("DROP INDEX %s;", index.Name)

			summary := newDriftSummary(
				fmt.Sprintf("%q.%q", expectedTable.Name, index.Name),
				fmt.Sprintf("Unexpected index %q.%q", expectedTable.Name, index.Name),
				"drop the index",
			).withStatements(dropIndexStmt)
			summaries = append(summaries, summary)
		}

		return summaries
	})
}

func compareTriggers(actualTable, expectedTable schemas.TableDescription) []DriftSummary {
	return compareNamedLists(actualTable.Triggers, expectedTable.Triggers, func(trigger *schemas.TriggerDescription, expectedTrigger schemas.TriggerDescription) DriftSummary {
		createTriggerStmt := fmt.Sprintf("%s;", expectedTrigger.Definition)
		dropTriggerStmt := fmt.Sprintf("DROP TRIGGER %s ON %s;", expectedTrigger.Name, expectedTable.Name)

		if trigger == nil {
			return newDriftSummary(
				fmt.Sprintf("%q.%q", expectedTable.Name, expectedTrigger.Name),
				fmt.Sprintf("Missing trigger %q.%q", expectedTable.Name, expectedTrigger.Name),
				"define the trigger",
			).withStatements(createTriggerStmt)
		}

		return newDriftSummary(
			fmt.Sprintf("%q.%q", expectedTable.Name, expectedTrigger.Name),
			fmt.Sprintf("Unexpected properties of trigger %q.%q", expectedTable.Name, expectedTrigger.Name),
			"redefine the trigger",
		).withDiff(expectedTrigger, *trigger).withStatements(dropTriggerStmt, createTriggerStmt)
	}, func(additional []schemas.TriggerDescription) []DriftSummary {
		summaries := []DriftSummary{}
		for _, trigger := range additional {
			dropTriggerStmt := fmt.Sprintf("DROP TRIGGER %s ON %s;", trigger.Name, expectedTable.Name)

<<<<<<< HEAD
			summary := newDriftSummary(
				fmt.Sprintf("%q.%q", expectedTable.Name, trigger.Name),
				fmt.Sprintf("Unexpected trigger %q.%q", expectedTable.Name, trigger.Name),
				"drop the trigger",
			).withStatements(dropTriggerStmt)
			summaries = append(summaries, summary)
		}

		return summaries
	})
}

func compareViews(schemaName, version string, actual, expected schemas.SchemaDescription) []DriftSummary {
	return compareNamedLists(actual.Views, expected.Views, func(view *schemas.ViewDescription, expectedView schemas.ViewDescription) DriftSummary {
=======
		return true
	})
}

func compareViews(out *preambledOutput, schemaName, version string, actual, expected schemas.SchemaDescription) bool {
	return compareNamedLists(actual.Views, expected.Views, func(view *schemas.ViewDescription, expectedView schemas.ViewDescription) bool {
>>>>>>> f9b273e2
		// pgsql has weird indents here
		viewDefinition := strings.TrimSpace(stripIndent(" " + expectedView.Definition))
		createViewStmt := fmt.Sprintf("CREATE VIEW %s AS %s", expectedView.Name, viewDefinition)
		dropViewStmt := fmt.Sprintf("DROP VIEW %s;", expectedView.Name)

		if view == nil {
			return newDriftSummary(
				expectedView.Name,
				fmt.Sprintf("Missing view %q", expectedView.Name),
				"define the view",
			).withStatements(createViewStmt)
		}

		return newDriftSummary(
			expectedView.Name,
			fmt.Sprintf("Unexpected definition of view %q", expectedView.Name),
			"redefine the view",
		).withDiff(expectedView.Definition, view.Definition).withStatements(dropViewStmt, createViewStmt)
	}, noopAdditionalCallback[schemas.ViewDescription])
}

func noopAdditionalCallback[T schemas.Namer](_ []T) []DriftSummary {
	return nil
}

// makeSearchURL returns a URL to a sourcegraph.com search query within the squashed
// definition of the given schema.
func makeSearchURL(schemaName, version string, searchTerms ...string) string {
	terms := make([]string, 0, len(searchTerms))
	for _, searchTerm := range searchTerms {
		terms = append(terms, quoteTerm(searchTerm))
	}

	queryParts := []string{
		fmt.Sprintf(`repo:^github\.com/sourcegraph/sourcegraph$@%s`, version),
		fmt.Sprintf(`file:^migrations/%s/squashed\.sql$`, schemaName),
		strings.Join(terms, " OR "),
	}

	qs := url.Values{}
	qs.Add("patternType", "regexp")
	qs.Add("q", strings.Join(queryParts, " "))

	searchUrl, _ := url.Parse("https://sourcegraph.com/search")
	searchUrl.RawQuery = qs.Encode()
	return searchUrl.String()
}

// quoteTerm converts the given literal search term into a regular expression.
func quoteTerm(searchTerm string) string {
	terms := strings.Split(searchTerm, " ")
	for i, term := range terms {
		terms[i] = regexp.QuoteMeta(term)
	}

	return "(^|\\b)" + strings.Join(terms, "\\s") + "($|\\b)"
}

// constructEnumRepairStatements returns a set of `ALTER ENUM ADD VALUE` statements to make
// the given enum equivalent to the given expected enum. If the given enum is not a subset of
// the expected enum, then additive statements cannot bring the enum to the expected state and
// we return a false-valued flag. In this case the existing type must be dropped and re-created
// as there's currently no way to *remove* values from an enum type.
func constructEnumRepairStatements(enum, expectedEnum schemas.EnumDescription) ([]string, bool) {
	labels := groupByName(wrapStrings(enum.Labels))
	expectedLabels := groupByName(wrapStrings(expectedEnum.Labels))

	for label := range labels {
		if _, ok := expectedLabels[label]; !ok {
			return nil, false
		}
	}

	// If we're here then we're strictly missing labels and can add them in-place.
	// Try to reconstruct the data we need to make the proper create type statement.

	type missingLabel struct {
		label    string
		neighbor string
		before   bool
	}
	missingLabels := make([]missingLabel, 0, len(expectedEnum.Labels))

	after := ""
	for _, label := range expectedEnum.Labels {
		if _, ok := labels[label]; !ok && after != "" {
			missingLabels = append(missingLabels, missingLabel{label: label, neighbor: after, before: false})
		}
		after = label
	}

	before := ""
	for i := len(expectedEnum.Labels) - 1; i >= 0; i-- {
		label := expectedEnum.Labels[i]

		if _, ok := labels[label]; !ok && before != "" {
			missingLabels = append(missingLabels, missingLabel{label: label, neighbor: before, before: true})
		}
		before = label
	}

	var (
		ordered   []string
		reachable = groupByName(wrapStrings(enum.Labels))
	)

outer:
	for len(missingLabels) > 0 {
		for _, s := range missingLabels {
			// Neighbor doesn't exist yet, blocked from creating
			if _, ok := reachable[s.neighbor]; !ok {
				continue
			}

			rel := "AFTER"
			if s.before {
				rel = "BEFORE"
			}

			filtered := missingLabels[:0]
			for _, l := range missingLabels {
				if l.label != s.label {
					filtered = append(filtered, l)
				}
			}

			missingLabels = filtered
			reachable[s.label] = stringNamer(s.label)
			ordered = append(ordered, fmt.Sprintf("ALTER TYPE %s ADD VALUE '%s' %s '%s';", expectedEnum.Name, s.label, rel, s.neighbor))
			continue outer
		}

		panic("Infinite loop")
	}

	return ordered, true
}

// compareNamedLists invokes the given primary callback with a pair of differing elements from slices
// `as` and `bs`, respectively, with the same name. If there is a missing element from `as`, there will
// be an invocation of this callback with a nil value for its first parameter. Elements for which there
// is no analog in `bs` will be collected and sent to an invocation of the additions callback. If any
// invocation of either function returns true, the output of this function will be true.
func compareNamedLists[T schemas.Namer](
	as []T,
	bs []T,
	primaryCallback func(a *T, b T) DriftSummary,
	additionsCallback func(additional []T) []DriftSummary,
) []DriftSummary {
	return compareNamedListsMulti(
		as,
		bs,
		func(a *T, b T) []DriftSummary {
			v := primaryCallback(a, b)
			if v == nil {
				return nil
			}
			return wrap(v)
		},
		additionsCallback,
	)
}

func compareNamedListsMulti[T schemas.Namer](
	as []T,
	bs []T,
	primaryCallback func(a *T, b T) []DriftSummary,
	additionsCallback func(additional []T) []DriftSummary,
) []DriftSummary {
	am := groupByName(as)
	bm := groupByName(bs)
	additional := make([]T, 0, len(am))
	summaries := []DriftSummary(nil)

	for _, k := range keys(am) {
		av := schemas.Normalize(am[k])

		if bv, ok := bm[k]; ok {
<<<<<<< HEAD
			if cmp.Diff(schemas.PreComparisonNormalize(av), schemas.PreComparisonNormalize(bv)) != "" {
				summaries = append(summaries, primaryCallback(&av, bv)...)
=======
			bv = schemas.Normalize(bv)

			if cmp.Diff(schemas.PreComparisonNormalize(av), schemas.PreComparisonNormalize(bv)) != "" {
				if primaryCallback(&av, bv) {
					outOfSync = true
				}
>>>>>>> f9b273e2
			}
		} else {
			additional = append(additional, av)
		}
	}
	for _, k := range keys(bm) {
		bv := schemas.Normalize(bm[k])

		if _, ok := am[k]; !ok {
			summaries = append(summaries, primaryCallback(nil, bv)...)
		}
	}

	if len(additional) > 0 {
		summaries = append(summaries, additionsCallback(additional)...)
	}

	return summaries
}

// groupByName converts the given element slice into a map indexed by
// each element's name.
func groupByName[T schemas.Namer](ts []T) map[string]T {
	m := make(map[string]T, len(ts))
	for _, t := range ts {
		m[t.GetName()] = t
	}

	return m
}

// keys returns the ordered keys of the given map.
func keys[T any](m map[string]T) []string {
	keys := make([]string, 0, len(m))
	for k := range m {
		keys = append(keys, k)
	}
	sort.Strings(keys)

	return keys
}

type stringNamer string

func (s stringNamer) GetName() string { return string(s) }

// wrapStrings converts a string slice into a string slice with GetName
// on each element.
func wrapStrings(ss []string) []stringNamer {
	sn := make([]stringNamer, 0, len(ss))
	for _, s := range ss {
		sn = append(sn, stringNamer(s))
	}

	return sn
}

// stripIndent removes the largest common indent from the given text.
func stripIndent(s string) string {
	lines := strings.Split(strings.TrimRight(s, "\n"), "\n")

	min := len(lines[0])
	for _, line := range lines {
		if indent := len(line) - len(strings.TrimLeft(line, " ")); indent < min {
			min = indent
		}
	}
	for i, line := range lines {
		lines[i] = line[min:]
	}

	return strings.Join(lines, "\n")
}

//
// Output

type OutputWriter interface {
	Write(s string)
	Writef(format string, args ...any)
	WriteLine(line output.FancyLine)
	WriteCode(languageName, str string) error
}

type preambledOutput struct {
	out     *output.Output
	emitted bool
}

func (o *preambledOutput) check() {
	if o.emitted {
		return
	}

	o.out.WriteLine(output.Line(output.EmojiFailure, output.StyleFailure, "Drift detected!"))
	o.out.Write("")
	o.emitted = true
}

func (o *preambledOutput) Write(s string) {
	o.check()
	o.out.Write(s)
}

func (o *preambledOutput) Writef(format string, args ...any) {
	o.check()
	o.out.Writef(format, args...)
}

func (o *preambledOutput) WriteLine(line output.FancyLine) {
	o.check()
	o.out.WriteLine(line)
}

func (o *preambledOutput) WriteCode(languageName, str string) error {
	o.check()
	return o.out.WriteCode(languageName, str)
}<|MERGE_RESOLUTION|>--- conflicted
+++ resolved
@@ -236,21 +236,12 @@
 			).withURLHint(url))
 		}
 
-<<<<<<< HEAD
 		summaries := []DriftSummary(nil)
 		summaries = append(summaries, compareColumns(schemaName, version, *table, expectedTable)...)
 		summaries = append(summaries, compareConstraints(*table, expectedTable)...)
 		summaries = append(summaries, compareIndexes(*table, expectedTable)...)
 		summaries = append(summaries, compareTriggers(*table, expectedTable)...)
 		return summaries
-=======
-		outOfSync := false
-		outOfSync = compareColumns(out, schemaName, version, *table, expectedTable) || outOfSync
-		outOfSync = compareConstraints(out, *table, expectedTable) || outOfSync
-		outOfSync = compareIndexes(out, *table, expectedTable) || outOfSync
-		outOfSync = compareTriggers(out, *table, expectedTable) || outOfSync
-		return outOfSync
->>>>>>> f9b273e2
 	}, noopAdditionalCallback[schemas.TableDescription])
 }
 
@@ -294,7 +285,6 @@
 			).withDiff(expectedColumn, *column).withStatements(alterColumnStmt)
 		}
 		if equivIf(func(s *schemas.ColumnDescription) { s.Default = expectedColumn.Default }) {
-<<<<<<< HEAD
 			alterColumnStmt := fmt.Sprintf("ALTER TABLE %s ALTER COLUMN %s SET DEFAULT %s;", expectedTable.Name, expectedColumn.Name, expectedColumn.Default)
 
 			return newDriftSummary(
@@ -302,11 +292,6 @@
 				fmt.Sprintf("Unexpected properties of column %q.%q", expectedTable.Name, expectedColumn.Name),
 				"change the column default",
 			).withDiff(expectedColumn, *column).withStatements(alterColumnStmt)
-=======
-			setDefaultStmt := fmt.Sprintf("ALTER TABLE %s ALTER COLUMN %s SET DEFAULT %s;", expectedTable.Name, expectedColumn.Name, expectedColumn.Default)
-			writeSQLSolution(out, "change the column default", setDefaultStmt)
-			return true
->>>>>>> f9b273e2
 		}
 
 		url := makeSearchURL(schemaName, version,
@@ -438,7 +423,6 @@
 		for _, trigger := range additional {
 			dropTriggerStmt := fmt.Sprintf("DROP TRIGGER %s ON %s;", trigger.Name, expectedTable.Name)
 
-<<<<<<< HEAD
 			summary := newDriftSummary(
 				fmt.Sprintf("%q.%q", expectedTable.Name, trigger.Name),
 				fmt.Sprintf("Unexpected trigger %q.%q", expectedTable.Name, trigger.Name),
@@ -453,14 +437,6 @@
 
 func compareViews(schemaName, version string, actual, expected schemas.SchemaDescription) []DriftSummary {
 	return compareNamedLists(actual.Views, expected.Views, func(view *schemas.ViewDescription, expectedView schemas.ViewDescription) DriftSummary {
-=======
-		return true
-	})
-}
-
-func compareViews(out *preambledOutput, schemaName, version string, actual, expected schemas.SchemaDescription) bool {
-	return compareNamedLists(actual.Views, expected.Views, func(view *schemas.ViewDescription, expectedView schemas.ViewDescription) bool {
->>>>>>> f9b273e2
 		// pgsql has weird indents here
 		viewDefinition := strings.TrimSpace(stripIndent(" " + expectedView.Definition))
 		createViewStmt := fmt.Sprintf("CREATE VIEW %s AS %s", expectedView.Name, viewDefinition)
@@ -639,17 +615,10 @@
 		av := schemas.Normalize(am[k])
 
 		if bv, ok := bm[k]; ok {
-<<<<<<< HEAD
+			bv = schemas.Normalize(bv)
+
 			if cmp.Diff(schemas.PreComparisonNormalize(av), schemas.PreComparisonNormalize(bv)) != "" {
 				summaries = append(summaries, primaryCallback(&av, bv)...)
-=======
-			bv = schemas.Normalize(bv)
-
-			if cmp.Diff(schemas.PreComparisonNormalize(av), schemas.PreComparisonNormalize(bv)) != "" {
-				if primaryCallback(&av, bv) {
-					outOfSync = true
-				}
->>>>>>> f9b273e2
 			}
 		} else {
 			additional = append(additional, av)
