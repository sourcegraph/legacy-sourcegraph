package cliutil

import (
	"context"
	"database/sql"
	"sort"
	"time"

	"github.com/sourcegraph/log"
	"github.com/urfave/cli/v2"

	"github.com/sourcegraph/sourcegraph/internal/database"
	"github.com/sourcegraph/sourcegraph/internal/database/basestore"
	"github.com/sourcegraph/sourcegraph/internal/database/migration/schemas"
	"github.com/sourcegraph/sourcegraph/internal/oobmigration"
	"github.com/sourcegraph/sourcegraph/internal/oobmigration/migrations"
	"github.com/sourcegraph/sourcegraph/lib/errors"
	"github.com/sourcegraph/sourcegraph/lib/output"
)

func RunOutOfBandMigrations(
	logger log.Logger,
	commandName string,
	runnerFactory RunnerFactory,
	outFactory OutputFactory,
	registerMigratorsWithStore func(storeFactory migrations.StoreFactory) oobmigration.RegisterMigratorsFunc,
) *cli.Command {
	idFlag := &cli.IntFlag{
		Name:     "id",
		Usage:    "The target migration to run. If not supplied, all migrations are run.",
		Required: false,
	}
	action := makeAction(outFactory, func(ctx context.Context, cmd *cli.Context, out *output.Output) error {
		r, err := runnerFactory(ctx, schemas.SchemaNames)
		if err != nil {
			return err
		}
		db, err := extractDatabase(ctx, r)
		if err != nil {
			return err
		}
		registerMigrators := registerMigratorsWithStore(basestoreExtractor{r})

		var ids []int
		if id := idFlag.Get(cmd); id != 0 {
			ids = append(ids, id)
		}
<<<<<<< HEAD
		if err := registerMigrators(ctx, db, runner); err != nil {
=======
		if err := runOutOfBandMigrations(ctx, db, registerMigrations, out, ids); err != nil {
>>>>>>> 527450af
			return err
		}

		return nil
	})

	return &cli.Command{
		Name:        "run-out-of-band-migrations",
		Usage:       "Run incomplete out of band migrations (experimental).",
		Description: "",
		Action:      action,
		Flags: []cli.Flag{
			idFlag,
		},
	}
}

func runOutOfBandMigrations(
	ctx context.Context,
	db database.DB,
	registerMigrations oobmigration.RegisterMigratorsFunc,
	out *output.Output,
	ids []int,
) error {
	store := oobmigration.NewStoreWithDB(db)
	runner := outOfBandMigrationRunnerWithStore(store)
	if err := runner.SynchronizeMetadata(ctx); err != nil {
		return err
	}
	if err := registerMigrations(ctx, db, runner); err != nil {
		return err
	}

	getMigrations := func() ([]oobmigration.Migration, error) {
		if len(ids) == 0 {
			return store.List(ctx)
		}

		migrations := make([]oobmigration.Migration, 0, len(ids))
		for _, id := range ids {
			migration, ok, err := store.GetByID(ctx, id)
			if err != nil {
				return nil, err
			}
			if !ok {
				return nil, errors.Newf("unknown migration id %d", id)
			}

			migrations = append(migrations, migration)
		}

		return migrations, nil
	}

	go runner.Start()
	defer runner.Stop()

	for range time.NewTicker(time.Second).C {
		migrations, err := getMigrations()
		if err != nil {
			return err
		}

		sort.Slice(migrations, func(i, j int) bool { return migrations[i].ID < migrations[j].ID })

		incomplete := migrations[:0]
		for _, m := range migrations {
			if !m.Complete() {
				incomplete = append(incomplete, m)
			}
		}
		if len(incomplete) == 0 {
			break
		}
		for _, m := range incomplete {
			out.WriteLine(output.Linef(output.EmojiFingerPointRight, output.StyleReset, "Migration #%d is at %.2f%%", m.ID, m.Progress*100))
		}
	}

	out.WriteLine(output.Line(output.EmojiSuccess, output.StyleSuccess, "Migrations complete"))
	return nil
}

type basestoreExtractor struct {
	runner Runner
}

func (r basestoreExtractor) Store(ctx context.Context, schemaName string) (*basestore.Store, error) {
	shareableStore, err := extractDB(ctx, r.runner, schemaName)
	if err != nil {
		return nil, err
	}

	return basestore.NewWithHandle(basestore.NewHandleWithDB(shareableStore, sql.TxOptions{})), nil
}<|MERGE_RESOLUTION|>--- conflicted
+++ resolved
@@ -45,11 +45,7 @@
 		if id := idFlag.Get(cmd); id != 0 {
 			ids = append(ids, id)
 		}
-<<<<<<< HEAD
-		if err := registerMigrators(ctx, db, runner); err != nil {
-=======
-		if err := runOutOfBandMigrations(ctx, db, registerMigrations, out, ids); err != nil {
->>>>>>> 527450af
+		if err := runOutOfBandMigrations(ctx, db, registerMigrators, out, ids); err != nil {
 			return err
 		}
 
