package cliutil

import (
	"context"

	"github.com/sourcegraph/sourcegraph/internal/database/migration/runner"
	"github.com/sourcegraph/sourcegraph/internal/database/migration/schemas"
	"github.com/sourcegraph/sourcegraph/internal/oobmigration"
	"github.com/sourcegraph/sourcegraph/internal/oobmigration/migrations"
	"github.com/sourcegraph/sourcegraph/internal/version/upgradestore"
	"github.com/sourcegraph/sourcegraph/lib/errors"
	"github.com/sourcegraph/sourcegraph/lib/output"
)

// runUpgrade initializes a schema and out-of-band migration runner and performs the given upgrade plan.
func runUpgrade(
	ctx context.Context,
	runnerFactory RunnerFactoryWithSchemas,
	plan upgradePlan,
	skipVersionCheck bool,
	dryRun bool,
	registerMigratorsWithStore func(storeFactory migrations.StoreFactory) oobmigration.RegisterMigratorsFunc,
	out *output.Output,
) error {
	if len(plan.steps) == 0 {
		return errors.New("upgrade plan contains no steps")
	}

	var runnerSchemas []*schemas.Schema
	for _, schemaName := range schemas.SchemaNames {
		runnerSchemas = append(runnerSchemas, &schemas.Schema{
			Name:                schemaName,
			MigrationsTableName: schemas.MigrationsTableName(schemaName),
			Definitions:         plan.stitchedDefinitionsBySchemaName[schemaName],
		})
	}

	r, err := runnerFactory(ctx, schemas.SchemaNames, runnerSchemas)
	if err != nil {
		return err
	}
	db, err := extractDatabase(ctx, r)
	if err != nil {
		return err
	}
	registerMigrators := registerMigratorsWithStore(basestoreExtractor{r})

	if !skipVersionCheck {
		if err := checkUpgradeVersion(ctx, r, plan); err != nil {
			return errors.Newf("%s. Re-invoke with --skip-version-check to ignore this check", err)
		}
	}

	for i, step := range plan.steps {
		out.WriteLine(output.Linef(
			output.EmojiFingerPointRight,
			output.StyleReset,
			"Migrating to v%s (step %d of %d)",
			step.instanceVersion,
			i+1,
			len(plan.steps),
		))

		operations := make([]runner.MigrationOperation, 0, len(step.schemaMigrationLeafIDsBySchemaName))
		for schemaName, leafMigrationIDs := range step.schemaMigrationLeafIDsBySchemaName {
			operations = append(operations, runner.MigrationOperation{
				SchemaName:     schemaName,
				Type:           runner.MigrationOperationTypeTargetedUp,
				TargetVersions: leafMigrationIDs,
			})
		}

<<<<<<< HEAD
=======
		if len(step.outOfBandMigrationIDs) > 0 {
			if err := runOutOfBandMigrations(
				ctx,
				db,
				dryRun,
				registerMigrators,
				out,
				step.outOfBandMigrationIDs,
			); err != nil {
				return err
			}
		}

>>>>>>> 3e876adc
		out.WriteLine(output.Line(output.EmojiFingerPointRight, output.StyleReset, "Running schema migrations"))

		if !dryRun {
			if err := r.Run(ctx, runner.Options{
				Operations:           operations,
				PrivilegedMode:       runner.ApplyPrivilegedMigrations,
				PrivilegedHash:       "",
				IgnoreSingleDirtyLog: false,
			}); err != nil {
				return err
			}

<<<<<<< HEAD
		out.WriteLine(output.Line(output.EmojiSuccess, output.StyleSuccess, "Schema migrations complete"))

		if len(step.outOfBandMigrationIDs) > 0 {
			if err := runOutOfBandMigrations(ctx, db, registerMigrators, out, step.outOfBandMigrationIDs); err != nil {
				return err
			}
		}

=======
			out.WriteLine(output.Line(output.EmojiSuccess, output.StyleSuccess, "Schema migrations complete"))
		}
>>>>>>> 3e876adc
	}

	return nil
}

func checkUpgradeVersion(ctx context.Context, r Runner, plan upgradePlan) error {
	db, err := extractDatabase(ctx, r)
	if err != nil {
		return err
	}

	versionStr, ok, err := upgradestore.New(db).GetServiceVersion(ctx, "frontend")
	if err != nil {
		return err
	}
	if ok {
		version, ok := oobmigration.NewVersionFromString(versionStr)
		if !ok {
			return errors.Newf("cannot parse version: %q - expected [v]X.Y[.Z]", versionStr)
		}
		if oobmigration.CompareVersions(version, plan.from) == oobmigration.VersionOrderEqual {
			return nil
		}

		return errors.Newf("version assertion failed: %q != %q", version, plan.from)
	}

	return errors.Newf("version assertion failed: unknown version != %q", plan.from)
}<|MERGE_RESOLUTION|>--- conflicted
+++ resolved
@@ -70,22 +70,6 @@
 			})
 		}
 
-<<<<<<< HEAD
-=======
-		if len(step.outOfBandMigrationIDs) > 0 {
-			if err := runOutOfBandMigrations(
-				ctx,
-				db,
-				dryRun,
-				registerMigrators,
-				out,
-				step.outOfBandMigrationIDs,
-			); err != nil {
-				return err
-			}
-		}
-
->>>>>>> 3e876adc
 		out.WriteLine(output.Line(output.EmojiFingerPointRight, output.StyleReset, "Running schema migrations"))
 
 		if !dryRun {
@@ -97,8 +81,8 @@
 			}); err != nil {
 				return err
 			}
+		}
 
-<<<<<<< HEAD
 		out.WriteLine(output.Line(output.EmojiSuccess, output.StyleSuccess, "Schema migrations complete"))
 
 		if len(step.outOfBandMigrationIDs) > 0 {
@@ -106,11 +90,6 @@
 				return err
 			}
 		}
-
-=======
-			out.WriteLine(output.Line(output.EmojiSuccess, output.StyleSuccess, "Schema migrations complete"))
-		}
->>>>>>> 3e876adc
 	}
 
 	return nil
