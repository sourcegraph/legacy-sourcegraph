package runner

import (
	"context"
	"sync"
	"time"

	"github.com/cockroachdb/errors"
	"github.com/hashicorp/go-multierror"

	"github.com/sourcegraph/sourcegraph/internal/database/migration/schemas"
)

type Runner struct {
	storeFactories map[string]StoreFactory
}

type StoreFactory func(ctx context.Context) (Store, error)

func NewRunner(storeFactories map[string]StoreFactory) *Runner {
	return &Runner{
		storeFactories: storeFactories,
	}
}

type schemaContext struct {
	schema               *schemas.Schema
	store                Store
	initialSchemaVersion schemaVersion
}

type schemaVersion struct {
	version         int
	dirty           bool
	appliedVersions []int
	pendingVersions []int
	failedVersions  []int
}

type visitFunc func(ctx context.Context, schemaContext schemaContext) error

// forEachSchema invokes the given function once for each schema in the given list, with
// store instances initialized for each given schema name. Each function invocation occurs
// concurrently. Errors from each invocation are collected and returned. An error from one
// goroutine will not cancel the progress of another.
func (r *Runner) forEachSchema(ctx context.Context, schemaNames []string, visitor visitFunc) error {
	// Create map of relevant schemas keyed by name
	schemaMap, err := r.prepareSchemas(schemaNames)
	if err != nil {
		return err
	}

	// Create map of migration stores keyed by name
	storeMap, err := r.prepareStores(ctx, schemaNames)
	if err != nil {
		return err
	}

	// Create map of versions keyed by name
	versionMap, err := r.fetchVersions(ctx, storeMap)
	if err != nil {
		return err
	}

	var wg sync.WaitGroup
	errorCh := make(chan error, len(schemaNames))

	for _, schemaName := range schemaNames {
		wg.Add(1)

		go func(schemaName string) {
			defer wg.Done()

			errorCh <- visitor(ctx, schemaContext{
				schema:               schemaMap[schemaName],
				store:                storeMap[schemaName],
				initialSchemaVersion: versionMap[schemaName],
			})
		}(schemaName)
	}

	wg.Wait()
	close(errorCh)

	var errs *multierror.Error
	for err := range errorCh {
		if err != nil {
			errs = multierror.Append(errs, err)
		}
	}

	return errs.ErrorOrNil()
}

func (r *Runner) prepareSchemas(schemaNames []string) (map[string]*schemas.Schema, error) {
	schemaMap := make(map[string]*schemas.Schema, len(schemaNames))

	for _, targetSchemaName := range schemaNames {
		for _, schema := range schemas.Schemas {
			if schema.Name == targetSchemaName {
				schemaMap[schema.Name] = schema
				break
			}
		}
	}

	// Ensure that all supplied schema names are valid
	for _, schemaName := range schemaNames {
		if _, ok := schemaMap[schemaName]; !ok {
			return nil, errors.Newf("unknown schema %q", schemaName)
		}
	}

	return schemaMap, nil
}

func (r *Runner) prepareStores(ctx context.Context, schemaNames []string) (map[string]Store, error) {
	storeMap := make(map[string]Store, len(schemaNames))

	for _, schemaName := range schemaNames {
		storeFactory, ok := r.storeFactories[schemaName]
		if !ok {
			return nil, errors.Newf("unknown schema %q", schemaName)
		}

		store, err := storeFactory(ctx)
		if err != nil {
			return nil, err
		}

		storeMap[schemaName] = store
	}

	return storeMap, nil
}

func (r *Runner) fetchVersions(ctx context.Context, storeMap map[string]Store) (map[string]schemaVersion, error) {
	versions := make(map[string]schemaVersion, len(storeMap))

	for schemaName, store := range storeMap {
		schemaVersion, err := r.fetchVersion(ctx, schemaName, store)
		if err != nil {
			return nil, err
		}

		versions[schemaName] = schemaVersion
	}

	return versions, nil
}

func (r *Runner) fetchVersion(ctx context.Context, schemaName string, store Store) (schemaVersion, error) {
	version, dirty, _, err := store.Version(ctx)
	if err != nil {
		return schemaVersion{}, err
	}
	appliedVersions, pendingVersions, failedVersions, err := store.Versions(ctx)
	if err != nil {
		return schemaVersion{}, err
	}

	logger.Info(
		"Checked current version",
		"schema", schemaName,
		"version", version,
		"dirty", dirty,
		"appliedVersions", appliedVersions,
		"pendingVersions", pendingVersions,
		"failedVersions", failedVersions,
	)

	return schemaVersion{
		version,
		dirty,
		appliedVersions,
		pendingVersions,
		failedVersions,
	}, nil
}

const lockPollInterval = time.Second

// pollLock will attempt to acquire a session-level advisory lock while the given context has not
// been canceled. The caller must eventually invoke the unlock function on successful acquisition
// of the lock.
func (r *Runner) pollLock(ctx context.Context, store Store) (unlock func(err error) error, _ error) {
	for {
		if acquired, unlock, err := store.TryLock(ctx); err != nil {
			return nil, err
		} else if acquired {
			return unlock, nil
		}

		select {
		case <-time.After(lockPollInterval):
			continue
		case <-ctx.Done():
			return nil, ctx.Err()
		}
	}
}

type lockedVersionCallback func(
	schemaVersion schemaVersion,
) error

// withLockedSchemaState attempts to take an advisory lock, then re-checks the version of the
// database. The resulting schema state is passed to the given function. The advisory lock
// will be released on function exit.
func (r *Runner) withLockedSchemaState(
	ctx context.Context,
	schemaContext schemaContext,
	callback lockedVersionCallback,
) (err error) {
	unlock, err := r.pollLock(ctx, schemaContext.store)
	if err != nil {
		return err
<<<<<<< HEAD
	} else if !acquired {
		return errors.Newf("failed to acquire migration lock")
=======
>>>>>>> 63b2ae86
	} else {
		defer func() { err = unlock(err) }()
	}

	schemaVersion, err := r.fetchVersion(ctx, schemaContext.schema.Name, schemaContext.store)
	if err != nil {
		return err
	}

	return callback(schemaVersion)
}<|MERGE_RESOLUTION|>--- conflicted
+++ resolved
@@ -215,11 +215,6 @@
 	unlock, err := r.pollLock(ctx, schemaContext.store)
 	if err != nil {
 		return err
-<<<<<<< HEAD
-	} else if !acquired {
-		return errors.Newf("failed to acquire migration lock")
-=======
->>>>>>> 63b2ae86
 	} else {
 		defer func() { err = unlock(err) }()
 	}
