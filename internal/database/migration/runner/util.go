package runner

import (
	"context"
	"strconv"
	"time"

	"github.com/sourcegraph/sourcegraph/internal/database/migration/definition"
)

type definitionsByState struct {
	applied []definition.Definition
	pending []definition.Definition
	failed  []definition.Definition
}

// groupByState returns the the given definitions grouped by their status (applied, pending, failed) as
// indicated by the current schema.
func groupByState(schemaVersion schemaVersion, definitions []definition.Definition) definitionsByState {
	appliedVersionsMap := intSet(schemaVersion.appliedVersions)
	failedVersionsMap := intSet(schemaVersion.failedVersions)
	pendingVersionsMap := intSet(schemaVersion.pendingVersions)

	states := definitionsByState{}
	for _, definition := range definitions {
		if _, ok := appliedVersionsMap[definition.ID]; ok {
			states.applied = append(states.applied, definition)
		}
		if _, ok := pendingVersionsMap[definition.ID]; ok {
			states.pending = append(states.pending, definition)
		}
		if _, ok := failedVersionsMap[definition.ID]; ok {
			states.failed = append(states.failed, definition)
		}
	}

	return states
}

// validateSchemaState inspects the given definitions grouped by state and determines if the schema
// state should be re-queried (when `retry` is true). This function returns an error if the database
// is in a dirty state (contains failed migrations or pending migrations without a backing query).
func validateSchemaState(
	ctx context.Context,
	schemaContext schemaContext,
	byState definitionsByState,
) (retry bool, _ error) {
	if len(byState.failed) > 0 {
		// Explicit failures require administrator intervention
		return false, newDirtySchemaError(schemaContext.schema.Name, byState.failed)
	}

	if len(byState.pending) > 0 {
		// We are currently holding the lock, so any migrations that are "pending" are either
<<<<<<< HEAD
		// dead, or they're concurrent index creation objects. We'll partition this set into
		// those two groups and determine what to do.
=======
		// dead and the migrator instance has died before finishing the operation, or they're
		// active concurrent index creation operations. We'll partition this set into those two
		// groups and determine what to do.
>>>>>>> 5f47bee3
		if pendingDefinitions, failedDefinitions, err := partitionPendingMigrations(ctx, schemaContext, byState.pending); err != nil {
			return false, err
		} else if len(failedDefinitions) > 0 {
			// Explicit failures require administrator intervention
			return false, newDirtySchemaError(schemaContext.schema.Name, failedDefinitions)
		} else if len(pendingDefinitions) > 0 {
			return true, nil
		}
	}

	return false, nil
}

// partitionPendingMigrations partitions the given migrations into two sets: the set of pending
// migration definitions, which includes migrations with visible and active create index operation
// running in the database, and the set of filed migration definitions, which includes migrations
// which are marked as pending but do not appear as active.
//
// This function assumes that the migration advisory lock is held.
func partitionPendingMigrations(
	ctx context.Context,
	schemaContext schemaContext,
	definitions []definition.Definition,
) (pendingDefinitions, failedDefinitions []definition.Definition, _ error) {
	for _, definition := range definitions {
		if definition.IsCreateIndexConcurrently {
			tableName := definition.IndexMetadata.TableName
			indexName := definition.IndexMetadata.IndexName

			if status, ok, err := schemaContext.store.IndexStatus(ctx, tableName, indexName); err != nil {
				return nil, nil, err
			} else if ok && status.Phase != nil {
				pendingDefinitions = append(pendingDefinitions, definition)
				continue
			}
		}

		failedDefinitions = append(failedDefinitions, definition)
	}

	return pendingDefinitions, failedDefinitions, nil
}

func extractIDs(definitions []definition.Definition) []int {
	ids := make([]int, 0, len(definitions))
	for _, definition := range definitions {
		ids = append(ids, definition.ID)
	}

	return ids
}

func intSet(vs []int) map[int]struct{} {
	m := make(map[int]struct{}, len(vs))
	for _, v := range vs {
		m[v] = struct{}{}
	}

	return m
}

func intsToStrings(ints []int) []string {
	strs := make([]string, 0, len(ints))
	for _, value := range ints {
		strs = append(strs, strconv.Itoa(value))
	}

	return strs
}

func wait(ctx context.Context, duration time.Duration) error {
	select {
	case <-time.After(duration):
		return nil

	case <-ctx.Done():
		return ctx.Err()
	}
}<|MERGE_RESOLUTION|>--- conflicted
+++ resolved
@@ -52,14 +52,9 @@
 
 	if len(byState.pending) > 0 {
 		// We are currently holding the lock, so any migrations that are "pending" are either
-<<<<<<< HEAD
-		// dead, or they're concurrent index creation objects. We'll partition this set into
-		// those two groups and determine what to do.
-=======
 		// dead and the migrator instance has died before finishing the operation, or they're
 		// active concurrent index creation operations. We'll partition this set into those two
 		// groups and determine what to do.
->>>>>>> 5f47bee3
 		if pendingDefinitions, failedDefinitions, err := partitionPendingMigrations(ctx, schemaContext, byState.pending); err != nil {
 			return false, err
 		} else if len(failedDefinitions) > 0 {
