package main

import (
	"fmt"

<<<<<<< HEAD
	"github.com/sourcegraph/sourcegraph/internal/oobmigration"
)

const maxVersionString = "4.0.0"
=======
// MinVersion is the minimum version a migrator can support upgrading to a newer version of Sourcegraph.
var MinVersion = oobmigration.NewVersion(3, 25)
>>>>>>> 6d2f89ce

// MaxVersion is the highest known released version at the time the migrator was built.
var MaxVersion = func() oobmigration.Version {
	if version, ok := oobmigration.NewVersionFromString(maxVersionString); ok {
		return version
	}

	panic(fmt.Sprintf("malformed maxVersionString %q", maxVersionString))
}()

// MinVersion is the minimum version a migrator can support upgrading to a newer version of Sourcegraph.
var MinVersion = oobmigration.NewVersion(3, 29)<|MERGE_RESOLUTION|>--- conflicted
+++ resolved
@@ -3,15 +3,10 @@
 import (
 	"fmt"
 
-<<<<<<< HEAD
 	"github.com/sourcegraph/sourcegraph/internal/oobmigration"
 )
 
 const maxVersionString = "4.0.0"
-=======
-// MinVersion is the minimum version a migrator can support upgrading to a newer version of Sourcegraph.
-var MinVersion = oobmigration.NewVersion(3, 25)
->>>>>>> 6d2f89ce
 
 // MaxVersion is the highest known released version at the time the migrator was built.
 var MaxVersion = func() oobmigration.Version {
@@ -23,4 +18,4 @@
 }()
 
 // MinVersion is the minimum version a migrator can support upgrading to a newer version of Sourcegraph.
-var MinVersion = oobmigration.NewVersion(3, 29)+var MinVersion = oobmigration.NewVersion(3, 25)