--- conflicted
+++ resolved
@@ -7,11 +7,6 @@
 	"github.com/hexops/autogold"
 
 	"github.com/sourcegraph/sourcegraph/internal/database/dbtest"
-<<<<<<< HEAD
-	"github.com/sourcegraph/sourcegraph/internal/database/migration/schemas"
-	"github.com/sourcegraph/sourcegraph/internal/database/migration/store/testdata"
-=======
->>>>>>> 3d099f88
 )
 
 func TestDescribe(t *testing.T) {
@@ -28,20 +23,6 @@
 		t.Fatalf("unexpected error describing schema: %s", err)
 	}
 
-<<<<<<< HEAD
-	expectedDescriptions := readGolden(t)
-
-	mx := map[string]json.RawMessage{}
-	for schemaName, description := range descriptions {
-		p, _ := json.Marshal(description)
-		mx[schemaName] = p
-
-		if diff := cmp.Diff(expectedDescriptions[schemaName], description); diff != "" {
-			t.Errorf("unexpected payload for schema description %s (-want +got):\n%s", schemaName, diff)
-		}
-	}
-}
-=======
 	autogold.Equal(t, descriptions["public"])
 }
 
@@ -49,7 +30,6 @@
 -- Schema taken from https://www.postgresqltutorial.com/postgresql-sample-database/
 
 SET check_function_bodies = false;
->>>>>>> 3d099f88
 
 CREATE TYPE public.mpaa_rating AS ENUM (
     'G',
@@ -60,14 +40,9 @@
 );
 ALTER TYPE public.mpaa_rating OWNER TO postgres;
 
-<<<<<<< HEAD
-func readGolden(t *testing.T) (m map[string]schemas.SchemaDescription) {
-	filename := "schema.golden.json"
-=======
 CREATE DOMAIN public.year AS integer
 	CONSTRAINT year_check CHECK (((VALUE >= 1901) AND (VALUE <= 2155)));
 ALTER DOMAIN public.year OWNER TO postgres;
->>>>>>> 3d099f88
 
 CREATE FUNCTION public._group_concat(text, text) RETURNS text
     LANGUAGE sql IMMUTABLE
