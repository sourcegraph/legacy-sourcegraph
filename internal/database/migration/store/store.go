--- conflicted
+++ resolved
@@ -170,11 +170,7 @@
 	ctx, endObservation := s.operations.versions.With(ctx, &err, observation.Args{})
 	defer endObservation(1, observation.Args{})
 
-<<<<<<< HEAD
 	migrationLogs, err := scanMigrationLogs(s.Query(ctx, sqlf.Sprintf(versionsQuery, s.schemaName)))
-=======
-	rows, err := s.Query(ctx, sqlf.Sprintf(`SELECT version, dirty FROM %s`, quote(s.schemaName)))
->>>>>>> fa416854
 	if err != nil {
 		return nil, nil, nil, err
 	}
@@ -184,44 +180,12 @@
 			pendingVersions = append(pendingVersions, migrationLog.Version)
 			continue
 		}
-<<<<<<< HEAD
-=======
-
-		return version, dirty, true, nil
-	}
-
-	return 0, false, false, nil
-}
-
-// Versions returns three sets of migration versions that, together, describe the current schema
-// state. These states describe, respectively, the identifieers of all applied, pending, and failed
-// migrations.
-//
-// A failed migration requires administrator attention. A pending migration may currently be
-// in-progress, or may indicate that a migration was attempted but failed part way through.
-func (s *Store) Versions(ctx context.Context) (appliedVersions, pendingVersions, failedVersions []int, err error) {
-	ctx, endObservation := s.operations.versions.With(ctx, &err, observation.Args{})
-	defer endObservation(1, observation.Args{})
-
-	migrationLogs, err := scanMigrationLogs(s.Query(ctx, sqlf.Sprintf(versionsQuery, s.schemaName)))
-	if err != nil {
-		return nil, nil, nil, err
-	}
-
-	for _, migrationLog := range migrationLogs {
-		if migrationLog.Success == nil {
-			pendingVersions = append(pendingVersions, migrationLog.Version)
-			continue
-		}
->>>>>>> fa416854
 		if !*migrationLog.Success {
 			failedVersions = append(failedVersions, migrationLog.Version)
 			continue
 		}
 		if migrationLog.Up {
 			appliedVersions = append(appliedVersions, migrationLog.Version)
-<<<<<<< HEAD
-=======
 		}
 	}
 
@@ -247,53 +211,6 @@
 ORDER BY version
 `
 
-// Lock creates and holds an advisory lock. This method returns a function that should be called
-// once the lock should be released. This method accepts the current function's error output and
-// wraps any additional errors that occur on close.
-//
-// Note that we don't use the internal/database/locker package here as that uses transactionally
-// scoped advisory locks. We want to be able to hold locks outside of transactions for migrations.
-func (s *Store) Lock(ctx context.Context) (_ bool, _ func(err error) error, err error) {
-	key := s.lockKey()
-
-	ctx, endObservation := s.operations.lock.With(ctx, &err, observation.Args{LogFields: []log.Field{
-		log.Int32("key", key),
-	}})
-	defer endObservation(1, observation.Args{})
-
-	if err := s.Exec(ctx, sqlf.Sprintf(`SELECT pg_advisory_lock(%s, %s)`, key, 0)); err != nil {
-		return false, nil, err
-	}
-
-	close := func(err error) error {
-		if unlockErr := s.Exec(ctx, sqlf.Sprintf(`SELECT pg_advisory_unlock(%s, %s)`, key, 0)); unlockErr != nil {
-			err = multierror.Append(err, unlockErr)
->>>>>>> fa416854
-		}
-	}
-
-	return appliedVersions, pendingVersions, failedVersions, nil
-}
-
-const versionsQuery = `
--- source: internal/database/migration/store/store.go:Versions
-WITH ranked_migration_logs AS (
-	SELECT
-		migration_logs.*,
-		ROW_NUMBER() OVER (PARTITION BY version ORDER BY finished_at DESC) AS row_number
-	FROM migration_logs
-	WHERE schema = %s
-)
-SELECT
-	schema,
-	version,
-	up,
-	success
-FROM ranked_migration_logs
-WHERE row_number = 1
-ORDER BY version
-`
-
 // TryLock attempts to create hold an advisory lock. This method returns a function that should be
 // called once the lock should be released. This method accepts the current function's error output
 // and wraps any additional errors that occur on close. Calling this method when the lock was not
@@ -349,7 +266,6 @@
 	defer endObservation(1, observation.Args{})
 
 	return s.Exec(ctx, definition.DownQuery)
-<<<<<<< HEAD
 }
 
 // WithMigrationLog runs the given function while writing its progress to a migration log associated
@@ -360,8 +276,6 @@
 	defer endObservation(1, observation.Args{})
 
 	return s.runMigrationQuery(ctx, definition.ID, up, f)
-=======
->>>>>>> fa416854
 }
 
 // IndexStatus returns an object describing the current validity status and creation progress of the
@@ -394,27 +308,8 @@
 	ai.indexrelname = %s
 `
 
-<<<<<<< HEAD
 func (s *Store) runMigrationQuery(ctx context.Context, definitionVersion int, up bool, f func() error) (err error) {
 	logID, err := s.createMigrationLog(ctx, definitionVersion, up)
-=======
-// WithMigrationLog runs the given function while writing its progress to a migration log associated
-// with the given definition. All users are assumed to run either `s.Up` or `s.Down` as part of the
-// given function, among any other behaviors that are necessary to perform in the _critical section_.
-func (s *Store) WithMigrationLog(ctx context.Context, definition definition.Definition, up bool, f func() error) (err error) {
-	ctx, endObservation := s.operations.withMigrationLog.With(ctx, &err, observation.Args{})
-	defer endObservation(1, observation.Args{})
-
-	definitionVersion := definition.ID
-	targetVersion := definitionVersion
-	expectedCurrentVersion := definitionVersion - 1
-	if !up {
-		targetVersion = definitionVersion - 1
-		expectedCurrentVersion = definitionVersion
-	}
-
-	logID, err := s.createMigrationLog(ctx, up, expectedCurrentVersion, targetVersion, definitionVersion)
->>>>>>> fa416854
 	if err != nil {
 		return err
 	}
@@ -435,58 +330,26 @@
 		}
 	}()
 
-<<<<<<< HEAD
 	defer func() {
 		if execErr := s.Exec(ctx, sqlf.Sprintf(`UPDATE %s SET dirty=false`, quote(s.schemaName))); execErr != nil {
 			err = multierror.Append(err, execErr)
 		}
 	}()
-=======
-	if err := f(); err != nil {
-		return err
-	}
->>>>>>> fa416854
 
 	return f()
 }
 
-<<<<<<< HEAD
 func (s *Store) createMigrationLog(ctx context.Context, definitionVersion int, up bool) (_ int, err error) {
-=======
-func (s *Store) createMigrationLog(ctx context.Context, up bool, expectedCurrentVersion, targetVersion, sourceVersion int) (_ int, err error) {
->>>>>>> fa416854
 	tx, err := s.Transact(ctx)
 	if err != nil {
 		return 0, err
 	}
 	defer func() { err = tx.Done(err) }()
 
-<<<<<<< HEAD
 	if err := tx.Exec(ctx, sqlf.Sprintf(`DELETE FROM %s`, quote(s.schemaName))); err != nil {
 		return 0, err
 	}
 	if err := tx.Exec(ctx, sqlf.Sprintf(`INSERT INTO %s (version, dirty) VALUES (%s, true)`, quote(s.schemaName), definitionVersion)); err != nil {
-=======
-	assertionFailure := func(description string, args ...interface{}) error {
-		cta := "This condition should not be reachable by normal use of the migration store via the runner and indicates a bug. Please report this issue."
-		return errors.Errorf(description+"\n\n"+cta+"\n", args...)
-	}
-	if currentVersion, dirty, ok, err := tx.Version(ctx); err != nil {
-		return 0, err
-	} else if dirty {
-		return 0, assertionFailure("dirty database")
-	} else if ok {
-		if currentVersion != expectedCurrentVersion {
-			return 0, assertionFailure("expected schema to have version %d, but has version %d\n", expectedCurrentVersion, currentVersion)
-		}
-
-		if err := tx.Exec(ctx, sqlf.Sprintf(`DELETE FROM %s`, quote(s.schemaName))); err != nil {
-			return 0, err
-		}
-	}
-
-	if err := tx.Exec(ctx, sqlf.Sprintf(`INSERT INTO %s (version, dirty) VALUES (%s, true)`, quote(s.schemaName), targetVersion)); err != nil {
->>>>>>> fa416854
 		return 0, err
 	}
 
@@ -503,11 +366,7 @@
 		`,
 		currentMigrationLogSchemaVersion,
 		s.schemaName,
-<<<<<<< HEAD
 		definitionVersion,
-=======
-		sourceVersion,
->>>>>>> fa416854
 		up,
 	)))
 	if err != nil {
