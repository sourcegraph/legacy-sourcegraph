package database

import (
	"context"
	"strconv"
	"time"

	"github.com/keegancsmith/sqlf"
	"github.com/lib/pq"

	"github.com/sourcegraph/sourcegraph/internal/errcode"
	"github.com/sourcegraph/sourcegraph/internal/executor"
	"github.com/sourcegraph/sourcegraph/internal/timeutil"
	"github.com/sourcegraph/sourcegraph/lib/errors"

	"github.com/sourcegraph/log"

	"github.com/sourcegraph/sourcegraph/internal/api"
	"github.com/sourcegraph/sourcegraph/internal/database/basestore"
	"github.com/sourcegraph/sourcegraph/internal/database/dbutil"
)

const CancellationReasonHigherPriority = "A job with higher priority was added."

type PermissionSyncJobOpts struct {
	HighPriority      bool
	InvalidateCaches  bool
	ProcessAfter      time.Time
	Reason            string
	TriggeredByUserID int32
}

type PermissionSyncJobStore interface {
	basestore.ShareableStore
	With(other basestore.ShareableStore) PermissionSyncJobStore
	// Transact begins a new transaction and make a new PermissionSyncJobStore over it.
	Transact(ctx context.Context) (PermissionSyncJobStore, error)
	Done(err error) error

	CreateUserSyncJob(ctx context.Context, user int32, opts PermissionSyncJobOpts) error
	CreateRepoSyncJob(ctx context.Context, repo api.RepoID, opts PermissionSyncJobOpts) error

	List(ctx context.Context, opts ListPermissionSyncJobOpts) ([]*PermissionSyncJob, error)
	CancelQueuedJob(ctx context.Context, reason string, id int) error
}

type permissionSyncJobStore struct {
	logger log.Logger
	*basestore.Store
}

var _ PermissionSyncJobStore = (*permissionSyncJobStore)(nil)

func PermissionSyncJobsWith(logger log.Logger, other basestore.ShareableStore) PermissionSyncJobStore {
	return &permissionSyncJobStore{logger: logger, Store: basestore.NewWithHandle(other.Handle())}
}

func (s *permissionSyncJobStore) With(other basestore.ShareableStore) PermissionSyncJobStore {
	return &permissionSyncJobStore{logger: s.logger, Store: s.Store.With(other)}
}

func (s *permissionSyncJobStore) Transact(ctx context.Context) (PermissionSyncJobStore, error) {
	return s.transact(ctx)
}

func (s *permissionSyncJobStore) transact(ctx context.Context) (*permissionSyncJobStore, error) {
	txBase, err := s.Store.Transact(ctx)
	return &permissionSyncJobStore{Store: txBase}, err
}

func (s *permissionSyncJobStore) Done(err error) error {
	return s.Store.Done(err)
}

func (s *permissionSyncJobStore) CreateUserSyncJob(ctx context.Context, user int32, opts PermissionSyncJobOpts) error {
	job := &PermissionSyncJob{
		UserID:            int(user),
		HighPriority:      opts.HighPriority,
		InvalidateCaches:  opts.InvalidateCaches,
		Reason:            opts.Reason,
		TriggeredByUserID: opts.TriggeredByUserID,
	}
	if !opts.ProcessAfter.IsZero() {
		job.ProcessAfter = opts.ProcessAfter
	}
	return s.createSyncJob(ctx, job)
}

func (s *permissionSyncJobStore) CreateRepoSyncJob(ctx context.Context, repo api.RepoID, opts PermissionSyncJobOpts) error {
	job := &PermissionSyncJob{
		RepositoryID:      int(repo),
		HighPriority:      opts.HighPriority,
		InvalidateCaches:  opts.InvalidateCaches,
		Reason:            opts.Reason,
		TriggeredByUserID: opts.TriggeredByUserID,
	}
	if !opts.ProcessAfter.IsZero() {
		job.ProcessAfter = opts.ProcessAfter
	}
	return s.createSyncJob(ctx, job)
}

const permissionSyncJobCreateQueryFmtstr = `
INSERT INTO permission_sync_jobs (
	reason,
	triggered_by_user_id,
	process_after,
	repository_id,
	user_id,
	high_priority,
	invalidate_caches
)
VALUES (
	%s,
	%s,
	%s,
	%s,
	%s,
	%s,
	%s
)
ON CONFLICT DO NOTHING
RETURNING %s
`

// createSyncJob inserts a postponed (`process_after IS NOT NULL`) sync job right
// away and checks new sync jobs without provided delay for duplicates.
func (s *permissionSyncJobStore) createSyncJob(ctx context.Context, job *PermissionSyncJob) error {
	if job.ProcessAfter.IsZero() {
		// sync jobs without delay are checked for duplicates
		return s.checkDuplicateAndCreateSyncJob(ctx, job)
	}
	return s.create(ctx, job)
}

func (s *permissionSyncJobStore) create(ctx context.Context, job *PermissionSyncJob) error {
	q := sqlf.Sprintf(
		permissionSyncJobCreateQueryFmtstr,
		job.Reason,
		dbutil.NewNullInt32(job.TriggeredByUserID),
		dbutil.NullTimeColumn(job.ProcessAfter),
		dbutil.NewNullInt(job.RepositoryID),
		dbutil.NewNullInt(job.UserID),
		job.HighPriority,
		job.InvalidateCaches,
		sqlf.Join(PermissionSyncJobColumns, ", "),
	)

	return scanPermissionSyncJob(job, s.QueryRow(ctx, q))
}

// checkDuplicateAndCreateSyncJob adds a new perms sync job with `process_after
// IS NULL` if there is no present duplicate of it.
//
// Duplicates are handled in this way:
//
// 1) If there is no existing job for given user/repo ID in a queued state, we
// insert right away.
//
// 2) If there is an existing job with lower priority, we cancel it and insert a
// new one with higher priority.
//
// 3) If there is an existing job with higher priority, we don't insert new job.
func (s *permissionSyncJobStore) checkDuplicateAndCreateSyncJob(ctx context.Context, job *PermissionSyncJob) (err error) {
	tx, err := s.transact(ctx)
	if err != nil {
		return err
	}
	defer func() {
		err = tx.Done(err)
	}()
	opts := ListPermissionSyncJobOpts{UserID: job.UserID, RepoID: job.RepositoryID, State: "queued", NotCanceled: true, NullProcessAfter: true}
	syncJobs, err := tx.List(ctx, opts)
	if err != nil {
		return err
	}
	// Job doesn't exist -- create it
	if len(syncJobs) == 0 {
		return tx.create(ctx, job)
	}
	// Database constraint guarantees that we have at most 1 job with NULL
	// `process_after` value.
	existingJob := syncJobs[0]

	// Existing job with high priority should not be overridden. Existing low
	// priority job shouldn't be overridden by another low priority job.
	if existingJob.HighPriority || !job.HighPriority {
		logField := "repositoryID"
		id := strconv.Itoa(job.RepositoryID)
		if job.RepositoryID == 0 {
			logField = "userID"
			id = strconv.Itoa(job.UserID)
		}
		s.logger.Debug(
			"Permissions sync job is not added because a job with similar or higher priority already exists",
			log.String(logField, id),
		)
		return nil
	}

	err = tx.CancelQueuedJob(ctx, CancellationReasonHigherPriority, existingJob.ID)
	if err != nil && !errcode.IsNotFound(err) {
		return err
	}
	return tx.create(ctx, job)
}

type notFoundError struct{ error }

func (e notFoundError) NotFound() bool { return true }

func (s *permissionSyncJobStore) CancelQueuedJob(ctx context.Context, reason string, id int) error {
	now := timeutil.Now()
	q := sqlf.Sprintf(`
UPDATE permission_sync_jobs
SET cancel = TRUE, state = 'canceled', finished_at = %s, cancellation_reason = %s
WHERE id = %s AND state = 'queued' AND cancel IS FALSE
`, now, reason, id)

	res, err := s.ExecResult(ctx, q)
	if err != nil {
		return err
	}
	af, err := res.RowsAffected()
	if err != nil {
		return err
	}
	if af != 1 {
		return notFoundError{errors.Newf("sync job with id %d not found", id)}
	}
	return nil
}

type ListPermissionSyncJobOpts struct {
	ID                  int
	UserID              int
	RepoID              int
	Reason              string
	State               string
	NullProcessAfter    bool
	NotNullProcessAfter bool
	NotCanceled         bool
}

func (opts ListPermissionSyncJobOpts) sqlConds() []*sqlf.Query {
	conds := []*sqlf.Query{}

	if opts.ID != 0 {
		conds = append(conds, sqlf.Sprintf("id = %s", opts.ID))
	}
	if opts.UserID != 0 {
		conds = append(conds, sqlf.Sprintf("user_id = %s", opts.UserID))
	}
	if opts.RepoID != 0 {
		conds = append(conds, sqlf.Sprintf("repository_id = %s", opts.RepoID))
	}
	if opts.Reason != "" {
		conds = append(conds, sqlf.Sprintf("reason = %s", opts.Reason))
	}
	if opts.State != "" {
		conds = append(conds, sqlf.Sprintf("state = %s", opts.State))
	}
	if opts.NullProcessAfter {
		conds = append(conds, sqlf.Sprintf("process_after IS NULL"))
	}
	if opts.NotNullProcessAfter {
		conds = append(conds, sqlf.Sprintf("process_after IS NOT NULL"))
	}
	if opts.NotCanceled {
		conds = append(conds, sqlf.Sprintf("cancel = false"))
	}
	return conds
}

func (s *permissionSyncJobStore) List(ctx context.Context, opts ListPermissionSyncJobOpts) ([]*PermissionSyncJob, error) {
	conds := opts.sqlConds()

	var whereClause *sqlf.Query
	if len(conds) != 0 {
		whereClause = sqlf.Sprintf("WHERE %s", sqlf.Join(conds, "\n AND "))
	} else {
		whereClause = sqlf.Sprintf("")
	}

	q := sqlf.Sprintf(
		listPermissionSyncJobQueryFmtstr,
		sqlf.Join(PermissionSyncJobColumns, ", "),
		whereClause,
	)

	rows, err := s.Query(ctx, q)
	if err != nil {
		return nil, err
	}
	defer func() { err = basestore.CloseRows(rows, err) }()

	var syncJobs []*PermissionSyncJob
	for rows.Next() {
		job, err := ScanPermissionSyncJob(rows)
		if err != nil {
			return nil, err
		}
		syncJobs = append(syncJobs, job)
	}

	return syncJobs, nil
}

const listPermissionSyncJobQueryFmtstr = `
SELECT %s
FROM permission_sync_jobs
%s -- whereClause
ORDER BY id ASC
`

type PermissionSyncJob struct {
<<<<<<< HEAD
	ID                int
	State             string
	FailureMessage    *string
	Reason            string
	TriggeredByUserID int32
	QueuedAt          time.Time
	StartedAt         time.Time
	FinishedAt        time.Time
	ProcessAfter      time.Time
	NumResets         int
	NumFailures       int
	LastHeartbeatAt   time.Time
	ExecutionLogs     []executor.ExecutionLogEntry
	WorkerHostname    string
	Cancel            bool
=======
	ID                 int
	State              string
	FailureMessage     *string
	Reason             string
	CancellationReason string
	TriggeredByUserID  int32
	QueuedAt           time.Time
	StartedAt          time.Time
	FinishedAt         time.Time
	ProcessAfter       time.Time
	NumResets          int
	NumFailures        int
	LastHeartbeatAt    time.Time
	ExecutionLogs      []workerutil.ExecutionLogEntry
	WorkerHostname     string
	Cancel             bool
>>>>>>> dc4eee64

	RepositoryID int
	UserID       int

	HighPriority     bool
	InvalidateCaches bool
}

func (j *PermissionSyncJob) RecordID() int { return j.ID }

var PermissionSyncJobColumns = []*sqlf.Query{
	sqlf.Sprintf("permission_sync_jobs.id"),
	sqlf.Sprintf("permission_sync_jobs.state"),
	sqlf.Sprintf("permission_sync_jobs.reason"),
	sqlf.Sprintf("permission_sync_jobs.cancellation_reason"),
	sqlf.Sprintf("permission_sync_jobs.triggered_by_user_id"),
	sqlf.Sprintf("permission_sync_jobs.failure_message"),
	sqlf.Sprintf("permission_sync_jobs.queued_at"),
	sqlf.Sprintf("permission_sync_jobs.started_at"),
	sqlf.Sprintf("permission_sync_jobs.finished_at"),
	sqlf.Sprintf("permission_sync_jobs.process_after"),
	sqlf.Sprintf("permission_sync_jobs.num_resets"),
	sqlf.Sprintf("permission_sync_jobs.num_failures"),
	sqlf.Sprintf("permission_sync_jobs.last_heartbeat_at"),
	sqlf.Sprintf("permission_sync_jobs.execution_logs"),
	sqlf.Sprintf("permission_sync_jobs.worker_hostname"),
	sqlf.Sprintf("permission_sync_jobs.cancel"),

	sqlf.Sprintf("permission_sync_jobs.repository_id"),
	sqlf.Sprintf("permission_sync_jobs.user_id"),

	sqlf.Sprintf("permission_sync_jobs.high_priority"),
	sqlf.Sprintf("permission_sync_jobs.invalidate_caches"),
}

func ScanPermissionSyncJob(s dbutil.Scanner) (*PermissionSyncJob, error) {
	var job PermissionSyncJob
	if err := scanPermissionSyncJob(&job, s); err != nil {
		return nil, err
	}
	return &job, nil
}

func scanPermissionSyncJob(job *PermissionSyncJob, s dbutil.Scanner) error {
	var executionLogs []executor.ExecutionLogEntry

	if err := s.Scan(
		&job.ID,
		&job.State,
		&job.Reason,
		&dbutil.NullString{S: &job.CancellationReason},
		&dbutil.NullInt32{N: &job.TriggeredByUserID},
		&job.FailureMessage,
		&job.QueuedAt,
		&dbutil.NullTime{Time: &job.StartedAt},
		&dbutil.NullTime{Time: &job.FinishedAt},
		&dbutil.NullTime{Time: &job.ProcessAfter},
		&job.NumResets,
		&job.NumFailures,
		&dbutil.NullTime{Time: &job.LastHeartbeatAt},
		pq.Array(&executionLogs),
		&job.WorkerHostname,
		&job.Cancel,

		&dbutil.NullInt{N: &job.RepositoryID},
		&dbutil.NullInt{N: &job.UserID},

		&job.HighPriority,
		&job.InvalidateCaches,
	); err != nil {
		return err
	}

	for _, entry := range executionLogs {
		job.ExecutionLogs = append(job.ExecutionLogs, executor.ExecutionLogEntry(entry))
	}
	return nil
}<|MERGE_RESOLUTION|>--- conflicted
+++ resolved
@@ -314,23 +314,6 @@
 `
 
 type PermissionSyncJob struct {
-<<<<<<< HEAD
-	ID                int
-	State             string
-	FailureMessage    *string
-	Reason            string
-	TriggeredByUserID int32
-	QueuedAt          time.Time
-	StartedAt         time.Time
-	FinishedAt        time.Time
-	ProcessAfter      time.Time
-	NumResets         int
-	NumFailures       int
-	LastHeartbeatAt   time.Time
-	ExecutionLogs     []executor.ExecutionLogEntry
-	WorkerHostname    string
-	Cancel            bool
-=======
 	ID                 int
 	State              string
 	FailureMessage     *string
@@ -344,10 +327,9 @@
 	NumResets          int
 	NumFailures        int
 	LastHeartbeatAt    time.Time
-	ExecutionLogs      []workerutil.ExecutionLogEntry
+	ExecutionLogs      []executor.ExecutionLogEntry
 	WorkerHostname     string
 	Cancel             bool
->>>>>>> dc4eee64
 
 	RepositoryID int
 	UserID       int
