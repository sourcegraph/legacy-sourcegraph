# Table "public.commit_index"
```
    Column    |            Type             | Collation | Nullable |      Default      
--------------+-----------------------------+-----------+----------+-------------------
 committed_at | timestamp with time zone    |           | not null | 
 repo_id      | integer                     |           | not null | 
 commit_bytea | bytea                       |           | not null | 
 indexed_at   | timestamp without time zone |           |          | CURRENT_TIMESTAMP
 debug_field  | text                        |           |          | 
Indexes:
    "commit_index_pkey" PRIMARY KEY, btree (committed_at, repo_id, commit_bytea)
    "commit_index_repo_id_idx" btree (repo_id, committed_at)

```

# Table "public.commit_index_metadata"
```
     Column      |           Type           | Collation | Nullable |                      Default                       
-----------------+--------------------------+-----------+----------+----------------------------------------------------
 repo_id         | integer                  |           | not null | 
 enabled         | boolean                  |           | not null | true
 last_indexed_at | timestamp with time zone |           | not null | '1900-01-01 00:00:00+00'::timestamp with time zone
Indexes:
    "commit_index_metadata_pkey" PRIMARY KEY, btree (repo_id)

```

# Table "public.dashboard"
```
       Column       |            Type             | Collation | Nullable |                Default                
--------------------+-----------------------------+-----------+----------+---------------------------------------
 id                 | integer                     |           | not null | nextval('dashboard_id_seq'::regclass)
 title              | text                        |           |          | 
 created_at         | timestamp without time zone |           | not null | now()
 created_by_user_id | integer                     |           |          | 
 last_updated_at    | timestamp without time zone |           | not null | now()
 deleted_at         | timestamp without time zone |           |          | 
 save               | boolean                     |           | not null | false
 type               | text                        |           | not null | 'standard'::text
Indexes:
    "dashboard_pk" PRIMARY KEY, btree (id)
Referenced by:
    TABLE "dashboard_grants" CONSTRAINT "dashboard_grants_dashboard_id_fk" FOREIGN KEY (dashboard_id) REFERENCES dashboard(id) ON DELETE CASCADE
    TABLE "dashboard_insight_view" CONSTRAINT "dashboard_insight_view_dashboard_id_fk" FOREIGN KEY (dashboard_id) REFERENCES dashboard(id) ON DELETE CASCADE

```

Metadata for dashboards of insights

**created_at**: Timestamp the dashboard was initially created.

**created_by_user_id**: User that created the dashboard, if available.

**deleted_at**: Set to the time the dashboard was soft deleted.

**last_updated_at**: Time the dashboard was last updated, either metadata or insights.

**save**: TEMPORARY Do not delete this dashboard when migrating settings.

**title**: Title of the dashboard

# Table "public.dashboard_grants"
```
    Column    |  Type   | Collation | Nullable |                   Default                    
--------------+---------+-----------+----------+----------------------------------------------
 id           | integer |           | not null | nextval('dashboard_grants_id_seq'::regclass)
 dashboard_id | integer |           | not null | 
 user_id      | integer |           |          | 
 org_id       | integer |           |          | 
 global       | boolean |           |          | 
Indexes:
    "dashboard_grants_pk" PRIMARY KEY, btree (id)
    "dashboard_grants_dashboard_id_index" btree (dashboard_id)
    "dashboard_grants_global_idx" btree (global) WHERE global IS TRUE
    "dashboard_grants_org_id_idx" btree (org_id)
    "dashboard_grants_user_id_idx" btree (user_id)
Foreign-key constraints:
    "dashboard_grants_dashboard_id_fk" FOREIGN KEY (dashboard_id) REFERENCES dashboard(id) ON DELETE CASCADE

```

Permission grants for dashboards. Each row should represent a unique principal (user, org, etc).

**global**: Grant that does not belong to any specific principal and is granted to all users.

**org_id**: Org ID that that receives this grant.

**user_id**: User ID that that receives this grant.

# Table "public.dashboard_insight_view"
```
     Column      |  Type   | Collation | Nullable |                      Default                       
-----------------+---------+-----------+----------+----------------------------------------------------
 id              | integer |           | not null | nextval('dashboard_insight_view_id_seq'::regclass)
 dashboard_id    | integer |           | not null | 
 insight_view_id | integer |           | not null | 
Indexes:
    "dashboard_insight_view_pk" PRIMARY KEY, btree (id)
    "unique_dashboard_id_insight_view_id" UNIQUE CONSTRAINT, btree (dashboard_id, insight_view_id)
    "dashboard_insight_view_dashboard_id_fk_idx" btree (dashboard_id)
    "dashboard_insight_view_insight_view_id_fk_idx" btree (insight_view_id)
Foreign-key constraints:
    "dashboard_insight_view_dashboard_id_fk" FOREIGN KEY (dashboard_id) REFERENCES dashboard(id) ON DELETE CASCADE
    "dashboard_insight_view_insight_view_id_fk" FOREIGN KEY (insight_view_id) REFERENCES insight_view(id) ON DELETE CASCADE

```

# Table "public.insight_dirty_queries"
```
      Column       |            Type             | Collation | Nullable |                      Default                      
-------------------+-----------------------------+-----------+----------+---------------------------------------------------
 id                | integer                     |           | not null | nextval('insight_dirty_queries_id_seq'::regclass)
 insight_series_id | integer                     |           |          | 
 query             | text                        |           | not null | 
 dirty_at          | timestamp without time zone |           | not null | CURRENT_TIMESTAMP
 reason            | text                        |           | not null | 
 for_time          | timestamp without time zone |           | not null | 
Indexes:
    "insight_dirty_queries_pkey" PRIMARY KEY, btree (id)
    "insight_dirty_queries_insight_series_id_fk_idx" btree (insight_series_id)
Foreign-key constraints:
    "insight_dirty_queries_insight_series_id_fkey" FOREIGN KEY (insight_series_id) REFERENCES insight_series(id) ON DELETE CASCADE

```

Stores queries that were unsuccessful or otherwise flagged as incomplete or incorrect.

**dirty_at**: Timestamp when this query was marked dirty.

**for_time**: Timestamp for which the original data point was recorded or intended to be recorded.

**query**: Sourcegraph query string that was executed.

**reason**: Human readable string indicating the reason the query was marked dirty.

# Table "public.insight_series"
```
            Column             |            Type             | Collation | Nullable |                  Default                   
-------------------------------+-----------------------------+-----------+----------+--------------------------------------------
 id                            | integer                     |           | not null | nextval('insight_series_id_seq'::regclass)
 series_id                     | text                        |           | not null | 
 query                         | text                        |           | not null | 
 created_at                    | timestamp without time zone |           | not null | CURRENT_TIMESTAMP
 oldest_historical_at          | timestamp without time zone |           | not null | (CURRENT_TIMESTAMP - '1 year'::interval)
 last_recorded_at              | timestamp without time zone |           | not null | (CURRENT_TIMESTAMP - '10 years'::interval)
 next_recording_after          | timestamp without time zone |           | not null | CURRENT_TIMESTAMP
 deleted_at                    | timestamp without time zone |           |          | 
 backfill_queued_at            | timestamp without time zone |           |          | 
 last_snapshot_at              | timestamp without time zone |           |          | (CURRENT_TIMESTAMP - '10 years'::interval)
 next_snapshot_after           | timestamp without time zone |           |          | CURRENT_TIMESTAMP
 repositories                  | text[]                      |           |          | 
 sample_interval_unit          | time_unit                   |           | not null | 'MONTH'::time_unit
 sample_interval_value         | integer                     |           | not null | 1
 generated_from_capture_groups | boolean                     |           | not null | false
 generation_method             | text                        |           | not null | 
 just_in_time                  | boolean                     |           | not null | false
 group_by                      | text                        |           |          | 
<<<<<<< HEAD
=======
 backfill_attempts             | integer                     |           | not null | 0
>>>>>>> 6311d62c
Indexes:
    "insight_series_pkey" PRIMARY KEY, btree (id)
    "insight_series_series_id_unique_idx" UNIQUE, btree (series_id)
    "insight_series_deleted_at_idx" btree (deleted_at)
    "insight_series_next_recording_after_idx" btree (next_recording_after)
Referenced by:
    TABLE "insight_dirty_queries" CONSTRAINT "insight_dirty_queries_insight_series_id_fkey" FOREIGN KEY (insight_series_id) REFERENCES insight_series(id) ON DELETE CASCADE
    TABLE "insight_view_series" CONSTRAINT "insight_view_series_insight_series_id_fkey" FOREIGN KEY (insight_series_id) REFERENCES insight_series(id)

```

Data series that comprise code insights.

**created_at**: Timestamp when this series was created

**deleted_at**: Timestamp of a soft-delete of this row.

**generation_method**: Specifies the execution method for how this series is generated. This helps the system understand how to generate the time series data.

**id**: Primary key ID of this series

**just_in_time**: Specifies if the series should be resolved just in time at query time, or recorded in background processing.

**last_recorded_at**: Timestamp when this series was last recorded (non-historical).

**next_recording_after**: Timestamp when this series should next record (non-historical).

**oldest_historical_at**: Timestamp representing the oldest point of which this series is backfilled.

**query**: Query string that generates this series

**series_id**: Timestamp that this series completed a full repository iteration for backfill. This flag has limited semantic value, and only means it tried to queue up queries for each repository. It does not guarantee success on those queries.

# Table "public.insight_view"
```
              Column               |            Type            | Collation | Nullable |                 Default                  
-----------------------------------+----------------------------+-----------+----------+------------------------------------------
 id                                | integer                    |           | not null | nextval('insight_view_id_seq'::regclass)
 title                             | text                       |           |          | 
 description                       | text                       |           |          | 
 unique_id                         | text                       |           | not null | 
 default_filter_include_repo_regex | text                       |           |          | 
 default_filter_exclude_repo_regex | text                       |           |          | 
 other_threshold                   | double precision           |           |          | 
 presentation_type                 | presentation_type_enum     |           | not null | 'LINE'::presentation_type_enum
 is_frozen                         | boolean                    |           | not null | false
 default_filter_search_contexts    | text[]                     |           |          | 
 series_sort_mode                  | series_sort_mode_enum      |           |          | 
 series_sort_direction             | series_sort_direction_enum |           |          | 
 series_limit                      | integer                    |           |          | 
Indexes:
    "insight_view_pkey" PRIMARY KEY, btree (id)
    "insight_view_unique_id_unique_idx" UNIQUE, btree (unique_id)
Referenced by:
    TABLE "dashboard_insight_view" CONSTRAINT "dashboard_insight_view_insight_view_id_fk" FOREIGN KEY (insight_view_id) REFERENCES insight_view(id) ON DELETE CASCADE
    TABLE "insight_view_grants" CONSTRAINT "insight_view_grants_insight_view_id_fk" FOREIGN KEY (insight_view_id) REFERENCES insight_view(id) ON DELETE CASCADE
    TABLE "insight_view_series" CONSTRAINT "insight_view_series_insight_view_id_fkey" FOREIGN KEY (insight_view_id) REFERENCES insight_view(id) ON DELETE CASCADE

```

Views for insight data series. An insight view is an abstraction on top of an insight data series that allows for lightweight modifications to filters or metadata without regenerating the underlying series.

**description**: Description of the view. This may render in a chart depending on the view type.

**id**: Primary key ID for this view

**other_threshold**: Percent threshold for grouping series under &#34;other&#34;

**presentation_type**: The basic presentation type for the insight view. (e.g Line, Pie, etc.)

**title**: Title of the view. This may render in a chart depending on the view type.

**unique_id**: Globally unique identifier for this view that is externally referencable.

# Table "public.insight_view_grants"
```
     Column      |  Type   | Collation | Nullable |                     Default                     
-----------------+---------+-----------+----------+-------------------------------------------------
 id              | integer |           | not null | nextval('insight_view_grants_id_seq'::regclass)
 insight_view_id | integer |           | not null | 
 user_id         | integer |           |          | 
 org_id          | integer |           |          | 
 global          | boolean |           |          | 
Indexes:
    "insight_view_grants_pk" PRIMARY KEY, btree (id)
    "insight_view_grants_global_idx" btree (global) WHERE global IS TRUE
    "insight_view_grants_insight_view_id_index" btree (insight_view_id)
    "insight_view_grants_org_id_idx" btree (org_id)
    "insight_view_grants_user_id_idx" btree (user_id)
Foreign-key constraints:
    "insight_view_grants_insight_view_id_fk" FOREIGN KEY (insight_view_id) REFERENCES insight_view(id) ON DELETE CASCADE

```

Permission grants for insight views. Each row should represent a unique principal (user, org, etc).

**global**: Grant that does not belong to any specific principal and is granted to all users.

**org_id**: Org ID that that receives this grant.

**user_id**: User ID that that receives this grant.

# Table "public.insight_view_series"
```
      Column       |  Type   | Collation | Nullable | Default 
-------------------+---------+-----------+----------+---------
 insight_view_id   | integer |           | not null | 
 insight_series_id | integer |           | not null | 
 label             | text    |           |          | 
 stroke            | text    |           |          | 
Indexes:
    "insight_view_series_pkey" PRIMARY KEY, btree (insight_view_id, insight_series_id)
Foreign-key constraints:
    "insight_view_series_insight_series_id_fkey" FOREIGN KEY (insight_series_id) REFERENCES insight_series(id)
    "insight_view_series_insight_view_id_fkey" FOREIGN KEY (insight_view_id) REFERENCES insight_view(id) ON DELETE CASCADE

```

Join table to correlate data series with insight views

**insight_series_id**: Foreign key to insight data series.

**insight_view_id**: Foreign key to insight view.

**label**: Label text for this data series. This may render in a chart depending on the view type.

**stroke**: Stroke color metadata for this data series. This may render in a chart depending on the view type.

# Table "public.metadata"
```
  Column  |  Type  | Collation | Nullable |               Default                
----------+--------+-----------+----------+--------------------------------------
 id       | bigint |           | not null | nextval('metadata_id_seq'::regclass)
 metadata | jsonb  |           | not null | 
Indexes:
    "metadata_pkey" PRIMARY KEY, btree (id)
    "metadata_metadata_unique_idx" UNIQUE, btree (metadata)
    "metadata_metadata_gin" gin (metadata)
Referenced by:
    TABLE "series_points" CONSTRAINT "series_points_metadata_id_fkey" FOREIGN KEY (metadata_id) REFERENCES metadata(id) ON DELETE CASCADE DEFERRABLE

```

Records arbitrary metadata about events. Stored in a separate table as it is often repeated for multiple events.

**id**: The metadata ID.

**metadata**: Metadata about some event, this can be any arbitrary JSON emtadata which will be returned when querying events, and can be filtered on and grouped using jsonb operators ?, ?&amp;, ?|, and @&gt;. This should be small data only.

# Table "public.migration_logs"
```
            Column             |           Type           | Collation | Nullable |                  Default                   
-------------------------------+--------------------------+-----------+----------+--------------------------------------------
 id                            | integer                  |           | not null | nextval('migration_logs_id_seq'::regclass)
 migration_logs_schema_version | integer                  |           | not null | 
 schema                        | text                     |           | not null | 
 version                       | integer                  |           | not null | 
 up                            | boolean                  |           | not null | 
 started_at                    | timestamp with time zone |           | not null | 
 finished_at                   | timestamp with time zone |           |          | 
 success                       | boolean                  |           |          | 
 error_message                 | text                     |           |          | 
Indexes:
    "migration_logs_pkey" PRIMARY KEY, btree (id)

```

# Table "public.repo_names"
```
 Column |  Type  | Collation | Nullable |                Default                 
--------+--------+-----------+----------+----------------------------------------
 id     | bigint |           | not null | nextval('repo_names_id_seq'::regclass)
 name   | citext |           | not null | 
Indexes:
    "repo_names_pkey" PRIMARY KEY, btree (id)
    "repo_names_name_unique_idx" UNIQUE, btree (name)
    "repo_names_name_trgm" gin (lower(name::text) gin_trgm_ops)
Check constraints:
    "check_name_nonempty" CHECK (name <> ''::citext)
Referenced by:
    TABLE "series_points" CONSTRAINT "series_points_original_repo_name_id_fkey" FOREIGN KEY (original_repo_name_id) REFERENCES repo_names(id) ON DELETE CASCADE DEFERRABLE
    TABLE "series_points" CONSTRAINT "series_points_repo_name_id_fkey" FOREIGN KEY (repo_name_id) REFERENCES repo_names(id) ON DELETE CASCADE DEFERRABLE

```

Records repository names, both historical and present, using a unique repository _name_ ID (unrelated to the repository ID.)

**id**: The repository _name_ ID.

**name**: The repository name string, with unique constraint for table entry deduplication and trigram index for e.g. regex filtering.

# Table "public.series_points"
```
        Column         |           Type           | Collation | Nullable | Default 
-----------------------+--------------------------+-----------+----------+---------
 series_id             | text                     |           | not null | 
 time                  | timestamp with time zone |           | not null | 
 value                 | double precision         |           | not null | 
 metadata_id           | integer                  |           |          | 
 repo_id               | integer                  |           |          | 
 repo_name_id          | integer                  |           |          | 
 original_repo_name_id | integer                  |           |          | 
 capture               | text                     |           |          | 
Indexes:
    "series_points_original_repo_name_id_btree" btree (original_repo_name_id)
    "series_points_repo_id_btree" btree (repo_id)
    "series_points_repo_name_id_btree" btree (repo_name_id)
    "series_points_series_id_btree" btree (series_id)
    "series_points_series_id_repo_id_time_idx" btree (series_id, repo_id, "time")
Check constraints:
    "check_repo_fields_specifity" CHECK (repo_id IS NULL AND repo_name_id IS NULL AND original_repo_name_id IS NULL OR repo_id IS NOT NULL AND repo_name_id IS NOT NULL AND original_repo_name_id IS NOT NULL)
Foreign-key constraints:
    "series_points_metadata_id_fkey" FOREIGN KEY (metadata_id) REFERENCES metadata(id) ON DELETE CASCADE DEFERRABLE
    "series_points_original_repo_name_id_fkey" FOREIGN KEY (original_repo_name_id) REFERENCES repo_names(id) ON DELETE CASCADE DEFERRABLE
    "series_points_repo_name_id_fkey" FOREIGN KEY (repo_name_id) REFERENCES repo_names(id) ON DELETE CASCADE DEFERRABLE

```

Records events over time associated with a repository (or none, i.e. globally) where a single numerical value is going arbitrarily up and down.  Repository association is based on both repository ID and name. The ID can be used to refer toa specific repository, or lookup the current name of a repository after it has been e.g. renamed. The name can be used to refer to the name of the repository at the time of the events creation, for example to trace the change in a gauge back to a repository being renamed.

**metadata_id**: Associated metadata for this event, if any.

**original_repo_name_id**: The repository name as it was known at the time the event was created. It may have been renamed since.

**repo_id**: The repository ID (from the main application DB) at the time the event was created. Note that the repository may no longer exist / be valid at query time, however.

**repo_name_id**: The most recently known name for the repository, updated periodically to account for e.g. repository renames. If the repository was deleted, this is still the most recently known name.  null if the event was not for a single repository (i.e. a global gauge).

**series_id**: A unique identifier for the series of data being recorded. This is not an ID from another table, but rather just a unique identifier.

**time**: The timestamp of the recorded event.

**value**: The floating point value at the time of the event.

# Table "public.series_points_snapshots"
```
        Column         |           Type           | Collation | Nullable | Default 
-----------------------+--------------------------+-----------+----------+---------
 series_id             | text                     |           | not null | 
 time                  | timestamp with time zone |           | not null | 
 value                 | double precision         |           | not null | 
 metadata_id           | integer                  |           |          | 
 repo_id               | integer                  |           |          | 
 repo_name_id          | integer                  |           |          | 
 original_repo_name_id | integer                  |           |          | 
 capture               | text                     |           |          | 
Indexes:
    "series_points_snapshots_original_repo_name_id_idx" btree (original_repo_name_id)
    "series_points_snapshots_repo_id_idx" btree (repo_id)
    "series_points_snapshots_repo_name_id_idx" btree (repo_name_id)
    "series_points_snapshots_series_id_idx" btree (series_id)
    "series_points_snapshots_series_id_repo_id_time_idx" btree (series_id, repo_id, "time")
Check constraints:
    "check_repo_fields_specifity" CHECK (repo_id IS NULL AND repo_name_id IS NULL AND original_repo_name_id IS NULL OR repo_id IS NOT NULL AND repo_name_id IS NOT NULL AND original_repo_name_id IS NOT NULL)

```

Stores ephemeral snapshot data of insight recordings.

# Type presentation_type_enum

- LINE
- PIE

# Type series_sort_direction_enum

- ASC
- DESC

# Type series_sort_mode_enum

- RESULT_COUNT
- LEXICOGRAPHICAL
- DATE_ADDED

# Type time_unit

- HOUR
- DAY
- WEEK
- MONTH
- YEAR<|MERGE_RESOLUTION|>--- conflicted
+++ resolved
@@ -155,10 +155,7 @@
  generation_method             | text                        |           | not null | 
  just_in_time                  | boolean                     |           | not null | false
  group_by                      | text                        |           |          | 
-<<<<<<< HEAD
-=======
  backfill_attempts             | integer                     |           | not null | 0
->>>>>>> 6311d62c
 Indexes:
     "insight_series_pkey" PRIMARY KEY, btree (id)
     "insight_series_series_id_unique_idx" UNIQUE, btree (series_id)
