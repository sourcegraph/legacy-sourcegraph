# Table "public.commit_index"
```
    Column    |            Type             | Collation | Nullable |      Default      
--------------+-----------------------------+-----------+----------+-------------------
 committed_at | timestamp with time zone    |           | not null | 
 repo_id      | integer                     |           | not null | 
 commit_bytea | bytea                       |           | not null | 
 indexed_at   | timestamp without time zone |           |          | CURRENT_TIMESTAMP
 debug_field  | text                        |           |          | 
Indexes:
    "commit_index_pkey" PRIMARY KEY, btree (committed_at, repo_id, commit_bytea)
    "commit_index_repo_id_idx" btree (repo_id, committed_at)

```

# Table "public.commit_index_metadata"
```
     Column      |           Type           | Collation | Nullable |                      Default                       
-----------------+--------------------------+-----------+----------+----------------------------------------------------
 repo_id         | integer                  |           | not null | 
 enabled         | boolean                  |           | not null | true
 last_indexed_at | timestamp with time zone |           | not null | '1900-01-01 00:00:00+00'::timestamp with time zone
Indexes:
    "commit_index_metadata_pkey" PRIMARY KEY, btree (repo_id)

```

# Table "public.dashboard"
```
       Column       |            Type             | Collation | Nullable |                Default                
--------------------+-----------------------------+-----------+----------+---------------------------------------
 id                 | integer                     |           | not null | nextval('dashboard_id_seq'::regclass)
 title              | text                        |           |          | 
 created_at         | timestamp without time zone |           | not null | now()
 created_by_user_id | integer                     |           |          | 
 last_updated_at    | timestamp without time zone |           | not null | now()
 deleted_at         | timestamp without time zone |           |          | 
 save               | boolean                     |           | not null | false
 type               | text                        |           | not null | 'standard'::text
Indexes:
    "dashboard_pk" PRIMARY KEY, btree (id)
Referenced by:
    TABLE "dashboard_grants" CONSTRAINT "dashboard_grants_dashboard_id_fk" FOREIGN KEY (dashboard_id) REFERENCES dashboard(id) ON DELETE CASCADE
    TABLE "dashboard_insight_view" CONSTRAINT "dashboard_insight_view_dashboard_id_fk" FOREIGN KEY (dashboard_id) REFERENCES dashboard(id) ON DELETE CASCADE

```

Metadata for dashboards of insights

**created_at**: Timestamp the dashboard was initially created.

**created_by_user_id**: User that created the dashboard, if available.

**deleted_at**: Set to the time the dashboard was soft deleted.

**last_updated_at**: Time the dashboard was last updated, either metadata or insights.

**save**: TEMPORARY Do not delete this dashboard when migrating settings.

**title**: Title of the dashboard

# Table "public.dashboard_grants"
```
    Column    |  Type   | Collation | Nullable |                   Default                    
--------------+---------+-----------+----------+----------------------------------------------
 id           | integer |           | not null | nextval('dashboard_grants_id_seq'::regclass)
 dashboard_id | integer |           | not null | 
 user_id      | integer |           |          | 
 org_id       | integer |           |          | 
 global       | boolean |           |          | 
Indexes:
    "dashboard_grants_pk" PRIMARY KEY, btree (id)
    "dashboard_grants_dashboard_id_index" btree (dashboard_id)
    "dashboard_grants_global_idx" btree (global) WHERE global IS TRUE
    "dashboard_grants_org_id_idx" btree (org_id)
    "dashboard_grants_user_id_idx" btree (user_id)
Foreign-key constraints:
    "dashboard_grants_dashboard_id_fk" FOREIGN KEY (dashboard_id) REFERENCES dashboard(id) ON DELETE CASCADE

```

Permission grants for dashboards. Each row should represent a unique principal (user, org, etc).

**global**: Grant that does not belong to any specific principal and is granted to all users.

**org_id**: Org ID that that receives this grant.

**user_id**: User ID that that receives this grant.

# Table "public.dashboard_insight_view"
```
     Column      |  Type   | Collation | Nullable |                      Default                       
-----------------+---------+-----------+----------+----------------------------------------------------
 id              | integer |           | not null | nextval('dashboard_insight_view_id_seq'::regclass)
 dashboard_id    | integer |           | not null | 
 insight_view_id | integer |           | not null | 
Indexes:
    "dashboard_insight_view_pk" PRIMARY KEY, btree (id)
    "unique_dashboard_id_insight_view_id" UNIQUE CONSTRAINT, btree (dashboard_id, insight_view_id)
    "dashboard_insight_view_dashboard_id_fk_idx" btree (dashboard_id)
    "dashboard_insight_view_insight_view_id_fk_idx" btree (insight_view_id)
Foreign-key constraints:
    "dashboard_insight_view_dashboard_id_fk" FOREIGN KEY (dashboard_id) REFERENCES dashboard(id) ON DELETE CASCADE
    "dashboard_insight_view_insight_view_id_fk" FOREIGN KEY (insight_view_id) REFERENCES insight_view(id) ON DELETE CASCADE

```

# Table "public.insight_dirty_queries"
```
      Column       |            Type             | Collation | Nullable |                      Default                      
-------------------+-----------------------------+-----------+----------+---------------------------------------------------
 id                | integer                     |           | not null | nextval('insight_dirty_queries_id_seq'::regclass)
 insight_series_id | integer                     |           |          | 
 query             | text                        |           | not null | 
 dirty_at          | timestamp without time zone |           | not null | CURRENT_TIMESTAMP
 reason            | text                        |           | not null | 
 for_time          | timestamp without time zone |           | not null | 
Indexes:
    "insight_dirty_queries_pkey" PRIMARY KEY, btree (id)
    "insight_dirty_queries_insight_series_id_fk_idx" btree (insight_series_id)
Foreign-key constraints:
    "insight_dirty_queries_insight_series_id_fkey" FOREIGN KEY (insight_series_id) REFERENCES insight_series(id) ON DELETE CASCADE

```

Stores queries that were unsuccessful or otherwise flagged as incomplete or incorrect.

**dirty_at**: Timestamp when this query was marked dirty.

**for_time**: Timestamp for which the original data point was recorded or intended to be recorded.

**query**: Sourcegraph query string that was executed.

**reason**: Human readable string indicating the reason the query was marked dirty.

# Table "public.insight_series"
```
            Column             |            Type             | Collation | Nullable |                  Default                   
-------------------------------+-----------------------------+-----------+----------+--------------------------------------------
 id                            | integer                     |           | not null | nextval('insight_series_id_seq'::regclass)
 series_id                     | text                        |           | not null | 
 query                         | text                        |           | not null | 
 created_at                    | timestamp without time zone |           | not null | CURRENT_TIMESTAMP
 oldest_historical_at          | timestamp without time zone |           | not null | (CURRENT_TIMESTAMP - '1 year'::interval)
 last_recorded_at              | timestamp without time zone |           | not null | (CURRENT_TIMESTAMP - '10 years'::interval)
 next_recording_after          | timestamp without time zone |           | not null | CURRENT_TIMESTAMP
 deleted_at                    | timestamp without time zone |           |          | 
 backfill_queued_at            | timestamp without time zone |           |          | 
 last_snapshot_at              | timestamp without time zone |           |          | (CURRENT_TIMESTAMP - '10 years'::interval)
 next_snapshot_after           | timestamp without time zone |           |          | CURRENT_TIMESTAMP
 repositories                  | text[]                      |           |          | 
 sample_interval_unit          | time_unit                   |           | not null | 'MONTH'::time_unit
 sample_interval_value         | integer                     |           | not null | 1
 generated_from_capture_groups | boolean                     |           | not null | false
 generation_method             | text                        |           | not null | 
 just_in_time                  | boolean                     |           | not null | false
<<<<<<< HEAD
 group_by                      | text                        |           |          | 
=======
 backfill_attempts             | integer                     |           | not null | 0
>>>>>>> 92efce3b
Indexes:
    "insight_series_pkey" PRIMARY KEY, btree (id)
    "insight_series_series_id_unique_idx" UNIQUE, btree (series_id)
    "insight_series_deleted_at_idx" btree (deleted_at)
    "insight_series_next_recording_after_idx" btree (next_recording_after)
Referenced by:
    TABLE "insight_dirty_queries" CONSTRAINT "insight_dirty_queries_insight_series_id_fkey" FOREIGN KEY (insight_series_id) REFERENCES insight_series(id) ON DELETE CASCADE
    TABLE "insight_view_series" CONSTRAINT "insight_view_series_insight_series_id_fkey" FOREIGN KEY (insight_series_id) REFERENCES insight_series(id)

```

Data series that comprise code insights.

**created_at**: Timestamp when this series was created

**deleted_at**: Timestamp of a soft-delete of this row.

**generation_method**: Specifies the execution method for how this series is generated. This helps the system understand how to generate the time series data.

**id**: Primary key ID of this series

**just_in_time**: Specifies if the series should be resolved just in time at query time, or recorded in background processing.

**last_recorded_at**: Timestamp when this series was last recorded (non-historical).

**next_recording_after**: Timestamp when this series should next record (non-historical).

**oldest_historical_at**: Timestamp representing the oldest point of which this series is backfilled.

**query**: Query string that generates this series

**series_id**: Timestamp that this series completed a full repository iteration for backfill. This flag has limited semantic value, and only means it tried to queue up queries for each repository. It does not guarantee success on those queries.

# Table "public.insight_view"
```
              Column               |            Type            | Collation | Nullable |                 Default                  
-----------------------------------+----------------------------+-----------+----------+------------------------------------------
 id                                | integer                    |           | not null | nextval('insight_view_id_seq'::regclass)
 title                             | text                       |           |          | 
 description                       | text                       |           |          | 
 unique_id                         | text                       |           | not null | 
 default_filter_include_repo_regex | text                       |           |          | 
 default_filter_exclude_repo_regex | text                       |           |          | 
 other_threshold                   | double precision           |           |          | 
 presentation_type                 | presentation_type_enum     |           | not null | 'LINE'::presentation_type_enum
 is_frozen                         | boolean                    |           | not null | false
 default_filter_search_contexts    | text[]                     |           |          | 
 series_sort_mode                  | series_sort_mode_enum      |           |          | 
 series_sort_direction             | series_sort_direction_enum |           |          | 
 series_limit                      | integer                    |           |          | 
Indexes:
    "insight_view_pkey" PRIMARY KEY, btree (id)
    "insight_view_unique_id_unique_idx" UNIQUE, btree (unique_id)
Referenced by:
    TABLE "dashboard_insight_view" CONSTRAINT "dashboard_insight_view_insight_view_id_fk" FOREIGN KEY (insight_view_id) REFERENCES insight_view(id) ON DELETE CASCADE
    TABLE "insight_view_grants" CONSTRAINT "insight_view_grants_insight_view_id_fk" FOREIGN KEY (insight_view_id) REFERENCES insight_view(id) ON DELETE CASCADE
    TABLE "insight_view_series" CONSTRAINT "insight_view_series_insight_view_id_fkey" FOREIGN KEY (insight_view_id) REFERENCES insight_view(id) ON DELETE CASCADE

```

Views for insight data series. An insight view is an abstraction on top of an insight data series that allows for lightweight modifications to filters or metadata without regenerating the underlying series.

**description**: Description of the view. This may render in a chart depending on the view type.

**id**: Primary key ID for this view

**other_threshold**: Percent threshold for grouping series under &#34;other&#34;

**presentation_type**: The basic presentation type for the insight view. (e.g Line, Pie, etc.)

**title**: Title of the view. This may render in a chart depending on the view type.

**unique_id**: Globally unique identifier for this view that is externally referencable.

# Table "public.insight_view_grants"
```
     Column      |  Type   | Collation | Nullable |                     Default                     
-----------------+---------+-----------+----------+-------------------------------------------------
 id              | integer |           | not null | nextval('insight_view_grants_id_seq'::regclass)
 insight_view_id | integer |           | not null | 
 user_id         | integer |           |          | 
 org_id          | integer |           |          | 
 global          | boolean |           |          | 
Indexes:
    "insight_view_grants_pk" PRIMARY KEY, btree (id)
    "insight_view_grants_global_idx" btree (global) WHERE global IS TRUE
    "insight_view_grants_insight_view_id_index" btree (insight_view_id)
    "insight_view_grants_org_id_idx" btree (org_id)
    "insight_view_grants_user_id_idx" btree (user_id)
Foreign-key constraints:
    "insight_view_grants_insight_view_id_fk" FOREIGN KEY (insight_view_id) REFERENCES insight_view(id) ON DELETE CASCADE

```

Permission grants for insight views. Each row should represent a unique principal (user, org, etc).

**global**: Grant that does not belong to any specific principal and is granted to all users.

**org_id**: Org ID that that receives this grant.

**user_id**: User ID that that receives this grant.

# Table "public.insight_view_series"
```
      Column       |  Type   | Collation | Nullable | Default 
-------------------+---------+-----------+----------+---------
 insight_view_id   | integer |           | not null | 
 insight_series_id | integer |           | not null | 
 label             | text    |           |          | 
 stroke            | text    |           |          | 
Indexes:
    "insight_view_series_pkey" PRIMARY KEY, btree (insight_view_id, insight_series_id)
Foreign-key constraints:
    "insight_view_series_insight_series_id_fkey" FOREIGN KEY (insight_series_id) REFERENCES insight_series(id)
    "insight_view_series_insight_view_id_fkey" FOREIGN KEY (insight_view_id) REFERENCES insight_view(id) ON DELETE CASCADE

```

Join table to correlate data series with insight views

**insight_series_id**: Foreign key to insight data series.

**insight_view_id**: Foreign key to insight view.

**label**: Label text for this data series. This may render in a chart depending on the view type.

**stroke**: Stroke color metadata for this data series. This may render in a chart depending on the view type.

# Table "public.metadata"
```
  Column  |  Type  | Collation | Nullable |               Default                
----------+--------+-----------+----------+--------------------------------------
 id       | bigint |           | not null | nextval('metadata_id_seq'::regclass)
 metadata | jsonb  |           | not null | 
Indexes:
    "metadata_pkey" PRIMARY KEY, btree (id)
    "metadata_metadata_unique_idx" UNIQUE, btree (metadata)
    "metadata_metadata_gin" gin (metadata)
Referenced by:
    TABLE "series_points" CONSTRAINT "series_points_metadata_id_fkey" FOREIGN KEY (metadata_id) REFERENCES metadata(id) ON DELETE CASCADE DEFERRABLE

```

Records arbitrary metadata about events. Stored in a separate table as it is often repeated for multiple events.

**id**: The metadata ID.

**metadata**: Metadata about some event, this can be any arbitrary JSON emtadata which will be returned when querying events, and can be filtered on and grouped using jsonb operators ?, ?&amp;, ?|, and @&gt;. This should be small data only.

# Table "public.migration_logs"
```
            Column             |           Type           | Collation | Nullable |                  Default                   
-------------------------------+--------------------------+-----------+----------+--------------------------------------------
 id                            | integer                  |           | not null | nextval('migration_logs_id_seq'::regclass)
 migration_logs_schema_version | integer                  |           | not null | 
 schema                        | text                     |           | not null | 
 version                       | integer                  |           | not null | 
 up                            | boolean                  |           | not null | 
 started_at                    | timestamp with time zone |           | not null | 
 finished_at                   | timestamp with time zone |           |          | 
 success                       | boolean                  |           |          | 
 error_message                 | text                     |           |          | 
Indexes:
    "migration_logs_pkey" PRIMARY KEY, btree (id)

```

# Table "public.repo_names"
```
 Column |  Type  | Collation | Nullable |                Default                 
--------+--------+-----------+----------+----------------------------------------
 id     | bigint |           | not null | nextval('repo_names_id_seq'::regclass)
 name   | citext |           | not null | 
Indexes:
    "repo_names_pkey" PRIMARY KEY, btree (id)
    "repo_names_name_unique_idx" UNIQUE, btree (name)
    "repo_names_name_trgm" gin (lower(name::text) gin_trgm_ops)
Check constraints:
    "check_name_nonempty" CHECK (name <> ''::citext)
Referenced by:
    TABLE "series_points" CONSTRAINT "series_points_original_repo_name_id_fkey" FOREIGN KEY (original_repo_name_id) REFERENCES repo_names(id) ON DELETE CASCADE DEFERRABLE
    TABLE "series_points" CONSTRAINT "series_points_repo_name_id_fkey" FOREIGN KEY (repo_name_id) REFERENCES repo_names(id) ON DELETE CASCADE DEFERRABLE

```

Records repository names, both historical and present, using a unique repository _name_ ID (unrelated to the repository ID.)

**id**: The repository _name_ ID.

**name**: The repository name string, with unique constraint for table entry deduplication and trigram index for e.g. regex filtering.

# Table "public.series_points"
```
        Column         |           Type           | Collation | Nullable | Default 
-----------------------+--------------------------+-----------+----------+---------
 series_id             | text                     |           | not null | 
 time                  | timestamp with time zone |           | not null | 
 value                 | double precision         |           | not null | 
 metadata_id           | integer                  |           |          | 
 repo_id               | integer                  |           |          | 
 repo_name_id          | integer                  |           |          | 
 original_repo_name_id | integer                  |           |          | 
 capture               | text                     |           |          | 
Indexes:
    "series_points_original_repo_name_id_btree" btree (original_repo_name_id)
    "series_points_repo_id_btree" btree (repo_id)
    "series_points_repo_name_id_btree" btree (repo_name_id)
    "series_points_series_id_btree" btree (series_id)
    "series_points_series_id_repo_id_time_idx" btree (series_id, repo_id, "time")
Check constraints:
    "check_repo_fields_specifity" CHECK (repo_id IS NULL AND repo_name_id IS NULL AND original_repo_name_id IS NULL OR repo_id IS NOT NULL AND repo_name_id IS NOT NULL AND original_repo_name_id IS NOT NULL)
Foreign-key constraints:
    "series_points_metadata_id_fkey" FOREIGN KEY (metadata_id) REFERENCES metadata(id) ON DELETE CASCADE DEFERRABLE
    "series_points_original_repo_name_id_fkey" FOREIGN KEY (original_repo_name_id) REFERENCES repo_names(id) ON DELETE CASCADE DEFERRABLE
    "series_points_repo_name_id_fkey" FOREIGN KEY (repo_name_id) REFERENCES repo_names(id) ON DELETE CASCADE DEFERRABLE

```

Records events over time associated with a repository (or none, i.e. globally) where a single numerical value is going arbitrarily up and down.  Repository association is based on both repository ID and name. The ID can be used to refer toa specific repository, or lookup the current name of a repository after it has been e.g. renamed. The name can be used to refer to the name of the repository at the time of the events creation, for example to trace the change in a gauge back to a repository being renamed.

**metadata_id**: Associated metadata for this event, if any.

**original_repo_name_id**: The repository name as it was known at the time the event was created. It may have been renamed since.

**repo_id**: The repository ID (from the main application DB) at the time the event was created. Note that the repository may no longer exist / be valid at query time, however.

**repo_name_id**: The most recently known name for the repository, updated periodically to account for e.g. repository renames. If the repository was deleted, this is still the most recently known name.  null if the event was not for a single repository (i.e. a global gauge).

**series_id**: A unique identifier for the series of data being recorded. This is not an ID from another table, but rather just a unique identifier.

**time**: The timestamp of the recorded event.

**value**: The floating point value at the time of the event.

# Table "public.series_points_snapshots"
```
        Column         |           Type           | Collation | Nullable | Default 
-----------------------+--------------------------+-----------+----------+---------
 series_id             | text                     |           | not null | 
 time                  | timestamp with time zone |           | not null | 
 value                 | double precision         |           | not null | 
 metadata_id           | integer                  |           |          | 
 repo_id               | integer                  |           |          | 
 repo_name_id          | integer                  |           |          | 
 original_repo_name_id | integer                  |           |          | 
 capture               | text                     |           |          | 
Indexes:
    "series_points_snapshots_original_repo_name_id_idx" btree (original_repo_name_id)
    "series_points_snapshots_repo_id_idx" btree (repo_id)
    "series_points_snapshots_repo_name_id_idx" btree (repo_name_id)
    "series_points_snapshots_series_id_idx" btree (series_id)
    "series_points_snapshots_series_id_repo_id_time_idx" btree (series_id, repo_id, "time")
Check constraints:
    "check_repo_fields_specifity" CHECK (repo_id IS NULL AND repo_name_id IS NULL AND original_repo_name_id IS NULL OR repo_id IS NOT NULL AND repo_name_id IS NOT NULL AND original_repo_name_id IS NOT NULL)

```

Stores ephemeral snapshot data of insight recordings.

# Type presentation_type_enum

- LINE
- PIE

# Type series_sort_direction_enum

- ASC
- DESC

# Type series_sort_mode_enum

- RESULT_COUNT
- LEXICOGRAPHICAL
- DATE_ADDED

# Type time_unit

- HOUR
- DAY
- WEEK
- MONTH
- YEAR<|MERGE_RESOLUTION|>--- conflicted
+++ resolved
@@ -154,11 +154,8 @@
  generated_from_capture_groups | boolean                     |           | not null | false
  generation_method             | text                        |           | not null | 
  just_in_time                  | boolean                     |           | not null | false
-<<<<<<< HEAD
  group_by                      | text                        |           |          | 
-=======
  backfill_attempts             | integer                     |           | not null | 0
->>>>>>> 92efce3b
 Indexes:
     "insight_series_pkey" PRIMARY KEY, btree (id)
     "insight_series_series_id_unique_idx" UNIQUE, btree (series_id)
