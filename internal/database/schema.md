--- conflicted
+++ resolved
@@ -2782,7 +2782,6 @@
 
 ```
 
-<<<<<<< HEAD
 # Table "public.own_aggregate_recent_contribution"
 ```
         Column        |  Type   | Collation | Nullable |                            Default                            
@@ -2821,7 +2820,6 @@
 
 One entry per file changed in every commit that classifies as a contribution signal.
 
-=======
 # Table "public.own_background_jobs"
 ```
       Column       |           Type           | Collation | Nullable |                     Default                     
@@ -2848,7 +2846,6 @@
 
 ```
 
->>>>>>> bed3dddd
 # Table "public.package_repo_filters"
 ```
    Column   |           Type           | Collation | Nullable |                     Default                      
