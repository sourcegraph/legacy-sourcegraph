package database

import (
	"context"
	"database/sql"
	"encoding/json"
	"time"

	"github.com/cockroachdb/errors"
	"github.com/inconshreveable/log15"

	"github.com/sourcegraph/sourcegraph/cmd/frontend/envvar"
	"github.com/sourcegraph/sourcegraph/internal/database/basestore"
	"github.com/sourcegraph/sourcegraph/internal/database/dbutil"
	"github.com/sourcegraph/sourcegraph/internal/version"
)

type SecurityEventName string

const (
	SecurityEventNameSignOutAttempted SecurityEventName = "SignOutAttempted"
	SecurityEventNameSignOutFailed    SecurityEventName = "SignOutFailed"
	SecurityEventNameSignOutSucceeded SecurityEventName = "SignOutSucceeded"

	SecurityEventNameSignInAttempted SecurityEventName = "SignInAttempted"
	SecurityEventNameSignInFailed    SecurityEventName = "SignInFailed"
	SecurityEventNameSignInSucceeded SecurityEventName = "SignInSucceeded"

<<<<<<< HEAD
	SecurityEventNameEmailVerified SecurityEventName = "EmailVerified"
=======
	SecurityEventNameAccountDeleted SecurityEventName = "AccountDeleted"
	SecurityEventNameAccountNuked   SecurityEventName = "AccountNuked"
>>>>>>> fdc384aa
)

// SecurityEvent contains information needed for logging a security-relevant event.
type SecurityEvent struct {
	Name            SecurityEventName
	URL             string
	UserID          uint32
	AnonymousUserID string
	Argument        json.RawMessage
	Source          string
	Timestamp       time.Time
}

// A SecurityEventLogStore provides persistence for security events.
type SecurityEventLogStore struct {
	*basestore.Store
}

// SecurityEventLogs instantiates and returns a new SecurityEventLogStore with prepared statements.
func SecurityEventLogs(db dbutil.DB) *SecurityEventLogStore {
	return &SecurityEventLogStore{Store: basestore.NewWithDB(db, sql.TxOptions{})}
}

// Insert adds a new security event to the store.
func (s *SecurityEventLogStore) Insert(ctx context.Context, e *SecurityEvent) error {
	argument := e.Argument
	if argument == nil {
		argument = []byte(`{}`)
	}

	_, err := s.Handle().DB().ExecContext(
		ctx,
		"INSERT INTO security_event_logs(name, url, user_id, anonymous_user_id, source, argument, version, timestamp) VALUES ($1, $2, $3, $4, $5, $6, $7, $8)",
		e.Name,
		e.URL,
		e.UserID,
		e.AnonymousUserID,
		e.Source,
		argument,
		version.Version(),
		e.Timestamp.UTC(),
	)
	if err != nil {
		return errors.Wrap(err, "INSERT")
	}
	return nil
}

// LogEvent will log security events.
//
// Note that it does not return an error and will instead simply log it.
func (s *SecurityEventLogStore) LogEvent(ctx context.Context, e *SecurityEvent) {
	// We don't want to begin logging authentication or authorization events in
	// on-premises installations yet.
	if !envvar.SourcegraphDotComMode() {
		return
	}

	if err := s.Insert(ctx, e); err != nil {
		log15.Error(string(e.Name), "err", err)
	}
}<|MERGE_RESOLUTION|>--- conflicted
+++ resolved
@@ -26,12 +26,10 @@
 	SecurityEventNameSignInFailed    SecurityEventName = "SignInFailed"
 	SecurityEventNameSignInSucceeded SecurityEventName = "SignInSucceeded"
 
-<<<<<<< HEAD
 	SecurityEventNameEmailVerified SecurityEventName = "EmailVerified"
-=======
+
 	SecurityEventNameAccountDeleted SecurityEventName = "AccountDeleted"
 	SecurityEventNameAccountNuked   SecurityEventName = "AccountNuked"
->>>>>>> fdc384aa
 )
 
 // SecurityEvent contains information needed for logging a security-relevant event.
