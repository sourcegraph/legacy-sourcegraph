--- conflicted
+++ resolved
@@ -190,20 +190,15 @@
 	UUID uuid.UUID
 }
 
-<<<<<<< HEAD
-func (w WebhookNotFoundError) Error() string {
-	return fmt.Sprintf("webhook with UUID %s not found", w.ID)
-=======
 func (w *WebhookNotFoundError) Error() string {
 	if w.UUID != uuid.Nil {
 		return fmt.Sprintf("webhook with UUID %s not found", w.UUID)
 	} else {
 		return fmt.Sprintf("webhook with ID %d not found", w.ID)
 	}
->>>>>>> 3a513a80
-}
-
-func (w WebhookNotFoundError) NotFound() bool {
+}
+
+func (w *WebhookNotFoundError) NotFound() bool {
 	return true
 }
 
@@ -228,7 +223,7 @@
 	updated, err := scanWebhook(s.QueryRow(ctx, q), s.key)
 	if err != nil {
 		if errors.Is(err, sql.ErrNoRows) {
-			return nil, WebhookNotFoundError{ID: newWebhook.UUID}
+			return nil, &WebhookNotFoundError{ID: newWebhook.ID, UUID: newWebhook.UUID}
 		}
 		return nil, errors.Wrap(err, "scanning webhook")
 	}
