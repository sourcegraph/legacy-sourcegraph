--- conflicted
+++ resolved
@@ -44,13 +44,9 @@
 	t.Helper()
 
 	op := InsertRepoOp{
-<<<<<<< HEAD
-		Name:    repo.Name,
-		Private: repo.Private,
-=======
 		Name:         repo.Name,
+		Private:      repo.Private,
 		ExternalRepo: repo.ExternalRepo,
->>>>>>> 8e8d0caa
 	}
 
 	if repo.RepoFields != nil {
