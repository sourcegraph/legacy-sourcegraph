package db

var (
	AccessTokens     = &AccessTokenStore{}
	ExternalServices = &ExternalServiceStore{}
	DefaultRepos     = &DefaultRepoStore{}
	Repos            = &RepoStore{}
<<<<<<< HEAD
	Phabricator      = &PhabricatorStore{}
	QueryRunnerState = &queryRunnerState{}
=======
	Phabricator      = &phabricator{}
	QueryRunnerState = &QueryRunnerStateStore{}
>>>>>>> 97793ca2
	Namespaces       = &namespaces{}
	Orgs             = &OrgStore{}
	OrgMembers       = &orgMembers{}
	SavedSearches    = &savedSearches{}
	Settings         = &settings{}
	Users            = &UserStore{}
	UserCredentials  = &userCredentials{}
	UserEmails       = &userEmails{}
	EventLogs        = &eventLogs{}

	SurveyResponses = &surveyResponses{}

	ExternalAccounts = &userExternalAccounts{}

	OrgInvitations = &orgInvitations{}

	Authz AuthzStore = &authzStore{}

	Secrets = &secrets{}
)<|MERGE_RESOLUTION|>--- conflicted
+++ resolved
@@ -5,13 +5,8 @@
 	ExternalServices = &ExternalServiceStore{}
 	DefaultRepos     = &DefaultRepoStore{}
 	Repos            = &RepoStore{}
-<<<<<<< HEAD
 	Phabricator      = &PhabricatorStore{}
-	QueryRunnerState = &queryRunnerState{}
-=======
-	Phabricator      = &phabricator{}
 	QueryRunnerState = &QueryRunnerStateStore{}
->>>>>>> 97793ca2
 	Namespaces       = &namespaces{}
 	Orgs             = &OrgStore{}
 	OrgMembers       = &orgMembers{}
