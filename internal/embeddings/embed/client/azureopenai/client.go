--- conflicted
+++ resolved
@@ -12,13 +12,9 @@
 	"github.com/sourcegraph/sourcegraph/internal/conf/conftypes"
 	"github.com/sourcegraph/sourcegraph/internal/embeddings/embed/client"
 	"github.com/sourcegraph/sourcegraph/internal/embeddings/embed/client/modeltransformations"
-	"github.com/sourcegraph/sourcegraph/internal/httpcli"
 	"github.com/sourcegraph/sourcegraph/lib/errors"
 )
 
-<<<<<<< HEAD
-func NewClient(httpClient httpcli.Doer, config *conftypes.EmbeddingsConfig) *azureOpenaiEmbeddingsClient {
-=======
 // We want to reuse the client because when using the DefaultAzureCredential
 // it will acquire a short lived token and reusing the client
 // prevents acquiring a new token on every request.
@@ -70,7 +66,6 @@
 	if err != nil {
 		return nil, err
 	}
->>>>>>> 23634d95
 	return &azureOpenaiEmbeddingsClient{
 		client:      client,
 		dimensions:  config.Dimensions,
@@ -81,11 +76,7 @@
 }
 
 type azureOpenaiEmbeddingsClient struct {
-<<<<<<< HEAD
-	httpClient  httpcli.Doer
-=======
 	client      EmbeddingsClient
->>>>>>> 23634d95
 	model       string
 	dimensions  int
 	endpoint    string
