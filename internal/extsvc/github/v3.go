--- conflicted
+++ resolved
@@ -47,16 +47,11 @@
 	// httpClient is the HTTP client used to make requests to the GitHub API.
 	httpClient httpcli.Doer
 
-<<<<<<< HEAD
 	//
 	newCacheFunc NewCacheFunc
 
 	// orgsCache is the organizations cache associated with the token.
 	orgsCache Cache
-=======
-	// orgsCache is the organizations cache associated with the token.
-	orgsCache *rcache.Cache
->>>>>>> 072969e2
 
 	// repoCache is the repository cache associated with the token.
 	repoCache Cache
@@ -126,13 +121,8 @@
 		newCacheFunc:     newCache,
 		rateLimit:        rl,
 		rateLimitMonitor: rlm,
-<<<<<<< HEAD
-		orgsCache:        newOrgsCache(apiURL, a, newCache),
+		orgsCache:        newOrgsCache(a, newCache),
 		repoCache:        newRepoCache(apiURL, a, newCache),
-=======
-		orgsCache:        newOrgsCache(a),
-		repoCache:        newRepoCache(apiURL, a),
->>>>>>> 072969e2
 		resource:         resource,
 	}
 }
@@ -230,22 +220,14 @@
 	return doRequest(ctx, c.apiURL, c.auth, c.rateLimitMonitor, c.httpClient, req, result)
 }
 
-<<<<<<< HEAD
-func newOrgsCache(apiURL *url.URL, a auth.Authenticator, newCache NewCacheFunc) Cache {
-=======
-func newOrgsCache(a auth.Authenticator) *rcache.Cache {
->>>>>>> 072969e2
+func newOrgsCache(a auth.Authenticator, newCache NewCacheFunc) Cache {
 	if a == nil {
 		log15.Warn("Cannot initialize orgsCache for nil auth")
 		return nil
 	}
 
-<<<<<<< HEAD
 	// Cache with a 1 hour TTL.
 	return newCache("gh_orgs:"+a.Hash(), int(time.Hour/time.Second))
-=======
-	return rcache.New("gh_orgs:" + a.Hash())
->>>>>>> 072969e2
 }
 
 // newRepoCache creates a new cache for GitHub repository metadata. The backing
@@ -541,21 +523,12 @@
 	orgsKey := fmt.Sprintf("%s-orgs-%d", hash, page)
 	etagKey := fmt.Sprintf("%s-orgs-etag-%d", hash, page)
 
-<<<<<<< HEAD
-	if c.orgsCache == nil {
-		return nil, false, errors.New("ListOrganizations cannot be invoked if orgsCache is nil (client belongs to either github.com or has no authenticator")
-	}
-
-	path := fmt.Sprintf("/organizations?page=%d&per_page=100", page)
-	updateOrgsCache := func(r *httpResponseState) error {
-=======
 	path := fmt.Sprintf("/organizations?page=%d&per_page=100", page)
 	updateOrgsCache := func(r *httpResponseState) error {
 		if c.orgsCache == nil {
 			return nil
 		}
 
->>>>>>> 072969e2
 		newEtag := r.headers.Get("Etag")
 		c.orgsCache.Set(etagKey, []byte(newEtag))
 
@@ -578,8 +551,6 @@
 		return updateOrgsCache(respState)
 	}
 
-<<<<<<< HEAD
-=======
 	if c.orgsCache == nil {
 		log15.Warn("ListOrganizations invoked with a nil orgsCache (client probably has no authenticator) and this could be bad for API rate limits")
 
@@ -590,7 +561,6 @@
 		return orgs, len(orgs) > 0, nil
 	}
 
->>>>>>> 072969e2
 	etag, cacheHit := c.orgsCache.Get(etagKey)
 	if !cacheHit {
 		if err := getOrgsFromAPI(); err != nil {
@@ -615,14 +585,8 @@
 		return orgs, len(orgs) > 0, nil
 	}
 
-<<<<<<< HEAD
-	var rawOrgs []byte
-	var ok bool
-	if rawOrgs, ok = c.orgsCache.Get(orgsKey); !ok {
-=======
 	rawOrgs, ok := c.orgsCache.Get(orgsKey)
 	if !ok {
->>>>>>> 072969e2
 		// Reading the orgs from the cache failed even though the API call to GitHub succeeded. This
 		// isn't ideal and is our fault. Treat this as a cache miss and make a regular API call
 		// anyway.
