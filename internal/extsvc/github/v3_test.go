--- conflicted
+++ resolved
@@ -575,13 +575,8 @@
 		}))
 
 		uri, _ := url.Parse(testServer.URL)
-<<<<<<< HEAD
 		testCli := NewV3Client("Test", uri, gheToken, testServer.Client())
-		testCli.ListOrganizations(context.Background(), 1)
-=======
-		testCli := NewV3Client(uri, gheToken, testServer.Client())
 		testCli.ListOrganizations(context.Background(), 0)
->>>>>>> 3fbee57d
 	})
 
 	t.Run("enterprise-cache-behaviour", func(t *testing.T) {
