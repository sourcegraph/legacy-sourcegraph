package github

import (
	"context"
	"encoding/json"
	"fmt"
	"io"
	"net/http"
	"net/http/httptest"
	"net/url"
	"os"
	"path/filepath"
	"sort"
	"strings"
	"testing"

	"github.com/google/go-cmp/cmp"
	"github.com/stretchr/testify/assert"
	"github.com/stretchr/testify/require"
	"golang.org/x/time/rate"

	"github.com/sourcegraph/log/logtest"

	"github.com/sourcegraph/sourcegraph/internal/extsvc/auth"
	"github.com/sourcegraph/sourcegraph/internal/httpcli"
	"github.com/sourcegraph/sourcegraph/internal/httptestutil"
	"github.com/sourcegraph/sourcegraph/internal/ratelimit"
	"github.com/sourcegraph/sourcegraph/internal/rcache"
	"github.com/sourcegraph/sourcegraph/internal/testutil"
	"github.com/sourcegraph/sourcegraph/lib/errors"
	"github.com/sourcegraph/sourcegraph/lib/pointers"
)

func newTestClient(t *testing.T, cf *httpcli.Factory) *V3Client {
	return newTestClientWithAuthenticator(t, nil, cf)
}

func newTestClientWithAuthenticator(t *testing.T, auth auth.Authenticator, cf *httpcli.Factory) *V3Client {
	rcache.SetupForTest(t)
	ratelimit.SetupForTest(t)

	apiURL := &url.URL{Scheme: "https", Host: "example.com", Path: "/"}
	c, err := NewV3Client(logtest.Scoped(t), "Test", apiURL, auth, cf)
	require.NoError(t, err)
	c.internalRateLimiter = ratelimit.NewInstrumentedLimiter("githubv3", rate.NewLimiter(100, 10))
	return c
}

func TestListAffiliatedRepositories(t *testing.T) {
	tests := []struct {
		name         string
		visibility   Visibility
		affiliations []RepositoryAffiliation
		wantRepos    []*Repository
	}{
		{
			name:       "list all repositories",
			visibility: VisibilityAll,
			wantRepos: []*Repository{
				{
					ID:                 "MDEwOlJlcG9zaXRvcnkyNjMwMzQxNTE=",
					DatabaseID:         263034151,
					NameWithOwner:      "sourcegraph-vcr-repos/private-org-repo-1",
					URL:                "https://github.com/sourcegraph-vcr-repos/private-org-repo-1",
					IsPrivate:          true,
					ViewerPermission:   "ADMIN",
					RepositoryTopics:   RepositoryTopics{Nodes: []RepositoryTopic{}},
					DiskUsageKibibytes: 1,
				}, {
					ID:                 "MDEwOlJlcG9zaXRvcnkyNjMwMzQwNzM=",
					DatabaseID:         263034073,
					NameWithOwner:      "sourcegraph-vcr/private-user-repo-1",
					URL:                "https://github.com/sourcegraph-vcr/private-user-repo-1",
					IsPrivate:          true,
					ViewerPermission:   "ADMIN",
					RepositoryTopics:   RepositoryTopics{Nodes: []RepositoryTopic{}},
					DiskUsageKibibytes: 14,
				}, {
					ID:                 "MDEwOlJlcG9zaXRvcnkyNjMwMzM5NDk=",
					DatabaseID:         263033949,
					NameWithOwner:      "sourcegraph-vcr/public-user-repo-1",
					URL:                "https://github.com/sourcegraph-vcr/public-user-repo-1",
					ViewerPermission:   "ADMIN",
					RepositoryTopics:   RepositoryTopics{Nodes: []RepositoryTopic{}},
					DiskUsageKibibytes: 5,
				}, {
					ID:                 "MDEwOlJlcG9zaXRvcnkyNjMwMzM3NjE=",
					DatabaseID:         263033761,
					NameWithOwner:      "sourcegraph-vcr-repos/public-org-repo-1",
					URL:                "https://github.com/sourcegraph-vcr-repos/public-org-repo-1",
					ViewerPermission:   "ADMIN",
					RepositoryTopics:   RepositoryTopics{Nodes: []RepositoryTopic{}},
					DiskUsageKibibytes: 1,
				},
			},
		},
		{
			name:       "list public repositories",
			visibility: VisibilityPublic,
			wantRepos: []*Repository{
				{
					ID:                 "MDEwOlJlcG9zaXRvcnkyNjMwMzM5NDk=",
					DatabaseID:         263033949,
					NameWithOwner:      "sourcegraph-vcr/public-user-repo-1",
					URL:                "https://github.com/sourcegraph-vcr/public-user-repo-1",
					ViewerPermission:   "ADMIN",
					RepositoryTopics:   RepositoryTopics{Nodes: []RepositoryTopic{}},
					DiskUsageKibibytes: 5,
				}, {
					ID:                 "MDEwOlJlcG9zaXRvcnkyNjMwMzM3NjE=",
					DatabaseID:         263033761,
					NameWithOwner:      "sourcegraph-vcr-repos/public-org-repo-1",
					URL:                "https://github.com/sourcegraph-vcr-repos/public-org-repo-1",
					ViewerPermission:   "ADMIN",
					RepositoryTopics:   RepositoryTopics{Nodes: []RepositoryTopic{}},
					DiskUsageKibibytes: 1,
				},
			},
		},
		{
			name:       "list private repositories",
			visibility: VisibilityPrivate,
			wantRepos: []*Repository{
				{
					ID:                 "MDEwOlJlcG9zaXRvcnkyNjMwMzQxNTE=",
					DatabaseID:         263034151,
					NameWithOwner:      "sourcegraph-vcr-repos/private-org-repo-1",
					URL:                "https://github.com/sourcegraph-vcr-repos/private-org-repo-1",
					IsPrivate:          true,
					ViewerPermission:   "ADMIN",
					RepositoryTopics:   RepositoryTopics{Nodes: []RepositoryTopic{}},
					DiskUsageKibibytes: 1,
				}, {
					ID:                 "MDEwOlJlcG9zaXRvcnkyNjMwMzQwNzM=",
					DatabaseID:         263034073,
					NameWithOwner:      "sourcegraph-vcr/private-user-repo-1",
					URL:                "https://github.com/sourcegraph-vcr/private-user-repo-1",
					IsPrivate:          true,
					ViewerPermission:   "ADMIN",
					RepositoryTopics:   RepositoryTopics{Nodes: []RepositoryTopic{}},
					DiskUsageKibibytes: 14,
				},
			},
		},
		{
			name:         "list collaborator and owner affiliated repositories",
			affiliations: []RepositoryAffiliation{AffiliationCollaborator, AffiliationOwner},
			wantRepos: []*Repository{
				{
					ID:                 "MDEwOlJlcG9zaXRvcnkyNjMwMzQwNzM=",
					DatabaseID:         263034073,
					NameWithOwner:      "sourcegraph-vcr/private-user-repo-1",
					URL:                "https://github.com/sourcegraph-vcr/private-user-repo-1",
					IsPrivate:          true,
					ViewerPermission:   "ADMIN",
					RepositoryTopics:   RepositoryTopics{Nodes: []RepositoryTopic{}},
					DiskUsageKibibytes: 14,
				}, {
					ID:                 "MDEwOlJlcG9zaXRvcnkyNjMwMzM5NDk=",
					DatabaseID:         263033949,
					NameWithOwner:      "sourcegraph-vcr/public-user-repo-1",
					URL:                "https://github.com/sourcegraph-vcr/public-user-repo-1",
					ViewerPermission:   "ADMIN",
					RepositoryTopics:   RepositoryTopics{Nodes: []RepositoryTopic{}},
					DiskUsageKibibytes: 5,
				},
			},
		},
	}
	for _, test := range tests {
		t.Run(test.name, func(t *testing.T) {
			client, save := newV3TestClient(t, "ListAffiliatedRepositories_"+test.name)
			defer save()

			repos, _, _, err := client.ListAffiliatedRepositories(context.Background(), test.visibility, 1, 100, test.affiliations...)
			if err != nil {
				t.Fatal(err)
			}

			if diff := cmp.Diff(test.wantRepos, repos); diff != "" {
				t.Fatalf("Repos mismatch (-want +got):\n%s", diff)
			}
		})
	}
}

func Test_GetAuthenticatedOAuthScopes(t *testing.T) {
	client, save := newV3TestClient(t, "GetAuthenticatedOAuthScopes")
	defer save()

	scopes, err := client.GetAuthenticatedOAuthScopes(context.Background())
	if err != nil {
		t.Fatal(err)
	}

	want := []string{"admin:enterprise", "admin:gpg_key", "admin:org", "admin:org_hook", "admin:public_key", "admin:repo_hook", "delete:packages", "delete_repo", "gist", "notifications", "repo", "user", "workflow", "write:discussion", "write:packages"}
	sort.Strings(scopes)
	if diff := cmp.Diff(want, scopes); diff != "" {
		t.Fatalf("Scopes mismatch (-want +got):\n%s", diff)
	}
}

// NOTE: To update VCR for this test, please use the token of "sourcegraph-vcr"
// for GITHUB_TOKEN, which can be found in 1Password.
func TestListRepositoryCollaborators(t *testing.T) {
	tests := []struct {
		name            string
		owner           string
		repo            string
		affiliation     CollaboratorAffiliation
		wantUsers       []*Collaborator
		wantHasNextPage bool
	}{
		{
			name:  "public repo",
			owner: "sourcegraph-vcr-repos",
			repo:  "public-org-repo-1",
			wantUsers: []*Collaborator{
				{
					ID:         "MDQ6VXNlcjYzMjkwODUx", // sourcegraph-vcr as owner
					DatabaseID: 63290851,
				},
			},
			wantHasNextPage: false,
		},
		{
			name:  "private repo",
			owner: "sourcegraph-vcr-repos",
			repo:  "private-org-repo-1",
			wantUsers: []*Collaborator{
				{
					ID:         "MDQ6VXNlcjYzMjkwODUx", // sourcegraph-vcr as owner
					DatabaseID: 63290851,
				}, {
					ID:         "MDQ6VXNlcjY2NDY0Nzcz", // sourcegraph-vcr-amy as team member
					DatabaseID: 66464773,
				}, {
					ID:         "MDQ6VXNlcjY2NDY0OTI2", // sourcegraph-vcr-bob as outside collaborator
					DatabaseID: 66464926,
				}, {
					ID:         "MDQ6VXNlcjg5NDk0ODg0", // sourcegraph-vcr-dave as team member
					DatabaseID: 89494884,
				},
			},
			wantHasNextPage: false,
		},
		{
			name:        "direct collaborator outside collaborator",
			owner:       "sourcegraph-vcr-repos",
			repo:        "private-org-repo-1",
			affiliation: AffiliationDirect,
			wantUsers: []*Collaborator{
				{
					ID:         "MDQ6VXNlcjY2NDY0OTI2", // sourcegraph-vcr-bob as outside collaborator
					DatabaseID: 66464926,
				},
			},
			wantHasNextPage: false,
		},
		{
			name:        "direct collaborator repo owner",
			owner:       "sourcegraph-vcr",
			repo:        "public-user-repo-1",
			affiliation: AffiliationDirect,
			wantUsers: []*Collaborator{
				{
					ID:         "MDQ6VXNlcjYzMjkwODUx", // sourcegraph-vcr as owner
					DatabaseID: 63290851,
				},
			},
			wantHasNextPage: false,
		},
		{
			name:            "has next page is true",
			owner:           "sourcegraph-vcr",
			repo:            "private-repo-1",
			affiliation:     AffiliationDirect,
			wantUsers:       nil,
			wantHasNextPage: true,
		},
	}
	for _, test := range tests {
		t.Run(test.name, func(t *testing.T) {
			client, save := newV3TestClient(t, "ListRepositoryCollaborators_"+test.name)
			defer save()

			users, hasNextPage, err := client.ListRepositoryCollaborators(context.Background(), test.owner, test.repo, 1, test.affiliation)
			if err != nil {
				t.Fatal(err)
			}

			if test.wantUsers != nil {
				if diff := cmp.Diff(test.wantUsers, users); diff != "" {
					t.Fatalf("Users mismatch (-want +got):\n%s", diff)
				}
			}

			if diff := cmp.Diff(test.wantHasNextPage, hasNextPage); diff != "" {
				t.Fatalf("HasNextPage mismatch (-want +got):\n%s", diff)
			}
		})
	}
}

func TestGetAuthenticatedUserOrgs(t *testing.T) {
	cli, save := newV3TestClient(t, "GetAuthenticatedUserOrgs")
	defer save()

	ctx := context.Background()
	orgs, _, _, err := cli.GetAuthenticatedUserOrgs(ctx, 1)
	if err != nil {
		t.Fatal(err)
	}

	testutil.AssertGolden(t,
		"testdata/golden/GetAuthenticatedUserOrgs",
		update("GetAuthenticatedUserOrgs"),
		orgs,
	)
}

func TestGetAuthenticatedUserOrgDetailsAndMembership(t *testing.T) {
	cli, save := newV3TestClient(t, "GetAuthenticatedUserOrgDetailsAndMembership")
	defer save()

	ctx := context.Background()
	var err error
	orgs := make([]OrgDetailsAndMembership, 0)
	hasNextPage := true
	for page := 1; hasNextPage; page++ {
		var pageOrgs []OrgDetailsAndMembership
		pageOrgs, hasNextPage, _, err = cli.GetAuthenticatedUserOrgsDetailsAndMembership(ctx, page)
		if err != nil {
			t.Fatal(err)
		}
		orgs = append(orgs, pageOrgs...)
	}

	for _, org := range orgs {
		if org.OrgDetails == nil {
			t.Fatal("expected org details, got nil")
		}
		if org.OrgDetails.DefaultRepositoryPermission == "" {
			t.Fatal("expected default repo permissions data")
		}
		if org.OrgMembership == nil {
			t.Fatal("expected org membership, got nil")
		}
		if org.OrgMembership.Role == "" {
			t.Fatal("expected org membership data")
		}
	}

	testutil.AssertGolden(t,
		"testdata/golden/GetAuthenticatedUserOrgDetailsAndMembership",
		update("GetAuthenticatedUserOrgDetailsAndMembership"),
		orgs,
	)
}

func TestListOrgRepositories(t *testing.T) {
	cli, save := newV3TestClient(t, "ListOrgRepositories")
	defer save()

	ctx := context.Background()
	var err error
	repos := make([]*Repository, 0)
	hasNextPage := true
	for page := 1; hasNextPage; page++ {
		var pageRepos []*Repository
		pageRepos, hasNextPage, _, err = cli.ListOrgRepositories(ctx, "sourcegraph-vcr-repos", page, "")
		if err != nil {
			t.Fatal(err)
		}
		repos = append(repos, pageRepos...)
	}

	testutil.AssertGolden(t,
		"testdata/golden/ListOrgRepositories",
		update("ListOrgRepositories"),
		repos,
	)
}

func TestListTeamRepositories(t *testing.T) {
	cli, save := newV3TestClient(t, "ListTeamRepositories")
	defer save()

	ctx := context.Background()
	var err error
	repos := make([]*Repository, 0)
	hasNextPage := true
	for page := 1; hasNextPage; page++ {
		var pageRepos []*Repository
		pageRepos, hasNextPage, _, err = cli.ListTeamRepositories(ctx, "sourcegraph-vcr-repos", "private-access", page)
		if err != nil {
			t.Fatal(err)
		}
		repos = append(repos, pageRepos...)
	}

	testutil.AssertGolden(t,
		"testdata/golden/ListTeamRepositories",
		update("ListTeamRepositories"),
		repos,
	)
}

func TestGetAuthenticatedUserTeams(t *testing.T) {
	cli, save := newV3TestClient(t, "GetAuthenticatedUserTeams")
	defer save()

	ctx := context.Background()
	var err error
	teams := make([]*Team, 0)
	hasNextPage := true
	for page := 1; hasNextPage; page++ {
		var pageTeams []*Team
		pageTeams, hasNextPage, _, err = cli.GetAuthenticatedUserTeams(ctx, page)
		if err != nil {
			t.Fatal(err)
		}
		teams = append(teams, pageTeams...)
	}

	testutil.AssertGolden(t,
		"testdata/golden/GetAuthenticatedUserTeams",
		update("GetAuthenticatedUserTeams"),
		teams,
	)
}

func TestListRepositoryTeams(t *testing.T) {
	cli, save := newV3TestClient(t, "ListRepositoryTeams")
	defer save()

	ctx := context.Background()
	var err error
	teams := make([]*Team, 0)
	hasNextPage := true
	for page := 1; hasNextPage; page++ {
		var pageTeams []*Team
		pageTeams, hasNextPage, err = cli.ListRepositoryTeams(ctx, "sourcegraph-vcr-repos", "private-org-repo-1", page)
		if err != nil {
			t.Fatal(err)
		}
		teams = append(teams, pageTeams...)
	}

	testutil.AssertGolden(t,
		"testdata/golden/ListRepositoryTeams",
		update("ListRepositoryTeams"),
		teams,
	)
}

func TestGetOrganization(t *testing.T) {
	cli, save := newV3TestClient(t, "GetOrganization")
	defer save()

	t.Run("real org", func(t *testing.T) {
		ctx := context.Background()
		org, err := cli.GetOrganization(ctx, "sourcegraph")
		if err != nil {
			t.Fatal(err)
		}
		if org == nil {
			t.Fatal("expected org, got nil")
		}
		if org.Login != "sourcegraph" {
			t.Fatalf("expected org 'sourcegraph', got %+v", org)
		}
	})

	t.Run("actually an user", func(t *testing.T) {
		ctx := context.Background()
		_, err := cli.GetOrganization(ctx, "sourcegraph-vcr")
		if err == nil {
			t.Fatal("expected error, got nil")
		}
		if !IsNotFound(err) {
			t.Fatalf("expected not found, got %q", err.Error())
		}
	})
}

func TestGetRepository(t *testing.T) {
	rcache.SetupForTest(t)
	ratelimit.SetupForTest(t)

	cli, save := newV3TestClient(t, "GetRepository")
	defer save()

	t.Run("cached-response", func(t *testing.T) {
		var remaining int

		t.Run("first run", func(t *testing.T) {
			repo, err := cli.GetRepository(context.Background(), "sourcegraph", "sourcegraph")
			if err != nil {
				t.Fatal(err)
			}

			if repo == nil {
				t.Fatal("expected repo, but got nil")
			}

			want := "sourcegraph/sourcegraph"
			if repo.NameWithOwner != want {
				t.Fatalf("expected NameWithOwner %s, but got %s", want, repo.NameWithOwner)
			}

			testutil.AssertGolden(t, "testdata/golden/"+t.Name(), update("GetRepository"), repo)

			remaining, _, _, _ = cli.ExternalRateLimiter().Get()
		})

		t.Run("second run", func(t *testing.T) {
			repo, err := cli.GetRepository(context.Background(), "sourcegraph", "sourcegraph")
			if err != nil {
				t.Fatal(err)
			}

			if repo == nil {
				t.Fatal("expected repo, but got nil")
			}

			want := "sourcegraph/sourcegraph"
			if repo.NameWithOwner != want {
				t.Fatalf("expected NameWithOwner %s, but got %s", want, repo.NameWithOwner)
			}

			testutil.AssertGolden(t, "testdata/golden/"+t.Name(), update("GetRepository"), repo)

			remaining2, _, _, _ := cli.ExternalRateLimiter().Get()
			if remaining2 < remaining {
				t.Fatalf("expected cached repsonse, but API quota used")
			}
		})
	})

	t.Run("repo not found", func(t *testing.T) {
		repo, err := cli.GetRepository(context.Background(), "owner", "repo")
		if !IsNotFound(err) {
			t.Errorf("got err == %v, want IsNotFound(err) == true", err)
		}
		if err != ErrRepoNotFound {
			t.Errorf("got err == %q, want ErrNotFound", err)
		}
		if repo != nil {
			t.Error("repo != nil")
		}
		testutil.AssertGolden(t, "testdata/golden/"+t.Name(), update("GetRepository"), repo)
	})

	t.Run("forked repo", func(t *testing.T) {
		repo, err := cli.GetRepository(context.Background(), "sgtest", "sourcegraph")
		require.NoError(t, err)

		testutil.AssertGolden(t, "testdata/golden/"+t.Name(), update("GetRepository"), repo)
	})
}

// ListOrganizations is primarily used for GitHub Enterprise clients. As a result we test against
// ghe.sgdev.org.  To update this test, access the GitHub Enterprise Admin Account (ghe.sgdev.org)
// with username milton in 1password. The token used for this test is named sourcegraph-vcr-token
// and is also saved in 1Password under this account.
func TestListOrganizations(t *testing.T) {
	// Note: Testing against enterprise does not return the x-rate-remaining header at the moment,
	// as a result it is not possible to assert the remaining API calls after each APi request the
	// way we do in TestGetRepository.
	t.Run("enterprise-integration-cached-response", func(t *testing.T) {
		rcache.SetupForTest(t)
		ratelimit.SetupForTest(t)

		cli, save := newV3TestEnterpriseClient(t, "ListOrganizations")
		defer save()

		t.Run("first run", func(t *testing.T) {
			orgs, nextSince, err := cli.ListOrganizations(context.Background(), 0)
			if err != nil {
				t.Fatal(err)
			}

			if orgs == nil {
				t.Fatal("expected orgs but got nil")
			}

			if len(orgs) != 100 {
				t.Fatalf("expected 100 orgs but got %d", len(orgs))
			}

			if nextSince < 1 {
				t.Fatalf("expected nextSince to be a positive int but got %v", nextSince)
			}
		})

		t.Run("second run", func(t *testing.T) {
			// Make the same API call again. This should hit the cache.
			orgs, nextSince, err := cli.ListOrganizations(context.Background(), 0)
			if err != nil {
				t.Fatal(err)
			}

			if orgs == nil {
				t.Fatal("expected orgs but got nil")
			}

			if len(orgs) != 100 {
				t.Fatalf("expected 100 orgs but got %d", len(orgs))
			}

			if nextSince < 1 {
				t.Fatalf("expected nextSince to be a positive int but got %v", nextSince)
			}
		})
	})

	t.Run("enterprise-pagination", func(t *testing.T) {
		rcache.SetupForTest(t)
		ratelimit.SetupForTest(t)

		mockOrgs := make([]*Org, 200)

		for i := 0; i < 200; i++ {
			mockOrgs[i] = &Org{
				ID:    i + 1,
				Login: fmt.Sprint("foo-", i+1),
			}
		}

		testServer := httptest.NewServer(http.HandlerFunc(func(w http.ResponseWriter, r *http.Request) {
			val, ok := r.URL.Query()["since"]
			if !ok {
				t.Fatal(`unexpected test scenario, no query parameter "since"`)
			}

			writeJson := func(orgs []*Org) {
				data, err := json.Marshal(orgs)
				if err != nil {
					t.Fatalf("failed to marshal orgs into json: %v", err)
				}

				_, err = w.Write(data)
				if err != nil {
					t.Fatalf("failed to write response: %v", err)
				}
			}

			switch val[0] {
			case "0":
				writeJson(mockOrgs[0:100])
			case "100":
				writeJson(mockOrgs[100:])
			case "200":
				writeJson([]*Org{})
			}
		}))

		uri, _ := url.Parse(testServer.URL)
		testCli, err := NewV3Client(logtest.Scoped(t), "Test", uri, gheToken, httpcli.NewFactory(nil, func(c *http.Client) error {
			tc := testServer.Client()
			*c = *tc
			return nil
		}))
		require.NoError(t, err)
		testCli.internalRateLimiter = ratelimit.NewInstrumentedLimiter("githubv3", rate.NewLimiter(100, 10))

		runTest := func(since int, expectedNextSince int, expectedOrgs []*Org) {
			orgs, nextSince, err := testCli.ListOrganizations(context.Background(), since)
			if err != nil {
				t.Fatal(err)
			}
			if nextSince != expectedNextSince {
				t.Fatalf("expected nextSince: %d but got %d", nextSince, expectedNextSince)
			}

			if diff := cmp.Diff(expectedOrgs, orgs); diff != "" {
				t.Fatalf("mismatch in expected orgs and orgs received in response: (-want +got):\n%s", diff)
			}
		}

		t.Run("orgs 0 to 100", func(t *testing.T) {
			runTest(0, 100, mockOrgs[:100])
		})

		t.Run("orgs 100 to 200", func(t *testing.T) {
			runTest(100, 200, mockOrgs[100:])
		})

		t.Run("orgs out of bounds", func(t *testing.T) {
			runTest(200, -1, []*Org{})
		})
	})
}

func TestListMembers(t *testing.T) {
	tests := []struct {
		name        string
		fn          func(*V3Client) ([]*Collaborator, error)
		wantMembers []*Collaborator
	}{{
		name: "org members",
		fn: func(cli *V3Client) ([]*Collaborator, error) {
			members, _, err := cli.ListOrganizationMembers(context.Background(), "sourcegraph-vcr-repos", 1, false)
			return members, err
		},
		wantMembers: []*Collaborator{
			{ID: "MDQ6VXNlcjYzMjkwODUx", DatabaseID: 63290851}, // sourcegraph-vcr as owner
			{ID: "MDQ6VXNlcjY2NDY0Nzcz", DatabaseID: 66464773}, // sourcegraph-vcr-amy
			{ID: "MDQ6VXNlcjg5NDk0ODg0", DatabaseID: 89494884}, // sourcegraph-vcr-dave
		},
	}, {
		name: "org admins",
		fn: func(cli *V3Client) ([]*Collaborator, error) {
			members, _, err := cli.ListOrganizationMembers(context.Background(), "sourcegraph-vcr-repos", 1, true)
			return members, err
		},
		wantMembers: []*Collaborator{
			{ID: "MDQ6VXNlcjYzMjkwODUx", DatabaseID: 63290851}, // sourcegraph-vcr as owner
		},
	}, {
		name: "team members",
		fn: func(cli *V3Client) ([]*Collaborator, error) {
			members, _, err := cli.ListTeamMembers(context.Background(), "sourcegraph-vcr-repos", "private-access", 1)
			return members, err
		},
		wantMembers: []*Collaborator{
			{ID: "MDQ6VXNlcjYzMjkwODUx", DatabaseID: 63290851}, // sourcegraph-vcr
			{ID: "MDQ6VXNlcjY2NDY0Nzcz", DatabaseID: 66464773}, // sourcegraph-vcr-amy
		},
	}}
	for _, test := range tests {
		t.Run(test.name, func(t *testing.T) {
			cli, save := newV3TestClient(t, t.Name())
			defer save()

			members, err := test.fn(cli)
			if err != nil {
				t.Fatal(err)
			}

			if diff := cmp.Diff(test.wantMembers, members); diff != "" {
				t.Fatal(diff)
			}
		})
	}
}

func TestV3Client_WithAuthenticator(t *testing.T) {
	uri, err := url.Parse("https://github.com")
	if err != nil {
		t.Fatal(err)
	}

	oldClient := &V3Client{
		log:    logtest.Scoped(t),
		apiURL: uri,
		auth:   &auth.OAuthBearerToken{Token: "old_token"},
	}

	newToken := &auth.OAuthBearerToken{Token: "new_token"}
	newClient := oldClient.WithAuthenticator(newToken)
	if oldClient == newClient {
		t.Fatal("both clients have the same address")
	}

	if newClient.auth != newToken {
		t.Fatalf("token: want %p but got %p", newToken, newClient.auth)
	}
}

func TestV3Client_Fork(t *testing.T) {
	ctx := context.Background()
	testName := func(t *testing.T) string {
		return strings.ReplaceAll(t.Name(), "/", "_")
	}

	t.Run("success", func(t *testing.T) {
		// For this test, we only need a repository that can be forked into the
		// user's namespace and sourcegraph-testing: it doesn't matter whether it
		// already has been or not because of the way the GitHub API operates.
		// We'll use github.com/sourcegraph/automation-testing as our guinea pig.
		//
		// Note: If you're running this test with `-update=success`, it will fail because the repo
		// is already forked here at:
		//
		// https://github.com/sourcegraph-testing/sourcegraph-automation-testing
		//
		// Request an admin to delete the fork and then run the test again with `-update=success`
		for name, org := range map[string]*string{
			"user":                nil,
			"sourcegraph-testing": pointers.Ptr("sourcegraph-testing"),
		} {
			t.Run(name, func(t *testing.T) {
				testName := testName(t)
				client, save := newV3TestClient(t, testName)
				defer save()

				fork, err := client.Fork(ctx, "sourcegraph", "automation-testing", org, "sourcegraph-automation-testing")
				require.Nil(t, err)
				require.NotNil(t, fork)
				if org != nil {
					owner, err := fork.Owner()
					require.Nil(t, err)
					require.Equal(t, *org, owner)
				}

				testutil.AssertGolden(t, filepath.Join("testdata", "golden", testName), update(testName), fork)
			})
		}
	})

	t.Run("failure", func(t *testing.T) {
		// For this test, we need a repository that cannot be forked. Conveniently,
		// we have one at github.com/sourcegraph-testing/unforkable.
		testName := testName(t)
		client, save := newV3TestClient(t, testName)
		defer save()

		fork, err := client.Fork(ctx, "sourcegraph-testing", "unforkable", nil, "sourcegraph-testing-unforkable")
		require.NotNil(t, err)
		require.Nil(t, fork)

		testutil.AssertGolden(t, filepath.Join("testdata", "golden", testName), update(testName), fork)
	})
}

func TestV3Client_GetRef(t *testing.T) {
	ctx := context.Background()
	t.Run("success", func(t *testing.T) {
		cli, save := newV3TestClient(t, "TestV3Client_GetRef_success")
		defer save()

		// For this test, we need the ref for a branch that exists. We'll use the
		// "always-open-pr" branch of https://github.com/sourcegraph/automation-testing.
		commit, err := cli.GetRef(ctx, "sourcegraph", "automation-testing", "refs/heads/always-open-pr")
		assert.Nil(t, err)
		assert.NotNil(t, commit)

		// Check that a couple properties on the commit are what we expect.
		assert.Equal(t, commit.SHA, "37406e7dfa4466b80d1da183d6477aac16b1e58c")
		assert.Equal(t, commit.URL, "https://api.github.com/repos/sourcegraph/automation-testing/commits/37406e7dfa4466b80d1da183d6477aac16b1e58c")
		assert.Equal(t, commit.Commit.Author.Name, "Thorsten Ball")

		testutil.AssertGolden(t, filepath.Join("testdata", "golden", "TestV3Client_GetRef_success"), update("TestV3Client_GetRef_success"), commit)
	})

	t.Run("failure", func(t *testing.T) {
		cli, save := newV3TestClient(t, "TestV3Client_GetRef_failure")
		defer save()

		// For this test, we need the ref for a branch that definitely does not exist.
		nonexistentBranch := "refs/heads/butterfly-sponge-sandwich-rotation-technique-12345678-lol"
		commit, err := cli.GetRef(ctx, "sourcegraph", "automation-testing", nonexistentBranch)
		assert.Nil(t, commit)
		assert.NotNil(t, err)
		assert.ErrorContains(t, err, "No commit found for SHA: "+nonexistentBranch)

		testutil.AssertGolden(t, filepath.Join("testdata", "golden", "TestV3Client_GetRef_failure"), update("TestV3Client_GetRef_failure"), err)
	})
}

func TestV3Client_CreateCommit(t *testing.T) {
	ctx := context.Background()
	t.Run("success", func(t *testing.T) {
		cli, save := newV3TestClient(t, "TestV3Client_CreateCommit_success")
		defer save()

		// For this test, we'll create a commit on
		// https://github.com/sourcegraph/automation-testing based on this existing commit:
		// https://github.com/sourcegraph/automation-testing/commit/37406e7dfa4466b80d1da183d6477aac16b1e58c.
		treeSha := "851e666a00cd0cf74f1558ac5664fe431d3b1935"
		parentSha := "9d04a0d8733dafbb5d75e594a9ec525c49dfc975"
		author := &restAuthorCommiter{
			Name:  "Sourcegraph VCR Test",
			Email: "dev@sourcegraph.com",
			Date:  "2023-06-01T12:00:00Z",
		}
		commit, err := cli.CreateCommit(ctx, "sourcegraph", "automation-testing", "I'm a new commit from a VCR test!", treeSha, []string{parentSha}, author, author)
		assert.Nil(t, err)
		assert.NotNil(t, commit)

		// Check that a couple properties on the commit are what we expect.
		// The SHA will be different every time, so we just check that it's not the
		// same as the commit we based this one on.
		assert.NotEqual(t, commit.SHA, "37406e7dfa4466b80d1da183d6477aac16b1e58c")
		assert.Equal(t, commit.Message, "I'm a new commit from a VCR test!")
		assert.Equal(t, commit.Tree.SHA, treeSha)
		assert.Len(t, commit.Parents, 1)
		assert.Equal(t, commit.Parents[0].SHA, parentSha)
		assert.Equal(t, commit.Author, author)
		assert.Equal(t, commit.Committer, author)

		testutil.AssertGolden(t, filepath.Join("testdata", "golden", "TestV3Client_CreateCommit_success"), update("TestV3Client_CreateCommit_success"), commit)
	})

	t.Run("failure", func(t *testing.T) {
		cli, save := newV3TestClient(t, "TestV3Client_CreateCommit_failure")
		defer save()

		// For this test, we'll create a commit on
		// https://github.com/sourcegraph/automation-testing with bogus values for several of its properties.
		commit, err := cli.CreateCommit(ctx, "sourcegraph", "automation-testing", "I'm not going to work!", "loltotallynotatree", []string{"loltotallynotacommit"}, nil, nil)
		assert.Nil(t, commit)
		assert.NotNil(t, err)
		assert.ErrorContains(t, err, "The tree parameter must be exactly 40 characters and contain only [0-9a-f]")

		testutil.AssertGolden(t, filepath.Join("testdata", "golden", "TestV3Client_CreateCommit_failure"), update("TestV3Client_CreateCommit_failure"), err)
	})
}

func TestV3Client_UpdateRef(t *testing.T) {
	ctx := context.Background()
	t.Run("success", func(t *testing.T) {
		cli, save := newV3TestClient(t, "TestV3Client_UpdateRef_success")
		defer save()

		// For this test, we'll use the "ready-to-update" branch of
		// https://github.com/sourcegraph/automation-testing, duplicate the commit that's
		// currently at its HEAD, and update the branch to point to the new commit. Then
		// we'll put it back to the original commit so this test can easily be run again.

		originalCommit := &RestCommit{
			URL: "https://api.github.com/repos/sourcegraph/automation-testing/commits/c2f0a019668a800df480f07dba5d9dcaa0f64350",
			SHA: "c2f0a019668a800df480f07dba5d9dcaa0f64350",
			Tree: restCommitTree{
				SHA: "9398082230ccd0ea7249b601d364e518dcd89271",
			},
			Parents: []restCommitParent{
				{SHA: "58dd8da9d9099a823c814c528b29b72c9b2ac98b"},
			},
		}
		author := &restAuthorCommiter{
			Name:  "Sourcegraph VCR Test",
			Email: "dev@sourcegraph.com",
			Date:  "2023-06-01T12:00:00Z",
		}

		// Create the new commit we'll use to update the branch with.
		newCommit, err := cli.CreateCommit(ctx, "sourcegraph", "automation-testing", "New commit from VCR test!", originalCommit.Tree.SHA, []string{originalCommit.Parents[0].SHA}, author, author)

		assert.Nil(t, err)
		assert.NotNil(t, newCommit)
		assert.NotEqual(t, originalCommit.SHA, newCommit.SHA)
		assert.Equal(t, newCommit.Message, "New commit from VCR test!")

		updatedRef, err := cli.UpdateRef(ctx, "sourcegraph", "automation-testing", "refs/heads/ready-to-update", newCommit.SHA)
		assert.Nil(t, err)
		assert.NotNil(t, updatedRef)

		// Check that a couple properties on the updated ref are what we expect.
		assert.Equal(t, updatedRef.Ref, "refs/heads/ready-to-update")
		assert.Equal(t, updatedRef.Object.Type, "commit")
		assert.Equal(t, updatedRef.Object.SHA, newCommit.SHA)

		testutil.AssertGolden(t, filepath.Join("testdata", "golden", "TestV3Client_UpdateRef_success"), update("TestV3Client_UpdateRef_success"), updatedRef)

		// Now put the branch back to its original commit.
		updatedRef, err = cli.UpdateRef(ctx, "sourcegraph", "automation-testing", "refs/heads/ready-to-update", originalCommit.SHA)
		assert.Nil(t, err)
		assert.NotNil(t, updatedRef)

		// Check that a couple properties on the updated ref are what we expect.
		assert.Equal(t, updatedRef.Ref, "refs/heads/ready-to-update")
		assert.Equal(t, updatedRef.Object.Type, "commit")
		assert.Equal(t, updatedRef.Object.SHA, originalCommit.SHA)
	})

	t.Run("failure", func(t *testing.T) {
		cli, save := newV3TestClient(t, "TestV3Client_UpdateRef_failure")
		defer save()

		// For this test, we'll try to update the "ready-to-update" branch of
		// https://github.com/sourcegraph/automation-testing to point to a bogus commit
		updatedRef, err := cli.UpdateRef(ctx, "sourcegraph", "automation-testing", "refs/heads/ready-to-update", "fakeshalolfakeshalolfakeshalolfakeshalol")
		assert.Nil(t, updatedRef)
		assert.NotNil(t, err)
		assert.ErrorContains(t, err, "The sha parameter must be exactly 40 characters and contain only [0-9a-f]")

		testutil.AssertGolden(t, filepath.Join("testdata", "golden", "TestV3Client_UpdateRef_failure"), update("TestV3Client_UpdateRef_failure"), err)
	})
}

func newV3TestClient(t testing.TB, name string) (*V3Client, func()) {
	t.Helper()

	cf, save := httptestutil.NewGitHubRecorderFactory(t, update(name), name)
	uri, err := url.Parse("https://github.com")
	if err != nil {
		t.Fatal(err)
	}

	cli, err := NewV3Client(logtest.Scoped(t), "Test", uri, vcrToken, cf)
	require.NoError(t, err)
	cli.internalRateLimiter = ratelimit.NewInstrumentedLimiter("githubv3", rate.NewLimiter(100, 10))

	return cli, save
}

func newV3TestEnterpriseClient(t testing.TB, name string) (*V3Client, func()) {
	t.Helper()

	cf, save := httptestutil.NewGitHubRecorderFactory(t, update(name), name)
	uri, err := url.Parse("https://ghe.sgdev.org/api/v3")
	if err != nil {
		t.Fatal(err)
	}

	cli, err := NewV3Client(logtest.Scoped(t), "Test", uri, gheToken, cf)
	require.NoError(t, err)
	cli.internalRateLimiter = ratelimit.NewInstrumentedLimiter("githubv3", rate.NewLimiter(100, 10))
	return cli, save
}

func TestClient_ListRepositoriesForSearch(t *testing.T) {
	cli, save := newV3TestClient(t, "ListRepositoriesForSearch")
	defer save()

	rcache.SetupForTest(t)
	ratelimit.SetupForTest(t)
	reposPage, err := cli.ListRepositoriesForSearch(context.Background(), "org:sourcegraph-vcr-repos", 1)
	if err != nil {
		t.Fatal(err)
	}

	if reposPage.Repos == nil {
		t.Fatal("expected repos but got nil")
	}

	testutil.AssertGolden(t,
		"testdata/golden/ListRepositoriesForSearch",
		update("ListRepositoriesForSearch"),
		reposPage.Repos,
	)
}

func TestClient_ListRepositoriesForSearch_incomplete(t *testing.T) {
	c := newTestClient(t, httpcli.NewFactory(nil, func(c *http.Client) error {
		c.Transport = httpcli.WrapTransport(&mockTransport{do: func(r *http.Request) (*http.Response, error) {
			return &http.Response{
				Request:    r,
				StatusCode: 200,
				Body: io.NopCloser(strings.NewReader(`
				{
				  "total_count": 2,
				  "incomplete_results": true,
				  "items": [
					{
					  "node_id": "i",
					  "full_name": "o/r",
					  "description": "d",
					  "html_url": "https://github.example.com/o/r",
					  "fork": true
					},
					{
					  "node_id": "j",
					  "full_name": "a/b",
					  "description": "c",
					  "html_url": "https://github.example.com/a/b",
					  "fork": false
					}
				  ]
				}
				`)),
			}, nil
		}}, http.DefaultTransport)
		return nil
	}))

	// If we have incomplete results we want to fail. Our syncer requires all
	// repositories to be returned, otherwise it will delete the missing
	// repositories.
	_, err := c.ListRepositoriesForSearch(context.Background(), "org:sourcegraph", 1)

	if have, want := err, ErrIncompleteResults; want != have {
		t.Errorf("\nhave: %s\nwant: %s", have, want)
	}
}

type mockTransport struct {
	do func(*http.Request) (*http.Response, error)
}

func (c *mockTransport) RoundTrip(r *http.Request) (*http.Response, error) {
	return c.do(r)
}

type testCase struct {
	repoName    string
	expectedUrl string
}

var testCases = map[string]testCase{
	"github.com": {
		repoName:    "github.com/sd9/sourcegraph",
		expectedUrl: "https://api.github.com/repos/sd9/sourcegraph/hooks",
	},
	"enterprise": {
		repoName:    "ghe.sgdev.org/milton/test",
		expectedUrl: "https://ghe.sgdev.org/api/v3/repos/milton/test/hooks",
	},
}

func TestSyncWebhook_CreateListFindDelete(t *testing.T) {
	ctx := context.Background()

	client, save := newV3TestClient(t, "CreateListFindDeleteWebhooks")
	client.internalRateLimiter = ratelimit.NewInstrumentedLimiter("githubv3", rate.NewLimiter(100, 10))
	defer save()

	for name, tc := range testCases {
		t.Run(name, func(t *testing.T) {
			token := os.Getenv(fmt.Sprintf("%s_ACCESS_TOKEN", name))
			client = client.WithAuthenticator(&auth.OAuthBearerToken{Token: token})
			client.internalRateLimiter = ratelimit.NewInstrumentedLimiter("githubv3", rate.NewLimiter(100, 10))

			id, err := client.CreateSyncWebhook(ctx, tc.repoName, "https://target-url.com", "secret")
			if err != nil {
				t.Fatal(err)
			}

			if _, err := client.FindSyncWebhook(ctx, tc.repoName); err != nil {
				t.Error(`Could not find webhook with "/github-webhooks" endpoint`)
			}

			deleted, err := client.DeleteSyncWebhook(ctx, tc.repoName, id)
			if err != nil {
				t.Error(err)
			}

			if !deleted {
				t.Fatal("Could not delete created repo")
			}
		})
	}
}

func TestSyncWebhook_webhookURLBuilderPlain(t *testing.T) {
	for name, tc := range testCases {
		t.Run(name, func(t *testing.T) {
			want := tc.expectedUrl
			have, err := webhookURLBuilder(tc.repoName)
			if err != nil {
				t.Fatal(err)
			}
			if have != want {
				t.Fatalf("expected: %s, got: %s", want, have)
			}
		})
	}
}

func TestSyncWebhook_webhookURLBuilderWithID(t *testing.T) {
	type testCaseWithID struct {
		repoName    string
		id          int
		expectedUrl string
	}

	testCases := map[string]testCaseWithID{
		"github.com": {
			repoName:    "github.com/sd9/sourcegraph",
			id:          42,
			expectedUrl: "https://api.github.com/repos/sd9/sourcegraph/hooks/42",
		},
		"enterprise": {
			repoName:    "ghe.sgdev.org/milton/test",
			id:          69,
			expectedUrl: "https://ghe.sgdev.org/api/v3/repos/milton/test/hooks/69",
		},
	}

	for name, tc := range testCases {
		t.Run(name, func(t *testing.T) {
			want := tc.expectedUrl
			have, err := webhookURLBuilderWithID(tc.repoName, tc.id)
			if err != nil {
				t.Fatal(err)
			}
			if have != want {
				t.Fatalf("expected: %s, got: %s", want, have)
			}
		})
	}
}

func TestResponseHasNextPage(t *testing.T) {
	t.Run("has next page", func(t *testing.T) {
		headers := http.Header{}
		headers.Add("Link", `<https://api.github.com/sourcegraph-vcr/private-repo-1/collaborators?page=2&per_page=100&affiliation=direct>; rel="next", <https://api.github.com/sourcegraph-vcr/private-repo-1/collaborators?page=8&per_page=100&affiliation=direct>; rel="last"`)
		responseState := &httpResponseState{
			statusCode: 200,
			headers:    headers,
		}

		if responseState.hasNextPage() != true {
			t.Fatal("expected true, got false")
		}
	})

	t.Run("does not have next page", func(t *testing.T) {
		headers := http.Header{}
		headers.Add("Link", `<https://api.github.com/sourcegraph-vcr/private-repo-1/collaborators?page=2&per_page=100&affiliation=direct>; rel="prev", <https://api.github.com/sourcegraph-vcr/private-repo-1/collaborators?page=1&per_page=100&affiliation=direct>; rel="first"`)
		responseState := &httpResponseState{
			statusCode: 200,
			headers:    headers,
		}

		if responseState.hasNextPage() != false {
			t.Fatal("expected false, got true")
		}
	})

	t.Run("no header returns false", func(t *testing.T) {
		headers := http.Header{}
		responseState := &httpResponseState{
			statusCode: 200,
			headers:    headers,
		}

		if responseState.hasNextPage() != false {
			t.Fatal("expected false, got true")
		}
	})
}

func TestRateLimitRetry(t *testing.T) {
	rcache.SetupForTest(t)
	ratelimit.SetupForTest(t)

	ctx := context.Background()

	type test struct {
		client *V3Client

		primaryLimitWasHit   bool
		secondaryLimitWasHit bool
		succeeded            bool
		numRequests          int
	}

	buildNewtest := func(t *testing.T, usePrimaryLimit, useSecondaryLimit bool) *test {
		testCase := &test{}

		// Set up server for test
		srv := httptest.NewServer(http.HandlerFunc(func(w http.ResponseWriter, r *http.Request) {
			testCase.numRequests += 1
			if usePrimaryLimit {
				simulateGitHubPrimaryRateLimitHit(w)

				usePrimaryLimit = false
				testCase.primaryLimitWasHit = true
				return
			}

			if useSecondaryLimit {
				simulateGitHubSecondaryRateLimitHit(w)

				useSecondaryLimit = false
				testCase.secondaryLimitWasHit = true
				return
			}

			testCase.succeeded = true
			w.Write([]byte(`{"message": "Very nice"}`))
		}))

		t.Cleanup(srv.Close)

		srvURL, err := url.Parse(srv.URL)
		require.NoError(t, err)

<<<<<<< HEAD
		testCase.client = newV3Client(logtest.NoOp(t), "test", srvURL, nil, "", httpcli.ExternalDoer)
=======
		testCase.client = newV3Client(logtest.NoOp(t), "test", srvURL, nil, "", httpcli.TestExternalDoer)
>>>>>>> 23634d95
		testCase.client.internalRateLimiter = ratelimit.NewInstrumentedLimiter("githubv3", rate.NewLimiter(100, 10))
		testCase.client.waitForRateLimit = true

		return testCase
	}

	t.Run("primary rate limit hit", func(t *testing.T) {
		test := buildNewtest(t, true, false)

		// We do a simple request to test the retry
		_, err := test.client.GetVersion(ctx)
		require.NoError(t, err)

		// We assert that two requests happened
		assert.True(t, test.succeeded)
		assert.True(t, test.primaryLimitWasHit)
		assert.Equal(t, 2, test.numRequests)
	})

	t.Run("secondary rate limit hit", func(t *testing.T) {
		test := buildNewtest(t, false, true)

		// We do a simple request to test the retry
		_, err := test.client.GetVersion(ctx)
		require.NoError(t, err)

		// We assert that two requests happened
		assert.True(t, test.succeeded)
		assert.True(t, test.secondaryLimitWasHit)
		assert.Equal(t, 2, test.numRequests)
	})

	t.Run("no rate limit hit", func(t *testing.T) {
		test := buildNewtest(t, false, false)

		_, err := test.client.GetVersion(ctx)
		require.NoError(t, err)

		assert.True(t, test.succeeded)
		assert.Equal(t, 1, test.numRequests)
	})

	t.Run("error if rate limit hit but waitForRateLimit disabled", func(t *testing.T) {
		test := buildNewtest(t, true, false)
		test.client.waitForRateLimit = false

		_, err := test.client.GetVersion(ctx)
		require.Error(t, err)

		apiError := &APIError{}
		if errors.As(err, &apiError) && apiError.Code != http.StatusForbidden {
			t.Fatalf("expected status %d, got %d", http.StatusForbidden, apiError.Code)
		}

		assert.False(t, test.succeeded)
		assert.Equal(t, 1, test.numRequests)
	})

	t.Run("retry maximum number of times", func(t *testing.T) {
		test := buildNewtest(t, true, true)
		test.client.maxRateLimitRetries = 2

		_, err := test.client.GetVersion(ctx)
		require.NoError(t, err)

		assert.True(t, test.primaryLimitWasHit)
		assert.True(t, test.secondaryLimitWasHit)
		assert.True(t, test.succeeded)
		assert.Equal(t, 3, test.numRequests)
	})
}

func TestV3Client_Request_RequestUnmutated(t *testing.T) {
	rcache.SetupForTest(t)
	ratelimit.SetupForTest(t)

	payload := struct {
		Name string `json:"name"`
		Age  int    `json:"age"`
	}{Name: "foobar", Age: 35}
	result := struct{}{}

	ctx := context.Background()

	numRequests := 0
	requestPaths := []string{}
	requestBodies := []string{}
	srv := httptest.NewServer(http.HandlerFunc(func(w http.ResponseWriter, r *http.Request) {
		numRequests++

		body, err := io.ReadAll(r.Body)
		if err != nil {
			http.Error(w, err.Error(), http.StatusInternalServerError)
			return
		}

		requestPaths = append(requestPaths, r.URL.Path)
		requestBodies = append(requestBodies, string(body))

		if numRequests == 1 {
			simulateGitHubPrimaryRateLimitHit(w)
			return
		}

		w.Write([]byte(`{"message": "Very nice"}`))
	}))

	t.Cleanup(srv.Close)

	srvURL, err := url.Parse(srv.URL)
	require.NoError(t, err)

	// Now, this is IMPORTANT: we use `APIRoot` to simulate a real setup in which
	// we append the "API path" to the base URL configured by an admin.
	apiURL, _ := APIRoot(srvURL)

	// Now we create a client to talk to our test server with the API path
	// appended.
	client, err := NewV3Client(logtest.Scoped(t), "test", apiURL, nil, httpcli.NewFactory(nil, func(c *http.Client) error {
		transport := http.DefaultTransport.(*http.Transport).Clone()
		transport.DisableKeepAlives = true // Disable keep-alives otherwise the read of the request body is cached
		*c = http.Client{Transport: transport}
		return nil
	}))
	require.NoError(t, err)

	// We use client.post as a shortcut to send a request with a payload, so
	// we can test that the payload and the path are untouched when retried.
	// The request doesn't make sense, but that doesn't matter since we're only
	// testing the client.
	_, err = client.post(ctx, "user/repos", payload, &result)
	require.NoError(t, err)

	// Two requests should have been sent
	assert.Equal(t, numRequests, 2)

	// We want the same data to have been sent, twice
	wantPath := "/api/v3/user/repos"
	wantBody := `{"name":"foobar","age":35}`
	assert.Equal(t, []string{wantPath, wantPath}, requestPaths)
	assert.Equal(t, []string{wantBody, wantBody}, requestBodies)
}

func TestListPublicRepositories(t *testing.T) {
	t.Run("should skip null REST repositories", func(t *testing.T) {
		testServer := httptest.NewServer(http.HandlerFunc(func(w http.ResponseWriter, r *http.Request) {
			_, err := w.Write([]byte(`[{"node_id": "1"}, null, {}, {"node_id": "2"}]`))
			if err != nil {
				t.Fatalf("failed to write response: %v", err)
			}
		}))

		uri, _ := url.Parse(testServer.URL)
		testCli, err := NewV3Client(logtest.Scoped(t), "Test", uri, gheToken, httpcli.NewFactory(nil, func(c *http.Client) error {
			tc := testServer.Client()
			*c = *tc
			return nil
		}))
		require.NoError(t, err)
		testCli.internalRateLimiter = ratelimit.NewInstrumentedLimiter("githubv3", rate.NewLimiter(100, 10))

		repositories, hasNextPage, err := testCli.ListPublicRepositories(context.Background(), 0)
		if err != nil {
			t.Fatal(err)
		}
		assert.Len(t, repositories, 2)
		assert.False(t, hasNextPage)
		assert.Equal(t, "1", repositories[0].ID)
		assert.Equal(t, "2", repositories[1].ID)
	})
}<|MERGE_RESOLUTION|>--- conflicted
+++ resolved
@@ -1270,11 +1270,7 @@
 		srvURL, err := url.Parse(srv.URL)
 		require.NoError(t, err)
 
-<<<<<<< HEAD
 		testCase.client = newV3Client(logtest.NoOp(t), "test", srvURL, nil, "", httpcli.ExternalDoer)
-=======
-		testCase.client = newV3Client(logtest.NoOp(t), "test", srvURL, nil, "", httpcli.TestExternalDoer)
->>>>>>> 23634d95
 		testCase.client.internalRateLimiter = ratelimit.NewInstrumentedLimiter("githubv3", rate.NewLimiter(100, 10))
 		testCase.client.waitForRateLimit = true
 
