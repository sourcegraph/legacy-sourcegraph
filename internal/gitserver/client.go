package gitserver

import (
	"bytes"
	"context"
	"crypto/md5"
	"encoding/binary"
	"encoding/gob"
	"encoding/json"
	"fmt"
	"io"
	"net/http"
	"net/url"
	"os"
	"path/filepath"
	"strconv"
	"strings"
	"sync"
	"time"

	"github.com/cespare/xxhash/v2"
	"github.com/inconshreveable/log15"
	"github.com/neelance/parallel"
	"github.com/opentracing-contrib/go-stdlib/nethttp"
	"github.com/opentracing/opentracing-go/ext"
	otlog "github.com/opentracing/opentracing-go/log"
	"github.com/prometheus/client_golang/prometheus"
	"github.com/prometheus/client_golang/prometheus/promauto"

	"github.com/sourcegraph/go-rendezvous"

	"github.com/sourcegraph/sourcegraph/internal/api"
	"github.com/sourcegraph/sourcegraph/internal/conf"
	"github.com/sourcegraph/sourcegraph/internal/database"
	"github.com/sourcegraph/sourcegraph/internal/extsvc/gitolite"
	"github.com/sourcegraph/sourcegraph/internal/gitserver/gitdomain"
	"github.com/sourcegraph/sourcegraph/internal/gitserver/migration"
	"github.com/sourcegraph/sourcegraph/internal/gitserver/protocol"
	"github.com/sourcegraph/sourcegraph/internal/httpcli"
	"github.com/sourcegraph/sourcegraph/internal/lazyregexp"
	"github.com/sourcegraph/sourcegraph/internal/trace/ot"
	"github.com/sourcegraph/sourcegraph/lib/errors"
)

var (
	clientFactory  = httpcli.NewInternalClientFactory("gitserver")
	defaultDoer, _ = clientFactory.Doer()
	defaultLimiter = parallel.NewRun(500)
)

var ClientMocks, emptyClientMocks struct {
	GetObject func(repo api.RepoName, objectName string) (*gitdomain.GitObject, error)
	RepoInfo  func(ctx context.Context, repos ...api.RepoName) (*protocol.RepoInfoResponse, error)
	Archive   func(ctx context.Context, repo api.RepoName, opt ArchiveOptions) (_ io.ReadCloser, err error)
}

// AddrsMock is a mock for Addrs() function. It is separated from ClientMocks
// because it is not intended to be cleared when other mocks should be.
// This mock should be initialized during tests initialization so that
// gitserver client always contain address of a local machine during tests
// and tests which use gitserver client can pass successfully
var AddrsMock func() []string

// ResetClientMocks clears the mock functions set on Mocks (so that subsequent
// tests don't inadvertently use them).
func ResetClientMocks() {
	ClientMocks = emptyClientMocks
}

// NewClient returns a new gitserver.Client instantiated with default arguments
// and httpcli.Doer.
func NewClient(db database.DB) *ClientImplementor {
	return &ClientImplementor{
		addrs: func() []string {
			return conf.Get().ServiceConnections().GitServers
		},
		pinned: func() map[string]string {
			cfg := conf.Get()
			if cfg.ExperimentalFeatures != nil && cfg.ExperimentalFeatures.GitServerPinnedRepos != nil {
				return cfg.ExperimentalFeatures.GitServerPinnedRepos
			}
			return map[string]string{}
		},
		db:          db,
		HTTPClient:  defaultDoer,
		HTTPLimiter: defaultLimiter,
		// Use the binary name for UserAgent. This should effectively identify
		// which service is making the request (excluding requests proxied via the
		// frontend internal API)
		UserAgent: filepath.Base(os.Args[0]),
	}
}

func NewTestClient(cli httpcli.Doer, db database.DB, addrs []string) *ClientImplementor {
	return &ClientImplementor{
		addrs: func() []string {
			return addrs
		},
		pinned: func() map[string]string {
			// nothing needs to be pinned for the tests
			return conf.Get().ExperimentalFeatures.GitServerPinnedRepos
		},
		HTTPClient:  cli,
		HTTPLimiter: parallel.NewRun(500),
		// Use the binary name for UserAgent. This should effectively identify
		// which service is making the request (excluding requests proxied via the
		// frontend internal API)
		UserAgent: filepath.Base(os.Args[0]),
		db:        db,
	}
}

// ClientImplementor is a gitserver client.
type ClientImplementor struct {
	// HTTP client to use
	HTTPClient httpcli.Doer

	// Limits concurrency of outstanding HTTP posts
	HTTPLimiter *parallel.Run

	// addrs is a function which should return the addresses for gitservers. It
	// is called each time a request is made. The function must be safe for
	// concurrent use. It may return different results at different times.
	addrs func() []string

	// pinned holds a map of repositories(key) pinned to a particular gitserver instance(value). This function
	// should query the conf to fetch a fresh map of pinned repos, so that we don't have to proactively watch for conf changes
	// and sync the pinned map.
	pinned func() map[string]string

	// UserAgent is a string identifying who the client is. It will be logged in
	// the telemetry in gitserver.
	UserAgent string

	// db is a connection to the database
	db database.DB
}

//go:generate ../../dev/mockgen.sh github.com/sourcegraph/sourcegraph/internal/gitserver -i Client -o mock_client.go
type Client interface {
	// AddrForRepo returns the gitserver address to use for the given repo name.
	AddrForRepo(context.Context, api.RepoName) (string, error)

	Addrs() []string

	// Archive produces an archive from a Git repository.
	Archive(context.Context, api.RepoName, ArchiveOptions) (io.ReadCloser, error)

	// ArchiveURL returns a URL from which an archive of the given Git repository can
	// be downloaded from.
	ArchiveURL(context.Context, api.RepoName, ArchiveOptions) (*url.URL, error)

	// Command creates a new Cmd. Command name must be 'git', otherwise it panics.
	Command(name string, args ...string) *Cmd

	// CreateCommitFromPatch will attempt to create a commit from a patch
	// If possible, the error returned will be of type protocol.CreateCommitFromPatchError
	CreateCommitFromPatch(context.Context, protocol.CreateCommitFromPatchRequest) (string, error)

	// GetObject fetches git object data in the supplied repo
	GetObject(_ context.Context, _ api.RepoName, objectName string) (*gitdomain.GitObject, error)

	// IsRepoCloneable returns nil if the repository is cloneable.
	IsRepoCloneable(context.Context, api.RepoName) error

	IsRepoCloned(context.Context, api.RepoName) (bool, error)

	// ListCloned lists all cloned repositories
	ListCloned(context.Context) ([]string, error)

	// ListGitolite lists Gitolite repositories.
	ListGitolite(_ context.Context, gitoliteHost string) ([]*gitolite.Repo, error)

	// P4Exec sends a p4 command with given arguments and returns an io.ReadCloser for the output.
	P4Exec(_ context.Context, host, user, password string, args ...string) (io.ReadCloser, http.Header, error)

	// Remove removes the repository clone from gitserver.
	Remove(context.Context, api.RepoName) error

	// RendezvousAddrForRepo returns the gitserver address to use for the given
	// repo name using the Rendezvous hashing scheme.
	RendezvousAddrForRepo(api.RepoName) string

	RepoCloneProgress(context.Context, ...api.RepoName) (*protocol.RepoCloneProgressResponse, error)

	// ResolveRevisions expands a set of RevisionSpecifiers (which may include hashes, globs, refs, or glob exclusions)
	// into an equivalent set of commit hashes
	ResolveRevisions(_ context.Context, repo api.RepoName, _ []protocol.RevisionSpecifier) ([]string, error)

	// RepoInfo retrieves information about one or more repositories on gitserver.
	//
	// The repository not existing is not an error; in that case, RepoInfoResponse.Results[i].Cloned
	// will be false and the error will be nil.
	//
	// If multiple errors occurred, an incomplete result is returned along with an
	// error.errors.
	RepoInfo(context.Context, ...api.RepoName) (*protocol.RepoInfoResponse, error)

	// ReposStats will return a map of the ReposStats for each gitserver in a
	// map. If we fail to fetch a stat from a gitserver, it won't be in the
	// returned map and will be appended to the error. If no errors occur err will
	// be nil.
	//
	// Note: If the statistics for a gitserver have not been computed, the
	// UpdatedAt field will be zero. This can happen for new gitservers.
	ReposStats(context.Context) (map[string]*protocol.ReposStats, error)

	// RequestRepoMigrate is effectively RequestRepoUpdate but with some additional metadata to make
	// gitserver instances clone a repo from one instance to another
	RequestRepoMigrate(ctx context.Context, repo api.RepoName, from, to string) (*protocol.RepoUpdateResponse, error)

	// RequestRepoUpdate is the new protocol endpoint for synchronous requests
	// with more detailed responses. Do not use this if you are not repo-updater.
	//
	// Repo updates are not guaranteed to occur. If a repo has been updated
	// recently (within the Since duration specified in the request), the
	// update won't happen.
	RequestRepoUpdate(context.Context, api.RepoName, time.Duration) (*protocol.RepoUpdateResponse, error)

	// Search executes a search as specified by args, streaming the results as
	// it goes by calling onMatches with each set of results it receives in
	// response.
	Search(_ context.Context, _ *protocol.SearchRequest, onMatches func([]protocol.CommitMatch)) (limitHit bool, _ error)
}

func (c *ClientImplementor) Addrs() []string {
	if AddrsMock != nil {
		return AddrsMock()
	}
	return c.addrs()
}

func (c *ClientImplementor) AddrForRepo(ctx context.Context, repo api.RepoName) (string, error) {
	addrs := c.Addrs()
	if len(addrs) == 0 {
		panic("unexpected state: no gitserver addresses")
	}
	return AddrForRepo(ctx, c.db, repo, GitServerAddresses{
		Addresses:     addrs,
		PinnedServers: c.pinned(),
	})
}

func (c *ClientImplementor) RendezvousAddrForRepo(repo api.RepoName) string {
	addrs := c.Addrs()
	if len(addrs) == 0 {
		panic("unexpected state: no gitserver addresses")
	}
	if repoPinned, addr := getPinnedRepoAddr(string(repo), c.pinned()); repoPinned {
		return addr
	}
	return RendezvousAddrForRepo(repo, addrs)
}

// addrForKey returns the gitserver address to use for the given string key,
// which is hashed for sharding purposes.
func (c *ClientImplementor) addrForKey(key string) string {
	addrs := c.Addrs()
	if len(addrs) == 0 {
		panic("unexpected state: no gitserver addresses")
	}
	return addrForKey(key, addrs)
}

var addrForRepoInvoked = promauto.NewCounter(prometheus.CounterOpts{
	Name: "src_gitserver_addr_for_repo_invoked",
	Help: "Number of times gitserver.AddrForRepo was invoked",
})

// AddrForRepo returns the gitserver address to use for the given repo name.
// It should never be called with a nil addresses pointer.
func AddrForRepo(ctx context.Context, db database.DB, repo api.RepoName, addresses GitServerAddresses) (string, error) {
	addrForRepoInvoked.Inc()

	repo = protocol.NormalizeRepo(repo) // in case the caller didn't already normalize it
	rs := string(repo)
	if repoPinned, addr := getPinnedRepoAddr(string(repo), addresses.PinnedServers); repoPinned {
		return addr, nil
	}

	useRendezvous, err := shouldUseRendezvousHashing(ctx, db, rs)
	if err != nil {
		return "", err
	}
	if useRendezvous {
		return RendezvousAddrForRepo(repo, addresses.Addresses), nil
	}

	return addrForKey(rs, addresses.Addresses), nil
}

type GitServerAddresses struct {
	Addresses     []string
	PinnedServers map[string]string
}

// RendezvousAddrForRepo returns the gitserver address to use for the given repo name using the
// Rendezvous hashing scheme.
//
// It should never be called with an empty slice.
func RendezvousAddrForRepo(repo api.RepoName, addrs []string) string {
	r := rendezvous.New(addrs, xxhash.Sum64String)
	return r.Lookup(string(protocol.NormalizeRepo(repo)))
}

// addrForKey returns the gitserver address to use for the given string key,
// which is hashed for sharding purposes.
func addrForKey(key string, addrs []string) string {
	sum := md5.Sum([]byte(key))
	serverIndex := binary.BigEndian.Uint64(sum[:]) % uint64(len(addrs))
	return addrs[serverIndex]
}

// ArchiveOptions contains options for the Archive func.
type ArchiveOptions struct {
	Treeish string   // the tree or commit to produce an archive for
	Format  string   // format of the resulting archive (usually "tar" or "zip")
	Paths   []string // if nonempty, only include these paths
}

// archiveReader wraps the StdoutReader yielded by gitserver's
// Cmd.StdoutReader with one that knows how to report a repository-not-found
// error more carefully.
type archiveReader struct {
	base io.ReadCloser
	repo api.RepoName
	spec string
}

// Read checks the known output behavior of the StdoutReader.
func (a *archiveReader) Read(p []byte) (int, error) {
	n, err := a.base.Read(p)
	if err != nil {
		// handle the special case where git archive failed because of an invalid spec
		if strings.Contains(err.Error(), "Not a valid object") {
			return 0, &gitdomain.RevisionNotFoundError{Repo: a.repo, Spec: a.spec}
		}
	}
	return n, err
}

func (a *archiveReader) Close() error {
	return a.base.Close()
}

// ArchiveURL returns a URL from which an archive of the given Git repository can
// be downloaded from.
func (c *ClientImplementor) ArchiveURL(ctx context.Context, repo api.RepoName, opt ArchiveOptions) (*url.URL, error) {
	q := url.Values{
		"repo":    {string(repo)},
		"treeish": {opt.Treeish},
		"format":  {opt.Format},
	}

	for _, path := range opt.Paths {
		q.Add("path", path)
	}

	addrForRepo, err := c.AddrForRepo(ctx, repo)
	if err != nil {
		return nil, err
	}
	return &url.URL{
		Scheme:   "http",
		Host:     addrForRepo,
		Path:     "/archive",
		RawQuery: q.Encode(),
	}, nil
}

func (c *ClientImplementor) Archive(ctx context.Context, repo api.RepoName, opt ArchiveOptions) (_ io.ReadCloser, err error) {
	if ClientMocks.Archive != nil {
		return ClientMocks.Archive(ctx, repo, opt)
	}
	span, ctx := ot.StartSpanFromContext(ctx, "Git: Archive")
	span.SetTag("Repo", repo)
	span.SetTag("Treeish", opt.Treeish)
	defer func() {
		if err != nil {
			ext.Error.Set(span, true)
			span.LogFields(otlog.Error(err))
		}
		span.Finish()
	}()

	// Check that ctx is not expired.
	if err := ctx.Err(); err != nil {
		deadlineExceededCounter.Inc()
		return nil, err
	}

	u, err := c.ArchiveURL(ctx, repo, opt)
	if err != nil {
		return nil, err
	}

	resp, err := c.do(ctx, repo, "POST", u.String(), nil)
	if err != nil {
		return nil, err
	}

	switch resp.StatusCode {
	case http.StatusOK:
		return &archiveReader{
			base: &cmdReader{
				rc:      resp.Body,
				trailer: resp.Trailer,
			},
			repo: repo,
			spec: opt.Treeish,
		}, nil
	case http.StatusNotFound:
		var payload protocol.NotFoundPayload
		if err := json.NewDecoder(resp.Body).Decode(&payload); err != nil {
			resp.Body.Close()
			return nil, err
		}
		resp.Body.Close()
		return nil, &badRequestError{
			error: &gitdomain.RepoNotExistError{
				Repo:            repo,
				CloneInProgress: payload.CloneInProgress,
				CloneProgress:   payload.CloneProgress,
			},
		}
	default:
		resp.Body.Close()
		return nil, errors.Errorf("unexpected status code: %d", resp.StatusCode)
	}
}

type badRequestError struct{ error }

func (e badRequestError) BadRequest() bool { return true }

func (c *Cmd) sendExec(ctx context.Context) (_ io.ReadCloser, _ http.Header, errRes error) {
	repoName := protocol.NormalizeRepo(c.Repo)

	span, ctx := ot.StartSpanFromContext(ctx, "Client.sendExec")
	defer func() {
		if errRes != nil {
			ext.Error.Set(span, true)
			span.SetTag("err", errRes.Error())
		}
		span.Finish()
	}()
	span.SetTag("request", "Exec")
	span.SetTag("repo", c.Repo)
	span.SetTag("args", c.Args[1:])

	// Check that ctx is not expired.
	if err := ctx.Err(); err != nil {
		deadlineExceededCounter.Inc()
		return nil, nil, err
	}

	req := &protocol.ExecRequest{
		Repo:           repoName,
		EnsureRevision: c.EnsureRevision,
		Args:           c.Args[1:],
		NoTimeout:      c.NoTimeout,
	}
	resp, err := c.client.httpPost(ctx, repoName, "exec", req)
	if err != nil {
		return nil, nil, err
	}

	switch resp.StatusCode {
	case http.StatusOK:
		return resp.Body, resp.Trailer, nil

	case http.StatusNotFound:
		var payload protocol.NotFoundPayload
		if err := json.NewDecoder(resp.Body).Decode(&payload); err != nil {
			resp.Body.Close()
			return nil, nil, err
		}
		resp.Body.Close()
		return nil, nil, &gitdomain.RepoNotExistError{Repo: repoName, CloneInProgress: payload.CloneInProgress, CloneProgress: payload.CloneProgress}

	default:
		resp.Body.Close()
		return nil, nil, errors.Errorf("unexpected status code: %d", resp.StatusCode)
	}
}

func (c *ClientImplementor) Search(ctx context.Context, args *protocol.SearchRequest, onMatches func([]protocol.CommitMatch)) (limitHit bool, err error) {
	span, ctx := ot.StartSpanFromContext(ctx, "GitserverClient.Search")
	span.SetTag("repo", string(args.Repo))
	span.SetTag("query", args.Query.String())
	span.SetTag("diff", args.IncludeDiff)
	span.SetTag("limit", args.Limit)
	defer func() {
		if err != nil {
			ext.Error.Set(span, true)
			span.SetTag("err", err.Error())
		}
		span.Finish()
	}()

	repoName := protocol.NormalizeRepo(args.Repo)

	protocol.RegisterGob()
	var buf bytes.Buffer
	enc := gob.NewEncoder(&buf)
	if err := enc.Encode(args); err != nil {
		return false, err
	}

	addrForRepo, err := c.AddrForRepo(ctx, repoName)
	if err != nil {
		return false, err
	}

	uri := "http://" + addrForRepo + "/search"
	resp, err := c.do(ctx, repoName, "POST", uri, buf.Bytes())
	if err != nil {
		return false, err
	}
	defer resp.Body.Close()

	var (
		decodeErr error
		eventDone protocol.SearchEventDone
	)
	dec := StreamSearchDecoder{
		OnMatches: func(e protocol.SearchEventMatches) {
			onMatches(e)
		},
		OnDone: func(e protocol.SearchEventDone) {
			eventDone = e
		},
		OnUnknown: func(event, _ []byte) {
			decodeErr = errors.Errorf("unknown event %s", event)
		},
	}

	if err := dec.ReadAll(resp.Body); err != nil {
		return false, err
	}

	if decodeErr != nil {
		return false, decodeErr
	}

	return eventDone.LimitHit, eventDone.Err()
}

func (c *ClientImplementor) P4Exec(ctx context.Context, host, user, password string, args ...string) (_ io.ReadCloser, _ http.Header, errRes error) {
	span, ctx := ot.StartSpanFromContext(ctx, "Client.P4Exec")
	defer func() {
		if errRes != nil {
			ext.Error.Set(span, true)
			span.SetTag("err", errRes.Error())
		}
		span.Finish()
	}()
	span.SetTag("request", "P4Exec")
	span.SetTag("host", host)
	span.SetTag("args", args)

	// Check that ctx is not expired.
	if err := ctx.Err(); err != nil {
		deadlineExceededCounter.Inc()
		return nil, nil, err
	}

	req := &protocol.P4ExecRequest{
		P4Port:   host,
		P4User:   user,
		P4Passwd: password,
		Args:     args,
	}
	resp, err := c.httpPost(ctx, "", "p4-exec", req)
	if err != nil {
		return nil, nil, err
	}

	switch resp.StatusCode {
	case http.StatusOK:
		return resp.Body, resp.Trailer, nil

	default:
		// Read response body at best effort
		body, _ := io.ReadAll(resp.Body)
		_ = resp.Body.Close()
		return nil, nil, errors.Errorf("unexpected status code: %d - %s", resp.StatusCode, body)
	}
}

var deadlineExceededCounter = promauto.NewCounter(prometheus.CounterOpts{
	Name: "src_gitserver_client_deadline_exceeded",
	Help: "Times that Client.sendExec() returned context.DeadlineExceeded",
})

// Cmd represents a command to be executed remotely.
type Cmd struct {
	client *ClientImplementor

	Args           []string
	Repo           api.RepoName // the repository to execute the command in
	EnsureRevision string
	ExitStatus     int
	NoTimeout      bool
}

func (c *ClientImplementor) Command(name string, arg ...string) *Cmd {
	if name != "git" {
		panic("gitserver: command name must be 'git'")
	}
	return &Cmd{
		client: c,
		Args:   append([]string{"git"}, arg...),
	}
}

// DividedOutput runs the command and returns its standard output and standard error.
func (c *Cmd) DividedOutput(ctx context.Context) ([]byte, []byte, error) {
	rc, trailer, err := c.sendExec(ctx)
	if err != nil {
		return nil, nil, err
	}

	stdout, err := io.ReadAll(rc)
	rc.Close()
	if err != nil {
		return nil, nil, err
	}

	c.ExitStatus, err = strconv.Atoi(trailer.Get("X-Exec-Exit-Status"))
	if err != nil {
		return nil, nil, err
	}

	stderr := []byte(trailer.Get("X-Exec-Stderr"))
	if errorMsg := trailer.Get("X-Exec-Error"); errorMsg != "" {
		return stdout, stderr, errors.New(errorMsg)
	}

	return stdout, stderr, nil
}

// Run starts the specified command and waits for it to complete.
func (c *Cmd) Run(ctx context.Context) error {
	_, _, err := c.DividedOutput(ctx)
	return err
}

// Output runs the command and returns its standard output.
func (c *Cmd) Output(ctx context.Context) ([]byte, error) {
	stdout, _, err := c.DividedOutput(ctx)
	return stdout, err
}

// CombinedOutput runs the command and returns its combined standard output and standard error.
func (c *Cmd) CombinedOutput(ctx context.Context) ([]byte, error) {
	stdout, stderr, err := c.DividedOutput(ctx)
	return append(stdout, stderr...), err
}

func (c *Cmd) DisableTimeout() {
	c.NoTimeout = true
}

func (c *Cmd) String() string { return fmt.Sprintf("%q", c.Args) }

// StdoutReader returns an io.ReadCloser of stdout of c. If the command has a
// non-zero return value, Read returns a non io.EOF error. Do not pass in a
// started command.
func StdoutReader(ctx context.Context, c *Cmd) (io.ReadCloser, error) {
	rc, trailer, err := c.sendExec(ctx)
	if err != nil {
		return nil, err
	}

	return &cmdReader{
		rc:      rc,
		trailer: trailer,
	}, nil
}

type cmdReader struct {
	rc      io.ReadCloser
	trailer http.Header
}

func (c *cmdReader) Read(p []byte) (int, error) {
	n, err := c.rc.Read(p)
	if err == io.EOF {
		stderr := c.trailer.Get("X-Exec-Stderr")
		if len(stderr) > 100 {
			stderr = stderr[:100] + "... (truncated)"
		}
		if errorMsg := c.trailer.Get("X-Exec-Error"); errorMsg != "" {
			return 0, errors.Errorf("%s (stderr: %q)", errorMsg, stderr)
		}
		if exitStatus := c.trailer.Get("X-Exec-Exit-Status"); exitStatus != "0" {
			return 0, errors.Errorf("non-zero exit status: %s (stderr: %q)", exitStatus, stderr)
		}
	}
	return n, err
}

func (c *cmdReader) Close() error {
	return c.rc.Close()
}

func (c *ClientImplementor) ListGitolite(ctx context.Context, gitoliteHost string) (list []*gitolite.Repo, err error) {
	// The gitserver calls the shared Gitolite server in response to this request, so
	// we need to only call a single gitserver (or else we'd get duplicate results).
	addr := c.addrForKey(gitoliteHost)
	req, err := http.NewRequest("GET", "http://"+addr+"/list-gitolite?gitolite="+url.QueryEscape(gitoliteHost), nil)
	if err != nil {
		return nil, err
	}

	resp, err := c.HTTPClient.Do(req.WithContext(ctx))
	if err != nil {
		return nil, err
	}
	defer resp.Body.Close()

	err = json.NewDecoder(resp.Body).Decode(&list)
	return list, err
}

func (c *ClientImplementor) ListCloned(ctx context.Context) ([]string, error) {
	var (
		wg    sync.WaitGroup
		mu    sync.Mutex
		err   error
		repos []string
	)
	addrs := c.Addrs()
	for _, addr := range addrs {
		wg.Add(1)
		go func(addr string) {
			defer wg.Done()
			r, e := c.doListOne(ctx, "?cloned", addr)

			// Only include repos that belong on addr.
			if len(r) > 0 {
				filtered := r[:0]
				for _, repo := range r {
					if addrForKey(repo, addrs) == addr {
						filtered = append(filtered, repo)
					}
				}
				r = filtered
			}
			mu.Lock()
			if e != nil {
				err = e
			}
			repos = append(repos, r...)
			mu.Unlock()
		}(addr)
	}
	wg.Wait()
	return repos, err
}

func (c *ClientImplementor) doListOne(ctx context.Context, urlSuffix, addr string) ([]string, error) {
	req, err := http.NewRequest("GET", "http://"+addr+"/list"+urlSuffix, nil)
	if err != nil {
		return nil, err
	}

	resp, err := c.HTTPClient.Do(req.WithContext(ctx))
	if err != nil {
		return nil, err
	}
	defer resp.Body.Close()

	var list []string
	err = json.NewDecoder(resp.Body).Decode(&list)
	return list, err
}

func (c *ClientImplementor) RequestRepoUpdate(ctx context.Context, repo api.RepoName, since time.Duration) (*protocol.RepoUpdateResponse, error) {
	req := &protocol.RepoUpdateRequest{
		Repo:  repo,
		Since: since,
	}
	resp, err := c.httpPost(ctx, repo, "repo-update", req)
	if err != nil {
		return nil, err
	}
	defer resp.Body.Close()
	if resp.StatusCode != http.StatusOK {
		body, _ := io.ReadAll(io.LimitReader(resp.Body, 200))
		return nil, &url.Error{URL: resp.Request.URL.String(), Op: "RepoInfo", Err: errors.Errorf("RepoInfo: http status %d: %s", resp.StatusCode, body)}
	}

	var info *protocol.RepoUpdateResponse
	err = json.NewDecoder(resp.Body).Decode(&info)
	return info, err
}

func (c *ClientImplementor) RequestRepoMigrate(ctx context.Context, repo api.RepoName, from, to string) (*protocol.RepoUpdateResponse, error) {
	// We do not need to set a value for the attribute "Since" because the repo is not expected to
	// be cloned at the new gitserver instance. And for not cloned repos, this attribute is already
	// ignored.
	addrForRepo, err := c.AddrForRepo(ctx, repo)
	if err != nil {
		return nil, err
	}
	req := &protocol.RepoUpdateRequest{
		Repo:           repo,
<<<<<<< HEAD
		CloneFromShard: from,
=======
		CloneFromShard: addrForRepo,
>>>>>>> 1d52bcca
	}

	// We set "uri" to the HTTP URL of the gitserver instance that should be the new owner of this
	// "repo" based on the rendezvous hashing scheme. This way, when the gitserver instance receives
	// the request at /repo-update, it will treat it as a new clone operation and attempt to clone
	// the repo from the URL set in CloneFromShard - the gitserver instance that owns this repo based
	// on the existing hashing scheme.
	uri := "http://" + to + "/repo-update"
	resp, err := c.httpPostWithURI(ctx, repo, uri, req)
	if err != nil {
		return nil, err
	}
	defer resp.Body.Close()

	if resp.StatusCode != http.StatusOK {
		body, _ := io.ReadAll(io.LimitReader(resp.Body, 200))
		return nil, &url.Error{
			URL: resp.Request.URL.String(),
			Op:  "RepoMigrate",
			Err: errors.Errorf("RepoMigrate: http status %d: %s", resp.StatusCode, body),
		}
	}

	var info *protocol.RepoUpdateResponse
	err = json.NewDecoder(resp.Body).Decode(&info)

	return info, err
}

// MockIsRepoCloneable mocks (*Client).IsRepoCloneable for tests.
var MockIsRepoCloneable func(api.RepoName) error

func (c *ClientImplementor) IsRepoCloneable(ctx context.Context, repo api.RepoName) error {
	if MockIsRepoCloneable != nil {
		return MockIsRepoCloneable(repo)
	}

	req := &protocol.IsRepoCloneableRequest{
		Repo: repo,
	}
	r, err := c.httpPost(ctx, repo, "is-repo-cloneable", req)
	if err != nil {
		return err
	}
	defer r.Body.Close()
	body, err := io.ReadAll(r.Body)
	if err != nil {
		return err
	}
	if r.StatusCode != http.StatusOK {
		return errors.Errorf("gitserver error (status code %d): %s", r.StatusCode, string(body))
	}

	var resp protocol.IsRepoCloneableResponse
	if err := json.Unmarshal(body, &resp); err != nil {
		return err
	}

	if resp.Cloneable {
		return nil
	}

	// Treat all 4xx errors as not found, since we have more relaxed
	// requirements on what a valid URL is we should treat bad requests,
	// etc as not found.
	notFound := strings.Contains(resp.Reason, "not found") || strings.Contains(resp.Reason, "The requested URL returned error: 4")
	return &RepoNotCloneableErr{repo: repo, reason: resp.Reason, notFound: notFound}
}

// RepoNotCloneableErr is the error that happens when a repository can not be cloned.
type RepoNotCloneableErr struct {
	repo     api.RepoName
	reason   string
	notFound bool
}

// NotFound returns true if the repo could not be cloned because it wasn't found.
// This may be because the repo doesn't exist, or because the repo is private and
// there are insufficient permissions.
func (e *RepoNotCloneableErr) NotFound() bool {
	return e.notFound
}

func (e *RepoNotCloneableErr) Error() string {
	return fmt.Sprintf("repo not found (name=%s notfound=%v) because %s", e.repo, e.notFound, e.reason)
}

func (c *ClientImplementor) IsRepoCloned(ctx context.Context, repo api.RepoName) (bool, error) {
	req := &protocol.IsRepoClonedRequest{
		Repo: repo,
	}
	resp, err := c.httpPost(ctx, repo, "is-repo-cloned", req)
	if err != nil {
		return false, err
	}
	// no need to defer, we aren't using the body.
	resp.Body.Close()
	var cloned bool
	if resp.StatusCode == http.StatusOK {
		cloned = true
	}
	return cloned, nil
}

func (c *ClientImplementor) RepoCloneProgress(ctx context.Context, repos ...api.RepoName) (*protocol.RepoCloneProgressResponse, error) {
	numPossibleShards := len(c.Addrs())
	shards := make(map[string]*protocol.RepoCloneProgressRequest, (len(repos)/numPossibleShards)*2) // 2x because it may not be a perfect division

	for _, r := range repos {
		addr, err := c.AddrForRepo(ctx, r)
		if err != nil {
			return nil, err
		}
		shard := shards[addr]

		if shard == nil {
			shard = new(protocol.RepoCloneProgressRequest)
			shards[addr] = shard
		}

		shard.Repos = append(shard.Repos, r)
	}

	type op struct {
		req *protocol.RepoCloneProgressRequest
		res *protocol.RepoCloneProgressResponse
		err error
	}

	ch := make(chan op, len(shards))
	for _, req := range shards {
		go func(o op) {
			var resp *http.Response
			resp, o.err = c.httpPost(ctx, o.req.Repos[0], "repo-clone-progress", o.req)
			if o.err != nil {
				ch <- o
				return
			}

			defer resp.Body.Close()
			if resp.StatusCode != http.StatusOK {
				o.err = &url.Error{
					URL: resp.Request.URL.String(),
					Op:  "RepoCloneProgress",
					Err: errors.Errorf("RepoCloneProgress: http status %d", resp.StatusCode),
				}
				ch <- o
				return // we never get an error status code AND result
			}

			o.res = new(protocol.RepoCloneProgressResponse)
			o.err = json.NewDecoder(resp.Body).Decode(o.res)
			ch <- o
		}(op{req: req})
	}

	var err error
	res := protocol.RepoCloneProgressResponse{
		Results: make(map[api.RepoName]*protocol.RepoCloneProgress),
	}

	for i := 0; i < cap(ch); i++ {
		o := <-ch

		if o.err != nil {
			err = errors.Append(err, o.err)
			continue
		}

		for repo, info := range o.res.Results {
			res.Results[repo] = info
		}
	}

	return &res, err
}

func (c *ClientImplementor) RepoInfo(ctx context.Context, repos ...api.RepoName) (*protocol.RepoInfoResponse, error) {
	if ClientMocks.RepoInfo != nil {
		return ClientMocks.RepoInfo(ctx, repos...)
	}

	numPossibleShards := len(c.Addrs())
	shards := make(map[string]*protocol.RepoInfoRequest, (len(repos)/numPossibleShards)*2) // 2x because it may not be a perfect division

	for _, r := range repos {
		addr, err := c.AddrForRepo(ctx, r)
		if err != nil {
			return nil, err
		}
		shard := shards[addr]

		if shard == nil {
			shard = new(protocol.RepoInfoRequest)
			shards[addr] = shard
		}

		shard.Repos = append(shard.Repos, r)
	}

	type op struct {
		req *protocol.RepoInfoRequest
		res *protocol.RepoInfoResponse
		err error
	}

	ch := make(chan op, len(shards))
	for _, req := range shards {
		go func(o op) {
			var resp *http.Response
			resp, o.err = c.httpPost(ctx, o.req.Repos[0], "repos", o.req)
			if o.err != nil {
				ch <- o
				return
			}

			defer resp.Body.Close()
			if resp.StatusCode != http.StatusOK {
				o.err = &url.Error{
					URL: resp.Request.URL.String(),
					Op:  "RepoInfo",
					Err: errors.Errorf("RepoInfo: http status %d", resp.StatusCode),
				}
				ch <- o
				return // we never get an error status code AND result
			}

			o.res = new(protocol.RepoInfoResponse)
			o.err = json.NewDecoder(resp.Body).Decode(o.res)
			ch <- o
		}(op{req: req})
	}

	var err error
	res := protocol.RepoInfoResponse{
		Results: make(map[api.RepoName]*protocol.RepoInfo),
	}

	for i := 0; i < cap(ch); i++ {
		o := <-ch

		if o.err != nil {
			err = errors.Append(err, o.err)
			continue
		}

		for repo, info := range o.res.Results {
			res.Results[repo] = info
		}
	}

	return &res, err
}

func (c *ClientImplementor) ReposStats(ctx context.Context) (map[string]*protocol.ReposStats, error) {
	stats := map[string]*protocol.ReposStats{}
	var allErr error
	for _, addr := range c.Addrs() {
		stat, err := c.doReposStats(ctx, addr)
		if err != nil {
			allErr = errors.Append(allErr, err)
		} else {
			stats[addr] = stat
		}
	}
	return stats, allErr
}

func (c *ClientImplementor) doReposStats(ctx context.Context, addr string) (*protocol.ReposStats, error) {
	req, err := http.NewRequestWithContext(ctx, "GET", "http://"+addr+"/repos-stats", nil)
	if err != nil {
		return nil, err
	}

	resp, err := c.HTTPClient.Do(req)
	if err != nil {
		return nil, err
	}
	defer resp.Body.Close()

	var stats protocol.ReposStats
	err = json.NewDecoder(resp.Body).Decode(&stats)
	if err != nil {
		return nil, err
	}

	return &stats, nil
}

func (c *ClientImplementor) Remove(ctx context.Context, repo api.RepoName) error {
	req := &protocol.RepoDeleteRequest{
		Repo: repo,
	}
	resp, err := c.httpPost(ctx, repo, "delete", req)
	if err != nil {
		return err
	}
	defer resp.Body.Close()
	if resp.StatusCode != http.StatusOK {
		// best-effort inclusion of body in error message
		body, _ := io.ReadAll(io.LimitReader(resp.Body, 200))
		return &url.Error{URL: resp.Request.URL.String(), Op: "RepoRemove", Err: errors.Errorf("RepoRemove: http status %d: %s", resp.StatusCode, string(body))}
	}
	return nil
}

// httpPost will apply the MD5 hashing scheme on the repo name to determine the gitserver instance
// to which the HTTP POST request is sent. To use the rendezvous hashing scheme, see
// httpPostWithURI.
func (c *ClientImplementor) httpPost(ctx context.Context, repo api.RepoName, op string, payload interface{}) (resp *http.Response, err error) {
	b, err := json.Marshal(payload)
	if err != nil {
		return nil, err
	}

	addrForRepo, err := c.AddrForRepo(ctx, repo)
	if err != nil {
		return nil, err
	}
	uri := "http://" + addrForRepo + "/" + op
	return c.do(ctx, repo, "POST", uri, b)
}

// httpPostWithURI does not apply any transformations to the given URI. This allows the consumer to
// use the predetermined hashing scheme (md5 or rendezvous) of their choice to derive the gitserver
// instance to which the HTTP POST request is sent.
func (c *ClientImplementor) httpPostWithURI(ctx context.Context, repo api.RepoName, uri string, payload interface{}) (resp *http.Response, err error) {
	b, err := json.Marshal(payload)
	if err != nil {
		return nil, err
	}

	return c.do(ctx, repo, "POST", uri, b)
}

//nolint:unparam // unparam complains that `method` always has same value across call-sites, but that's OK
// do performs a request to a gitserver instance based on the address in the uri argument.
func (c *ClientImplementor) do(ctx context.Context, repo api.RepoName, method, uri string, payload []byte) (resp *http.Response, err error) {
	parsedURL, err := url.ParseRequestURI(uri)
	if err != nil {
		return nil, errors.Wrap(err, "do")
	}

	span, ctx := ot.StartSpanFromContext(ctx, "Client.do")
	defer func() {
		span.LogKV("repo", string(repo), "method", method, "path", parsedURL.Path)
		if err != nil {
			ext.Error.Set(span, true)
			span.SetTag("err", err.Error())
		}
		span.Finish()
	}()

	req, err := http.NewRequest(method, uri, bytes.NewReader(payload))
	if err != nil {
		return nil, err
	}

	req.Header.Set("Content-Type", "application/json")
	req.Header.Set("User-Agent", c.UserAgent)
	req = req.WithContext(ctx)

	if c.HTTPLimiter != nil {
		c.HTTPLimiter.Acquire()
		defer c.HTTPLimiter.Release()
		span.LogKV("event", "Acquired HTTP limiter")
	}

	req, ht := nethttp.TraceRequest(span.Tracer(), req,
		nethttp.OperationName("Gitserver Client"),
		nethttp.ClientTrace(false))
	defer ht.Finish()

	return c.HTTPClient.Do(req)
}

func (c *ClientImplementor) CreateCommitFromPatch(ctx context.Context, req protocol.CreateCommitFromPatchRequest) (string, error) {
	resp, err := c.httpPost(ctx, req.Repo, "create-commit-from-patch", req)
	if err != nil {
		return "", err
	}
	defer resp.Body.Close()

	data, err := io.ReadAll(resp.Body)
	if err != nil {
		log15.Warn("reading gitserver create-commit-from-patch response", "err", err.Error())
		return "", &url.Error{URL: resp.Request.URL.String(), Op: "CreateCommitFromPatch", Err: errors.Errorf("CreateCommitFromPatch: http status %d %s", resp.StatusCode, err.Error())}
	}

	var res protocol.CreateCommitFromPatchResponse
	err = json.Unmarshal(data, &res)
	if err != nil {
		log15.Warn("decoding gitserver create-commit-from-patch response", "err", err.Error())
		return "", &url.Error{URL: resp.Request.URL.String(), Op: "CreateCommitFromPatch", Err: errors.Errorf("CreateCommitFromPatch: http status %d %s", resp.StatusCode, string(data))}
	}

	if res.Error != nil {
		return res.Rev, res.Error
	}
	return res.Rev, nil
}

func (c *ClientImplementor) GetObject(ctx context.Context, repo api.RepoName, objectName string) (*gitdomain.GitObject, error) {
	if ClientMocks.GetObject != nil {
		return ClientMocks.GetObject(repo, objectName)
	}

	req := protocol.GetObjectRequest{
		Repo:       repo,
		ObjectName: objectName,
	}
	resp, err := c.httpPost(ctx, req.Repo, "commands/get-object", req)
	if err != nil {
		return nil, err
	}
	defer resp.Body.Close()

	data, err := io.ReadAll(resp.Body)
	if err != nil {
		log15.Warn("reading gitserver get-object response", "err", err.Error())
		return nil, &url.Error{URL: resp.Request.URL.String(), Op: "GetObject", Err: errors.Errorf("GetObject: http status %d %s", resp.StatusCode, err.Error())}
	}

	var res protocol.GetObjectResponse
	err = json.Unmarshal(data, &res)
	if err != nil {
		log15.Warn("decoding gitserver get-object response", "err", err.Error())
		return nil, &url.Error{URL: resp.Request.URL.String(), Op: "GetObject", Err: errors.Errorf("GetObject: http status %d %s", resp.StatusCode, string(data))}
	}

	return &res.Object, nil
}

var ambiguousArgPattern = lazyregexp.New(`ambiguous argument '([^']+)'`)

func (c *ClientImplementor) ResolveRevisions(ctx context.Context, repo api.RepoName, revs []protocol.RevisionSpecifier) ([]string, error) {
	args := append([]string{"rev-parse"}, revsToGitArgs(revs)...)

	cmd := c.Command("git", args...)
	cmd.Repo = repo
	stdout, stderr, err := cmd.DividedOutput(ctx)
	if err != nil {
		if gitdomain.IsRepoNotExist(err) {
			return nil, err
		}
		if match := ambiguousArgPattern.FindSubmatch(stderr); match != nil {
			return nil, &gitdomain.RevisionNotFoundError{Repo: repo, Spec: string(match[1])}
		}
		return nil, errors.WithMessage(err, fmt.Sprintf("git command %v failed (stderr: %q)", cmd.Args, stderr))
	}

	return strings.Fields(string(stdout)), nil
}

func revsToGitArgs(revSpecs []protocol.RevisionSpecifier) []string {
	args := make([]string, 0, len(revSpecs))
	for _, r := range revSpecs {
		if r.RevSpec != "" {
			args = append(args, r.RevSpec)
		} else if r.RefGlob != "" {
			args = append(args, "--glob="+r.RefGlob)
		} else if r.ExcludeRefGlob != "" {
			args = append(args, "--exclude="+r.ExcludeRefGlob)
		} else {
			args = append(args, "HEAD")
		}
	}

	// If revSpecs is empty, git treats it as equivalent to HEAD
	if len(revSpecs) == 0 {
		args = append(args, "HEAD")
	}
	return args
}

// shouldUseRendezvousHashing returns true if rendezvous hashing is to be used to find
// an address of gitserver instance for a given repo
func shouldUseRendezvousHashing(ctx context.Context, db database.DB, repo string) (bool, error) {
	cursor, err := migration.GetCursor(ctx, db)
	if err != nil {
		return false, err
	}
	if cursor == "" {
		return false, nil
	}

	// Migration is in progress or finished, if the name is less than or equal to cursor -- use rendezvous
	return repo <= cursor, nil
}

// getPinnedRepoAddr returns true and gitserver address if given repo is pinned.
// Otherwise, if repo is not pinned -- false and empty string are returned
func getPinnedRepoAddr(repo string, pinnedServers map[string]string) (bool, string) {
	if pinned, found := pinnedServers[repo]; found {
		return true, pinned
	} else {
		return false, ""
	}
}<|MERGE_RESOLUTION|>--- conflicted
+++ resolved
@@ -801,17 +801,9 @@
 	// We do not need to set a value for the attribute "Since" because the repo is not expected to
 	// be cloned at the new gitserver instance. And for not cloned repos, this attribute is already
 	// ignored.
-	addrForRepo, err := c.AddrForRepo(ctx, repo)
-	if err != nil {
-		return nil, err
-	}
 	req := &protocol.RepoUpdateRequest{
 		Repo:           repo,
-<<<<<<< HEAD
 		CloneFromShard: from,
-=======
-		CloneFromShard: addrForRepo,
->>>>>>> 1d52bcca
 	}
 
 	// We set "uri" to the HTTP URL of the gitserver instance that should be the new owner of this
