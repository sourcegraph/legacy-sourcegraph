--- conflicted
+++ resolved
@@ -145,7 +145,6 @@
 	Stdout string
 	Error  error
 }
-
 type BatchLogCallback func(repoCommit api.RepoCommit, gitLogResult RawBatchLogResult) error
 
 type Client interface {
@@ -1299,14 +1298,6 @@
 	return found, pinned
 }
 
-<<<<<<< HEAD
-func pinnedReposFromConfig() map[string]string {
-	cfg := conf.Get()
-	if cfg.ExperimentalFeatures != nil && cfg.ExperimentalFeatures.GitServerPinnedRepos != nil {
-		return cfg.ExperimentalFeatures.GitServerPinnedRepos
-	}
-	return map[string]string{}
-=======
 // readResponseBody will attempt to read the body of the HTTP response and return it as a
 // string. However, in the unlikely scenario that it fails to read the body, it will encode and
 // return the error message as a string.
@@ -1331,5 +1322,12 @@
 	// strings.TrimSpace, see attached screenshots in this pull request:
 	// https://github.com/sourcegraph/sourcegraph/pull/39358.
 	return strings.TrimSpace(string(content))
->>>>>>> 2de850c7
+}
+
+func pinnedReposFromConfig() map[string]string {
+	cfg := conf.Get()
+	if cfg.ExperimentalFeatures != nil && cfg.ExperimentalFeatures.GitServerPinnedRepos != nil {
+		return cfg.ExperimentalFeatures.GitServerPinnedRepos
+	}
+	return map[string]string{}
 }