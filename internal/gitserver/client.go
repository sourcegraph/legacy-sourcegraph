package gitserver

import (
	"bytes"
	"context"
	"encoding/gob"
	"encoding/json"
	"fmt"
	"io"
	"io/fs"
	"net/http"
	"net/url"
	"os"
	"path/filepath"
	"strings"
	"sync"
	"time"

	"github.com/prometheus/client_golang/prometheus"
	"github.com/prometheus/client_golang/prometheus/promauto"
	"go.opentelemetry.io/otel/attribute"
	"golang.org/x/sync/errgroup"
	"golang.org/x/sync/semaphore"
	"google.golang.org/grpc/codes"
	"google.golang.org/grpc/status"

	"github.com/sourcegraph/conc/pool"
	"github.com/sourcegraph/go-diff/diff"
	sglog "github.com/sourcegraph/log"

	"github.com/sourcegraph/sourcegraph/internal/actor"
	"github.com/sourcegraph/sourcegraph/internal/api"
	"github.com/sourcegraph/sourcegraph/internal/authz"
	"github.com/sourcegraph/sourcegraph/internal/conf"
	"github.com/sourcegraph/sourcegraph/internal/gitserver/gitdomain"
	"github.com/sourcegraph/sourcegraph/internal/gitserver/protocol"
	proto "github.com/sourcegraph/sourcegraph/internal/gitserver/v1"
	"github.com/sourcegraph/sourcegraph/internal/grpc/streamio"
	"github.com/sourcegraph/sourcegraph/internal/httpcli"
	"github.com/sourcegraph/sourcegraph/internal/lazyregexp"
	"github.com/sourcegraph/sourcegraph/internal/limiter"
	"github.com/sourcegraph/sourcegraph/internal/observation"
	p4tools "github.com/sourcegraph/sourcegraph/internal/perforce"
	"github.com/sourcegraph/sourcegraph/lib/errors"
)

const git = "git"

var (
	clientFactory  = httpcli.NewInternalClientFactory("gitserver")
	defaultDoer, _ = clientFactory.Doer()
	// defaultLimiter limits concurrent HTTP requests per running process to gitserver.
	defaultLimiter = limiter.New(500)
)

var ClientMocks, emptyClientMocks struct {
	GetObject               func(repo api.RepoName, objectName string) (*gitdomain.GitObject, error)
	Archive                 func(ctx context.Context, repo api.RepoName, opt ArchiveOptions) (_ io.ReadCloser, err error)
	LocalGitserver          bool
	LocalGitCommandReposDir string
}

// initConnsOnce is used internally in getAtomicGitServerConns. Only use it there.
var initConnsOnce sync.Once

// conns is the global variable holding a reference to the gitserver connections.
//
// WARNING: Do not use it directly. Instead use getAtomicGitServerConns to ensure conns is
// initialised correctly.
var conns *atomicGitServerConns

func getAtomicGitserverConns() *atomicGitServerConns {
	initConnsOnce.Do(func() {
		conns = &atomicGitServerConns{}
	})

	return conns
}

// ResetClientMocks clears the mock functions set on Mocks (so that subsequent
// tests don't inadvertently use them).
func ResetClientMocks() {
	ClientMocks = emptyClientMocks
}

var _ Client = &clientImplementor{}

// ClientSource is a source of gitserver.Client instances.
// It allows for mocking out the client source in tests.
type ClientSource interface {
	// ClientForRepo returns a Client for the given repo.
	ClientForRepo(ctx context.Context, userAgent string, repo api.RepoName) (proto.GitserverServiceClient, error)
	// AddrForRepo returns the address of the gitserver for the given repo.
	AddrForRepo(ctx context.Context, userAgent string, repo api.RepoName) string
	// Address the current list of gitserver addresses.
	Addresses() []AddressWithClient
}

// NewClient returns a new gitserver.Client.
func NewClient() Client {
	logger := sglog.Scoped("GitserverClient", "Client to talk from other services to Gitserver")
	return &clientImplementor{
		logger:      logger,
		httpClient:  defaultDoer,
		HTTPLimiter: defaultLimiter,
		// Use the binary name for userAgent. This should effectively identify
		// which service is making the request (excluding requests proxied via the
		// frontend internal API)
		userAgent:    filepath.Base(os.Args[0]),
		operations:   getOperations(),
		clientSource: getAtomicGitserverConns(),
	}
}

// NewTestClient returns a test client that will use the given list of
// addresses provided by the clientSource.
func NewTestClient(cli httpcli.Doer, clientSource ClientSource) Client {
	logger := sglog.Scoped("NewTestClient", "Test New client")

	return &clientImplementor{
		logger:      logger,
		httpClient:  cli,
		HTTPLimiter: limiter.New(500),
		// Use the binary name for userAgent. This should effectively identify
		// which service is making the request (excluding requests proxied via the
		// frontend internal API)
		userAgent:    filepath.Base(os.Args[0]),
		operations:   newOperations(observation.ContextWithLogger(logger, &observation.TestContext)),
		clientSource: clientSource,
	}
}

// NewMockClientWithExecReader return new MockClient with provided mocked
// behaviour of ExecReader function.
func NewMockClientWithExecReader(execReader func(context.Context, api.RepoName, []string) (io.ReadCloser, error)) *MockClient {
	client := NewMockClient()
	// NOTE: This hook is the same as DiffFunc, but with `execReader` used above
	client.DiffFunc.SetDefaultHook(func(ctx context.Context, checker authz.SubRepoPermissionChecker, opts DiffOptions) (*DiffFileIterator, error) {
		if opts.Base == DevNullSHA {
			opts.RangeType = ".."
		} else if opts.RangeType != ".." {
			opts.RangeType = "..."
		}

		rangeSpec := opts.Base + opts.RangeType + opts.Head
		if strings.HasPrefix(rangeSpec, "-") || strings.HasPrefix(rangeSpec, ".") {
			return nil, errors.Errorf("invalid diff range argument: %q", rangeSpec)
		}

		// Here is where all the mocking happens!
		rdr, err := execReader(ctx, opts.Repo, append([]string{
			"diff",
			"--find-renames",
			"--full-index",
			"--inter-hunk-context=3",
			"--no-prefix",
			rangeSpec,
			"--",
		}, opts.Paths...))
		if err != nil {
			return nil, errors.Wrap(err, "executing git diff")
		}

		return &DiffFileIterator{
			rdr:            rdr,
			mfdr:           diff.NewMultiFileDiffReader(rdr),
			fileFilterFunc: getFilterFunc(ctx, checker, opts.Repo),
		}, nil
	})

	// NOTE: This hook is the same as DiffPath, but with `execReader` used above
	client.DiffPathFunc.SetDefaultHook(func(ctx context.Context, checker authz.SubRepoPermissionChecker, repo api.RepoName, sourceCommit, targetCommit, path string) ([]*diff.Hunk, error) {
		a := actor.FromContext(ctx)
		if hasAccess, err := authz.FilterActorPath(ctx, checker, a, repo, path); err != nil {
			return nil, err
		} else if !hasAccess {
			return nil, os.ErrNotExist
		}
		// Here is where all the mocking happens!
		reader, err := execReader(ctx, repo, []string{"diff", sourceCommit, targetCommit, "--", path})
		if err != nil {
			return nil, err
		}
		defer reader.Close()

		output, err := io.ReadAll(reader)
		if err != nil {
			return nil, err
		}
		if len(output) == 0 {
			return nil, nil
		}

		d, err := diff.NewFileDiffReader(bytes.NewReader(output)).Read()
		if err != nil {
			return nil, err
		}
		return d.Hunks, nil
	})

	return client
}

// clientImplementor is a gitserver client.
type clientImplementor struct {
	// Limits concurrency of outstanding HTTP posts
	HTTPLimiter limiter.Limiter

	// userAgent is a string identifying who the client is. It will be logged in
	// the telemetry in gitserver.
	userAgent string

	// HTTP client to use
	httpClient httpcli.Doer

	// logger is used for all logging and logger creation
	logger sglog.Logger

	// operations are used for internal observability
	operations *operations

	// clientSource is used to get the corresponding gprc client or address for a given repository
	clientSource ClientSource
}

type RawBatchLogResult struct {
	Stdout string
	Error  error
}
type BatchLogCallback func(repoCommit api.RepoCommit, gitLogResult RawBatchLogResult) error

type HunkReader interface {
	Read() (*Hunk, error)
	Close() error
}

type CommitLog struct {
	AuthorEmail  string
	AuthorName   string
	Timestamp    time.Time
	SHA          string
	ChangedFiles []string
}

type Client interface {
	// AddrForRepo returns the gitserver address to use for the given repo name.
	AddrForRepo(ctx context.Context, repoName api.RepoName) string

	// ArchiveReader streams back the file contents of an archived git repo.
	ArchiveReader(ctx context.Context, checker authz.SubRepoPermissionChecker, repo api.RepoName, options ArchiveOptions) (io.ReadCloser, error)

	// BatchLog invokes the given callback with the `git log` output for a batch of repository
	// and commit pairs. If the invoked callback returns a non-nil error, the operation will begin
	// to abort processing further results.
	BatchLog(ctx context.Context, opts BatchLogOptions, callback BatchLogCallback) error

	// BlameFile returns Git blame information about a file.
	BlameFile(ctx context.Context, checker authz.SubRepoPermissionChecker, repo api.RepoName, path string, opt *BlameOptions) ([]*Hunk, error)

	StreamBlameFile(ctx context.Context, checker authz.SubRepoPermissionChecker, repo api.RepoName, path string, opt *BlameOptions) (HunkReader, error)

	// CreateCommitFromPatch will attempt to create a commit from a patch
	// If possible, the error returned will be of type protocol.CreateCommitFromPatchError
	CreateCommitFromPatch(context.Context, protocol.CreateCommitFromPatchRequest) (*protocol.CreateCommitFromPatchResponse, error)

	// GetDefaultBranch returns the name of the default branch and the commit it's
	// currently at from the given repository. If short is true, then `main` instead
	// of `refs/heads/main` would be returned.
	//
	// If the repository is empty or currently being cloned, empty values and no
	// error are returned.
	GetDefaultBranch(ctx context.Context, repo api.RepoName, short bool) (refName string, commit api.CommitID, err error)

	// GetObject fetches git object data in the supplied repo
	GetObject(ctx context.Context, repo api.RepoName, objectName string) (*gitdomain.GitObject, error)

	// HasCommitAfter indicates the staleness of a repository. It returns a boolean indicating if a repository
	// contains a commit past a specified date.
	HasCommitAfter(ctx context.Context, checker authz.SubRepoPermissionChecker, repo api.RepoName, date string, revspec string) (bool, error)

	// IsRepoCloneable returns nil if the repository is cloneable.
	IsRepoCloneable(context.Context, api.RepoName) error

	// ListRefs returns a list of all refs in the repository.
	ListRefs(ctx context.Context, repo api.RepoName) ([]gitdomain.Ref, error)

	// ListBranches returns a list of all branches in the repository.
	ListBranches(ctx context.Context, repo api.RepoName, opt BranchesOptions) ([]*gitdomain.Branch, error)

	// MergeBase returns the merge base commit for the specified commits.
	MergeBase(ctx context.Context, repo api.RepoName, a, b api.CommitID) (api.CommitID, error)

	// P4Exec sends a p4 command with given arguments and returns an io.ReadCloser for the output.
	P4Exec(_ context.Context, host, user, password string, args ...string) (io.ReadCloser, http.Header, error)

	// P4GetChangelist gets the changelist specified by changelistID.
	P4GetChangelist(_ context.Context, changelistID string, creds PerforceCredentials) (*protocol.PerforceChangelist, error)

	// Remove removes the repository clone from gitserver.
	Remove(context.Context, api.RepoName) error

	RepoCloneProgress(context.Context, ...api.RepoName) (*protocol.RepoCloneProgressResponse, error)

	// ResolveRevision will return the absolute commit for a commit-ish spec. If spec is empty, HEAD is
	// used.
	//
	// Error cases:
	// * Repo does not exist: gitdomain.RepoNotExistError
	// * Commit does not exist: gitdomain.RevisionNotFoundError
	// * Empty repository: gitdomain.RevisionNotFoundError
	// * Other unexpected errors.
	ResolveRevision(ctx context.Context, repo api.RepoName, spec string, opt ResolveRevisionOptions) (api.CommitID, error)

	// ResolveRevisions expands a set of RevisionSpecifiers (which may include hashes, globs, refs, or glob exclusions)
	// into an equivalent set of commit hashes
	ResolveRevisions(_ context.Context, repo api.RepoName, _ []protocol.RevisionSpecifier) ([]string, error)

	// RequestRepoUpdate is the new protocol endpoint for synchronous requests
	// with more detailed responses. Do not use this if you are not repo-updater.
	//
	// Repo updates are not guaranteed to occur. If a repo has been updated
	// recently (within the Since duration specified in the request), the
	// update won't happen.
	RequestRepoUpdate(context.Context, api.RepoName, time.Duration) (*protocol.RepoUpdateResponse, error)

	// RequestRepoClone is an asynchronous request to clone a repository.
	RequestRepoClone(context.Context, api.RepoName) (*protocol.RepoCloneResponse, error)

	// Search executes a search as specified by args, streaming the results as
	// it goes by calling onMatches with each set of results it receives in
	// response.
	Search(_ context.Context, _ *protocol.SearchRequest, onMatches func([]protocol.CommitMatch)) (limitHit bool, _ error)

	// Stat returns a FileInfo describing the named file at commit.
	Stat(ctx context.Context, checker authz.SubRepoPermissionChecker, repo api.RepoName, commit api.CommitID, path string) (fs.FileInfo, error)

	// DiffPath returns a position-ordered slice of changes (additions or deletions)
	// of the given path between the given source and target commits.
	DiffPath(ctx context.Context, checker authz.SubRepoPermissionChecker, repo api.RepoName, sourceCommit, targetCommit, path string) ([]*diff.Hunk, error)

	// ReadDir reads the contents of the named directory at commit.
	ReadDir(ctx context.Context, checker authz.SubRepoPermissionChecker, repo api.RepoName, commit api.CommitID, path string, recurse bool) ([]fs.FileInfo, error)

	// NewFileReader returns an io.ReadCloser reading from the named file at commit.
	// The caller should always close the reader after use.
	NewFileReader(ctx context.Context, checker authz.SubRepoPermissionChecker, repo api.RepoName, commit api.CommitID, name string) (io.ReadCloser, error)

	// DiffSymbols performs a diff command which is expected to be parsed by our symbols package
	DiffSymbols(ctx context.Context, repo api.RepoName, commitA, commitB api.CommitID) ([]byte, error)

	// Commits returns all commits matching the options.
	Commits(ctx context.Context, checker authz.SubRepoPermissionChecker, repo api.RepoName, opt CommitsOptions) ([]*gitdomain.Commit, error)

	// FirstEverCommit returns the first commit ever made to the repository.
	FirstEverCommit(ctx context.Context, checker authz.SubRepoPermissionChecker, repo api.RepoName) (*gitdomain.Commit, error)

	// ListTags returns a list of all tags in the repository. If commitObjs is non-empty, only all tags pointing at those commits are returned.
	ListTags(ctx context.Context, repo api.RepoName, commitObjs ...string) ([]*gitdomain.Tag, error)

	// ListDirectoryChildren fetches the list of children under the given directory
	// names. The result is a map keyed by the directory names with the list of files
	// under each.
	ListDirectoryChildren(ctx context.Context, checker authz.SubRepoPermissionChecker, repo api.RepoName, commit api.CommitID, dirnames []string) (map[string][]string, error)

	// Diff returns an iterator that can be used to access the diff between two
	// commits on a per-file basis. The iterator must be closed with Close when no
	// longer required.
	Diff(ctx context.Context, checker authz.SubRepoPermissionChecker, opts DiffOptions) (*DiffFileIterator, error)

	// ReadFile returns the first maxBytes of the named file at commit. If maxBytes <= 0, the entire
	// file is read. (If you just need to check a file's existence, use Stat, not ReadFile.)
	ReadFile(ctx context.Context, checker authz.SubRepoPermissionChecker, repo api.RepoName, commit api.CommitID, name string) ([]byte, error)

	// BranchesContaining returns a map from branch names to branch tip hashes for
	// each branch containing the given commit.
	BranchesContaining(ctx context.Context, checker authz.SubRepoPermissionChecker, repo api.RepoName, commit api.CommitID) ([]string, error)

	// RefDescriptions returns a map from commits to descriptions of the tip of each
	// branch and tag of the given repository.
	RefDescriptions(ctx context.Context, checker authz.SubRepoPermissionChecker, repo api.RepoName, gitObjs ...string) (map[string][]gitdomain.RefDescription, error)

	// CommitExists determines if the given commit exists in the given repository.
	CommitExists(ctx context.Context, checker authz.SubRepoPermissionChecker, repo api.RepoName, id api.CommitID) (bool, error)

	// CommitsExist determines if the given commits exists in the given repositories. This function returns
	// a slice of the same size as the input slice, true indicating that the commit at the symmetric index
	// exists.
	CommitsExist(ctx context.Context, checker authz.SubRepoPermissionChecker, repoCommits []api.RepoCommit) ([]bool, error)

	// Head determines the tip commit of the default branch for the given repository.
	// If no HEAD revision exists for the given repository (which occurs with empty
	// repositories), a false-valued flag is returned along with a nil error and
	// empty revision.
	Head(ctx context.Context, checker authz.SubRepoPermissionChecker, repo api.RepoName) (string, bool, error)

	// CommitDate returns the time that the given commit was committed. If the given
	// revision does not exist, a false-valued flag is returned along with a nil
	// error and zero-valued time.
	CommitDate(ctx context.Context, checker authz.SubRepoPermissionChecker, repo api.RepoName, commit api.CommitID) (string, time.Time, bool, error)

	// CommitGraph returns the commit graph for the given repository as a mapping
	// from a commit to its parents. If a commit is supplied, the returned graph will
	// be rooted at the given commit. If a non-zero limit is supplied, at most that
	// many commits will be returned.
	CommitGraph(ctx context.Context, repo api.RepoName, opts CommitGraphOptions) (_ *gitdomain.CommitGraph, err error)

	CommitLog(ctx context.Context, repo api.RepoName, after time.Time) ([]CommitLog, error)

	// CommitsUniqueToBranch returns a map from commits that exist on a particular
	// branch in the given repository to their committer date. This set of commits is
	// determined by listing `{branchName} ^HEAD`, which is interpreted as: all
	// commits on {branchName} not also on the tip of the default branch. If the
	// supplied branch name is the default branch, then this method instead returns
	// all commits reachable from HEAD.
	CommitsUniqueToBranch(ctx context.Context, checker authz.SubRepoPermissionChecker, repo api.RepoName, branchName string, isDefaultBranch bool, maxAge *time.Time) (map[string]time.Time, error)

	// LsFiles returns the output of `git ls-files`
	LsFiles(ctx context.Context, checker authz.SubRepoPermissionChecker, repo api.RepoName, commit api.CommitID, pathspecs ...gitdomain.Pathspec) ([]string, error)

	// GetCommits returns a git commit object describing each of the given repository and commit pairs. This
	// function returns a slice of the same size as the input slice. Values in the output slice may be nil if
	// their associated repository or commit are unresolvable.
	//
	// If ignoreErrors is true, then errors arising from any single failed git log operation will cause the
	// resulting commit to be nil, but not fail the entire operation.
	GetCommits(ctx context.Context, checker authz.SubRepoPermissionChecker, repoCommits []api.RepoCommit, ignoreErrors bool) ([]*gitdomain.Commit, error)

	// GetCommit returns the commit with the given commit ID, or ErrCommitNotFound if no such commit
	// exists.
	//
	// The remoteURLFunc is called to get the Git remote URL if it's not set in repo and if it is
	// needed. The Git remote URL is only required if the gitserver doesn't already contain a clone of
	// the repository or if the commit must be fetched from the remote.
	GetCommit(ctx context.Context, checker authz.SubRepoPermissionChecker, repo api.RepoName, id api.CommitID, opt ResolveRevisionOptions) (*gitdomain.Commit, error)

	// GetBehindAhead returns the behind/ahead commit counts information for right vs. left (both Git
	// revspecs).
	GetBehindAhead(ctx context.Context, repo api.RepoName, left, right string) (*gitdomain.BehindAhead, error)

	// ContributorCount returns the number of commits grouped by contributor
	ContributorCount(ctx context.Context, repo api.RepoName, opt ContributorOptions) ([]*gitdomain.ContributorCount, error)

	// LogReverseEach runs git log in reverse order and calls the given callback for each entry.
	LogReverseEach(ctx context.Context, repo string, commit string, n int, onLogEntry func(entry gitdomain.LogEntry) error) error

	// RevList makes a git rev-list call and iterates through the resulting commits, calling the provided
	// onCommit function for each.
	RevList(ctx context.Context, repo string, commit string, onCommit func(commit string) (bool, error)) error

	Addrs() []string
}

func (c *clientImplementor) Addrs() []string {
	address := c.clientSource.Addresses()

	addrs := make([]string, 0, len(address))
	for _, addr := range address {
		addrs = append(addrs, addr.Address())
	}
	return addrs
}

func (c *clientImplementor) AddrForRepo(ctx context.Context, repo api.RepoName) string {
	return c.clientSource.AddrForRepo(ctx, c.userAgent, repo)
}

func (c *clientImplementor) ClientForRepo(ctx context.Context, repo api.RepoName) (proto.GitserverServiceClient, error) {
	return c.clientSource.ClientForRepo(ctx, c.userAgent, repo)
}

// ArchiveOptions contains options for the Archive func.
type ArchiveOptions struct {
	Treeish   string               // the tree or commit to produce an archive for
	Format    ArchiveFormat        // format of the resulting archive (usually "tar" or "zip")
	Pathspecs []gitdomain.Pathspec // if nonempty, only include these pathspecs.
}

func (a *ArchiveOptions) Attrs() []attribute.KeyValue {
	specs := make([]string, len(a.Pathspecs))
	for i, pathspec := range a.Pathspecs {
		specs[i] = string(pathspec)
	}
	return []attribute.KeyValue{
		attribute.String("treeish", a.Treeish),
		attribute.String("format", string(a.Format)),
		attribute.StringSlice("pathspecs", specs),
	}
}

func (o *ArchiveOptions) FromProto(x *proto.ArchiveRequest) {
	protoPathSpecs := x.GetPathspecs()
	pathSpecs := make([]gitdomain.Pathspec, 0, len(protoPathSpecs))

	for _, path := range protoPathSpecs {
		pathSpecs = append(pathSpecs, gitdomain.Pathspec(path))
	}

	*o = ArchiveOptions{
		Treeish:   x.GetTreeish(),
		Format:    ArchiveFormat(x.GetFormat()),
		Pathspecs: pathSpecs,
	}
}

func (o *ArchiveOptions) ToProto(repo string) *proto.ArchiveRequest {
	protoPathSpecs := make([]string, 0, len(o.Pathspecs))

	for _, path := range o.Pathspecs {
		protoPathSpecs = append(protoPathSpecs, string(path))
	}

	return &proto.ArchiveRequest{
		Repo:      repo,
		Treeish:   o.Treeish,
		Format:    string(o.Format),
		Pathspecs: protoPathSpecs,
	}
}

type BatchLogOptions protocol.BatchLogRequest

func (opts BatchLogOptions) Attrs() []attribute.KeyValue {
	return []attribute.KeyValue{
		attribute.Int("numRepoCommits", len(opts.RepoCommits)),
		attribute.String("Format", opts.Format),
	}
}

// archiveReader wraps the StdoutReader yielded by gitserver's
// RemoteGitCommand.StdoutReader with one that knows how to report a repository-not-found
// error more carefully.
type archiveReader struct {
	base io.ReadCloser
	repo api.RepoName
	spec string
}

// Read checks the known output behavior of the StdoutReader.
func (a *archiveReader) Read(p []byte) (int, error) {
	n, err := a.base.Read(p)
	if err != nil {
		// handle the special case where git archive failed because of an invalid spec
		if isRevisionNotFound(err.Error()) {
			return 0, &gitdomain.RevisionNotFoundError{Repo: a.repo, Spec: a.spec}
		}
	}
	return n, err
}

func (a *archiveReader) Close() error {
	return a.base.Close()
}

// archiveURL returns a URL from which an archive of the given Git repository can
// be downloaded from.
func (c *clientImplementor) archiveURL(ctx context.Context, repo api.RepoName, opt ArchiveOptions) *url.URL {
	q := url.Values{
		"repo":    {string(repo)},
		"treeish": {opt.Treeish},
		"format":  {string(opt.Format)},
	}

	for _, pathspec := range opt.Pathspecs {
		q.Add("path", string(pathspec))
	}

	addrForRepo := c.AddrForRepo(ctx, repo)
	return &url.URL{
		Scheme:   "http",
		Host:     addrForRepo,
		Path:     "/archive",
		RawQuery: q.Encode(),
	}
}

type badRequestError struct{ error }

func (e badRequestError) BadRequest() bool { return true }

func (c *RemoteGitCommand) sendExec(ctx context.Context) (_ io.ReadCloser, err error) {
	ctx, cancel := context.WithCancel(ctx)
	ctx, _, endObservation := c.execOp.With(ctx, &err, observation.Args{Attrs: []attribute.KeyValue{
		c.repo.Attr(),
		attribute.StringSlice("args", c.args[1:]),
	}})
	done := func() {
		cancel()
		endObservation(1, observation.Args{})
	}
	defer func() {
		if err != nil {
			done()
		}
	}()

	repoName := protocol.NormalizeRepo(c.repo)

	// Check that ctx is not expired.
	if err := ctx.Err(); err != nil {
		deadlineExceededCounter.Inc()
		return nil, err
	}

	if conf.IsGRPCEnabled(ctx) {
		client, err := c.execer.ClientForRepo(ctx, repoName)
		if err != nil {
			return nil, err
		}

		req := &proto.ExecRequest{
			Repo:           string(repoName),
			EnsureRevision: c.EnsureRevision(),
			Args:           stringsToByteSlices(c.args[1:]),
			Stdin:          c.stdin,
			NoTimeout:      c.noTimeout,
		}

		stream, err := client.Exec(ctx, req)
		if err != nil {
			return nil, err
		}
		r := streamio.NewReader(func() ([]byte, error) {
			msg, err := stream.Recv()
			if status.Code(err) == codes.Canceled {
				return nil, context.Canceled
			} else if err != nil {
				return nil, err
			}
			return msg.GetData(), nil
		})

		return &readCloseWrapper{r: r, closeFn: done}, nil

	} else {
		req := &protocol.ExecRequest{
			Repo:           repoName,
			EnsureRevision: c.EnsureRevision(),
			Args:           c.args[1:],
			Stdin:          c.stdin,
			NoTimeout:      c.noTimeout,
		}
		resp, err := c.execer.httpPost(ctx, repoName, "exec", req)
		if err != nil {
			return nil, err
		}

		switch resp.StatusCode {
		case http.StatusOK:
			return &cmdReader{rc: &readCloseWrapper{r: resp.Body, closeFn: done}, trailer: resp.Trailer}, nil

		case http.StatusNotFound:
			var payload protocol.NotFoundPayload
			if err := json.NewDecoder(resp.Body).Decode(&payload); err != nil {
				resp.Body.Close()
				return nil, err
			}
			resp.Body.Close()
			return nil, &gitdomain.RepoNotExistError{Repo: repoName, CloneInProgress: payload.CloneInProgress, CloneProgress: payload.CloneProgress}

		default:
			resp.Body.Close()
			return nil, errors.Errorf("unexpected status code: %d", resp.StatusCode)
		}
	}
}

type readCloseWrapper struct {
	r       io.Reader
	closeFn func()
}

func (r *readCloseWrapper) Read(p []byte) (int, error) {
	n, err := r.r.Read(p)
	if err != nil {
		err = convertGRPCErrorToGitDomainError(err)
	}

	return n, err
}

func (r *readCloseWrapper) Close() error {
	r.closeFn()
	return nil
}

// convertGRPCErrorToGitDomainError translates a GRPC error to a gitdomain error.
// If the error is not a GRPC error, it is returned as-is.
func convertGRPCErrorToGitDomainError(err error) error {
	st, ok := status.FromError(err)
	if !ok {
		return err
	}

	if st.Code() == codes.Canceled {
		return context.Canceled
	}

	if st.Code() == codes.DeadlineExceeded {
		return context.DeadlineExceeded
	}

	for _, detail := range st.Details() {
		switch payload := detail.(type) {

		case *proto.ExecStatusPayload:
			return &CommandStatusError{
				Message:    st.Message(),
				Stderr:     payload.Stderr,
				StatusCode: payload.StatusCode,
			}

		case *proto.NotFoundPayload:
			return &gitdomain.RepoNotExistError{
				Repo:            api.RepoName(payload.Repo),
				CloneInProgress: payload.CloneInProgress,
				CloneProgress:   payload.CloneProgress,
			}
		}
	}

	return err
}

type CommandStatusError struct {
	Message    string
	StatusCode int32
	Stderr     string
}

func (c *CommandStatusError) Error() string {
	stderr := c.Stderr
	if len(stderr) > 100 {
		stderr = stderr[:100] + "... (truncated)"
	}
	if c.Message != "" {
		return fmt.Sprintf("%s (stderr: %q)", c.Message, stderr)
	}
	if c.StatusCode != 0 {
		return fmt.Sprintf("non-zero exit status: %d (stderr: %q)", c.StatusCode, stderr)
	}
	return stderr
}

func isRevisionNotFound(err string) bool {
	// error message is lowercased in to handle case insensitive error messages
	loweredErr := strings.ToLower(err)
	return strings.Contains(loweredErr, "not a valid object")
}

func (c *clientImplementor) Search(ctx context.Context, args *protocol.SearchRequest, onMatches func([]protocol.CommitMatch)) (limitHit bool, err error) {
	ctx, _, endObservation := c.operations.search.With(ctx, &err, observation.Args{Attrs: []attribute.KeyValue{
		args.Repo.Attr(),
		attribute.Stringer("query", args.Query),
		attribute.Bool("diff", args.IncludeDiff),
		attribute.Int("limit", args.Limit),
	}})
	defer endObservation(1, observation.Args{})

	repoName := protocol.NormalizeRepo(args.Repo)

	if conf.IsGRPCEnabled(ctx) {
		client, err := c.ClientForRepo(ctx, repoName)
		if err != nil {
			return false, err
		}

		cs, err := client.Search(ctx, args.ToProto())
		if err != nil {
			return false, convertGitserverError(err)
		}

		limitHit := false
		for {
			msg, err := cs.Recv()
			if err != nil {
				return limitHit, convertGitserverError(err)
			}

			switch m := msg.Message.(type) {
			case *proto.SearchResponse_LimitHit:
				limitHit = limitHit || m.LimitHit
			case *proto.SearchResponse_Match:
				onMatches([]protocol.CommitMatch{protocol.CommitMatchFromProto(m.Match)})
			default:
				return false, errors.Newf("unknown message type %T", m)
			}
		}
	}

	addrForRepo := c.AddrForRepo(ctx, repoName)

	protocol.RegisterGob()
	var buf bytes.Buffer
	enc := gob.NewEncoder(&buf)
	if err := enc.Encode(args); err != nil {
		return false, err
	}

	uri := "http://" + addrForRepo + "/search"
	resp, err := c.do(ctx, repoName, uri, buf.Bytes())
	if err != nil {
		return false, err
	}
	defer resp.Body.Close()

	var (
		decodeErr error
		eventDone protocol.SearchEventDone
	)
	dec := StreamSearchDecoder{
		OnMatches: func(e protocol.SearchEventMatches) {
			onMatches(e)
		},
		OnDone: func(e protocol.SearchEventDone) {
			eventDone = e
		},
		OnUnknown: func(event, _ []byte) {
			decodeErr = errors.Errorf("unknown event %s", event)
		},
	}

	if err := dec.ReadAll(resp.Body); err != nil {
		return false, err
	}

	if decodeErr != nil {
		return false, decodeErr
	}

	return eventDone.LimitHit, eventDone.Err()
}

func convertGitserverError(err error) error {
	if errors.Is(err, io.EOF) {
		return nil
	}

	st, ok := status.FromError(err)
	if !ok {
		return err
	}

	if st.Code() == codes.Canceled {
		return context.Canceled
	}

	if st.Code() == codes.DeadlineExceeded {
		return context.DeadlineExceeded
	}

	for _, detail := range st.Details() {
		if notFound, ok := detail.(*proto.NotFoundPayload); ok {
			return &gitdomain.RepoNotExistError{
				Repo:            api.RepoName(notFound.GetRepo()),
				CloneProgress:   notFound.GetCloneProgress(),
				CloneInProgress: notFound.GetCloneInProgress(),
			}
		}
	}

	return err
}

func (c *clientImplementor) P4Exec(ctx context.Context, host, user, password string, args ...string) (_ io.ReadCloser, _ http.Header, err error) {
	ctx, _, endObservation := c.operations.p4Exec.With(ctx, &err, observation.Args{Attrs: []attribute.KeyValue{
		attribute.String("host", host),
		attribute.StringSlice("args", args),
	}})
	defer endObservation(1, observation.Args{})
	// Check that ctx is not expired.
	if err := ctx.Err(); err != nil {
		deadlineExceededCounter.Inc()
		return nil, nil, err
	}

	req := &protocol.P4ExecRequest{
		P4Port:   host,
		P4User:   user,
		P4Passwd: password,
		Args:     args,
	}
	if conf.IsGRPCEnabled(ctx) {
		client, err := c.ClientForRepo(ctx, "")
		if err != nil {
			return nil, nil, err
		}

		ctx, cancel := context.WithCancel(ctx)

		stream, err := client.P4Exec(ctx, req.ToProto())
		if err != nil {
			cancel()
			return nil, nil, err
		}

		// We need to check the first message from the gRPC errors to see if we get an argument or permisison related
		// error before continuing to read the rest of the stream. If the first message is an error, we cancel the stream and
		// forward the error.
		//
		// This is necessary to provide parity between the REST and gRPC implementations of
		// P4Exec. Users of cli.P4Exec may assume error handling occurs immediately,
		// as is the case with the HTTP implementation where these kinds of errors are returned as soon as the
		// function returns. gRPC is asynchronous, so we have to start consuming messages from
		// the stream to see any errors from the server. Reading the first message ensures we
		// handle any errors synchronously, similar to the HTTP implementation.

		firstMessage, firstError := stream.Recv()
		switch status.Code(firstError) {
		case codes.InvalidArgument, codes.PermissionDenied:
			cancel()
			return nil, nil, convertGitserverError(firstError)
		}

		firstMessageRead := false
		r := streamio.NewReader(func() ([]byte, error) {
			// Check if we've read the first message yet. If not, read it and return.
			if !firstMessageRead {
				firstMessageRead = true

				if firstError != nil {
					return nil, firstError
				}

				return firstMessage.GetData(), nil
			}

			msg, err := stream.Recv()
			if err != nil {
				if status.Code(err) == codes.Canceled {
					return nil, context.Canceled
				}

				if status.Code(err) == codes.DeadlineExceeded {
					return nil, context.DeadlineExceeded
				}

				return nil, err
			}
			return msg.GetData(), nil
		})

		return &readCloseWrapper{r: r, closeFn: cancel}, nil, nil
	} else {
		resp, err := c.httpPost(ctx, "", "p4-exec", req)
		if err != nil {
			return nil, nil, err
		}

		if resp.StatusCode != http.StatusOK {
			defer resp.Body.Close()
			return nil, nil, errors.Errorf("unexpected status code: %d - %s", resp.StatusCode, readResponseBody(resp.Body))
		}

		return resp.Body, resp.Trailer, nil

	}

}

var deadlineExceededCounter = promauto.NewCounter(prometheus.CounterOpts{
	Name: "src_gitserver_client_deadline_exceeded",
	Help: "Times that Client.sendExec() returned context.DeadlineExceeded",
})

func (c *clientImplementor) P4GetChangelist(ctx context.Context, changelistID string, creds PerforceCredentials) (*protocol.PerforceChangelist, error) {
	reader, _, err := c.P4Exec(ctx, creds.Host, creds.Username, creds.Password,
		"changes",
		"-r",      // list in reverse order, which means that the given changelist id will be the first one listed
		"-m", "1", // limit output to one record, so that the given changelist is the only one listed
		"-l",               // use a long listing, which includes the whole commit message
		"-e", changelistID, // start from this changelist and go up
	)
	if err != nil {
		return nil, err
	}
	body, err := io.ReadAll(reader)
	if err != nil {
		return nil, errors.Wrap(err, "failed to read the output of p4 changes")
	}
	output := strings.TrimSpace(string(body))
	if output == "" {
		return nil, errors.New("invalid changelist " + changelistID)
	}

	pcl, err := p4tools.ParseChangelistOutput(output)
	if err != nil {
		return nil, errors.Wrap(err, "unable to parse change output")
	}
	return pcl, nil
}

type PerforceCredentials struct {
	Host     string
	Username string
	Password string
}

// BatchLog invokes the given callback with the `git log` output for a batch of repository
// and commit pairs. If the invoked callback returns a non-nil error, the operation will begin
// to abort processing further results.
func (c *clientImplementor) BatchLog(ctx context.Context, opts BatchLogOptions, callback BatchLogCallback) (err error) {
	ctx, _, endObservation := c.operations.batchLog.With(ctx, &err, observation.Args{Attrs: opts.Attrs()})
	defer endObservation(1, observation.Args{})

	type clientAndError struct {
		client  proto.GitserverServiceClient
		dialErr error // non-nil if there was an error dialing the client
	}

	// Make a request to a single gitserver shard and feed the results to the user-supplied
	// callback. This function is invoked multiple times (and concurrently) in the loops below
	// this function definition.
	performLogRequestToShard := func(ctx context.Context, addr string, grpcClient clientAndError, repoCommits []api.RepoCommit) (err error) {
		var numProcessed int
		repoNames := repoNamesFromRepoCommits(repoCommits)

		ctx, logger, endObservation := c.operations.batchLogSingle.With(ctx, &err, observation.Args{
			Attrs: []attribute.KeyValue{
				attribute.String("addr", addr),
				attribute.Int("numRepos", len(repoNames)),
				attribute.Int("numRepoCommits", len(repoCommits)),
			},
		})
		defer func() {
			endObservation(1, observation.Args{
				Attrs: []attribute.KeyValue{
					attribute.Int("numProcessed", numProcessed),
				},
			})
		}()

		request := protocol.BatchLogRequest{
			RepoCommits: repoCommits,
			Format:      opts.Format,
		}

		var response protocol.BatchLogResponse

		if conf.IsGRPCEnabled(ctx) {
			client, err := grpcClient.client, grpcClient.dialErr
			if err != nil {
				return err
			}

			resp, err := client.BatchLog(ctx, request.ToProto())
			if err != nil {
				return err
			}

			response.FromProto(resp)
			logger.AddEvent("read response", attribute.Int("numResults", len(response.Results)))
		} else {
			var buf bytes.Buffer
			if err := json.NewEncoder(&buf).Encode(request); err != nil {
				return err
			}

			uri := "http://" + addr + "/batch-log"
			resp, err := c.do(ctx, api.RepoName(strings.Join(repoNames, ",")), uri, buf.Bytes())
			if err != nil {
				return err
			}
			defer resp.Body.Close()
			logger.AddEvent("POST", attribute.Int("resp.StatusCode", resp.StatusCode))

			if resp.StatusCode != http.StatusOK {
				return errors.Newf("http status %d: %s", resp.StatusCode, readResponseBody(io.LimitReader(resp.Body, 200)))
			}

			if err := json.NewDecoder(resp.Body).Decode(&response); err != nil {
				return err
			}
			logger.AddEvent("read response", attribute.Int("numResults", len(response.Results)))
		}

		for _, result := range response.Results {
			var err error
			if result.CommandError != "" {
				err = errors.New(result.CommandError)
			}

			rawResult := RawBatchLogResult{
				Stdout: result.CommandOutput,
				Error:  err,
			}
			if err := callback(result.RepoCommit, rawResult); err != nil {
				return errors.Wrap(err, "commitLogCallback")
			}

			numProcessed++
		}

		return nil
	}

	// Construct batches of requests keyed by the address of the server that will receive the batch.
	// The results from gitserver will have to be re-interlaced before returning to the client, so we
	// don't need to be particularly concerned about order here.

	batches := make(map[string][]api.RepoCommit, len(opts.RepoCommits))
	addrsByName := make(map[api.RepoName]string, len(opts.RepoCommits))

	for _, repoCommit := range opts.RepoCommits {
		addr, ok := addrsByName[repoCommit.Repo]
		if !ok {
			addr = c.AddrForRepo(ctx, repoCommit.Repo)
			addrsByName[repoCommit.Repo] = addr
		}

		batches[addr] = append(batches[addr], api.RepoCommit{
			Repo:     repoCommit.Repo,
			CommitID: repoCommit.CommitID,
		})
	}

	// Perform each batch request concurrently up to a maximum limit of 32 requests
	// in-flight at one time.
	//
	// This limit will be useless in practice most of the  time as we should only be
	// making one request per shard and instances should _generally_ have fewer than
	// 32 gitserver shards. This condition is really to catch unexpected bad behavior.
	// At the time this limit was chosen, we have 20 gitserver shards on our Cloud
	// environment, which holds a large proportion of GitHub repositories.
	//
	// This operation returns partial results in the case of a malformed or missing
	// repository or a bad commit reference, but does not attempt to return partial
	// results when an entire shard is down. Any of these operations failing will
	// cause an error to be returned from the entire BatchLog function.

	sem := semaphore.NewWeighted(int64(32))
	g, ctx := errgroup.WithContext(ctx)

	for addr, repoCommits := range batches {
		// avoid capturing loop variable below
		addr, repoCommits := addr, repoCommits

		if err := sem.Acquire(ctx, 1); err != nil {
			return err
		}

		client, err := c.ClientForRepo(ctx, repoCommits[0].Repo)
		if err != nil {
			err = errors.Wrapf(err, "getting gRPC client for repository %q", repoCommits[0].Repo)
		}

		ce := clientAndError{client: client, dialErr: err}

		g.Go(func() (err error) {
			defer sem.Release(1)

			return performLogRequestToShard(ctx, addr, ce, repoCommits)
		})
	}

	return g.Wait()
}

func repoNamesFromRepoCommits(repoCommits []api.RepoCommit) []string {
	repoNames := make([]string, 0, len(repoCommits))
	repoNameSet := make(map[api.RepoName]struct{}, len(repoCommits))

	for _, rc := range repoCommits {
		if _, ok := repoNameSet[rc.Repo]; ok {
			continue
		}

		repoNameSet[rc.Repo] = struct{}{}
		repoNames = append(repoNames, string(rc.Repo))
	}

	return repoNames
}

func (c *clientImplementor) gitCommand(repo api.RepoName, arg ...string) GitCommand {
	if ClientMocks.LocalGitserver {
		cmd := NewLocalGitCommand(repo, arg...)
		if ClientMocks.LocalGitCommandReposDir != "" {
			cmd.ReposDir = ClientMocks.LocalGitCommandReposDir
		}
		return cmd
	}
	return &RemoteGitCommand{
		repo:   repo,
		execer: c,
		args:   append([]string{git}, arg...),
		execOp: c.operations.exec,
	}
}

func (c *clientImplementor) RequestRepoUpdate(ctx context.Context, repo api.RepoName, since time.Duration) (*protocol.RepoUpdateResponse, error) {
	req := &protocol.RepoUpdateRequest{
		Repo:  repo,
		Since: since,
	}

	if conf.IsGRPCEnabled(ctx) {
		client, err := c.ClientForRepo(ctx, repo)
		if err != nil {
			return nil, err
		}

		resp, err := client.RepoUpdate(ctx, req.ToProto())
		if err != nil {
			return nil, err
		}

		var info protocol.RepoUpdateResponse
		info.FromProto(resp)

		return &info, nil

	} else {
		resp, err := c.httpPost(ctx, repo, "repo-update", req)
		if err != nil {
			return nil, err
		}
		defer resp.Body.Close()
		if resp.StatusCode != http.StatusOK {
			return nil, &url.Error{
				URL: resp.Request.URL.String(),
				Op:  "RepoUpdate",
				Err: errors.Errorf("RepoUpdate: http status %d: %s", resp.StatusCode, readResponseBody(io.LimitReader(resp.Body, 200))),
			}
		}

		var info protocol.RepoUpdateResponse
		err = json.NewDecoder(resp.Body).Decode(&info)
		return &info, err
	}
}

// RequestRepoClone requests that the gitserver does an asynchronous clone of the repository.
func (c *clientImplementor) RequestRepoClone(ctx context.Context, repo api.RepoName) (*protocol.RepoCloneResponse, error) {
	if conf.IsGRPCEnabled(ctx) {
		client, err := c.ClientForRepo(ctx, repo)
		if err != nil {
			return nil, err
		}

		req := proto.RepoCloneRequest{
			Repo: string(repo),
		}

		resp, err := client.RepoClone(ctx, &req)
		if err != nil {
			return nil, err
		}

		var info protocol.RepoCloneResponse
		info.FromProto(resp)
		return &info, nil

	} else {

		req := &protocol.RepoCloneRequest{
			Repo: repo,
		}
		resp, err := c.httpPost(ctx, repo, "repo-clone", req)
		if err != nil {
			return nil, err
		}
		defer resp.Body.Close()
		if resp.StatusCode != http.StatusOK {
			return nil, &url.Error{
				URL: resp.Request.URL.String(),
				Op:  "RepoInfo",
				Err: errors.Errorf("RepoInfo: http status %d: %s", resp.StatusCode, readResponseBody(io.LimitReader(resp.Body, 200))),
			}
		}

		var info *protocol.RepoCloneResponse
		err = json.NewDecoder(resp.Body).Decode(&info)
		return info, err
	}
}

// MockIsRepoCloneable mocks (*Client).IsRepoCloneable for tests.
var MockIsRepoCloneable func(api.RepoName) error

func (c *clientImplementor) IsRepoCloneable(ctx context.Context, repo api.RepoName) error {
	if MockIsRepoCloneable != nil {
		return MockIsRepoCloneable(repo)
	}

	var resp protocol.IsRepoCloneableResponse

	if conf.IsGRPCEnabled(ctx) {
		client, err := c.ClientForRepo(ctx, repo)
		if err != nil {
			return err
		}

		req := &proto.IsRepoCloneableRequest{
			Repo: string(repo),
		}

		r, err := client.IsRepoCloneable(ctx, req)
		if err != nil {
			return err
		}

		resp.FromProto(r)

	} else {

		req := &protocol.IsRepoCloneableRequest{
			Repo: repo,
		}
		r, err := c.httpPost(ctx, repo, "is-repo-cloneable", req)
		if err != nil {
			return err
		}
		defer r.Body.Close()
		if r.StatusCode != http.StatusOK {
			return errors.Errorf("gitserver error (status code %d): %s", r.StatusCode, readResponseBody(r.Body))
		}

		if err := json.NewDecoder(r.Body).Decode(&resp); err != nil {
			return err
		}
	}

	if resp.Cloneable {
		return nil
	}

	// Treat all 4xx errors as not found, since we have more relaxed
	// requirements on what a valid URL is we should treat bad requests,
	// etc as not found.
	notFound := strings.Contains(resp.Reason, "not found") || strings.Contains(resp.Reason, "The requested URL returned error: 4")
	return &RepoNotCloneableErr{
		repo:     repo,
		reason:   resp.Reason,
		notFound: notFound,
		cloned:   resp.Cloned,
	}
}

// RepoNotCloneableErr is the error that happens when a repository can not be cloned.
type RepoNotCloneableErr struct {
	repo     api.RepoName
	reason   string
	notFound bool
	cloned   bool // Has the repo ever been cloned in the past
}

// NotFound returns true if the repo could not be cloned because it wasn't found.
// This may be because the repo doesn't exist, or because the repo is private and
// there are insufficient permissions.
func (e *RepoNotCloneableErr) NotFound() bool {
	return e.notFound
}

func (e *RepoNotCloneableErr) Error() string {
	msg := "unable to clone repo"
	if e.cloned {
		msg = "unable to update repo"
	}
	return fmt.Sprintf("%s (name=%q notfound=%v) because %s", msg, e.repo, e.notFound, e.reason)
}

func (c *clientImplementor) RepoCloneProgress(ctx context.Context, repos ...api.RepoName) (*protocol.RepoCloneProgressResponse, error) {
	numPossibleShards := len(c.Addrs())

	if conf.IsGRPCEnabled(ctx) {
		shards := make(map[proto.GitserverServiceClient]*proto.RepoCloneProgressRequest, (len(repos)/numPossibleShards)*2) // 2x because it may not be a perfect division
		for _, r := range repos {
			client, err := c.ClientForRepo(ctx, r)
			if err != nil {
				return nil, err
			}

			shard := shards[client]
			if shard == nil {
				shard = new(proto.RepoCloneProgressRequest)
				shards[client] = shard
			}

			shard.Repos = append(shard.Repos, string(r))
		}

		p := pool.NewWithResults[*proto.RepoCloneProgressResponse]().WithContext(ctx)

		for client, req := range shards {
			client := client
			req := req
			p.Go(func(ctx context.Context) (*proto.RepoCloneProgressResponse, error) {
				return client.RepoCloneProgress(ctx, req)

			})
		}

		res, err := p.Wait()
		if err != nil {
			return nil, err
		}

		result := &protocol.RepoCloneProgressResponse{
			Results: make(map[api.RepoName]*protocol.RepoCloneProgress),
		}
		for _, r := range res {

			for repo, info := range r.Results {
				var rp protocol.RepoCloneProgress
				rp.FromProto(info)
				result.Results[api.RepoName(repo)] = &rp
			}

		}

		return result, nil

	} else {

		shards := make(map[string]*protocol.RepoCloneProgressRequest, (len(repos)/numPossibleShards)*2) // 2x because it may not be a perfect division

		for _, r := range repos {
			addr := c.AddrForRepo(ctx, r)
			shard := shards[addr]

			if shard == nil {
				shard = new(protocol.RepoCloneProgressRequest)
				shards[addr] = shard
			}

			shard.Repos = append(shard.Repos, r)
		}

		type op struct {
			req *protocol.RepoCloneProgressRequest
			res *protocol.RepoCloneProgressResponse
			err error
		}

		ch := make(chan op, len(shards))
		for _, req := range shards {
			go func(o op) {
				var resp *http.Response
				resp, o.err = c.httpPost(ctx, o.req.Repos[0], "repo-clone-progress", o.req)
				if o.err != nil {
					ch <- o
					return
				}

				defer resp.Body.Close()
				if resp.StatusCode != http.StatusOK {
					o.err = &url.Error{
						URL: resp.Request.URL.String(),
						Op:  "RepoCloneProgress",
						Err: errors.Errorf("RepoCloneProgress: http status %d", resp.StatusCode),
					}
					ch <- o
					return // we never get an error status code AND result
				}

				o.res = new(protocol.RepoCloneProgressResponse)
				o.err = json.NewDecoder(resp.Body).Decode(o.res)
				ch <- o
			}(op{req: req})
		}

		var err error
		res := protocol.RepoCloneProgressResponse{
			Results: make(map[api.RepoName]*protocol.RepoCloneProgress),
		}

		for i := 0; i < cap(ch); i++ {
			o := <-ch

			if o.err != nil {
				err = errors.Append(err, o.err)
				continue
			}

			for repo, info := range o.res.Results {
				res.Results[repo] = info
			}
		}
		return &res, err
	}
}

func (c *clientImplementor) Remove(ctx context.Context, repo api.RepoName) error {
	// In case the repo has already been deleted from the database we need to pass
	// the old name in order to land on the correct gitserver instance
	undeletedName := api.UndeletedRepoName(repo)

	if conf.IsGRPCEnabled(ctx) {
		client, err := c.ClientForRepo(ctx, undeletedName)
		if err != nil {
			return err
		}
		_, err = client.RepoDelete(ctx, &proto.RepoDeleteRequest{
			Repo: string(repo),
		})
		return err
	}

	addr := c.AddrForRepo(ctx, undeletedName)
	return c.removeFrom(ctx, undeletedName, addr)
}

func (c *clientImplementor) removeFrom(ctx context.Context, repo api.RepoName, from string) error {
	b, err := json.Marshal(&protocol.RepoDeleteRequest{
		Repo: repo,
	})
	if err != nil {
		return err
	}

	uri := "http://" + from + "/delete"
	resp, err := c.do(ctx, repo, uri, b)
	if err != nil {
		return err
	}
	defer resp.Body.Close()

	if resp.StatusCode != http.StatusOK {
		return &url.Error{
			URL: resp.Request.URL.String(),
			Op:  "RepoRemove",
			Err: errors.Errorf("RepoRemove: http status %d: %s", resp.StatusCode, readResponseBody(io.LimitReader(resp.Body, 200))),
		}
	}
	return nil
}

// httpPost will apply the MD5 hashing scheme on the repo name to determine the gitserver instance
// to which the HTTP POST request is sent.
func (c *clientImplementor) httpPost(ctx context.Context, repo api.RepoName, op string, payload any) (resp *http.Response, err error) {
	b, err := json.Marshal(payload)
	if err != nil {
		return nil, err
	}

	addrForRepo := c.AddrForRepo(ctx, repo)
	uri := "http://" + addrForRepo + "/" + op
	return c.do(ctx, repo, uri, b)
}

// do performs a request to a gitserver instance based on the address in the uri
// argument.
//
// repoForTracing parameter is optional. If it is provided, then "repo" attribute is added
// to trace span.
func (c *clientImplementor) do(ctx context.Context, repoForTracing api.RepoName, uri string, payload []byte) (resp *http.Response, err error) {
	method := http.MethodPost
	parsedURL, err := url.ParseRequestURI(uri)
	if err != nil {
		return nil, errors.Wrap(err, "do")
	}

	ctx, trLogger, endObservation := c.operations.do.With(ctx, &err, observation.Args{Attrs: []attribute.KeyValue{
		repoForTracing.Attr(),
		attribute.String("method", method),
		attribute.String("path", parsedURL.Path),
	}})
	defer endObservation(1, observation.Args{})

	req, err := http.NewRequestWithContext(ctx, method, uri, bytes.NewReader(payload))
	if err != nil {
		return nil, err
	}

	req.Header.Set("Content-Type", "application/json")
	req.Header.Set("User-Agent", c.userAgent)

	// Set header so that the server knows the request is from us.
	req.Header.Set("X-Requested-With", "Sourcegraph")

	c.HTTPLimiter.Acquire()
	defer c.HTTPLimiter.Release()

	trLogger.AddEvent("Acquired HTTP limiter")

	return c.httpClient.Do(req)
}

func (c *clientImplementor) CreateCommitFromPatch(ctx context.Context, req protocol.CreateCommitFromPatchRequest) (*protocol.CreateCommitFromPatchResponse, error) {
	if conf.IsGRPCEnabled(ctx) {
		client, err := c.ClientForRepo(ctx, req.Repo)
		if err != nil {
			return nil, err
		}

		cc, err := client.CreateCommitFromPatchBinary(ctx)
		if err != nil {
			st, ok := status.FromError(err)
			if ok {
				for _, detail := range st.Details() {
					switch dt := detail.(type) {
					case *proto.CreateCommitFromPatchError:
						var e protocol.CreateCommitFromPatchError
						e.FromProto(dt)
						return nil, &e
					}
				}
			}
			return nil, err
		}

<<<<<<< HEAD
		// Send the metadata event first.
		if err := cc.Send(&proto.CreateCommitFromPatchBinaryRequest{Payload: &proto.CreateCommitFromPatchBinaryRequest_Metadata_{
			Metadata: req.ToMetadataProto(),
		}}); err != nil {
			return nil, errors.Wrap(err, "sending metadata")
		}

		// Then create a writer that sends data in chunks that won't exceed the maximum
		// message size of gRPC of the patch in separate events.
		w := streamio.NewWriter(func(p []byte) error {
			req := &proto.CreateCommitFromPatchBinaryRequest{
				Payload: &proto.CreateCommitFromPatchBinaryRequest_Patch_{
					Patch: &proto.CreateCommitFromPatchBinaryRequest_Patch{
						Data: p,
					},
				},
			}
			return cc.Send(req)
		})

		if _, err := w.Write(req.Patch); err != nil {
			return nil, errors.Wrap(err, "writing chunk of patch")
		}
=======
		var res protocol.CreateCommitFromPatchResponse
		res.FromProto(resp, nil)
>>>>>>> 776c1b42

		resp, err := cc.CloseAndRecv()
		if err != nil {
			st, ok := status.FromError(err)
			if !ok {
				return nil, err
			}

			for _, detail := range st.Details() {
				switch dt := detail.(type) {
				case *proto.CreateCommitFromPatchError:
					var e protocol.CreateCommitFromPatchError
					e.FromProto(dt)
					return nil, &e
				}
			}

			return nil, err
		}

		var res protocol.CreateCommitFromPatchResponse
		res.FromProto(resp, nil)

		return &res, nil
	}

	resp, err := c.httpPost(ctx, req.Repo, "create-commit-from-patch-binary", req)
	if err != nil {
		return nil, err
	}
	defer resp.Body.Close()

	body, err := io.ReadAll(resp.Body)
	if err != nil {
		return nil, errors.Wrap(err, "failed to read response body")
	}
	var res protocol.CreateCommitFromPatchResponse
	if err := json.Unmarshal(body, &res); err != nil {
		c.logger.Warn("decoding gitserver create-commit-from-patch response", sglog.Error(err))
		return nil, &url.Error{
			URL: resp.Request.URL.String(),
			Op:  "CreateCommitFromPatch",
			Err: errors.Errorf("CreateCommitFromPatch: http status %d, %s", resp.StatusCode, string(body)),
		}
	}

	if res.Error != nil {
		return &res, res.Error
	}
	return &res, nil
}

func (c *clientImplementor) GetObject(ctx context.Context, repo api.RepoName, objectName string) (*gitdomain.GitObject, error) {
	if ClientMocks.GetObject != nil {
		return ClientMocks.GetObject(repo, objectName)
	}

	req := protocol.GetObjectRequest{
		Repo:       repo,
		ObjectName: objectName,
	}
	if conf.IsGRPCEnabled(ctx) {
		client, err := c.ClientForRepo(ctx, req.Repo)
		if err != nil {
			return nil, err
		}

		grpcResp, err := client.GetObject(ctx, req.ToProto())
		if err != nil {

			return nil, err
		}

		var res protocol.GetObjectResponse
		res.FromProto(grpcResp)

		return &res.Object, nil

	} else {
		resp, err := c.httpPost(ctx, req.Repo, "commands/get-object", req)
		if err != nil {
			return nil, err
		}
		defer resp.Body.Close()

		if resp.StatusCode != http.StatusOK {
			c.logger.Warn("reading gitserver get-object response", sglog.Error(err))
			return nil, &url.Error{
				URL: resp.Request.URL.String(),
				Op:  "GetObject",
				Err: errors.Errorf("GetObject: http status %d, %s", resp.StatusCode, readResponseBody(resp.Body)),
			}
		}
		var res protocol.GetObjectResponse
		if err = json.NewDecoder(resp.Body).Decode(&res); err != nil {
			c.logger.Warn("decoding gitserver get-object response", sglog.Error(err))
			return nil, &url.Error{
				URL: resp.Request.URL.String(),
				Op:  "GetObject",
				Err: errors.Errorf("GetObject: http status %d, failed to decode response body: %v", resp.StatusCode, err),
			}
		}

		return &res.Object, nil
	}
}

var ambiguousArgPattern = lazyregexp.New(`ambiguous argument '([^']+)'`)

func (c *clientImplementor) ResolveRevisions(ctx context.Context, repo api.RepoName, revs []protocol.RevisionSpecifier) ([]string, error) {
	args := append([]string{"rev-parse"}, revsToGitArgs(revs)...)

	cmd := c.gitCommand(repo, args...)
	stdout, stderr, err := cmd.DividedOutput(ctx)
	if err != nil {
		if gitdomain.IsRepoNotExist(err) {
			return nil, err
		}
		if match := ambiguousArgPattern.FindSubmatch(stderr); match != nil {
			return nil, &gitdomain.RevisionNotFoundError{Repo: repo, Spec: string(match[1])}
		}
		return nil, errors.WithMessage(err, fmt.Sprintf("git command %v failed (stderr: %q)", cmd.Args(), stderr))
	}

	return strings.Fields(string(stdout)), nil
}

func revsToGitArgs(revSpecs []protocol.RevisionSpecifier) []string {
	args := make([]string, 0, len(revSpecs))
	for _, r := range revSpecs {
		if r.RevSpec != "" {
			args = append(args, r.RevSpec)
		} else if r.RefGlob != "" {
			args = append(args, "--glob="+r.RefGlob)
		} else if r.ExcludeRefGlob != "" {
			args = append(args, "--exclude="+r.ExcludeRefGlob)
		} else {
			args = append(args, "HEAD")
		}
	}

	// If revSpecs is empty, git treats it as equivalent to HEAD
	if len(revSpecs) == 0 {
		args = append(args, "HEAD")
	}
	return args
}

// readResponseBody will attempt to read the body of the HTTP response and return it as a
// string. However, in the unlikely scenario that it fails to read the body, it will encode and
// return the error message as a string.
//
// This allows us to use this function directly without yet another if err != nil check. As a
// result, this function should **only** be used when we're attempting to return the body's content
// as part of an error. In such scenarios we don't need to return the potential error from reading
// the body, but can get away with returning that error as a string itself.
//
// This is an unusual pattern of not returning an error. Be careful of replicating this in other
// parts of the code.
func readResponseBody(body io.Reader) string {
	content, err := io.ReadAll(body)
	if err != nil {
		return fmt.Sprintf("failed to read response body, error: %v", err)
	}

	// strings.TrimSpace is needed to remove trailing \n characters that is added by the
	// server. We use http.Error in the server which in turn uses fmt.Fprintln to format
	// the error message. And in translation that newline gets escaped into a \n
	// character.  For what the error message would look in the UI without
	// strings.TrimSpace, see attached screenshots in this pull request:
	// https://github.com/sourcegraph/sourcegraph/pull/39358.
	return strings.TrimSpace(string(content))
}

func stringsToByteSlices(in []string) [][]byte {
	res := make([][]byte, len(in))
	for i, s := range in {
		res[i] = []byte(s)
	}
	return res
}<|MERGE_RESOLUTION|>--- conflicted
+++ resolved
@@ -1599,7 +1599,6 @@
 			return nil, err
 		}
 
-<<<<<<< HEAD
 		// Send the metadata event first.
 		if err := cc.Send(&proto.CreateCommitFromPatchBinaryRequest{Payload: &proto.CreateCommitFromPatchBinaryRequest_Metadata_{
 			Metadata: req.ToMetadataProto(),
@@ -1623,10 +1622,6 @@
 		if _, err := w.Write(req.Patch); err != nil {
 			return nil, errors.Wrap(err, "writing chunk of patch")
 		}
-=======
-		var res protocol.CreateCommitFromPatchResponse
-		res.FromProto(resp, nil)
->>>>>>> 776c1b42
 
 		resp, err := cc.CloseAndRecv()
 		if err != nil {
