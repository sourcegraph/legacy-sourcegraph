--- conflicted
+++ resolved
@@ -1203,60 +1203,17 @@
 
 	numPossibleShards := len(c.Addrs())
 
-<<<<<<< HEAD
-	if conf.IsGRPCEnabled(ctx) {
-		shards := make(map[proto.GitserverServiceClient]*proto.RepoCloneProgressRequest, (len(repos)/numPossibleShards)*2) // 2x because it may not be a perfect division
-		for _, r := range repos {
-			client, err := c.ClientForRepo(ctx, r)
-			if err != nil {
-				return nil, err
-			}
-
-			shard := shards[client]
-			if shard == nil {
-				shard = new(proto.RepoCloneProgressRequest)
-				shards[client] = shard
-			}
-
-			shard.Repos = append(shard.Repos, string(r))
-		}
-
-		p := pool.NewWithResults[*proto.RepoCloneProgressResponse]().WithContext(ctx)
-
-		for client, req := range shards {
-			client := client
-			req := req
-			p.Go(func(ctx context.Context) (*proto.RepoCloneProgressResponse, error) {
-				return client.RepoCloneProgress(ctx, req)
-			})
-		}
-
-		res, err := p.Wait()
-=======
 	shards := make(map[proto.GitserverServiceClient]*proto.RepoCloneProgressRequest, (len(repos)/numPossibleShards)*2) // 2x because it may not be a perfect division
 	for _, r := range repos {
 		client, err := c.ClientForRepo(ctx, r)
->>>>>>> c83aca70
 		if err != nil {
 			return nil, err
 		}
 
-<<<<<<< HEAD
-		result := &protocol.RepoCloneProgressResponse{
-			Results: make(map[api.RepoName]*protocol.RepoCloneProgress),
-		}
-		for _, r := range res {
-			for repo, info := range r.Results {
-				var rp protocol.RepoCloneProgress
-				rp.FromProto(info)
-				result.Results[api.RepoName(repo)] = &rp
-			}
-=======
 		shard := shards[client]
 		if shard == nil {
 			shard = new(proto.RepoCloneProgressRequest)
 			shards[client] = shard
->>>>>>> c83aca70
 		}
 
 		shard.Repos = append(shard.Repos, string(r))
@@ -1269,7 +1226,6 @@
 		req := req
 		p.Go(func(ctx context.Context) (*proto.RepoCloneProgressResponse, error) {
 			return client.RepoCloneProgress(ctx, req)
-
 		})
 	}
 
@@ -1282,13 +1238,11 @@
 		Results: make(map[api.RepoName]*protocol.RepoCloneProgress),
 	}
 	for _, r := range res {
-
 		for repo, info := range r.Results {
 			var rp protocol.RepoCloneProgress
 			rp.FromProto(info)
 			result.Results[api.RepoName(repo)] = &rp
 		}
-
 	}
 
 	return result, nil
@@ -1631,27 +1585,13 @@
 		Repo:       repo,
 		ObjectName: objectName,
 	}
-<<<<<<< HEAD
-	if conf.IsGRPCEnabled(ctx) {
-		client, err := c.ClientForRepo(ctx, req.Repo)
-		if err != nil {
-			return nil, err
-		}
-
-		grpcResp, err := client.GetObject(ctx, req.ToProto())
-		if err != nil {
-			return nil, err
-		}
-=======
 	client, err := c.ClientForRepo(ctx, req.Repo)
 	if err != nil {
 		return nil, err
 	}
->>>>>>> c83aca70
 
 	grpcResp, err := client.GetObject(ctx, req.ToProto())
 	if err != nil {
-
 		return nil, err
 	}
 
