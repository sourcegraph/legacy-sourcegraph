package gitserver_test

import (
	"archive/zip"
	"bytes"
	"container/list"
	"context"
	"encoding/base64"
	"encoding/json"
	"fmt"
	"io"
	"math/rand"
	"net/http"
	"net/http/httptest"
	"net/url"
	"os"
	"os/exec"
	"path/filepath"
	"reflect"
	"strings"
	"sync"
	"testing"
	"testing/quick"
	"time"

	"github.com/google/go-cmp/cmp"
	"github.com/stretchr/testify/require"
	"google.golang.org/grpc"
	"google.golang.org/grpc/codes"
	"google.golang.org/grpc/status"

	"github.com/sourcegraph/log/logtest"

	"github.com/sourcegraph/sourcegraph/cmd/gitserver/server"
	"github.com/sourcegraph/sourcegraph/cmd/gitserver/server/perforce"
	"github.com/sourcegraph/sourcegraph/internal/api"
	"github.com/sourcegraph/sourcegraph/internal/conf"
	"github.com/sourcegraph/sourcegraph/internal/database"
	"github.com/sourcegraph/sourcegraph/internal/database/dbmocks"
	"github.com/sourcegraph/sourcegraph/internal/extsvc"
	"github.com/sourcegraph/sourcegraph/internal/extsvc/gitolite"
	"github.com/sourcegraph/sourcegraph/internal/gitserver"
	"github.com/sourcegraph/sourcegraph/internal/gitserver/gitdomain"
	"github.com/sourcegraph/sourcegraph/internal/gitserver/protocol"
	proto "github.com/sourcegraph/sourcegraph/internal/gitserver/v1"
	internalgrpc "github.com/sourcegraph/sourcegraph/internal/grpc"
	"github.com/sourcegraph/sourcegraph/internal/grpc/defaults"
	"github.com/sourcegraph/sourcegraph/internal/httpcli"
	"github.com/sourcegraph/sourcegraph/internal/observation"
	"github.com/sourcegraph/sourcegraph/internal/types"
	"github.com/sourcegraph/sourcegraph/internal/wrexec"
	"github.com/sourcegraph/sourcegraph/lib/errors"
	"github.com/sourcegraph/sourcegraph/schema"
)

func newMockDB() database.DB {
	db := dbmocks.NewMockDB()
	db.GitserverReposFunc.SetDefaultReturn(dbmocks.NewMockGitserverRepoStore())
	db.FeatureFlagsFunc.SetDefaultReturn(dbmocks.NewMockFeatureFlagStore())

	r := dbmocks.NewMockRepoStore()
	r.GetByNameFunc.SetDefaultHook(func(ctx context.Context, repoName api.RepoName) (*types.Repo, error) {
		return &types.Repo{
			Name: repoName,
			ExternalRepo: api.ExternalRepoSpec{
				ServiceType: extsvc.TypeGitHub,
			},
		}, nil
	})
	db.ReposFunc.SetDefaultReturn(r)

	return db
}

func TestClient_Archive_ProtoRoundTrip(t *testing.T) {
	var diff string

	fn := func(original gitserver.ArchiveOptions) bool {

		var converted gitserver.ArchiveOptions
		converted.FromProto(original.ToProto("test"))

		if diff = cmp.Diff(original, converted); diff != "" {
			return false
		}

		return true
	}

	if err := quick.Check(fn, nil); err != nil {
		t.Errorf("ArchiveOptions proto roundtrip failed (-want +got):\n%s", diff)
	}
}

func TestClient_IsRepoCloneale_ProtoRoundTrip(t *testing.T) {
	var diff string

	fn := func(original protocol.IsRepoCloneableResponse) bool {
		var converted protocol.IsRepoCloneableResponse
		converted.FromProto(original.ToProto())

		if diff = cmp.Diff(original, converted); diff != "" {
			return false
		}

		return true
	}

	if err := quick.Check(fn, nil); err != nil {
		t.Errorf("IsRepoCloneableResponse proto roundtrip failed (-want +got):\n%s", diff)
	}
}

func TestClient_RepoUpdateRequest_ProtoRoundTrip(t *testing.T) {
	var diff string
	t.Run("request", func(t *testing.T) {
		fn := func(repo api.RepoName, since int64) bool {
			original := protocol.RepoUpdateRequest{
				Repo:  repo,
				Since: time.Duration(since),
			}

			var converted protocol.RepoUpdateRequest
			converted.FromProto(original.ToProto())

			if diff = cmp.Diff(original, converted); diff != "" {
				return false
			}

			return true
		}

		if err := quick.Check(fn, nil); err != nil {
			t.Errorf("RepoUpdateRequest proto roundtrip failed (-want +got):\n%s", diff)
		}
	})

	t.Run("response", func(t *testing.T) {
		fn := func(lastFetched fuzzTime, lastChanged fuzzTime, err string) bool {
			lastFetchedPtr := time.Time(lastFetched)
			lastChangedPtr := time.Time(lastChanged)

			original := protocol.RepoUpdateResponse{
				LastFetched: &lastFetchedPtr,
				LastChanged: &lastChangedPtr,
				Error:       err,
			}
			var converted protocol.RepoUpdateResponse
			converted.FromProto(original.ToProto())

			if diff = cmp.Diff(original, converted); diff != "" {
				return false
			}

			return true
		}

		if err := quick.Check(fn, nil); err != nil {
			t.Errorf("RepoUpdateResponse proto roundtrip failed (-want +got):\n%s", diff)
		}
	})
}

func TestClient_CreateCommitFromPatchRequest_ProtoRoundTrip(t *testing.T) {
	var diff string

	t.Run("request", func(t *testing.T) {
		fn := func(
			repo string,
			baseCommit string,
			patch []byte,
			targetRef string,
			uniqueRef bool,
			pushRef *string,

			commitInfo struct {
				Messages    []string
				AuthorName  string
				AuthorEmail string
				Date        fuzzTime
			},

			pushConfig *protocol.PushConfig,
			gitApplyArgs []string,
		) bool {
			original := protocol.CreateCommitFromPatchRequest{
				Repo:       api.RepoName(repo),
				BaseCommit: api.CommitID(baseCommit),
				Patch:      patch,
				TargetRef:  targetRef,
				UniqueRef:  uniqueRef,
				CommitInfo: protocol.PatchCommitInfo{
					Messages:    commitInfo.Messages,
					AuthorName:  commitInfo.AuthorName,
					AuthorEmail: commitInfo.AuthorEmail,
					Date:        time.Time(commitInfo.Date),
				},
				Push:         pushConfig,
				PushRef:      pushRef,
				GitApplyArgs: gitApplyArgs,
			}
			var converted protocol.CreateCommitFromPatchRequest
			converted.FromProto(original.ToProto())

			if diff = cmp.Diff(original, converted); diff != "" {
				return false
			}

			return true
		}

		if err := quick.Check(fn, nil); err != nil {
			t.Errorf("CreateCommitFromPatchRequest proto roundtrip failed (-want +got):\n%s", diff)
		}
	})

	t.Run("response", func(t *testing.T) {
		fn := func(original protocol.CreateCommitFromPatchResponse) bool {
			var converted protocol.CreateCommitFromPatchResponse
			converted.FromProto(original.ToProto())

			if diff = cmp.Diff(original, converted); diff != "" {
				return false
			}

			return true
		}

		if err := quick.Check(fn, nil); err != nil {
			t.Errorf("CreateCommitFromPatchResponse proto roundtrip failed (-want +got):\n%s", diff)
		}
	})
}

func TestClient_BatchLog_ProtoRoundTrip(t *testing.T) {
	var diff string

	t.Run("request", func(t *testing.T) {
		fn := func(original protocol.BatchLogRequest) bool {
			var converted protocol.BatchLogRequest
			converted.FromProto(original.ToProto())

			if diff = cmp.Diff(original, converted); diff != "" {
				return false
			}

			return true
		}

		if err := quick.Check(fn, nil); err != nil {
			t.Errorf("BatchChangesLogResponse proto roundtrip failed (-want +got):\n%s", diff)
		}
	})

	t.Run("response", func(t *testing.T) {
		fn := func(original protocol.BatchLogResponse) bool {
			var converted protocol.BatchLogResponse
			converted.FromProto(original.ToProto())

			if diff = cmp.Diff(original, converted); diff != "" {
				return false
			}

			return true
		}

		if err := quick.Check(fn, nil); err != nil {
			t.Errorf("BatchChangesLogResponse proto roundtrip failed (-want +got):\n%s", diff)
		}
	})

}

func TestClient_RepoCloneProgress_ProtoRoundTrip(t *testing.T) {
	var diff string

	fn := func(original protocol.RepoCloneProgress) bool {
		var converted protocol.RepoCloneProgress
		converted.FromProto(original.ToProto())

		if diff = cmp.Diff(original, converted); diff != "" {
			return false
		}

		return true
	}

	if err := quick.Check(fn, nil); err != nil {
		t.Errorf("RepoCloneProgress proto roundtrip failed (-want +got):\n%s", diff)
	}
}

func TestClient_P4ExecRequest_ProtoRoundTrip(t *testing.T) {
	var diff string

	fn := func(original protocol.P4ExecRequest) bool {
		var converted protocol.P4ExecRequest
		converted.FromProto(original.ToProto())

		if diff = cmp.Diff(original, converted); diff != "" {
			return false
		}

		return true
	}

	if err := quick.Check(fn, nil); err != nil {
		t.Errorf("P4ExecRequest proto roundtrip failed (-want +got):\n%s", diff)
	}
}

func TestClient_RepoClone_ProtoRoundTrip(t *testing.T) {
	var diff string

	fn := func(original protocol.RepoCloneResponse) bool {
		var converted protocol.RepoCloneResponse
		converted.FromProto(original.ToProto())

		if diff = cmp.Diff(original, converted); diff != "" {
			return false
		}

		return true
	}

	if err := quick.Check(fn, nil); err != nil {
		t.Errorf("RepoCloneResponse proto roundtrip failed (-want +got):\n%s", diff)
	}
}

func TestClient_ListGitolite_ProtoRoundTrip(t *testing.T) {
	var diff string

	fn := func(original gitolite.Repo) bool {
		var converted gitolite.Repo
		converted.FromProto(original.ToProto())

		if diff = cmp.Diff(original, converted); diff != "" {
			return false
		}

		return true
	}

	if err := quick.Check(fn, nil); err != nil {
		t.Errorf("ListGitoliteRepo proto roundtrip failed (-want +got):\n%s", diff)
	}
}

func TestClient_Remove(t *testing.T) {
	test := func(t *testing.T, called *bool) {
		repo := api.RepoName("github.com/sourcegraph/sourcegraph")
		addrs := []string{"172.16.8.1:8080", "172.16.8.2:8080"}

		expected := "http://172.16.8.1:8080"

		source := gitserver.NewTestClientSource(t, addrs, func(o *gitserver.TestClientSourceOptions) {
			o.ClientFunc = func(cc *grpc.ClientConn) proto.GitserverServiceClient {
				mockRepoDelete := func(ctx context.Context, in *proto.RepoDeleteRequest, opts ...grpc.CallOption) (*proto.RepoDeleteResponse, error) {
					*called = true
					return nil, nil
				}
				return &mockClient{
					mockRepoDelete: mockRepoDelete,
				}
			}
		})
		cli := gitserver.NewTestClient(
			httpcli.DoerFunc(func(r *http.Request) (*http.Response, error) {
				switch r.URL.String() {
				// Ensure that the request was received by the "expected" gitserver instance - where
				// expected is the gitserver instance according to the Rendezvous hashing scheme.
				// For anything else apart from this we return an error.
				case expected + "/delete":
					return &http.Response{
						StatusCode: 200,
						Body:       io.NopCloser(bytes.NewBufferString("{}")),
					}, nil
				default:
					return nil, errors.Newf("unexpected URL: %q", r.URL.String())
				}
			}),

			source,
		)

		err := cli.Remove(context.Background(), repo)
		if err != nil {
			t.Fatalf("expected URL %q, but got err %q", expected, err)
		}
	}

	t.Run("GRPC", func(t *testing.T) {
		called := false
		conf.Mock(&conf.Unified{
			SiteConfiguration: schema.SiteConfiguration{
				ExperimentalFeatures: &schema.ExperimentalFeatures{
					EnableGRPC: true,
				},
			},
		})
		t.Cleanup(func() {
			conf.Mock(nil)
		})
		test(t, &called)
		if !called {
			t.Fatal("grpc client not called")
		}
	})
	t.Run("HTTP", func(t *testing.T) {
		called := false
		conf.Mock(&conf.Unified{
			SiteConfiguration: schema.SiteConfiguration{
				ExperimentalFeatures: &schema.ExperimentalFeatures{
					EnableGRPC: false,
				},
			},
		})
		t.Cleanup(func() {
			conf.Mock(nil)
		})
		test(t, &called)
		if called {
			t.Fatal("grpc client called")
		}
	})

}

func TestClient_ArchiveReader(t *testing.T) {
	root := gitserver.CreateRepoDir(t)

	type test struct {
		name string

		remote      string
		revision    string
		want        map[string]string
		clientErr   error
		readerError error
		skipReader  bool
	}

	tests := []test{
		{
			name: "simple",

			remote:   createSimpleGitRepo(t, root),
			revision: "HEAD",
			want: map[string]string{
				"dir1/":      "",
				"dir1/file1": "infile1",
				"file 2":     "infile2",
			},
			skipReader: false,
		},
		{
			name: "repo-with-dotgit-dir",

			remote:   createRepoWithDotGitDir(t, root),
			revision: "HEAD",
			want: map[string]string{
				"file1":            "hello\n",
				".git/mydir/file2": "milton\n",
				".git/mydir/":      "",
				".git/":            "",
			},
			skipReader: false,
		},
		{
			name: "not-found",

			revision:   "HEAD",
			clientErr:  errors.New("repository does not exist: not-found"),
			skipReader: false,
		},
		{
			name: "revision-not-found",

			remote:      createRepoWithDotGitDir(t, root),
			revision:    "revision-not-found",
			clientErr:   nil,
			readerError: &gitdomain.RevisionNotFoundError{Repo: "revision-not-found", Spec: "revision-not-found"},
			skipReader:  true,
		},
	}

	runArchiveReaderTestfunc := func(t *testing.T, mkClient func(t *testing.T, addrs []string) gitserver.Client, name api.RepoName, test test) {
		t.Run(string(name), func(t *testing.T) {
			// Setup: Prepare the test Gitserver server + register the gRPC server
			s := &server.Server{
				Logger:   logtest.Scoped(t),
				ReposDir: filepath.Join(root, "repos"),
				DB:       newMockDB(),
				GetRemoteURLFunc: func(_ context.Context, name api.RepoName) (string, error) {
					if test.remote != "" {
						return test.remote, nil
					}
					return "", errors.Errorf("no remote for %s", test.name)
				},
				GetVCSSyncer: func(ctx context.Context, name api.RepoName) (server.VCSSyncer, error) {
					return server.NewGitRepoSyncer(wrexec.NewNoOpRecordingCommandFactory()), nil
				},
				RecordingCommandFactory: wrexec.NewNoOpRecordingCommandFactory(),
				Locker:                  server.NewRepositoryLocker(),
			}

			grpcServer := defaults.NewServer(logtest.Scoped(t))

			proto.RegisterGitserverServiceServer(grpcServer, &server.GRPCServer{Server: s})
			handler := internalgrpc.MultiplexHandlers(grpcServer, s.Handler())
			srv := httptest.NewServer(handler)
			defer srv.Close()

			u, _ := url.Parse(srv.URL)

			addrs := []string{u.Host}
			cli := mkClient(t, addrs)
			ctx := context.Background()

			if test.remote != "" {
				if _, err := cli.RequestRepoUpdate(ctx, name, 0); err != nil {
					t.Fatal(err)
				}
			}

			rc, err := cli.ArchiveReader(ctx, nil, name, gitserver.ArchiveOptions{Treeish: test.revision, Format: gitserver.ArchiveFormatZip})
			if have, want := fmt.Sprint(err), fmt.Sprint(test.clientErr); have != want {
				t.Errorf("archive: have err %v, want %v", have, want)
			}
			if rc == nil {
				return
			}
			t.Cleanup(func() {
				if err := rc.Close(); err != nil {
					t.Fatal(err)
				}
			})

			data, readErr := io.ReadAll(rc)
			if readErr != nil {
				if readErr.Error() != test.readerError.Error() {
					t.Errorf("archive: have reader err %v, want %v", readErr.Error(), test.readerError.Error())
				}

				if test.skipReader {
					return
				}

				t.Fatal(readErr)
			}

			zr, err := zip.NewReader(bytes.NewReader(data), int64(len(data)))
			if err != nil {
				t.Fatal(err)
			}

			got := map[string]string{}
			for _, f := range zr.File {
				r, err := f.Open()
				if err != nil {
					t.Errorf("failed to open %q because %s", f.Name, err)
					continue
				}
				contents, err := io.ReadAll(r)
				_ = r.Close()
				if err != nil {
					t.Errorf("Read(%q): %s", f.Name, err)
					continue
				}
				got[f.Name] = string(contents)
			}

			if !cmp.Equal(test.want, got) {
				t.Errorf("mismatch (-want +got):\n%s", cmp.Diff(test.want, got))
			}
		})
	}

	t.Run("grpc", func(t *testing.T) {
		conf.Mock(&conf.Unified{
			SiteConfiguration: schema.SiteConfiguration{
				ExperimentalFeatures: &schema.ExperimentalFeatures{
					EnableGRPC: true,
				},
			},
		})
		t.Cleanup(func() {
			conf.Mock(nil)
		})
		for _, test := range tests {
			repoName := api.RepoName(test.name)
			called := false

			mkClient := func(t *testing.T, addrs []string) gitserver.Client {
				t.Helper()

				source := gitserver.NewTestClientSource(t, addrs, func(o *gitserver.TestClientSourceOptions) {
					o.ClientFunc = func(cc *grpc.ClientConn) proto.GitserverServiceClient {
						base := proto.NewGitserverServiceClient(cc)

						mockArchive := func(ctx context.Context, in *proto.ArchiveRequest, opts ...grpc.CallOption) (proto.GitserverService_ArchiveClient, error) {
							called = true
							return base.Archive(ctx, in, opts...)
						}
						mockRepoUpdate := func(ctx context.Context, in *proto.RepoUpdateRequest, opts ...grpc.CallOption) (*proto.RepoUpdateResponse, error) {
							base := proto.NewGitserverServiceClient(cc)
							return base.RepoUpdate(ctx, in, opts...)
						}
						return &mockClient{
							mockArchive:    mockArchive,
							mockRepoUpdate: mockRepoUpdate,
						}
					}
				})

				return gitserver.NewTestClient(&http.Client{}, source)
			}

			runArchiveReaderTestfunc(t, mkClient, repoName, test)
			if !called {
				t.Error("archiveReader: GitserverServiceClient should have been called")
			}

		}
	})

	t.Run("http", func(t *testing.T) {
		conf.Mock(&conf.Unified{
			SiteConfiguration: schema.SiteConfiguration{
				ExperimentalFeatures: &schema.ExperimentalFeatures{
					EnableGRPC: false,
				},
			},
		})
		t.Cleanup(func() {
			conf.Mock(nil)
		})

		for _, test := range tests {
			repoName := api.RepoName(test.name)
			called := false

			mkClient := func(t *testing.T, addrs []string) gitserver.Client {
				t.Helper()

				source := gitserver.NewTestClientSource(t, addrs, func(o *gitserver.TestClientSourceOptions) {
					o.ClientFunc = func(cc *grpc.ClientConn) proto.GitserverServiceClient {
						mockArchive := func(ctx context.Context, in *proto.ArchiveRequest, opts ...grpc.CallOption) (proto.GitserverService_ArchiveClient, error) {
							called = true
							base := proto.NewGitserverServiceClient(cc)
							return base.Archive(ctx, in, opts...)
						}
						return &mockClient{mockArchive: mockArchive}
					}
				})

				return gitserver.NewTestClient(&http.Client{}, source)
			}

			runArchiveReaderTestfunc(t, mkClient, repoName, test)
			if called {
				t.Error("archiveReader: GitserverServiceClient should have been called")
			}

		}

	})
}

func createRepoWithDotGitDir(t *testing.T, root string) string {
	t.Helper()
	b64 := func(s string) string {
		t.Helper()
		b, err := base64.StdEncoding.DecodeString(s)
		if err != nil {
			t.Fatal(err)
		}
		return string(b)
	}

	dir := filepath.Join(root, "remotes", "repo-with-dot-git-dir")

	// This repo was synthesized by hand to contain a file whose path is `.git/mydir/file2` (the Git
	// CLI will not let you create a file with a `.git` path component).
	//
	// The synthesized bad commit is:
	//
	// commit aa600fc517ea6546f31ae8198beb1932f13b0e4c (HEAD -> master)
	// Author: Quinn Slack <qslack@qslack.com>
	// 	Date:   Tue Jun 5 16:17:20 2018 -0700
	//
	// wip
	//
	// diff --git a/.git/mydir/file2 b/.git/mydir/file2
	// new file mode 100644
	// index 0000000..82b919c
	// --- /dev/null
	// +++ b/.git/mydir/file2
	// @@ -0,0 +1 @@
	// +milton
	files := map[string]string{
		"config": `
[core]
repositoryformatversion=0
filemode=true
`,
		"HEAD":              `ref: refs/heads/master`,
		"refs/heads/master": `aa600fc517ea6546f31ae8198beb1932f13b0e4c`,
		"objects/e7/9c5e8f964493290a409888d5413a737e8e5dd5": b64("eAFLyslPUrBgyMzLLMlMzOECACgtBOw="),
		"objects/ce/013625030ba8dba906f756967f9e9ca394464a": b64("eAFLyslPUjBjyEjNycnnAgAdxQQU"),
		"objects/82/b919c9c565d162c564286d9d6a2497931be47e": b64("eAFLyslPUjBnyM3MKcnP4wIAIw8ElA=="),
		"objects/e5/231c1d547df839dce09809e43608fe6c537682": b64("eAErKUpNVTAzYTAxAAIFvfTMEgbb8lmsKdJ+zz7ukeMOulcqZqOllmloYGBmYqKQlpmTashwjtFMlZl7xe2VbN/DptXPm7N4ipsXACOoGDo="),
		"objects/da/5ecc846359eaf23e8abe907b3125fdd7abdbc0": b64("eAErKUpNVTA2ZjA0MDAzMVFIy8xJNWJo2il58mjqxaSjKRq5c7NUpk+WflIHABZRD2I="),
		"objects/d0/01d287018593691c36042e1c8089fde7415296": b64("eAErKUpNVTA2ZjA0MDAzMVFIy8xJNWQ4x2imysy94vZKtu9h0+rnzVk8xc0LAP2TDiQ="),
		"objects/b4/009ecbf1eba01c5279f25840e2afc0d15f5005": b64("eAGdjdsJAjEQRf1OFdOAMpPN5gEitiBWEJIRBzcJu2b7N2IHfh24nMtJrRTpQA4PfWOGjEhZe4fk5zDZQGmyaDRT8ujDI7MzNOtgVdz7s21w26VWuC8xveC8vr+8/nBKrVxgyF4bJBfgiA5RjXUEO/9xVVKlS1zUB/JxNbA="),
		"objects/3d/779a05641b4ee6f1bc1e0b52de75163c2a2669": b64("eAErKUpNVTA2YjAxAAKF3MqUzCKGW3FnWpIjX32y69o3odpQ9e/11bcPAAAipRGQ"),
		"objects/aa/600fc517ea6546f31ae8198beb1932f13b0e4c": b64("eAGdjlkKAjEQBf3OKfoCSmfpLCDiFcQTZDodHHQWxwxe3xFv4FfBKx4UT8PQNzDa7doiAkLGataFXCg12lRYMEVM4qzHWMUz2eCjUXNeZGzQOdwkd1VLl1EzmZCqoehQTK6MRVMlRFJ5bbdpgcvajyNcH5nvcHy+vjz/cOBpOIEmE41D7xD2GBDVtm6BTf64qnc/qw9c4UKS"),
		"objects/e6/9de29bb2d1d6434b8b29ae775ad8c2e48c5391": b64("eAFLyslPUjBgAAAJsAHw"),
	}
	for name, data := range files {
		name = filepath.Join(dir, name)
		if err := os.MkdirAll(filepath.Dir(name), 0700); err != nil {
			t.Fatal(err)
		}
		if err := os.WriteFile(name, []byte(data), 0600); err != nil {
			t.Fatal(err)
		}
	}

	return dir
}

func createSimpleGitRepo(t *testing.T, root string) string {
	t.Helper()
	dir := filepath.Join(root, "remotes", "simple")

	if err := os.MkdirAll(dir, 0700); err != nil {
		t.Fatal(err)
	}

	for _, cmd := range []string{
		"git init",
		"mkdir dir1",
		"echo -n infile1 > dir1/file1",
		"touch --date=2006-01-02T15:04:05Z dir1 dir1/file1 || touch -t 200601021704.05 dir1 dir1/file1",
		"git add dir1/file1",
		"GIT_COMMITTER_NAME=a GIT_COMMITTER_EMAIL=a@a.com GIT_AUTHOR_DATE=2006-01-02T15:04:05Z GIT_COMMITTER_DATE=2006-01-02T15:04:05Z git commit -m commit1 --author='a <a@a.com>' --date 2006-01-02T15:04:05Z",
		"echo -n infile2 > 'file 2'",
		"touch --date=2014-05-06T19:20:21Z 'file 2' || touch -t 201405062120.21 'file 2'",
		"git add 'file 2'",
		"GIT_COMMITTER_NAME=a GIT_COMMITTER_EMAIL=a@a.com GIT_AUTHOR_DATE=2006-01-02T15:04:05Z GIT_COMMITTER_DATE=2014-05-06T19:20:21Z git commit -m commit2 --author='a <a@a.com>' --date 2014-05-06T19:20:21Z",
		"git branch test-ref HEAD~1",
		"git branch test-nested-ref test-ref",
	} {
		c := exec.Command("bash", "-c", `GIT_CONFIG_GLOBAL="" GIT_CONFIG_SYSTEM="" `+cmd)
		c.Dir = dir
		out, err := c.CombinedOutput()
		if err != nil {
			t.Fatalf("Command %q failed. Output was:\n\n%s", cmd, out)
		}
	}

	return dir
}

type mockP4ExecClient struct {
	isEndOfStream bool
	Err           error
	grpc.ClientStream
}

func (m *mockP4ExecClient) Recv() (*proto.P4ExecResponse, error) {
	if m.isEndOfStream {
		return nil, io.EOF
	}

	if m.Err != nil {
		s, _ := status.FromError(m.Err)
		return nil, s.Err()

	}

	response := &proto.P4ExecResponse{
		Data: []byte("example output"),
	}

	// Set the end-of-stream condition
	m.isEndOfStream = true

	return response, nil
}

func TestClient_P4ExecGRPC(t *testing.T) {
	_ = gitserver.CreateRepoDir(t)
	type test struct {
		name     string
		host     string
		user     string
		password string
		args     []string
		err      error
		wantBody string
		wantErr  string
	}
	tests := []test{
		{
			name:     "check request body",
			host:     "ssl:111.222.333.444:1666",
			user:     "admin",
			password: "pa$$word",
			args:     []string{"protects"},
			wantBody: "example output",
			wantErr:  "<nil>",
		},
		{
			name:    "error response",
			err:     errors.New("example error"),
			wantErr: "rpc error: code = Unknown desc = example error",
		},
		{
			name:    "context cancellation",
			err:     status.New(codes.Canceled, context.Canceled.Error()).Err(),
			wantErr: context.Canceled.Error(),
		},
		{
			name:    "context expiration",
			err:     status.New(codes.DeadlineExceeded, context.DeadlineExceeded.Error()).Err(),
			wantErr: context.DeadlineExceeded.Error(),
		},
	}

	ctx := context.Background()
	runTest := func(t *testing.T, test test, cli gitserver.Client, called bool) {
		t.Run(test.name, func(t *testing.T) {
			t.Log(test.name)

			rc, _, _ := cli.P4Exec(ctx, test.host, test.user, test.password, test.args...)

			var body []byte
			var err error
			if rc != nil {
				defer func() { _ = rc.Close() }()

				body, err = io.ReadAll(rc)
				if err != nil {
					if diff := cmp.Diff(test.wantErr, fmt.Sprintf("%v", err)); diff != "" {
						t.Fatalf("Mismatch (-want +got):\n%s", diff)
					}
				}
			}

			if diff := cmp.Diff(test.wantBody, string(body)); diff != "" {
				t.Fatalf("Mismatch (-want +got):\n%s", diff)
			}
		})

	}

	t.Run("GRPC", func(t *testing.T) {
		for _, test := range tests {
			conf.Mock(&conf.Unified{
				SiteConfiguration: schema.SiteConfiguration{
					ExperimentalFeatures: &schema.ExperimentalFeatures{
						EnableGRPC: true,
					},
				},
			})
			t.Cleanup(func() {
				conf.Mock(nil)
			})

			const gitserverAddr = "172.16.8.1:8080"
			addrs := []string{gitserverAddr}
			called := false

			source := gitserver.NewTestClientSource(t, addrs, func(o *gitserver.TestClientSourceOptions) {
				o.ClientFunc = func(cc *grpc.ClientConn) proto.GitserverServiceClient {
					mockP4Exec := func(ctx context.Context, in *proto.P4ExecRequest, opts ...grpc.CallOption) (proto.GitserverService_P4ExecClient, error) {
						called = true
						return &mockP4ExecClient{
							Err: test.err,
						}, nil
					}

					return &mockClient{mockP4Exec: mockP4Exec}
				}
			})

			cli := gitserver.NewTestClient(&http.Client{}, source)
			runTest(t, test, cli, called)

			if !called {
				t.Fatal("GRPC should be called")
			}
		}

	})

}

func TestClient_P4Exec(t *testing.T) {
	_ = gitserver.CreateRepoDir(t)
	type test struct {
		name     string
		host     string
		user     string
		password string
		args     []string
		handler  http.HandlerFunc
		wantBody string
		wantErr  string
	}
	tests := []test{
		{
			name:     "check request body",
			host:     "ssl:111.222.333.444:1666",
			user:     "admin",
			password: "pa$$word",
			args:     []string{"protects"},
			handler: func(w http.ResponseWriter, r *http.Request) {
				if r.ProtoMajor == 2 {
					// Ignore attempted gRPC connections
					w.WriteHeader(http.StatusNotImplemented)
					return
				}

				body, err := io.ReadAll(r.Body)
				if err != nil {
					t.Fatal(err)
				}

				wantBody := `{"p4port":"ssl:111.222.333.444:1666","p4user":"admin","p4passwd":"pa$$word","args":["protects"]}`
				if diff := cmp.Diff(wantBody, string(body)); diff != "" {
					t.Fatalf("Mismatch (-want +got):\n%s", diff)
				}

				w.WriteHeader(http.StatusOK)
				_, _ = w.Write([]byte("example output"))
			},
			wantBody: "example output",
			wantErr:  "<nil>",
		},
		{
			name: "error response",
			handler: func(w http.ResponseWriter, r *http.Request) {
				if r.ProtoMajor == 2 {
					// Ignore attempted gRPC connections
					w.WriteHeader(http.StatusNotImplemented)
					return
				}

				w.WriteHeader(http.StatusBadRequest)
				_, _ = w.Write([]byte("example error"))
			},
			wantErr: "unexpected status code: 400 - example error",
		},
	}

	ctx := context.Background()
	runTest := func(t *testing.T, test test, cli gitserver.Client, called bool) {
		t.Run(test.name, func(t *testing.T) {
			t.Log(test.name)

			rc, _, err := cli.P4Exec(ctx, test.host, test.user, test.password, test.args...)
			if diff := cmp.Diff(test.wantErr, fmt.Sprintf("%v", err)); diff != "" {
				t.Fatalf("Mismatch (-want +got):\n%s", diff)
			}

			var body []byte
			if rc != nil {
				defer func() { _ = rc.Close() }()

				body, err = io.ReadAll(rc)
				if err != nil {
					t.Fatal(err)
				}
			}

			if diff := cmp.Diff(test.wantBody, string(body)); diff != "" {
				t.Fatalf("Mismatch (-want +got):\n%s", diff)
			}
		})

	}
	t.Run("HTTP", func(t *testing.T) {
		for _, test := range tests {
			conf.Mock(&conf.Unified{
				SiteConfiguration: schema.SiteConfiguration{
					ExperimentalFeatures: &schema.ExperimentalFeatures{
						EnableGRPC: false,
					},
				},
			})
			t.Cleanup(func() {
				conf.Mock(nil)
			})

			testServer := httptest.NewServer(test.handler)
			defer testServer.Close()

			u, _ := url.Parse(testServer.URL)
			addrs := []string{u.Host}
			source := gitserver.NewTestClientSource(t, addrs)
			called := false

			cli := gitserver.NewTestClient(&http.Client{}, source)
			runTest(t, test, cli, called)

			if called {
				t.Fatal("handler shoulde be called")
			}
		}

	})
}

func TestClient_ResolveRevisions(t *testing.T) {
	root := t.TempDir()
	remote := createSimpleGitRepo(t, root)
	// These hashes should be stable since we set the timestamps
	// when creating the commits.
	hash1 := "b6602ca96bdc0ab647278577a3c6edcb8fe18fb0"
	hash2 := "c5151eceb40d5e625716589b745248e1a6c6228d"

	tests := []struct {
		input []protocol.RevisionSpecifier
		want  []string
		err   error
	}{{
		input: []protocol.RevisionSpecifier{{}},
		want:  []string{hash2},
	}, {
		input: []protocol.RevisionSpecifier{{RevSpec: "HEAD"}},
		want:  []string{hash2},
	}, {
		input: []protocol.RevisionSpecifier{{RevSpec: "HEAD~1"}},
		want:  []string{hash1},
	}, {
		input: []protocol.RevisionSpecifier{{RevSpec: "test-ref"}},
		want:  []string{hash1},
	}, {
		input: []protocol.RevisionSpecifier{{RevSpec: "test-nested-ref"}},
		want:  []string{hash1},
	}, {
		input: []protocol.RevisionSpecifier{{RefGlob: "refs/heads/test-*"}},
		want:  []string{hash1, hash1}, // two hashes because to refs point to that hash
	}, {
		input: []protocol.RevisionSpecifier{{RevSpec: "test-fake-ref"}},
		err:   &gitdomain.RevisionNotFoundError{Repo: api.RepoName(remote), Spec: "test-fake-ref"},
	}}

	logger := logtest.Scoped(t)
	db := newMockDB()
	ctx := context.Background()

	s := server.Server{
		Logger:   logger,
		ReposDir: filepath.Join(root, "repos"),
		GetRemoteURLFunc: func(_ context.Context, name api.RepoName) (string, error) {
			return remote, nil
		},
		GetVCSSyncer: func(ctx context.Context, name api.RepoName) (server.VCSSyncer, error) {
			return server.NewGitRepoSyncer(wrexec.NewNoOpRecordingCommandFactory()), nil
		},
		DB:                      db,
		Perforce:                perforce.NewService(ctx, observation.TestContextTB(t), logger, db, list.New()),
		RecordingCommandFactory: wrexec.NewNoOpRecordingCommandFactory(),
		Locker:                  server.NewRepositoryLocker(),
	}

	grpcServer := defaults.NewServer(logtest.Scoped(t))
	proto.RegisterGitserverServiceServer(grpcServer, &server.GRPCServer{Server: &s})

	handler := internalgrpc.MultiplexHandlers(grpcServer, s.Handler())
	srv := httptest.NewServer(handler)

	defer srv.Close()

	u, _ := url.Parse(srv.URL)
	addrs := []string{u.Host}
	source := gitserver.NewTestClientSource(t, addrs)

	cli := gitserver.NewTestClient(&http.Client{}, source)

	for _, test := range tests {
		t.Run("", func(t *testing.T) {
			_, err := cli.RequestRepoUpdate(ctx, api.RepoName(remote), 0)
			require.NoError(t, err)

			got, err := cli.ResolveRevisions(ctx, api.RepoName(remote), test.input)
			if test.err != nil {
				require.Equal(t, test.err, err)
				return
			}
			require.NoError(t, err)
			require.Equal(t, test.want, got)
		})
	}

}

func TestClient_BatchLogGRPC(t *testing.T) {
	conf.Mock(&conf.Unified{
		SiteConfiguration: schema.SiteConfiguration{
			ExperimentalFeatures: &schema.ExperimentalFeatures{
				EnableGRPC: true,
			},
		},
	})
	t.Cleanup(func() {
		conf.Mock(nil)
	})

	addrs := []string{"172.16.8.1:8080"}

	called := false

	source := gitserver.NewTestClientSource(t, addrs, func(o *gitserver.TestClientSourceOptions) {
		o.ClientFunc = func(cc *grpc.ClientConn) proto.GitserverServiceClient {
			mockBatchLog := func(ctx context.Context, in *proto.BatchLogRequest, opts ...grpc.CallOption) (*proto.BatchLogResponse, error) {
				called = true

				var req protocol.BatchLogRequest
				req.FromProto(in)

				var results []protocol.BatchLogResult
				for _, repoCommit := range req.RepoCommits {
					results = append(results, protocol.BatchLogResult{
						RepoCommit:    repoCommit,
						CommandOutput: fmt.Sprintf("out<%s: %s@%s>", addrs[0], repoCommit.Repo, repoCommit.CommitID),
						CommandError:  "",
					})

				}

				var resp protocol.BatchLogResponse
				resp.Results = results
				return resp.ToProto(), nil
			}

			return &mockClient{mockBatchLog: mockBatchLog}
		}
	})

	cli := gitserver.NewTestClient(&http.Client{}, source)

	opts := gitserver.BatchLogOptions{
		RepoCommits: []api.RepoCommit{
			{Repo: api.RepoName("github.com/test/foo"), CommitID: api.CommitID("deadbeef01")},
			{Repo: api.RepoName("github.com/test/bar"), CommitID: api.CommitID("deadbeef02")},
			{Repo: api.RepoName("github.com/test/baz"), CommitID: api.CommitID("deadbeef03")},
			{Repo: api.RepoName("github.com/test/bonk"), CommitID: api.CommitID("deadbeef04")},
			{Repo: api.RepoName("github.com/test/quux"), CommitID: api.CommitID("deadbeef05")},
			{Repo: api.RepoName("github.com/test/honk"), CommitID: api.CommitID("deadbeef06")},
			{Repo: api.RepoName("github.com/test/xyzzy"), CommitID: api.CommitID("deadbeef07")},
			{Repo: api.RepoName("github.com/test/lorem"), CommitID: api.CommitID("deadbeef08")},
			{Repo: api.RepoName("github.com/test/ipsum"), CommitID: api.CommitID("deadbeef09")},
			{Repo: api.RepoName("github.com/test/fnord"), CommitID: api.CommitID("deadbeef10")},
		},
		Format: "--format=test",
	}

	results := map[api.RepoCommit]gitserver.RawBatchLogResult{}
	var mu sync.Mutex

	if err := cli.BatchLog(context.Background(), opts, func(repoCommit api.RepoCommit, gitLogResult gitserver.RawBatchLogResult) error {
		mu.Lock()
		defer mu.Unlock()

		results[repoCommit] = gitLogResult
		return nil
	}); err != nil {
		t.Fatalf("unexpected error performing batch log: %s", err)
	}

	expectedResults := map[api.RepoCommit]gitserver.RawBatchLogResult{
		// Shard 1
		{Repo: "github.com/test/baz", CommitID: "deadbeef03"}:  {Stdout: "out<172.16.8.1:8080: github.com/test/baz@deadbeef03>"},
		{Repo: "github.com/test/quux", CommitID: "deadbeef05"}: {Stdout: "out<172.16.8.1:8080: github.com/test/quux@deadbeef05>"},
		{Repo: "github.com/test/honk", CommitID: "deadbeef06"}: {Stdout: "out<172.16.8.1:8080: github.com/test/honk@deadbeef06>"},

		// Shard 2
		{Repo: "github.com/test/bar", CommitID: "deadbeef02"}:   {Stdout: "out<172.16.8.1:8080: github.com/test/bar@deadbeef02>"},
		{Repo: "github.com/test/xyzzy", CommitID: "deadbeef07"}: {Stdout: "out<172.16.8.1:8080: github.com/test/xyzzy@deadbeef07>"},

		// Shard 3
		{Repo: "github.com/test/foo", CommitID: "deadbeef01"}:   {Stdout: "out<172.16.8.1:8080: github.com/test/foo@deadbeef01>"},
		{Repo: "github.com/test/bonk", CommitID: "deadbeef04"}:  {Stdout: "out<172.16.8.1:8080: github.com/test/bonk@deadbeef04>"},
		{Repo: "github.com/test/lorem", CommitID: "deadbeef08"}: {Stdout: "out<172.16.8.1:8080: github.com/test/lorem@deadbeef08>"},
		{Repo: "github.com/test/ipsum", CommitID: "deadbeef09"}: {Stdout: "out<172.16.8.1:8080: github.com/test/ipsum@deadbeef09>"},
		{Repo: "github.com/test/fnord", CommitID: "deadbeef10"}: {Stdout: "out<172.16.8.1:8080: github.com/test/fnord@deadbeef10>"},
	}
	if diff := cmp.Diff(expectedResults, results); diff != "" {
		t.Errorf("unexpected results (-want +got):\n%s", diff)
	}

	if !called {
		t.Error("expected mockBatchLog to be called")
	}
}

func TestClient_BatchLog(t *testing.T) {
	addrs := []string{"172.16.8.1:8080", "172.16.8.2:8080", "172.16.8.3:8080"}
	source := gitserver.NewTestClientSource(t, addrs)

	cli := gitserver.NewTestClient(
		httpcli.DoerFunc(func(r *http.Request) (*http.Response, error) {
			var req protocol.BatchLogRequest
			if err := json.NewDecoder(r.Body).Decode(&req); err != nil {
				return nil, err
			}

			var results []protocol.BatchLogResult
			for _, repoCommit := range req.RepoCommits {
				results = append(results, protocol.BatchLogResult{
					RepoCommit:    repoCommit,
					CommandOutput: fmt.Sprintf("out<%s: %s@%s>", r.URL.String(), repoCommit.Repo, repoCommit.CommitID),
					CommandError:  "",
				})
			}

			encoded, _ := json.Marshal(protocol.BatchLogResponse{Results: results})
			body := io.NopCloser(strings.NewReader(strings.TrimSpace(string(encoded))))
			return &http.Response{StatusCode: 200, Body: body}, nil
		}),
		source,
	)

	opts := gitserver.BatchLogOptions{
		RepoCommits: []api.RepoCommit{
			{Repo: api.RepoName("github.com/test/foo"), CommitID: api.CommitID("deadbeef01")},
			{Repo: api.RepoName("github.com/test/bar"), CommitID: api.CommitID("deadbeef02")},
			{Repo: api.RepoName("github.com/test/baz"), CommitID: api.CommitID("deadbeef03")},
			{Repo: api.RepoName("github.com/test/bonk"), CommitID: api.CommitID("deadbeef04")},
			{Repo: api.RepoName("github.com/test/quux"), CommitID: api.CommitID("deadbeef05")},
			{Repo: api.RepoName("github.com/test/honk"), CommitID: api.CommitID("deadbeef06")},
			{Repo: api.RepoName("github.com/test/xyzzy"), CommitID: api.CommitID("deadbeef07")},
			{Repo: api.RepoName("github.com/test/lorem"), CommitID: api.CommitID("deadbeef08")},
			{Repo: api.RepoName("github.com/test/ipsum"), CommitID: api.CommitID("deadbeef09")},
			{Repo: api.RepoName("github.com/test/fnord"), CommitID: api.CommitID("deadbeef10")},
		},
		Format: "--format=test",
	}

	results := map[api.RepoCommit]gitserver.RawBatchLogResult{}
	var mu sync.Mutex

	if err := cli.BatchLog(context.Background(), opts, func(repoCommit api.RepoCommit, gitLogResult gitserver.RawBatchLogResult) error {
		mu.Lock()
		defer mu.Unlock()

		results[repoCommit] = gitLogResult
		return nil
	}); err != nil {
		t.Fatalf("unexpected error performing batch log: %s", err)
	}

	expectedResults := map[api.RepoCommit]gitserver.RawBatchLogResult{
		// Shard 1
		{Repo: "github.com/test/baz", CommitID: "deadbeef03"}:  {Stdout: "out<http://172.16.8.1:8080/batch-log: github.com/test/baz@deadbeef03>"},
		{Repo: "github.com/test/quux", CommitID: "deadbeef05"}: {Stdout: "out<http://172.16.8.1:8080/batch-log: github.com/test/quux@deadbeef05>"},
		{Repo: "github.com/test/honk", CommitID: "deadbeef06"}: {Stdout: "out<http://172.16.8.1:8080/batch-log: github.com/test/honk@deadbeef06>"},

		// Shard 2
		{Repo: "github.com/test/bar", CommitID: "deadbeef02"}:   {Stdout: "out<http://172.16.8.2:8080/batch-log: github.com/test/bar@deadbeef02>"},
		{Repo: "github.com/test/xyzzy", CommitID: "deadbeef07"}: {Stdout: "out<http://172.16.8.2:8080/batch-log: github.com/test/xyzzy@deadbeef07>"},

		// Shard 3
		{Repo: "github.com/test/foo", CommitID: "deadbeef01"}:   {Stdout: "out<http://172.16.8.3:8080/batch-log: github.com/test/foo@deadbeef01>"},
		{Repo: "github.com/test/bonk", CommitID: "deadbeef04"}:  {Stdout: "out<http://172.16.8.3:8080/batch-log: github.com/test/bonk@deadbeef04>"},
		{Repo: "github.com/test/lorem", CommitID: "deadbeef08"}: {Stdout: "out<http://172.16.8.3:8080/batch-log: github.com/test/lorem@deadbeef08>"},
		{Repo: "github.com/test/ipsum", CommitID: "deadbeef09"}: {Stdout: "out<http://172.16.8.3:8080/batch-log: github.com/test/ipsum@deadbeef09>"},
		{Repo: "github.com/test/fnord", CommitID: "deadbeef10"}: {Stdout: "out<http://172.16.8.3:8080/batch-log: github.com/test/fnord@deadbeef10>"},
	}
	if diff := cmp.Diff(expectedResults, results); diff != "" {
		t.Errorf("unexpected results (-want +got):\n%s", diff)
	}
}

func TestLocalGitCommand(t *testing.T) {
	// creating a repo with 1 committed file
	root := gitserver.CreateRepoDir(t)

	for _, cmd := range []string{
		"git init",
		"echo -n infile1 > file1",
		"touch --date=2006-01-02T15:04:05Z file1 || touch -t 200601021704.05 file1",
		"git add file1",
		"GIT_COMMITTER_NAME=a GIT_COMMITTER_EMAIL=a@a.com GIT_AUTHOR_DATE=2006-01-02T15:04:05Z GIT_COMMITTER_DATE=2006-01-02T15:04:05Z git commit -m commit1 --author='a <a@a.com>' --date 2006-01-02T15:04:05Z",
	} {
		c := exec.Command("bash", "-c", `GIT_CONFIG_GLOBAL="" GIT_CONFIG_SYSTEM="" `+cmd)
		c.Dir = root
		out, err := c.CombinedOutput()
		if err != nil {
			t.Fatalf("Command %q failed. Output was:\n\n%s", cmd, out)
		}
	}

	ctx := context.Background()
	command := gitserver.NewLocalGitCommand(api.RepoName(filepath.Base(root)), "log")
	command.ReposDir = filepath.Dir(root)

	stdout, stderr, err := command.DividedOutput(ctx)
	if err != nil {
		t.Fatalf("Local git command run failed. Command: %q Error:\n\n%s", command, err)
	}
	if len(stderr) > 0 {
		t.Fatalf("Local git command run failed. Command: %q Error:\n\n%s", command, stderr)
	}

	stringOutput := string(stdout)
	if !strings.Contains(stringOutput, "commit1") {
		t.Fatalf("No commit message in git log output. Output: %s", stringOutput)
	}
	if command.ExitStatus() != 0 {
		t.Fatalf("Local git command finished with non-zero status. Status: %d", command.ExitStatus())
	}
}

<<<<<<< HEAD
=======
func TestClient_ReposStats(t *testing.T) {
	conf.Mock(&conf.Unified{
		SiteConfiguration: schema.SiteConfiguration{
			ExperimentalFeatures: &schema.ExperimentalFeatures{
				EnableGRPC: false,
			},
		},
	})
	t.Cleanup(func() {
		conf.Mock(nil)
	})

	const gitserverAddr = "172.16.8.1:8080"
	now := time.Now().UTC()
	addrs := []string{gitserverAddr}

	expected := fmt.Sprintf("http://%s", gitserverAddr)
	wantStats := protocol.ReposStats{
		UpdatedAt:   now,
		GitDirBytes: 1337,
	}

	source := gitserver.NewTestClientSource(t, addrs)
	cli := gitserver.NewTestClient(
		httpcli.DoerFunc(func(r *http.Request) (*http.Response, error) {
			switch r.URL.String() {
			case expected + "/repos-stats":
				encoded, _ := json.Marshal(wantStats)
				body := io.NopCloser(strings.NewReader(strings.TrimSpace(string(encoded))))
				return &http.Response{
					StatusCode: 200,
					Body:       body,
				}, nil
			default:
				return nil, errors.Newf("unexpected URL: %q", r.URL.String())
			}
		}),
		source,
	)

	gotStatsMap, err := cli.ReposStats(context.Background())
	if err != nil {
		t.Fatalf("expected URL %q, but got err %q", expected, err)
	}

	assert.Equal(t, wantStats, *gotStatsMap[gitserverAddr])
}
func TestClient_ReposStatsGRPC(t *testing.T) {
	conf.Mock(&conf.Unified{
		SiteConfiguration: schema.SiteConfiguration{
			ExperimentalFeatures: &schema.ExperimentalFeatures{
				EnableGRPC: true,
			},
		},
	})
	t.Cleanup(func() {
		conf.Mock(nil)
	})

	const gitserverAddr = "172.16.8.1:8080"
	now := time.Now().UTC()
	wantStats := protocol.ReposStats{
		UpdatedAt:   now,
		GitDirBytes: 1337,
	}
	called := false
	source := gitserver.NewTestClientSource(t, []string{gitserverAddr}, func(o *gitserver.TestClientSourceOptions) {
		o.ClientFunc = func(cc *grpc.ClientConn) proto.GitserverServiceClient {
			mockRepoStats := func(ctx context.Context, in *proto.ReposStatsRequest, opts ...grpc.CallOption) (*proto.ReposStatsResponse, error) {
				called = true
				return wantStats.ToProto(), nil
			}
			return &mockClient{mockRepoStats: mockRepoStats}
		}
	})

	cli := gitserver.NewTestClient(http.DefaultClient, source)

	gotStatsMap, err := cli.ReposStats(context.Background())
	if err != nil {
		t.Fatalf("expected URL %q, but got err %q", wantStats, err)
	}

	if !called {
		t.Fatal("ReposStats: grpc client not called")
	}

	assert.Equal(t, wantStats, *gotStatsMap[gitserverAddr])
}

>>>>>>> 6a8f5907
func TestClient_IsRepoCloneableGRPC(t *testing.T) {

	type test struct {
		name          string
		repo          api.RepoName
		mockResponse  *protocol.IsRepoCloneableResponse
		wantErr       bool
		wantErrString string
	}

	const gitserverAddr = "172.16.8.1:8080"
	testCases := []test{
		{
			name: "cloneable",
			repo: "github.com/sourcegraph/sourcegraph",
			mockResponse: &protocol.IsRepoCloneableResponse{
				Cloneable: true,
			},
		},
		{
			name: "not found",
			repo: "github.com/nonexistent/repo",
			mockResponse: &protocol.IsRepoCloneableResponse{
				Cloneable: false,
				Reason:    "repository not found",
			},
			wantErr:       true,
			wantErrString: "unable to clone repo (name=\"github.com/nonexistent/repo\" notfound=true) because repository not found",
		},
		{
			name: "other error",
			repo: "github.com/sourcegraph/sourcegraph",
			mockResponse: &protocol.IsRepoCloneableResponse{
				Cloneable: false,
				Reason:    "some other error",
			},
			wantErr:       true,
			wantErrString: "unable to clone repo (name=\"github.com/sourcegraph/sourcegraph\" notfound=false) because some other error",
		},
	}
	runTests := func(t *testing.T, client gitserver.Client, tc test, called bool) {
		t.Run(tc.name, func(t *testing.T) {
			ctx := context.Background()
			err := client.IsRepoCloneable(ctx, tc.repo)
			if tc.wantErr {
				if err == nil {
					t.Fatal("expected error but got nil")
				}
				if err.Error() != tc.wantErrString {
					t.Errorf("got error %q, want %q", err.Error(), tc.wantErrString)
				}
			} else if err != nil {
				t.Errorf("unexpected error: %s", err)
			}
		})

	}

	t.Run("GRPC", func(t *testing.T) {
		conf.Mock(&conf.Unified{
			SiteConfiguration: schema.SiteConfiguration{
				ExperimentalFeatures: &schema.ExperimentalFeatures{
					EnableGRPC: true,
				},
			},
		})
		t.Cleanup(func() {
			conf.Mock(nil)
		})

		for _, tc := range testCases {

			called := false
			source := gitserver.NewTestClientSource(t, []string{gitserverAddr}, func(o *gitserver.TestClientSourceOptions) {
				o.ClientFunc = func(cc *grpc.ClientConn) proto.GitserverServiceClient {
					mockIsRepoCloneable := func(ctx context.Context, in *proto.IsRepoCloneableRequest, opts ...grpc.CallOption) (*proto.IsRepoCloneableResponse, error) {
						called = true
						if api.RepoName(in.Repo) != tc.repo {
							t.Errorf("got %q, want %q", in.Repo, tc.repo)
						}
						return tc.mockResponse.ToProto(), nil
					}
					return &mockClient{mockIsRepoCloneable: mockIsRepoCloneable}
				}
			})

			client := gitserver.NewTestClient(http.DefaultClient, source)

			runTests(t, client, tc, called)
			if !called {
				t.Fatal("IsRepoCloneable: grpc client not called")
			}
		}
	})

	t.Run("HTTP", func(t *testing.T) {
		conf.Mock(&conf.Unified{
			SiteConfiguration: schema.SiteConfiguration{
				ExperimentalFeatures: &schema.ExperimentalFeatures{
					EnableGRPC: false,
				},
			},
		})
		t.Cleanup(func() {
			conf.Mock(nil)
		})
		expected := fmt.Sprintf("http://%s", gitserverAddr)

		for _, tc := range testCases {

			called := false
			source := gitserver.NewTestClientSource(t, []string{gitserverAddr}, func(o *gitserver.TestClientSourceOptions) {
				o.ClientFunc = func(cc *grpc.ClientConn) proto.GitserverServiceClient {
					mockIsRepoCloneable := func(ctx context.Context, in *proto.IsRepoCloneableRequest, opts ...grpc.CallOption) (*proto.IsRepoCloneableResponse, error) {
						called = true
						if api.RepoName(in.Repo) != tc.repo {
							t.Errorf("got %q, want %q", in.Repo, tc.repo)
						}
						return tc.mockResponse.ToProto(), nil
					}
					return &mockClient{mockIsRepoCloneable: mockIsRepoCloneable}
				}
			})

			client := gitserver.NewTestClient(
				httpcli.DoerFunc(func(r *http.Request) (*http.Response, error) {
					switch r.URL.String() {
					case expected + "/is-repo-cloneable":
						encoded, _ := json.Marshal(tc.mockResponse)
						body := io.NopCloser(strings.NewReader(strings.TrimSpace(string(encoded))))
						return &http.Response{
							StatusCode: 200,
							Body:       body,
						}, nil
					default:
						return nil, errors.Newf("unexpected URL: %q", r.URL.String())
					}
				}),
				source,
			)

			runTests(t, client, tc, called)
			if called {
				t.Fatal("IsRepoCloneable: http client should be called")
			}
		}
	})

}

type mockClient struct {
	mockBatchLog                    func(ctx context.Context, in *proto.BatchLogRequest, opts ...grpc.CallOption) (*proto.BatchLogResponse, error)
	mockCreateCommitFromPatchBinary func(ctx context.Context, in *proto.CreateCommitFromPatchBinaryRequest, opts ...grpc.CallOption) (*proto.CreateCommitFromPatchBinaryResponse, error)
	mockExec                        func(ctx context.Context, in *proto.ExecRequest, opts ...grpc.CallOption) (proto.GitserverService_ExecClient, error)
	mockGetObject                   func(ctx context.Context, in *proto.GetObjectRequest, opts ...grpc.CallOption) (*proto.GetObjectResponse, error)
	mockIsRepoCloneable             func(ctx context.Context, in *proto.IsRepoCloneableRequest, opts ...grpc.CallOption) (*proto.IsRepoCloneableResponse, error)
	mockListGitolite                func(ctx context.Context, in *proto.ListGitoliteRequest, opts ...grpc.CallOption) (*proto.ListGitoliteResponse, error)
	mockRepoClone                   func(ctx context.Context, in *proto.RepoCloneRequest, opts ...grpc.CallOption) (*proto.RepoCloneResponse, error)
	mockRepoCloneProgress           func(ctx context.Context, in *proto.RepoCloneProgressRequest, opts ...grpc.CallOption) (*proto.RepoCloneProgressResponse, error)
	mockRepoDelete                  func(ctx context.Context, in *proto.RepoDeleteRequest, opts ...grpc.CallOption) (*proto.RepoDeleteResponse, error)
	mockRepoStats                   func(ctx context.Context, in *proto.ReposStatsRequest, opts ...grpc.CallOption) (*proto.ReposStatsResponse, error)
	mockRepoUpdate                  func(ctx context.Context, in *proto.RepoUpdateRequest, opts ...grpc.CallOption) (*proto.RepoUpdateResponse, error)
	mockArchive                     func(ctx context.Context, in *proto.ArchiveRequest, opts ...grpc.CallOption) (proto.GitserverService_ArchiveClient, error)
	mockSearch                      func(ctx context.Context, in *proto.SearchRequest, opts ...grpc.CallOption) (proto.GitserverService_SearchClient, error)
	mockP4Exec                      func(ctx context.Context, in *proto.P4ExecRequest, opts ...grpc.CallOption) (proto.GitserverService_P4ExecClient, error)
}

// BatchLog implements v1.GitserverServiceClient.
func (mc *mockClient) BatchLog(ctx context.Context, in *proto.BatchLogRequest, opts ...grpc.CallOption) (*proto.BatchLogResponse, error) {
	return mc.mockBatchLog(ctx, in, opts...)
}

// GetObject implements v1.GitserverServiceClient.
func (mc *mockClient) GetObject(ctx context.Context, in *proto.GetObjectRequest, opts ...grpc.CallOption) (*proto.GetObjectResponse, error) {
	return mc.mockGetObject(ctx, in, opts...)
}

// ListGitolite implements v1.GitserverServiceClient.
func (mc *mockClient) ListGitolite(ctx context.Context, in *proto.ListGitoliteRequest, opts ...grpc.CallOption) (*proto.ListGitoliteResponse, error) {
	return mc.mockListGitolite(ctx, in, opts...)
}

// P4Exec implements v1.GitserverServiceClient.
func (mc *mockClient) P4Exec(ctx context.Context, in *proto.P4ExecRequest, opts ...grpc.CallOption) (proto.GitserverService_P4ExecClient, error) {
	return mc.mockP4Exec(ctx, in, opts...)
}

// CreateCommitFromPatchBinary implements v1.GitserverServiceClient.
func (mc *mockClient) CreateCommitFromPatchBinary(ctx context.Context, in *proto.CreateCommitFromPatchBinaryRequest, opts ...grpc.CallOption) (*proto.CreateCommitFromPatchBinaryResponse, error) {
	return mc.mockCreateCommitFromPatchBinary(ctx, in, opts...)
}

// RepoUpdate implements v1.GitserverServiceClient
func (mc *mockClient) RepoUpdate(ctx context.Context, in *proto.RepoUpdateRequest, opts ...grpc.CallOption) (*proto.RepoUpdateResponse, error) {
	return mc.mockRepoUpdate(ctx, in, opts...)
}

// RepoDelete implements v1.GitserverServiceClient
func (mc *mockClient) RepoDelete(ctx context.Context, in *proto.RepoDeleteRequest, opts ...grpc.CallOption) (*proto.RepoDeleteResponse, error) {
	return mc.mockRepoDelete(ctx, in, opts...)
}

// RepoCloneProgress implements v1.GitserverServiceClient
func (mc *mockClient) RepoCloneProgress(ctx context.Context, in *proto.RepoCloneProgressRequest, opts ...grpc.CallOption) (*proto.RepoCloneProgressResponse, error) {
	return mc.mockRepoCloneProgress(ctx, in, opts...)
}

// Exec implements v1.GitserverServiceClient
func (mc *mockClient) Exec(ctx context.Context, in *proto.ExecRequest, opts ...grpc.CallOption) (proto.GitserverService_ExecClient, error) {
	return mc.mockExec(ctx, in, opts...)
}

// RepoClone implements v1.GitserverServiceClient
func (mc *mockClient) RepoClone(ctx context.Context, in *proto.RepoCloneRequest, opts ...grpc.CallOption) (*proto.RepoCloneResponse, error) {
	return mc.mockRepoClone(ctx, in, opts...)
}

func (ms *mockClient) IsRepoCloneable(ctx context.Context, in *proto.IsRepoCloneableRequest, opts ...grpc.CallOption) (*proto.IsRepoCloneableResponse, error) {
	return ms.mockIsRepoCloneable(ctx, in, opts...)
}

// ReposStats implements v1.GitserverServiceClient
func (ms *mockClient) ReposStats(ctx context.Context, in *proto.ReposStatsRequest, opts ...grpc.CallOption) (*proto.ReposStatsResponse, error) {
	return ms.mockRepoStats(ctx, in, opts...)
}

// Search implements v1.GitserverServiceClient
func (ms *mockClient) Search(ctx context.Context, in *proto.SearchRequest, opts ...grpc.CallOption) (proto.GitserverService_SearchClient, error) {
	return ms.mockSearch(ctx, in, opts...)
}

func (mc *mockClient) Archive(ctx context.Context, in *proto.ArchiveRequest, opts ...grpc.CallOption) (proto.GitserverService_ArchiveClient, error) {
	return mc.mockArchive(ctx, in, opts...)
}

var _ proto.GitserverServiceClient = &mockClient{}

var _ proto.GitserverService_P4ExecClient = &mockP4ExecClient{}

type fuzzTime time.Time

func (fuzzTime) Generate(rand *rand.Rand, _ int) reflect.Value {
	// The maximum representable year in RFC 3339 is 9999, so we'll use that as our upper bound.
	maxDate := time.Date(9999, 1, 1, 0, 0, 0, 0, time.UTC)

	ts := time.Unix(rand.Int63n(maxDate.Unix()), rand.Int63n(int64(time.Second)))
	return reflect.ValueOf(fuzzTime(ts))
}

var _ quick.Generator = fuzzTime{}<|MERGE_RESOLUTION|>--- conflicted
+++ resolved
@@ -1318,99 +1318,6 @@
 	}
 }
 
-<<<<<<< HEAD
-=======
-func TestClient_ReposStats(t *testing.T) {
-	conf.Mock(&conf.Unified{
-		SiteConfiguration: schema.SiteConfiguration{
-			ExperimentalFeatures: &schema.ExperimentalFeatures{
-				EnableGRPC: false,
-			},
-		},
-	})
-	t.Cleanup(func() {
-		conf.Mock(nil)
-	})
-
-	const gitserverAddr = "172.16.8.1:8080"
-	now := time.Now().UTC()
-	addrs := []string{gitserverAddr}
-
-	expected := fmt.Sprintf("http://%s", gitserverAddr)
-	wantStats := protocol.ReposStats{
-		UpdatedAt:   now,
-		GitDirBytes: 1337,
-	}
-
-	source := gitserver.NewTestClientSource(t, addrs)
-	cli := gitserver.NewTestClient(
-		httpcli.DoerFunc(func(r *http.Request) (*http.Response, error) {
-			switch r.URL.String() {
-			case expected + "/repos-stats":
-				encoded, _ := json.Marshal(wantStats)
-				body := io.NopCloser(strings.NewReader(strings.TrimSpace(string(encoded))))
-				return &http.Response{
-					StatusCode: 200,
-					Body:       body,
-				}, nil
-			default:
-				return nil, errors.Newf("unexpected URL: %q", r.URL.String())
-			}
-		}),
-		source,
-	)
-
-	gotStatsMap, err := cli.ReposStats(context.Background())
-	if err != nil {
-		t.Fatalf("expected URL %q, but got err %q", expected, err)
-	}
-
-	assert.Equal(t, wantStats, *gotStatsMap[gitserverAddr])
-}
-func TestClient_ReposStatsGRPC(t *testing.T) {
-	conf.Mock(&conf.Unified{
-		SiteConfiguration: schema.SiteConfiguration{
-			ExperimentalFeatures: &schema.ExperimentalFeatures{
-				EnableGRPC: true,
-			},
-		},
-	})
-	t.Cleanup(func() {
-		conf.Mock(nil)
-	})
-
-	const gitserverAddr = "172.16.8.1:8080"
-	now := time.Now().UTC()
-	wantStats := protocol.ReposStats{
-		UpdatedAt:   now,
-		GitDirBytes: 1337,
-	}
-	called := false
-	source := gitserver.NewTestClientSource(t, []string{gitserverAddr}, func(o *gitserver.TestClientSourceOptions) {
-		o.ClientFunc = func(cc *grpc.ClientConn) proto.GitserverServiceClient {
-			mockRepoStats := func(ctx context.Context, in *proto.ReposStatsRequest, opts ...grpc.CallOption) (*proto.ReposStatsResponse, error) {
-				called = true
-				return wantStats.ToProto(), nil
-			}
-			return &mockClient{mockRepoStats: mockRepoStats}
-		}
-	})
-
-	cli := gitserver.NewTestClient(http.DefaultClient, source)
-
-	gotStatsMap, err := cli.ReposStats(context.Background())
-	if err != nil {
-		t.Fatalf("expected URL %q, but got err %q", wantStats, err)
-	}
-
-	if !called {
-		t.Fatal("ReposStats: grpc client not called")
-	}
-
-	assert.Equal(t, wantStats, *gotStatsMap[gitserverAddr])
-}
-
->>>>>>> 6a8f5907
 func TestClient_IsRepoCloneableGRPC(t *testing.T) {
 
 	type test struct {
