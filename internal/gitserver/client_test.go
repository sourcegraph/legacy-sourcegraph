package gitserver_test

import (
	"archive/zip"
	"bytes"
	"container/list"
	"context"
	"encoding/base64"
	"encoding/json"
	"fmt"
	"io"
	"math/rand"
	"net/http"
	"net/http/httptest"
	"net/url"
	"os"
	"os/exec"
	"path/filepath"
	"reflect"
	"strings"
	"sync"
	"testing"
	"testing/quick"
	"time"

	"github.com/google/go-cmp/cmp"
	"github.com/stretchr/testify/assert"
	"github.com/stretchr/testify/require"
	"google.golang.org/grpc"
	"google.golang.org/grpc/codes"
	"google.golang.org/grpc/status"

	"github.com/sourcegraph/log/logtest"

	"github.com/sourcegraph/sourcegraph/cmd/gitserver/server"
	"github.com/sourcegraph/sourcegraph/internal/api"
	"github.com/sourcegraph/sourcegraph/internal/conf"
	"github.com/sourcegraph/sourcegraph/internal/database"
	"github.com/sourcegraph/sourcegraph/internal/gitserver"
	"github.com/sourcegraph/sourcegraph/internal/gitserver/gitdomain"
	"github.com/sourcegraph/sourcegraph/internal/gitserver/protocol"
	proto "github.com/sourcegraph/sourcegraph/internal/gitserver/v1"
	internalgrpc "github.com/sourcegraph/sourcegraph/internal/grpc"
	"github.com/sourcegraph/sourcegraph/internal/grpc/defaults"
	"github.com/sourcegraph/sourcegraph/internal/httpcli"
	"github.com/sourcegraph/sourcegraph/internal/randstring"
	"github.com/sourcegraph/sourcegraph/lib/errors"
	"github.com/sourcegraph/sourcegraph/schema"
)

func newMockDB() database.DB {
	db := database.NewMockDB()
	db.GitserverReposFunc.SetDefaultReturn(database.NewMockGitserverRepoStore())
	db.FeatureFlagsFunc.SetDefaultReturn(database.NewMockFeatureFlagStore())
	return db
}

func TestProtoRoundTrip(t *testing.T) {
	var diff string

	a := func(original gitserver.ArchiveOptions) bool {

		var converted gitserver.ArchiveOptions
		converted.FromProto(original.ToProto("test"))

		if diff = cmp.Diff(original, converted); diff != "" {
			return false
		}

		return true
	}

	if err := quick.Check(a, nil); err != nil {
		t.Errorf("ArchiveOptions proto roundtrip failed (-want +got):\n%s", diff)
	}

	c := func(original protocol.IsRepoCloneableResponse) bool {
		var converted protocol.IsRepoCloneableResponse
		converted.FromProto(original.ToProto())

		if diff = cmp.Diff(original, converted); diff != "" {
			return false
		}

		return true
	}

	if err := quick.Check(c, nil); err != nil {
		t.Errorf("IsRepoCloneableResponse proto roundtrip failed (-want +got):\n%s", diff)
	}

	rs := func(updatedAt time.Time, gitDirBytes int64) bool {
		original := protocol.ReposStats{
			UpdatedAt:   updatedAt,
			GitDirBytes: gitDirBytes,
		}

		var converted protocol.ReposStats
		converted.FromProto(original.ToProto())

		if diff = cmp.Diff(original, converted); diff != "" {
			return false
		}

		return true
	}

	// Define the generator for time.Time values
	timeGenerator := func(rand *rand.Rand, size int) reflect.Value {
		min := time.Date(2000, 1, 1, 0, 0, 0, 0, time.UTC)
		max := time.Now()
		delta := max.Unix() - min.Unix()
		sec := rand.Int63n(delta) + min.Unix()
		return reflect.ValueOf(time.Unix(sec, 0))
	}

	if err := quick.Check(rs, &quick.Config{
		Values: func(args []reflect.Value, rand *rand.Rand) {
			args[0] = timeGenerator(rand, 0)
			args[1] = reflect.ValueOf(rand.Int63())
		},
	}); err != nil {
		t.Errorf("ReposStats proto roundtrip failed (-want +got):\n%s", diff)
	}
	durationGenerator := func(rand *rand.Rand, size int) reflect.Value {
		return reflect.ValueOf(time.Duration(rand.Int63()))
	}

	ruReq := func(original protocol.RepoUpdateRequest) bool {
		var converted protocol.RepoUpdateRequest
		converted.FromProto(original.ToProto())

		if diff = cmp.Diff(original, converted); diff != "" {
			return false
		}

		return true
	}

	if err := quick.Check(ruReq, &quick.Config{
		Values: func(args []reflect.Value, rand *rand.Rand) {
			args[0] = reflect.ValueOf(protocol.RepoUpdateRequest{
				Repo:           api.RepoName(fmt.Sprintf("repo-%d", rand.Int())),
				Since:          durationGenerator(rand, 0).Interface().(time.Duration),
				CloneFromShard: randstring.NewLen(10),
			})
		},
	}); err != nil {
		t.Errorf("RepoUpdateRequest proto roundtrip failed (-want +got):\n%s", diff)
	}

	ruRes := func(original protocol.RepoUpdateResponse) bool {
		var converted protocol.RepoUpdateResponse
		converted.FromProto(original.ToProto())

		if diff = cmp.Diff(original, converted); diff != "" {
			return false
		}

		return true
	}

	if err := quick.Check(ruRes, &quick.Config{
		Values: func(args []reflect.Value, rand *rand.Rand) {

			lastFetched := timeGenerator(rand, 0).Interface().(time.Time)
			lastChangedAt := timeGenerator(rand, 0).Interface().(time.Time)

			args[0] = reflect.ValueOf(protocol.RepoUpdateResponse{
				LastFetched: &lastFetched,
				LastChanged: &lastChangedAt,
				Error:       randstring.NewLen(10),
			})
		},
	}); err != nil {
		t.Errorf("RepoUpdateResponse proto roundtrip failed (-want +got):\n%s", diff)
	}

}

func TestClient_Remove(t *testing.T) {
	test := func(t *testing.T, called *bool) {
		repo := api.RepoName("github.com/sourcegraph/sourcegraph")
		addrs := []string{"172.16.8.1:8080", "172.16.8.2:8080"}

		expected := "http://172.16.8.1:8080"

		source := gitserver.NewTestClientSource(t, addrs, func(o *gitserver.TestClientSourceOptions) {
			o.ClientFunc = func(cc *grpc.ClientConn) proto.GitserverServiceClient {
				mockRepoDelete := func(ctx context.Context, in *proto.RepoDeleteRequest, opts ...grpc.CallOption) (*proto.RepoDeleteResponse, error) {
					*called = true
					return nil, nil
				}
				return &mockClient{
					mockRepoDelete: mockRepoDelete,
				}
			}
		})
		cli := gitserver.NewTestClient(
			httpcli.DoerFunc(func(r *http.Request) (*http.Response, error) {
				switch r.URL.String() {
				// Ensure that the request was received by the "expected" gitserver instance - where
				// expected is the gitserver instance according to the Rendezvous hashing scheme.
				// For anything else apart from this we return an error.
				case expected + "/delete":
					return &http.Response{
						StatusCode: 200,
						Body:       io.NopCloser(bytes.NewBufferString("{}")),
					}, nil
				default:
					return nil, errors.Newf("unexpected URL: %q", r.URL.String())
				}
			}),

			source,
		)

		err := cli.Remove(context.Background(), repo)
		if err != nil {
			t.Fatalf("expected URL %q, but got err %q", expected, err)
		}

		err = cli.RemoveFrom(context.Background(), repo, "172.16.8.1:8080")
		if err != nil {
			t.Fatalf("expected URL %q, but got err %q", expected, err)
		}
	}

	t.Run("GRPC", func(t *testing.T) {
		called := false
		conf.Mock(&conf.Unified{
			SiteConfiguration: schema.SiteConfiguration{
				ExperimentalFeatures: &schema.ExperimentalFeatures{
					EnableGRPC: true,
				},
			},
		})
		test(t, &called)
		if !called {
			t.Fatal("grpc client not called")
		}
	})
	t.Run("HTTP", func(t *testing.T) {
		called := false
		conf.Mock(&conf.Unified{
			SiteConfiguration: schema.SiteConfiguration{
				ExperimentalFeatures: &schema.ExperimentalFeatures{
					EnableGRPC: false,
				},
			},
		})
		test(t, &called)
		if called {
			t.Fatal("grpc client called")
		}
	})

}

func TestClient_ArchiveReader(t *testing.T) {
	root := gitserver.CreateRepoDir(t)

	type test struct {
		name string

		remote      string
		revision    string
		want        map[string]string
		clientErr   error
		readerError error
		skipReader  bool
	}

	tests := []test{
		{
			name: "simple",

			remote:   createSimpleGitRepo(t, root),
			revision: "HEAD",
			want: map[string]string{
				"dir1/":      "",
				"dir1/file1": "infile1",
				"file 2":     "infile2",
			},
			skipReader: false,
		},
		{
			name: "repo-with-dotgit-dir",

			remote:   createRepoWithDotGitDir(t, root),
			revision: "HEAD",
			want: map[string]string{
				"file1":            "hello\n",
				".git/mydir/file2": "milton\n",
				".git/mydir/":      "",
				".git/":            "",
			},
			skipReader: false,
		},
		{
			name: "not-found",

			revision:   "HEAD",
			clientErr:  errors.New("repository does not exist: not-found"),
			skipReader: false,
		},
		{
			name: "revision-not-found",

			remote:      createRepoWithDotGitDir(t, root),
			revision:    "revision-not-found",
			clientErr:   nil,
			readerError: &gitdomain.RevisionNotFoundError{Repo: "revision-not-found", Spec: "revision-not-found"},
			skipReader:  true,
		},
	}

	runArchiveReaderTestfunc := func(t *testing.T, mkClient func(t *testing.T, addrs []string) gitserver.Client, name api.RepoName, test test) {
		t.Run(string(name), func(t *testing.T) {
			// Setup: Prepare the test Gitserver server + register the gRPC server
			s := &server.Server{
				Logger:   logtest.Scoped(t),
				ReposDir: filepath.Join(root, "repos"),
				DB:       newMockDB(),
				GetRemoteURLFunc: func(_ context.Context, name api.RepoName) (string, error) {
					if test.remote != "" {
						return test.remote, nil
					}
					return "", errors.Errorf("no remote for %s", test.name)
				},
				GetVCSSyncer: func(ctx context.Context, name api.RepoName) (server.VCSSyncer, error) {
					return &server.GitRepoSyncer{}, nil
				},
			}

			grpcServer := defaults.NewServer(logtest.Scoped(t))

			proto.RegisterGitserverServiceServer(grpcServer, &server.GRPCServer{Server: s})
			handler := internalgrpc.MultiplexHandlers(grpcServer, s.Handler())
			srv := httptest.NewServer(handler)
			defer srv.Close()

			u, _ := url.Parse(srv.URL)

			addrs := []string{u.Host}
			cli := mkClient(t, addrs)
			ctx := context.Background()

			if test.remote != "" {
				if _, err := cli.RequestRepoUpdate(ctx, name, 0); err != nil {
					t.Fatal(err)
				}
			}

			rc, err := cli.ArchiveReader(ctx, nil, name, gitserver.ArchiveOptions{Treeish: test.revision, Format: gitserver.ArchiveFormatZip})
			if have, want := fmt.Sprint(err), fmt.Sprint(test.clientErr); have != want {
				t.Errorf("archive: have err %v, want %v", have, want)
			}
			if rc == nil {
				return
			}
			t.Cleanup(func() {
				if err := rc.Close(); err != nil {
					t.Fatal(err)
				}
			})

			data, readErr := io.ReadAll(rc)
			if readErr != nil {
				if readErr.Error() != test.readerError.Error() {
					t.Errorf("archive: have reader err %v, want %v", readErr.Error(), test.readerError.Error())
				}

				if test.skipReader {
					return
				}

				t.Fatal(readErr)
			}

			zr, err := zip.NewReader(bytes.NewReader(data), int64(len(data)))
			if err != nil {
				t.Fatal(err)
			}

			got := map[string]string{}
			for _, f := range zr.File {
				r, err := f.Open()
				if err != nil {
					t.Errorf("failed to open %q because %s", f.Name, err)
					continue
				}
				contents, err := io.ReadAll(r)
				_ = r.Close()
				if err != nil {
					t.Errorf("Read(%q): %s", f.Name, err)
					continue
				}
				got[f.Name] = string(contents)
			}

			if !cmp.Equal(test.want, got) {
				t.Errorf("mismatch (-want +got):\n%s", cmp.Diff(test.want, got))
			}
		})
	}

	t.Run("grpc", func(t *testing.T) {
		conf.Mock(&conf.Unified{
			SiteConfiguration: schema.SiteConfiguration{
				ExperimentalFeatures: &schema.ExperimentalFeatures{
					EnableGRPC: true,
				},
			},
		})
		for _, test := range tests {
			repoName := api.RepoName(test.name)

			spy := &spyGitserverServiceClient{}

			mkClient := func(t *testing.T, addrs []string) gitserver.Client {

				t.Helper()

				source := gitserver.NewTestClientSource(t, addrs, func(o *gitserver.TestClientSourceOptions) {
					o.ClientFunc = func(cc *grpc.ClientConn) proto.GitserverServiceClient {
						spy.base = proto.NewGitserverServiceClient(cc)

						return spy
					}
				})

				return gitserver.NewTestClient(&http.Client{}, source)
			}

			runArchiveReaderTestfunc(t, mkClient, repoName, test)
			if !spy.archiveCalled {
				t.Error("archiveReader: GitserverServiceClient should have been called")
			}

		}
	})

	t.Run("http", func(t *testing.T) {
		conf.Mock(&conf.Unified{
			SiteConfiguration: schema.SiteConfiguration{
				ExperimentalFeatures: &schema.ExperimentalFeatures{
					EnableGRPC: false,
				},
			},
		})

		for _, test := range tests {
			repoName := api.RepoName(test.name)

			var spyGitserverService *spyGitserverServiceClient
			mkClient := func(t *testing.T, addrs []string) gitserver.Client {
				t.Helper()

				spy := &spyGitserverServiceClient{}

				source := gitserver.NewTestClientSource(t, addrs, func(o *gitserver.TestClientSourceOptions) {
					o.ClientFunc = func(cc *grpc.ClientConn) proto.GitserverServiceClient {
						spy.base = proto.NewGitserverServiceClient(cc)

						return spy
					}
				})

				return gitserver.NewTestClient(&http.Client{}, source)
			}

			runArchiveReaderTestfunc(t, mkClient, repoName, test)
			if spyGitserverService != nil {
				t.Error("archiveReader: GitserverServiceClient should have not been initialized")
			}
		}

	})
}

func createRepoWithDotGitDir(t *testing.T, root string) string {
	t.Helper()
	b64 := func(s string) string {
		t.Helper()
		b, err := base64.StdEncoding.DecodeString(s)
		if err != nil {
			t.Fatal(err)
		}
		return string(b)
	}

	dir := filepath.Join(root, "remotes", "repo-with-dot-git-dir")

	// This repo was synthesized by hand to contain a file whose path is `.git/mydir/file2` (the Git
	// CLI will not let you create a file with a `.git` path component).
	//
	// The synthesized bad commit is:
	//
	// commit aa600fc517ea6546f31ae8198beb1932f13b0e4c (HEAD -> master)
	// Author: Quinn Slack <qslack@qslack.com>
	// 	Date:   Tue Jun 5 16:17:20 2018 -0700
	//
	// wip
	//
	// diff --git a/.git/mydir/file2 b/.git/mydir/file2
	// new file mode 100644
	// index 0000000..82b919c
	// --- /dev/null
	// +++ b/.git/mydir/file2
	// @@ -0,0 +1 @@
	// +milton
	files := map[string]string{
		"config": `
[core]
repositoryformatversion=0
filemode=true
`,
		"HEAD":              `ref: refs/heads/master`,
		"refs/heads/master": `aa600fc517ea6546f31ae8198beb1932f13b0e4c`,
		"objects/e7/9c5e8f964493290a409888d5413a737e8e5dd5": b64("eAFLyslPUrBgyMzLLMlMzOECACgtBOw="),
		"objects/ce/013625030ba8dba906f756967f9e9ca394464a": b64("eAFLyslPUjBjyEjNycnnAgAdxQQU"),
		"objects/82/b919c9c565d162c564286d9d6a2497931be47e": b64("eAFLyslPUjBnyM3MKcnP4wIAIw8ElA=="),
		"objects/e5/231c1d547df839dce09809e43608fe6c537682": b64("eAErKUpNVTAzYTAxAAIFvfTMEgbb8lmsKdJ+zz7ukeMOulcqZqOllmloYGBmYqKQlpmTashwjtFMlZl7xe2VbN/DptXPm7N4ipsXACOoGDo="),
		"objects/da/5ecc846359eaf23e8abe907b3125fdd7abdbc0": b64("eAErKUpNVTA2ZjA0MDAzMVFIy8xJNWJo2il58mjqxaSjKRq5c7NUpk+WflIHABZRD2I="),
		"objects/d0/01d287018593691c36042e1c8089fde7415296": b64("eAErKUpNVTA2ZjA0MDAzMVFIy8xJNWQ4x2imysy94vZKtu9h0+rnzVk8xc0LAP2TDiQ="),
		"objects/b4/009ecbf1eba01c5279f25840e2afc0d15f5005": b64("eAGdjdsJAjEQRf1OFdOAMpPN5gEitiBWEJIRBzcJu2b7N2IHfh24nMtJrRTpQA4PfWOGjEhZe4fk5zDZQGmyaDRT8ujDI7MzNOtgVdz7s21w26VWuC8xveC8vr+8/nBKrVxgyF4bJBfgiA5RjXUEO/9xVVKlS1zUB/JxNbA="),
		"objects/3d/779a05641b4ee6f1bc1e0b52de75163c2a2669": b64("eAErKUpNVTA2YjAxAAKF3MqUzCKGW3FnWpIjX32y69o3odpQ9e/11bcPAAAipRGQ"),
		"objects/aa/600fc517ea6546f31ae8198beb1932f13b0e4c": b64("eAGdjlkKAjEQBf3OKfoCSmfpLCDiFcQTZDodHHQWxwxe3xFv4FfBKx4UT8PQNzDa7doiAkLGataFXCg12lRYMEVM4qzHWMUz2eCjUXNeZGzQOdwkd1VLl1EzmZCqoehQTK6MRVMlRFJ5bbdpgcvajyNcH5nvcHy+vjz/cOBpOIEmE41D7xD2GBDVtm6BTf64qnc/qw9c4UKS"),
		"objects/e6/9de29bb2d1d6434b8b29ae775ad8c2e48c5391": b64("eAFLyslPUjBgAAAJsAHw"),
	}
	for name, data := range files {
		name = filepath.Join(dir, name)
		if err := os.MkdirAll(filepath.Dir(name), 0700); err != nil {
			t.Fatal(err)
		}
		if err := os.WriteFile(name, []byte(data), 0600); err != nil {
			t.Fatal(err)
		}
	}

	return dir
}

func createSimpleGitRepo(t *testing.T, root string) string {
	t.Helper()
	dir := filepath.Join(root, "remotes", "simple")

	if err := os.MkdirAll(dir, 0700); err != nil {
		t.Fatal(err)
	}

	for _, cmd := range []string{
		"git init",
		"mkdir dir1",
		"echo -n infile1 > dir1/file1",
		"touch --date=2006-01-02T15:04:05Z dir1 dir1/file1 || touch -t 200601021704.05 dir1 dir1/file1",
		"git add dir1/file1",
		"GIT_COMMITTER_NAME=a GIT_COMMITTER_EMAIL=a@a.com GIT_AUTHOR_DATE=2006-01-02T15:04:05Z GIT_COMMITTER_DATE=2006-01-02T15:04:05Z git commit -m commit1 --author='a <a@a.com>' --date 2006-01-02T15:04:05Z",
		"echo -n infile2 > 'file 2'",
		"touch --date=2014-05-06T19:20:21Z 'file 2' || touch -t 201405062120.21 'file 2'",
		"git add 'file 2'",
		"GIT_COMMITTER_NAME=a GIT_COMMITTER_EMAIL=a@a.com GIT_AUTHOR_DATE=2006-01-02T15:04:05Z GIT_COMMITTER_DATE=2014-05-06T19:20:21Z git commit -m commit2 --author='a <a@a.com>' --date 2014-05-06T19:20:21Z",
		"git branch test-ref HEAD~1",
		"git branch test-nested-ref test-ref",
	} {
		c := exec.Command("bash", "-c", `GIT_CONFIG_GLOBAL="" GIT_CONFIG_SYSTEM="" `+cmd)
		c.Dir = dir
		out, err := c.CombinedOutput()
		if err != nil {
			t.Fatalf("Command %q failed. Output was:\n\n%s", cmd, out)
		}
	}

	return dir
}

type mockP4ExecClient struct {
	isEndOfStream bool
	Err           string
	grpc.ClientStream
}

func (m *mockP4ExecClient) Recv() (*proto.P4ExecResponse, error) {
	if m.isEndOfStream {
		return nil, io.EOF
	}

	if m.Err != "" {
		return nil, status.Error(codes.Unknown, m.Err)
	}

	response := &proto.P4ExecResponse{
		Data: []byte("example output"),
	}

	// Set the end-of-stream condition
	m.isEndOfStream = true

	return response, nil
}

func TestClient_P4ExecGRPC(t *testing.T) {
	_ = gitserver.CreateRepoDir(t)
	type test struct {
		name     string
		host     string
		user     string
		password string
		args     []string
		err      string
		wantBody string
		wantErr  string
	}
	tests := []test{
		{
			name:     "check request body",
			host:     "ssl:111.222.333.444:1666",
			user:     "admin",
			password: "pa$$word",
			args:     []string{"protects"},
			wantBody: "example output",
			wantErr:  "<nil>",
		},
		{
			name:    "error response",
			err:     "example error",
			wantErr: "rpc error: code = Unknown desc = example error",
		},
	}

	ctx := context.Background()
	runTest := func(t *testing.T, test test, cli gitserver.Client, called bool) {
		t.Run(test.name, func(t *testing.T) {
			t.Log(test.name)

			rc, _, _ := cli.P4Exec(ctx, test.host, test.user, test.password, test.args...)

			var body []byte
			var err error
			if rc != nil {
				defer func() { _ = rc.Close() }()

				body, err = io.ReadAll(rc)
				if err != nil {
					if diff := cmp.Diff(test.wantErr, fmt.Sprintf("%v", err)); diff != "" {
						t.Fatalf("Mismatch (-want +got):\n%s", diff)
					}
				}
			}

			if diff := cmp.Diff(test.wantBody, string(body)); diff != "" {
				t.Fatalf("Mismatch (-want +got):\n%s", diff)
			}
		})

	}

	t.Run("GRPC", func(t *testing.T) {
		for _, test := range tests {
			conf.Mock(&conf.Unified{
				SiteConfiguration: schema.SiteConfiguration{
					ExperimentalFeatures: &schema.ExperimentalFeatures{
						EnableGRPC: true,
					},
				},
			})

			defer conf.Mock(nil)

			const gitserverAddr = "172.16.8.1:8080"
			addrs := []string{gitserverAddr}
			called := false

			source := gitserver.NewTestClientSource(t, addrs, func(o *gitserver.TestClientSourceOptions) {
				o.ClientFunc = func(cc *grpc.ClientConn) proto.GitserverServiceClient {
					mockP4Exec := func(ctx context.Context, in *proto.P4ExecRequest, opts ...grpc.CallOption) (proto.GitserverService_P4ExecClient, error) {
						called = true
						return &mockP4ExecClient{
							Err: test.err,
						}, nil
					}

					return &mockClient{mockP4Exec: mockP4Exec}
				}
			})

			cli := gitserver.NewTestClient(&http.Client{}, source)
			runTest(t, test, cli, called)

			if !called {
				t.Fatal("GRPC should be called")
			}
		}

	})

}

func TestClient_P4Exec(t *testing.T) {
	_ = gitserver.CreateRepoDir(t)
	type test struct {
		name     string
		host     string
		user     string
		password string
		args     []string
		handler  http.HandlerFunc
		wantBody string
		wantErr  string
	}
	tests := []test{
		{
			name:     "check request body",
			host:     "ssl:111.222.333.444:1666",
			user:     "admin",
			password: "pa$$word",
			args:     []string{"protects"},
			handler: func(w http.ResponseWriter, r *http.Request) {
				if r.ProtoMajor == 2 {
					// Ignore attempted gRPC connections
					w.WriteHeader(http.StatusNotImplemented)
					return
				}

				body, err := io.ReadAll(r.Body)
				if err != nil {
					t.Fatal(err)
				}

				wantBody := `{"p4port":"ssl:111.222.333.444:1666","p4user":"admin","p4passwd":"pa$$word","args":["protects"]}`
				if diff := cmp.Diff(wantBody, string(body)); diff != "" {
					t.Fatalf("Mismatch (-want +got):\n%s", diff)
				}

				w.WriteHeader(http.StatusOK)
				_, _ = w.Write([]byte("example output"))
			},
			wantBody: "example output",
			wantErr:  "<nil>",
		},
		{
			name: "error response",
			handler: func(w http.ResponseWriter, r *http.Request) {
				if r.ProtoMajor == 2 {
					// Ignore attempted gRPC connections
					w.WriteHeader(http.StatusNotImplemented)
					return
				}

				w.WriteHeader(http.StatusBadRequest)
				_, _ = w.Write([]byte("example error"))
			},
			wantErr: "unexpected status code: 400 - example error",
		},
	}

	ctx := context.Background()
	runTest := func(t *testing.T, test test, cli gitserver.Client, called bool) {
		t.Run(test.name, func(t *testing.T) {
			t.Log(test.name)

			rc, _, err := cli.P4Exec(ctx, test.host, test.user, test.password, test.args...)
			if diff := cmp.Diff(test.wantErr, fmt.Sprintf("%v", err)); diff != "" {
				t.Fatalf("Mismatch (-want +got):\n%s", diff)
			}

			var body []byte
			if rc != nil {
				defer func() { _ = rc.Close() }()

				body, err = io.ReadAll(rc)
				if err != nil {
					t.Fatal(err)
				}
			}

			if diff := cmp.Diff(test.wantBody, string(body)); diff != "" {
				t.Fatalf("Mismatch (-want +got):\n%s", diff)
			}
		})

	}
	t.Run("HTTP", func(t *testing.T) {
		for _, test := range tests {
			conf.Mock(&conf.Unified{
				SiteConfiguration: schema.SiteConfiguration{
					ExperimentalFeatures: &schema.ExperimentalFeatures{
						EnableGRPC: false,
					},
				},
			})
			defer conf.Mock(nil)
			testServer := httptest.NewServer(test.handler)
			defer testServer.Close()

			u, _ := url.Parse(testServer.URL)
			addrs := []string{u.Host}
			source := gitserver.NewTestClientSource(t, addrs)
			called := false

			cli := gitserver.NewTestClient(&http.Client{}, source)
			runTest(t, test, cli, called)

			if called {
				t.Fatal("handler shoulde be called")
			}
		}

	})
}

func TestClient_ResolveRevisions(t *testing.T) {
	root := t.TempDir()
	remote := createSimpleGitRepo(t, root)
	// These hashes should be stable since we set the timestamps
	// when creating the commits.
	hash1 := "b6602ca96bdc0ab647278577a3c6edcb8fe18fb0"
	hash2 := "c5151eceb40d5e625716589b745248e1a6c6228d"

	tests := []struct {
		input []protocol.RevisionSpecifier
		want  []string
		err   error
	}{{
		input: []protocol.RevisionSpecifier{{}},
		want:  []string{hash2},
	}, {
		input: []protocol.RevisionSpecifier{{RevSpec: "HEAD"}},
		want:  []string{hash2},
	}, {
		input: []protocol.RevisionSpecifier{{RevSpec: "HEAD~1"}},
		want:  []string{hash1},
	}, {
		input: []protocol.RevisionSpecifier{{RevSpec: "test-ref"}},
		want:  []string{hash1},
	}, {
		input: []protocol.RevisionSpecifier{{RevSpec: "test-nested-ref"}},
		want:  []string{hash1},
	}, {
		input: []protocol.RevisionSpecifier{{RefGlob: "refs/heads/test-*"}},
		want:  []string{hash1, hash1}, // two hashes because to refs point to that hash
	}, {
		input: []protocol.RevisionSpecifier{{RevSpec: "test-fake-ref"}},
		err:   &gitdomain.RevisionNotFoundError{Repo: api.RepoName(remote), Spec: "test-fake-ref"},
	}}

	db := newMockDB()
	s := server.Server{
		Logger:   logtest.Scoped(t),
		ReposDir: filepath.Join(root, "repos"),
		GetRemoteURLFunc: func(_ context.Context, name api.RepoName) (string, error) {
			return remote, nil
		},
		GetVCSSyncer: func(ctx context.Context, name api.RepoName) (server.VCSSyncer, error) {
			return &server.GitRepoSyncer{}, nil
		},
		DB: db,
	}

	grpcServer := defaults.NewServer(logtest.Scoped(t))
	proto.RegisterGitserverServiceServer(grpcServer, &server.GRPCServer{Server: &s})

	handler := internalgrpc.MultiplexHandlers(grpcServer, s.Handler())
	srv := httptest.NewServer(handler)

	defer srv.Close()

	u, _ := url.Parse(srv.URL)
	addrs := []string{u.Host}
	source := gitserver.NewTestClientSource(t, addrs)

	cli := gitserver.NewTestClient(&http.Client{}, source)

	ctx := context.Background()
	for _, test := range tests {
		t.Run("", func(t *testing.T) {
			_, err := cli.RequestRepoUpdate(ctx, api.RepoName(remote), 0)
			require.NoError(t, err)

			got, err := cli.ResolveRevisions(ctx, api.RepoName(remote), test.input)
			if test.err != nil {
				require.Equal(t, test.err, err)
				return
			}
			require.NoError(t, err)
			require.Equal(t, test.want, got)
		})
	}

}

func TestClient_BatchLog(t *testing.T) {
	addrs := []string{"172.16.8.1:8080", "172.16.8.2:8080", "172.16.8.3:8080"}
	source := gitserver.NewTestClientSource(t, addrs)

	cli := gitserver.NewTestClient(
		httpcli.DoerFunc(func(r *http.Request) (*http.Response, error) {
			var req protocol.BatchLogRequest
			if err := json.NewDecoder(r.Body).Decode(&req); err != nil {
				return nil, err
			}

			var results []protocol.BatchLogResult
			for _, repoCommit := range req.RepoCommits {
				results = append(results, protocol.BatchLogResult{
					RepoCommit:    repoCommit,
					CommandOutput: fmt.Sprintf("out<%s: %s@%s>", r.URL.String(), repoCommit.Repo, repoCommit.CommitID),
					CommandError:  "",
				})
			}

			encoded, _ := json.Marshal(protocol.BatchLogResponse{Results: results})
			body := io.NopCloser(strings.NewReader(strings.TrimSpace(string(encoded))))
			return &http.Response{StatusCode: 200, Body: body}, nil
		}),
		source,
	)

	opts := gitserver.BatchLogOptions{
		RepoCommits: []api.RepoCommit{
			{Repo: api.RepoName("github.com/test/foo"), CommitID: api.CommitID("deadbeef01")},
			{Repo: api.RepoName("github.com/test/bar"), CommitID: api.CommitID("deadbeef02")},
			{Repo: api.RepoName("github.com/test/baz"), CommitID: api.CommitID("deadbeef03")},
			{Repo: api.RepoName("github.com/test/bonk"), CommitID: api.CommitID("deadbeef04")},
			{Repo: api.RepoName("github.com/test/quux"), CommitID: api.CommitID("deadbeef05")},
			{Repo: api.RepoName("github.com/test/honk"), CommitID: api.CommitID("deadbeef06")},
			{Repo: api.RepoName("github.com/test/xyzzy"), CommitID: api.CommitID("deadbeef07")},
			{Repo: api.RepoName("github.com/test/lorem"), CommitID: api.CommitID("deadbeef08")},
			{Repo: api.RepoName("github.com/test/ipsum"), CommitID: api.CommitID("deadbeef09")},
			{Repo: api.RepoName("github.com/test/fnord"), CommitID: api.CommitID("deadbeef10")},
		},
		Format: "--format=test",
	}

	results := map[api.RepoCommit]gitserver.RawBatchLogResult{}
	var mu sync.Mutex

	if err := cli.BatchLog(context.Background(), opts, func(repoCommit api.RepoCommit, gitLogResult gitserver.RawBatchLogResult) error {
		mu.Lock()
		defer mu.Unlock()

		results[repoCommit] = gitLogResult
		return nil
	}); err != nil {
		t.Fatalf("unexpected error performing batch log: %s", err)
	}

	expectedResults := map[api.RepoCommit]gitserver.RawBatchLogResult{
		// Shard 1
		{Repo: "github.com/test/baz", CommitID: "deadbeef03"}:  {Stdout: "out<http://172.16.8.1:8080/batch-log: github.com/test/baz@deadbeef03>"},
		{Repo: "github.com/test/quux", CommitID: "deadbeef05"}: {Stdout: "out<http://172.16.8.1:8080/batch-log: github.com/test/quux@deadbeef05>"},
		{Repo: "github.com/test/honk", CommitID: "deadbeef06"}: {Stdout: "out<http://172.16.8.1:8080/batch-log: github.com/test/honk@deadbeef06>"},

		// Shard 2
		{Repo: "github.com/test/bar", CommitID: "deadbeef02"}:   {Stdout: "out<http://172.16.8.2:8080/batch-log: github.com/test/bar@deadbeef02>"},
		{Repo: "github.com/test/xyzzy", CommitID: "deadbeef07"}: {Stdout: "out<http://172.16.8.2:8080/batch-log: github.com/test/xyzzy@deadbeef07>"},

		// Shard 3
		{Repo: "github.com/test/foo", CommitID: "deadbeef01"}:   {Stdout: "out<http://172.16.8.3:8080/batch-log: github.com/test/foo@deadbeef01>"},
		{Repo: "github.com/test/bonk", CommitID: "deadbeef04"}:  {Stdout: "out<http://172.16.8.3:8080/batch-log: github.com/test/bonk@deadbeef04>"},
		{Repo: "github.com/test/lorem", CommitID: "deadbeef08"}: {Stdout: "out<http://172.16.8.3:8080/batch-log: github.com/test/lorem@deadbeef08>"},
		{Repo: "github.com/test/ipsum", CommitID: "deadbeef09"}: {Stdout: "out<http://172.16.8.3:8080/batch-log: github.com/test/ipsum@deadbeef09>"},
		{Repo: "github.com/test/fnord", CommitID: "deadbeef10"}: {Stdout: "out<http://172.16.8.3:8080/batch-log: github.com/test/fnord@deadbeef10>"},
	}
	if diff := cmp.Diff(expectedResults, results); diff != "" {
		t.Errorf("unexpected results (-want +got):\n%s", diff)
	}
}

func TestLocalGitCommand(t *testing.T) {
	// creating a repo with 1 committed file
	root := gitserver.CreateRepoDir(t)

	for _, cmd := range []string{
		"git init",
		"echo -n infile1 > file1",
		"touch --date=2006-01-02T15:04:05Z file1 || touch -t 200601021704.05 file1",
		"git add file1",
		"GIT_COMMITTER_NAME=a GIT_COMMITTER_EMAIL=a@a.com GIT_AUTHOR_DATE=2006-01-02T15:04:05Z GIT_COMMITTER_DATE=2006-01-02T15:04:05Z git commit -m commit1 --author='a <a@a.com>' --date 2006-01-02T15:04:05Z",
	} {
		c := exec.Command("bash", "-c", `GIT_CONFIG_GLOBAL="" GIT_CONFIG_SYSTEM="" `+cmd)
		c.Dir = root
		out, err := c.CombinedOutput()
		if err != nil {
			t.Fatalf("Command %q failed. Output was:\n\n%s", cmd, out)
		}
	}

	ctx := context.Background()
	command := gitserver.NewLocalGitCommand(api.RepoName(filepath.Base(root)), "log")
	command.ReposDir = filepath.Dir(root)

	stdout, stderr, err := command.DividedOutput(ctx)
	if err != nil {
		t.Fatalf("Local git command run failed. Command: %q Error:\n\n%s", command, err)
	}
	if len(stderr) > 0 {
		t.Fatalf("Local git command run failed. Command: %q Error:\n\n%s", command, stderr)
	}

	stringOutput := string(stdout)
	if !strings.Contains(stringOutput, "commit1") {
		t.Fatalf("No commit message in git log output. Output: %s", stringOutput)
	}
	if command.ExitStatus() != 0 {
		t.Fatalf("Local git command finished with non-zero status. Status: %d", command.ExitStatus())
	}
}

func TestClient_ReposStats(t *testing.T) {
	conf.Mock(&conf.Unified{
		SiteConfiguration: schema.SiteConfiguration{
			ExperimentalFeatures: &schema.ExperimentalFeatures{
				EnableGRPC: false,
			},
		},
	})
	defer conf.Mock(nil)

	const gitserverAddr = "172.16.8.1:8080"
	now := time.Now().UTC()
	addrs := []string{gitserverAddr}

	expected := fmt.Sprintf("http://%s", gitserverAddr)
	wantStats := protocol.ReposStats{
		UpdatedAt:   now,
		GitDirBytes: 1337,
	}

	source := gitserver.NewTestClientSource(t, addrs)
	cli := gitserver.NewTestClient(
		httpcli.DoerFunc(func(r *http.Request) (*http.Response, error) {
			switch r.URL.String() {
			case expected + "/repos-stats":
				encoded, _ := json.Marshal(wantStats)
				body := io.NopCloser(strings.NewReader(strings.TrimSpace(string(encoded))))
				return &http.Response{
					StatusCode: 200,
					Body:       body,
				}, nil
			default:
				return nil, errors.Newf("unexpected URL: %q", r.URL.String())
			}
		}),
		source,
	)

	gotStatsMap, err := cli.ReposStats(context.Background())
	if err != nil {
		t.Fatalf("expected URL %q, but got err %q", expected, err)
	}

	assert.Equal(t, wantStats, *gotStatsMap[gitserverAddr])
}
func TestClient_ReposStatsGRPC(t *testing.T) {
	conf.Mock(&conf.Unified{
		SiteConfiguration: schema.SiteConfiguration{
			ExperimentalFeatures: &schema.ExperimentalFeatures{
				EnableGRPC: true,
			},
		},
	})

	const gitserverAddr = "172.16.8.1:8080"
	now := time.Now().UTC()
	wantStats := protocol.ReposStats{
		UpdatedAt:   now,
		GitDirBytes: 1337,
	}
	called := false
	source := gitserver.NewTestClientSource(t, []string{gitserverAddr}, func(o *gitserver.TestClientSourceOptions) {
		o.ClientFunc = func(cc *grpc.ClientConn) proto.GitserverServiceClient {
			mockRepoStats := func(ctx context.Context, in *proto.ReposStatsRequest, opts ...grpc.CallOption) (*proto.ReposStatsResponse, error) {
				called = true
				return wantStats.ToProto(), nil
			}
			return &mockClient{mockRepoStats: mockRepoStats}
		}
	})

	cli := gitserver.NewTestClient(http.DefaultClient, source)

	gotStatsMap, err := cli.ReposStats(context.Background())
	if err != nil {
		t.Fatalf("expected URL %q, but got err %q", wantStats, err)
	}

	if !called {
		t.Fatal("ReposStats: grpc client not called")
	}

	assert.Equal(t, wantStats, *gotStatsMap[gitserverAddr])
}

func TestClient_IsRepoCloneableGRPC(t *testing.T) {

	type test struct {
		name          string
		repo          api.RepoName
		mockResponse  *protocol.IsRepoCloneableResponse
		wantErr       bool
		wantErrString string
	}

	const gitserverAddr = "172.16.8.1:8080"
	testCases := []test{
		{
			name: "cloneable",
			repo: "github.com/sourcegraph/sourcegraph",
			mockResponse: &protocol.IsRepoCloneableResponse{
				Cloneable: true,
			},
		},
		{
			name: "not found",
			repo: "github.com/nonexistent/repo",
			mockResponse: &protocol.IsRepoCloneableResponse{
				Cloneable: false,
				Reason:    "repository not found",
			},
			wantErr:       true,
			wantErrString: "unable to clone repo (name=\"github.com/nonexistent/repo\" notfound=true) because repository not found",
		},
		{
			name: "other error",
			repo: "github.com/sourcegraph/sourcegraph",
			mockResponse: &protocol.IsRepoCloneableResponse{
				Cloneable: false,
				Reason:    "some other error",
			},
			wantErr:       true,
			wantErrString: "unable to clone repo (name=\"github.com/sourcegraph/sourcegraph\" notfound=false) because some other error",
		},
	}
	runTests := func(t *testing.T, client gitserver.Client, tc test, called bool) {
		t.Run(tc.name, func(t *testing.T) {
			ctx := context.Background()
			err := client.IsRepoCloneable(ctx, tc.repo)
			if tc.wantErr {
				if err == nil {
					t.Fatal("expected error but got nil")
				}
				if err.Error() != tc.wantErrString {
					t.Errorf("got error %q, want %q", err.Error(), tc.wantErrString)
				}
			} else if err != nil {
				t.Errorf("unexpected error: %s", err)
			}
		})

	}

	t.Run("GRPC", func(t *testing.T) {
		conf.Mock(&conf.Unified{
			SiteConfiguration: schema.SiteConfiguration{
				ExperimentalFeatures: &schema.ExperimentalFeatures{
					EnableGRPC: true,
				},
			},
		})

		for _, tc := range testCases {

			called := false
			source := gitserver.NewTestClientSource(t, []string{gitserverAddr}, func(o *gitserver.TestClientSourceOptions) {
				o.ClientFunc = func(cc *grpc.ClientConn) proto.GitserverServiceClient {
					mockIsRepoCloneable := func(ctx context.Context, in *proto.IsRepoCloneableRequest, opts ...grpc.CallOption) (*proto.IsRepoCloneableResponse, error) {
						called = true
						if api.RepoName(in.Repo) != tc.repo {
							t.Errorf("got %q, want %q", in.Repo, tc.repo)
						}
						return tc.mockResponse.ToProto(), nil
					}
					return &mockClient{mockIsRepoCloneable: mockIsRepoCloneable}
				}
			})

			client := gitserver.NewTestClient(http.DefaultClient, source)

			runTests(t, client, tc, called)
			if !called {
				t.Fatal("IsRepoCloneable: grpc client not called")
			}
		}
	})

	t.Run("HTTP", func(t *testing.T) {
		conf.Mock(&conf.Unified{
			SiteConfiguration: schema.SiteConfiguration{
				ExperimentalFeatures: &schema.ExperimentalFeatures{
					EnableGRPC: false,
				},
			},
		})
		expected := fmt.Sprintf("http://%s", gitserverAddr)

		for _, tc := range testCases {

			called := false
			source := gitserver.NewTestClientSource(t, []string{gitserverAddr}, func(o *gitserver.TestClientSourceOptions) {
				o.ClientFunc = func(cc *grpc.ClientConn) proto.GitserverServiceClient {
					mockIsRepoCloneable := func(ctx context.Context, in *proto.IsRepoCloneableRequest, opts ...grpc.CallOption) (*proto.IsRepoCloneableResponse, error) {
						called = true
						if api.RepoName(in.Repo) != tc.repo {
							t.Errorf("got %q, want %q", in.Repo, tc.repo)
						}
						return tc.mockResponse.ToProto(), nil
					}
					return &mockClient{mockIsRepoCloneable: mockIsRepoCloneable}
				}
			})

			client := gitserver.NewTestClient(
				httpcli.DoerFunc(func(r *http.Request) (*http.Response, error) {
					switch r.URL.String() {
					case expected + "/is-repo-cloneable":
						encoded, _ := json.Marshal(tc.mockResponse)
						body := io.NopCloser(strings.NewReader(strings.TrimSpace(string(encoded))))
						return &http.Response{
							StatusCode: 200,
							Body:       body,
						}, nil
					default:
						return nil, errors.Newf("unexpected URL: %q", r.URL.String())
					}
				}),
				source,
			)

			runTests(t, client, tc, called)
			if called {
				t.Fatal("IsRepoCloneable: http client should be called")
			}
		}
	})

}

func TestGitserverClient_RepoClone(t *testing.T) {
	t.Skip("Skipping because it's flaky. Seems to only happen on CI.")
	root := gitserver.CreateRepoDir(t)

	conf.Mock(&conf.Unified{
		SiteConfiguration: schema.SiteConfiguration{
			ExperimentalFeatures: &schema.ExperimentalFeatures{
				EnableGRPC: true,
			},
		},
	})
<<<<<<< HEAD

	defer conf.Mock(nil)

=======
>>>>>>> 08ff4c47
	db := newMockDB()
	s := server.Server{
		Logger:   logtest.Scoped(t),
		ReposDir: filepath.Join(root, "repos"),
		GetRemoteURLFunc: func(_ context.Context, name api.RepoName) (string, error) {
			return "https://" + string(name) + ".git", nil
		},
		GetVCSSyncer: func(ctx context.Context, name api.RepoName) (server.VCSSyncer, error) {
			return &server.GitRepoSyncer{}, nil
		},
		DB:         db,
		CloneQueue: server.NewCloneQueue(list.New()),
	}

	grpcServer := defaults.NewServer(logtest.Scoped(t))
	proto.RegisterGitserverServiceServer(grpcServer, &server.GRPCServer{Server: &s})

	handler := internalgrpc.MultiplexHandlers(grpcServer, s.Handler())
	srv := httptest.NewServer(handler)

	defer srv.Close()

	u, _ := url.Parse(srv.URL)
	addrs := []string{u.Host}
	called := false
	source := gitserver.NewTestClientSource(t, addrs, func(o *gitserver.TestClientSourceOptions) {
		o.ClientFunc = func(cc *grpc.ClientConn) proto.GitserverServiceClient {
			mockRepoClone := func(ctx context.Context, in *proto.RepoCloneRequest, opts ...grpc.CallOption) (*proto.RepoCloneResponse, error) {
				base := proto.NewGitserverServiceClient(cc)
				called = true
				return base.RepoClone(ctx, in, opts...)
			}
			return &mockClient{mockRepoClone: mockRepoClone}
		}
	})

	client := gitserver.NewTestClient(http.DefaultClient, source)
	repo := api.RepoName("github.com/gorilla/mux")
	resp, err := client.RequestRepoClone(context.Background(), repo)
	if err != nil {
		t.Errorf("unexpected error: %s", err.Error())
	}

	if resp.Error != "" {
		t.Errorf("unexpected response: %+v", resp)
	}
	if !called {
		t.Fatal("RepoClone: grpc client not called")
	}
}

type spyGitserverServiceClient struct {
	createCommitFromPatchBinaryCalled bool
	execCalled                        bool
<<<<<<< HEAD
	getObjectCalled                   bool
=======
>>>>>>> 08ff4c47
	isRepoCloneable                   bool
	searchCalled                      bool
	archiveCalled                     bool
	listGitoliteCalled                bool
	repoClone                         bool
	repoCloneProgress                 bool
	repoDelete                        bool
	repoUpdate                        bool
	reposStatsCalled                  bool
	p4ExecCalled                      bool
	base                              proto.GitserverServiceClient
}

<<<<<<< HEAD
// GetObject implements v1.GitserverServiceClient.
func (s *spyGitserverServiceClient) GetObject(ctx context.Context, in *proto.GetObjectRequest, opts ...grpc.CallOption) (*proto.GetObjectResponse, error) {
	s.getObjectCalled = true
	return s.base.GetObject(ctx, in, opts...)
}

=======
>>>>>>> 08ff4c47
// ListGitolite implements v1.GitserverServiceClient.
func (s *spyGitserverServiceClient) ListGitolite(ctx context.Context, in *proto.ListGitoliteRequest, opts ...grpc.CallOption) (*proto.ListGitoliteResponse, error) {
	s.listGitoliteCalled = true
	return s.base.ListGitolite(ctx, in, opts...)
}

// P4Exec implements v1.GitserverServiceClient.
func (s *spyGitserverServiceClient) P4Exec(ctx context.Context, in *proto.P4ExecRequest, opts ...grpc.CallOption) (proto.GitserverService_P4ExecClient, error) {
	s.p4ExecCalled = true
	return s.base.P4Exec(ctx, in, opts...)
}

// CreateCommitFromPatchBinary implements v1.GitserverServiceClient.
func (s *spyGitserverServiceClient) CreateCommitFromPatchBinary(ctx context.Context, in *proto.CreateCommitFromPatchBinaryRequest, opts ...grpc.CallOption) (*proto.CreateCommitFromPatchBinaryResponse, error) {
	s.createCommitFromPatchBinaryCalled = true
	return s.base.CreateCommitFromPatchBinary(ctx, in, opts...)
}

// RepoUpdate implements v1.GitserverServiceClient
func (s *spyGitserverServiceClient) RepoUpdate(ctx context.Context, in *proto.RepoUpdateRequest, opts ...grpc.CallOption) (*proto.RepoUpdateResponse, error) {
	s.repoUpdate = true
	return s.base.RepoUpdate(ctx, in, opts...)
}

// RepoDelete implements v1.GitserverServiceClient
func (s *spyGitserverServiceClient) RepoDelete(ctx context.Context, in *proto.RepoDeleteRequest, opts ...grpc.CallOption) (*proto.RepoDeleteResponse, error) {
	return s.base.RepoDelete(ctx, in, opts...)
}

// RepoCloneProgress implements v1.GitserverServiceClient
func (s *spyGitserverServiceClient) RepoCloneProgress(ctx context.Context, in *proto.RepoCloneProgressRequest, opts ...grpc.CallOption) (*proto.RepoCloneProgressResponse, error) {
	s.repoCloneProgress = true
	return s.base.RepoCloneProgress(ctx, in, opts...)
}

func (s *spyGitserverServiceClient) Exec(ctx context.Context, in *proto.ExecRequest, opts ...grpc.CallOption) (proto.GitserverService_ExecClient, error) {
	s.execCalled = true
	return s.base.Exec(ctx, in, opts...)
}

func (s *spyGitserverServiceClient) RepoClone(ctx context.Context, in *proto.RepoCloneRequest, opts ...grpc.CallOption) (*proto.RepoCloneResponse, error) {
	s.repoClone = true
	return s.base.RepoClone(ctx, in, opts...)
}

func (s *spyGitserverServiceClient) IsRepoCloneable(ctx context.Context, in *proto.IsRepoCloneableRequest, opts ...grpc.CallOption) (*proto.IsRepoCloneableResponse, error) {
	s.isRepoCloneable = true
	return s.base.IsRepoCloneable(ctx, in, opts...)
}

func (s *spyGitserverServiceClient) Search(ctx context.Context, in *proto.SearchRequest, opts ...grpc.CallOption) (proto.GitserverService_SearchClient, error) {
	s.searchCalled = true
	return s.base.Search(ctx, in, opts...)
}

func (s *spyGitserverServiceClient) Archive(ctx context.Context, in *proto.ArchiveRequest, opts ...grpc.CallOption) (proto.GitserverService_ArchiveClient, error) {
	s.archiveCalled = true
	return s.base.Archive(ctx, in, opts...)
}

func (s *spyGitserverServiceClient) ReposStats(ctx context.Context, in *proto.ReposStatsRequest, opts ...grpc.CallOption) (*proto.ReposStatsResponse, error) {
	s.reposStatsCalled = true
	return s.base.ReposStats(ctx, in, opts...)
}

var _ proto.GitserverServiceClient = &spyGitserverServiceClient{}

type mockClient struct {
	mockCreateCommitFromPatchBinary func(ctx context.Context, in *proto.CreateCommitFromPatchBinaryRequest, opts ...grpc.CallOption) (*proto.CreateCommitFromPatchBinaryResponse, error)
	mockExec                        func(ctx context.Context, in *proto.ExecRequest, opts ...grpc.CallOption) (proto.GitserverService_ExecClient, error)
<<<<<<< HEAD
	mockGetObject                   func(ctx context.Context, in *proto.GetObjectRequest, opts ...grpc.CallOption) (*proto.GetObjectResponse, error)
=======
>>>>>>> 08ff4c47
	mockIsRepoCloneable             func(ctx context.Context, in *proto.IsRepoCloneableRequest, opts ...grpc.CallOption) (*proto.IsRepoCloneableResponse, error)
	mockListGitolite                func(ctx context.Context, in *proto.ListGitoliteRequest, opts ...grpc.CallOption) (*proto.ListGitoliteResponse, error)
	mockRepoClone                   func(ctx context.Context, in *proto.RepoCloneRequest, opts ...grpc.CallOption) (*proto.RepoCloneResponse, error)
	mockRepoCloneProgress           func(ctx context.Context, in *proto.RepoCloneProgressRequest, opts ...grpc.CallOption) (*proto.RepoCloneProgressResponse, error)
	mockRepoDelete                  func(ctx context.Context, in *proto.RepoDeleteRequest, opts ...grpc.CallOption) (*proto.RepoDeleteResponse, error)
	mockRepoStats                   func(ctx context.Context, in *proto.ReposStatsRequest, opts ...grpc.CallOption) (*proto.ReposStatsResponse, error)
	mockRepoUpdate                  func(ctx context.Context, in *proto.RepoUpdateRequest, opts ...grpc.CallOption) (*proto.RepoUpdateResponse, error)
	mockArchive                     func(ctx context.Context, in *proto.ArchiveRequest, opts ...grpc.CallOption) (proto.GitserverService_ArchiveClient, error)
	mockSearch                      func(ctx context.Context, in *proto.SearchRequest, opts ...grpc.CallOption) (proto.GitserverService_SearchClient, error)
	mockP4Exec                      func(ctx context.Context, in *proto.P4ExecRequest, opts ...grpc.CallOption) (proto.GitserverService_P4ExecClient, error)
}

<<<<<<< HEAD
// GetObject implements v1.GitserverServiceClient.
func (mc *mockClient) GetObject(ctx context.Context, in *proto.GetObjectRequest, opts ...grpc.CallOption) (*proto.GetObjectResponse, error) {
	return mc.mockGetObject(ctx, in, opts...)
}

=======
>>>>>>> 08ff4c47
// ListGitolite implements v1.GitserverServiceClient.
func (mc *mockClient) ListGitolite(ctx context.Context, in *proto.ListGitoliteRequest, opts ...grpc.CallOption) (*proto.ListGitoliteResponse, error) {
	return mc.mockListGitolite(ctx, in, opts...)
}

// P4Exec implements v1.GitserverServiceClient.
func (mc *mockClient) P4Exec(ctx context.Context, in *proto.P4ExecRequest, opts ...grpc.CallOption) (proto.GitserverService_P4ExecClient, error) {
	return mc.mockP4Exec(ctx, in, opts...)
}

// CreateCommitFromPatchBinary implements v1.GitserverServiceClient.
func (mc *mockClient) CreateCommitFromPatchBinary(ctx context.Context, in *proto.CreateCommitFromPatchBinaryRequest, opts ...grpc.CallOption) (*proto.CreateCommitFromPatchBinaryResponse, error) {
	return mc.mockCreateCommitFromPatchBinary(ctx, in, opts...)
}

// RepoUpdate implements v1.GitserverServiceClient
func (mc *mockClient) RepoUpdate(ctx context.Context, in *proto.RepoUpdateRequest, opts ...grpc.CallOption) (*proto.RepoUpdateResponse, error) {
	return mc.mockRepoUpdate(ctx, in, opts...)
}

// RepoDelete implements v1.GitserverServiceClient
func (mc *mockClient) RepoDelete(ctx context.Context, in *proto.RepoDeleteRequest, opts ...grpc.CallOption) (*proto.RepoDeleteResponse, error) {
	return mc.mockRepoDelete(ctx, in, opts...)
}

// RepoCloneProgress implements v1.GitserverServiceClient
func (mc *mockClient) RepoCloneProgress(ctx context.Context, in *proto.RepoCloneProgressRequest, opts ...grpc.CallOption) (*proto.RepoCloneProgressResponse, error) {
	return mc.mockRepoCloneProgress(ctx, in, opts...)
}

// Exec implements v1.GitserverServiceClient
func (mc *mockClient) Exec(ctx context.Context, in *proto.ExecRequest, opts ...grpc.CallOption) (proto.GitserverService_ExecClient, error) {
	return mc.mockExec(ctx, in, opts...)
}

// RepoClone implements v1.GitserverServiceClient
func (mc *mockClient) RepoClone(ctx context.Context, in *proto.RepoCloneRequest, opts ...grpc.CallOption) (*proto.RepoCloneResponse, error) {
	return mc.mockRepoClone(ctx, in, opts...)
}

func (ms *mockClient) IsRepoCloneable(ctx context.Context, in *proto.IsRepoCloneableRequest, opts ...grpc.CallOption) (*proto.IsRepoCloneableResponse, error) {
	return ms.mockIsRepoCloneable(ctx, in, opts...)
}

// ReposStats implements v1.GitserverServiceClient
func (ms *mockClient) ReposStats(ctx context.Context, in *proto.ReposStatsRequest, opts ...grpc.CallOption) (*proto.ReposStatsResponse, error) {
	return ms.mockRepoStats(ctx, in, opts...)
}

// Search implements v1.GitserverServiceClient
func (ms *mockClient) Search(ctx context.Context, in *proto.SearchRequest, opts ...grpc.CallOption) (proto.GitserverService_SearchClient, error) {
	return ms.mockSearch(ctx, in, opts...)
}

func (mc *mockClient) Archive(ctx context.Context, in *proto.ArchiveRequest, opts ...grpc.CallOption) (proto.GitserverService_ArchiveClient, error) {
	return mc.mockArchive(ctx, in, opts...)
}

var _ proto.GitserverServiceClient = &mockClient{}

var _ proto.GitserverService_P4ExecClient = &mockP4ExecClient{}<|MERGE_RESOLUTION|>--- conflicted
+++ resolved
@@ -1248,12 +1248,7 @@
 			},
 		},
 	})
-<<<<<<< HEAD
-
-	defer conf.Mock(nil)
-
-=======
->>>>>>> 08ff4c47
+
 	db := newMockDB()
 	s := server.Server{
 		Logger:   logtest.Scoped(t),
@@ -1308,10 +1303,7 @@
 type spyGitserverServiceClient struct {
 	createCommitFromPatchBinaryCalled bool
 	execCalled                        bool
-<<<<<<< HEAD
 	getObjectCalled                   bool
-=======
->>>>>>> 08ff4c47
 	isRepoCloneable                   bool
 	searchCalled                      bool
 	archiveCalled                     bool
@@ -1325,15 +1317,12 @@
 	base                              proto.GitserverServiceClient
 }
 
-<<<<<<< HEAD
 // GetObject implements v1.GitserverServiceClient.
 func (s *spyGitserverServiceClient) GetObject(ctx context.Context, in *proto.GetObjectRequest, opts ...grpc.CallOption) (*proto.GetObjectResponse, error) {
 	s.getObjectCalled = true
 	return s.base.GetObject(ctx, in, opts...)
 }
 
-=======
->>>>>>> 08ff4c47
 // ListGitolite implements v1.GitserverServiceClient.
 func (s *spyGitserverServiceClient) ListGitolite(ctx context.Context, in *proto.ListGitoliteRequest, opts ...grpc.CallOption) (*proto.ListGitoliteResponse, error) {
 	s.listGitoliteCalled = true
@@ -1404,10 +1393,7 @@
 type mockClient struct {
 	mockCreateCommitFromPatchBinary func(ctx context.Context, in *proto.CreateCommitFromPatchBinaryRequest, opts ...grpc.CallOption) (*proto.CreateCommitFromPatchBinaryResponse, error)
 	mockExec                        func(ctx context.Context, in *proto.ExecRequest, opts ...grpc.CallOption) (proto.GitserverService_ExecClient, error)
-<<<<<<< HEAD
 	mockGetObject                   func(ctx context.Context, in *proto.GetObjectRequest, opts ...grpc.CallOption) (*proto.GetObjectResponse, error)
-=======
->>>>>>> 08ff4c47
 	mockIsRepoCloneable             func(ctx context.Context, in *proto.IsRepoCloneableRequest, opts ...grpc.CallOption) (*proto.IsRepoCloneableResponse, error)
 	mockListGitolite                func(ctx context.Context, in *proto.ListGitoliteRequest, opts ...grpc.CallOption) (*proto.ListGitoliteResponse, error)
 	mockRepoClone                   func(ctx context.Context, in *proto.RepoCloneRequest, opts ...grpc.CallOption) (*proto.RepoCloneResponse, error)
@@ -1420,14 +1406,12 @@
 	mockP4Exec                      func(ctx context.Context, in *proto.P4ExecRequest, opts ...grpc.CallOption) (proto.GitserverService_P4ExecClient, error)
 }
 
-<<<<<<< HEAD
 // GetObject implements v1.GitserverServiceClient.
 func (mc *mockClient) GetObject(ctx context.Context, in *proto.GetObjectRequest, opts ...grpc.CallOption) (*proto.GetObjectResponse, error) {
 	return mc.mockGetObject(ctx, in, opts...)
 }
 
-=======
->>>>>>> 08ff4c47
+
 // ListGitolite implements v1.GitserverServiceClient.
 func (mc *mockClient) ListGitolite(ctx context.Context, in *proto.ListGitoliteRequest, opts ...grpc.CallOption) (*proto.ListGitoliteResponse, error) {
 	return mc.mockListGitolite(ctx, in, opts...)
