--- conflicted
+++ resolved
@@ -708,168 +708,6 @@
 	}
 }
 
-<<<<<<< HEAD
-var (
-	nonExistentCommitID = api.CommitID(strings.Repeat("a", 40))
-)
-=======
-func TestRepository_FileSystem_Symlinks(t *testing.T) {
-	ClientMocks.LocalGitserver = true
-	defer ResetClientMocks()
-
-	gitCommands := []string{
-		"touch file1",
-		"mkdir dir1",
-		"ln -s file1 link1",
-		"ln -s ../file1 dir1/link2",
-		"touch --date=2006-01-02T15:04:05Z file1 link1 dir1/link2 || touch -t " + Times[0] + " file1 link1 dir1/link2",
-		"git add link1 file1 dir1/link2",
-		"git commit -m commit1",
-	}
-
-	// map of path to size of content
-	symlinks := map[string]int64{
-		"link1":      5, // file1
-		"dir1/link2": 8, // ../file1
-	}
-
-	dir := InitGitRepository(t, gitCommands...)
-	repo := api.RepoName(filepath.Base(dir))
-
-	client := NewClient("test")
-
-	commitID := api.CommitID(ComputeCommitHash(dir, true))
-
-	ctx := context.Background()
-
-	// file1 should be a file.
-	file1Info, err := client.Stat(ctx, repo, commitID, "file1")
-	if err != nil {
-		t.Fatalf("fs.Stat(file1): %s", err)
-	}
-	if !file1Info.Mode().IsRegular() {
-		t.Errorf("file1 Stat !IsRegular (mode: %o)", file1Info.Mode())
-	}
-
-	checkSymlinkFileInfo := func(name string, link fs.FileInfo) {
-		t.Helper()
-		if link.Mode()&os.ModeSymlink == 0 {
-			t.Errorf("link mode is not symlink (mode: %o)", link.Mode())
-		}
-		if link.Name() != name {
-			t.Errorf("got link.Name() == %q, want %q", link.Name(), name)
-		}
-	}
-
-	// Check symlinks are links
-	for symlink := range symlinks {
-		fi, err := client.Stat(ctx, repo, commitID, symlink)
-		if err != nil {
-			t.Fatalf("fs.Stat(%s): %s", symlink, err)
-		}
-		if runtime.GOOS != "windows" {
-			// TODO(alexsaveliev) make it work on Windows too
-			checkSymlinkFileInfo(symlink, fi)
-		}
-	}
-
-	// Also check the FileInfo returned by ReadDir to ensure it's
-	// consistent with the FileInfo returned by lStat.
-	entries, err := client.ReadDir(ctx, repo, commitID, ".", false)
-	if err != nil {
-		t.Fatalf("fs.ReadDir(.): %s", err)
-	}
-	found := false
-	for _, entry := range entries {
-		if entry.Name() == "link1" {
-			found = true
-			if runtime.GOOS != "windows" {
-				checkSymlinkFileInfo("link1", entry)
-			}
-		}
-	}
-	if !found {
-		t.Fatal("readdir did not return link1")
-	}
-
-	for symlink, size := range symlinks {
-		fi, err := client.Stat(ctx, repo, commitID, symlink)
-		if err != nil {
-			t.Fatalf("fs.Stat(%s): %s", symlink, err)
-		}
-		if fi.Mode()&fs.ModeSymlink == 0 {
-			t.Errorf("%s Stat is not a symlink (mode: %o)", symlink, fi.Mode())
-		}
-		if fi.Name() != symlink {
-			t.Errorf("got Name %q, want %q", fi.Name(), symlink)
-		}
-		if fi.Size() != size {
-			t.Errorf("got %s Size %d, want %d", symlink, fi.Size(), size)
-		}
-	}
-}
-
-func TestStat(t *testing.T) {
-	ClientMocks.LocalGitserver = true
-	defer ResetClientMocks()
-
-	gitCommands := []string{
-		"mkdir dir1",
-		"touch dir1/file1",
-		"git add dir1/file1",
-		"git commit -m commit1",
-	}
-
-	dir := InitGitRepository(t, gitCommands...)
-	repo := api.RepoName(filepath.Base(dir))
-	checker := authz.NewMockSubRepoPermissionChecker()
-	// Start disabled
-	checker.EnabledFunc.SetDefaultHook(func() bool {
-		return false
-	})
-	client := NewTestClient(t).WithChecker(checker)
-
-	commitID := api.CommitID(ComputeCommitHash(dir, true))
-
-	ctx := context.Background()
-
-	fileInfo, err := client.Stat(ctx, repo, commitID, "dir1/file1")
-	if err != nil {
-		t.Fatal(err)
-	}
-	want := "dir1/file1"
-	if diff := cmp.Diff(want, fileInfo.Name()); diff != "" {
-		t.Fatal(diff)
-	}
-
-	ctx = actor.WithActor(ctx, &actor.Actor{
-		UID: 1,
-	})
-
-	// With filtering
-	checker.EnabledFunc.SetDefaultHook(func() bool {
-		return true
-	})
-	checker.PermissionsFunc.SetDefaultHook(func(ctx context.Context, i int32, content authz.RepoContent) (authz.Perms, error) {
-		if strings.HasPrefix(content.Path, "dir2") {
-			return authz.Read, nil
-		}
-		return authz.None, nil
-	})
-	usePermissionsForFilePermissionsFunc(checker)
-	_, err = client.Stat(ctx, repo, commitID, "dir1/file1")
-	if err == nil {
-		t.Fatal(err)
-	}
-	want = "ls-tree dir1/file1: file does not exist"
-	if diff := cmp.Diff(want, err.Error()); diff != "" {
-		t.Fatal(diff)
-	}
-}
-
-var NonExistentCommitID = api.CommitID(strings.Repeat("a", 40))
->>>>>>> 9ceeedc0
-
 func TestLogPartsPerCommitInSync(t *testing.T) {
 	require.Equal(t, partsPerCommit-1, strings.Count(logFormatWithoutRefs, "%x00"))
 }
