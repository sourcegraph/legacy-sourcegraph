--- conflicted
+++ resolved
@@ -2209,7 +2209,62 @@
 	})
 }
 
-<<<<<<< HEAD
+func TestClient_RevAtTime(t *testing.T) {
+	t.Run("correctly returns server response", func(t *testing.T) {
+		source := NewTestClientSource(t, []string{"gitserver"}, func(o *TestClientSourceOptions) {
+			o.ClientFunc = func(cc *grpc.ClientConn) proto.GitserverServiceClient {
+				c := NewMockGitserverServiceClient()
+				c.RevAtTimeFunc.SetDefaultReturn(&proto.RevAtTimeResponse{CommitSha: "deadbeef"}, nil)
+				return c
+			}
+		})
+
+		c := NewTestClient(t).WithClientSource(source)
+
+		sha, found, err := c.RevAtTime(context.Background(), "repo", "HEAD", time.Now())
+		require.NoError(t, err)
+		require.True(t, found)
+		require.Equal(t, api.CommitID("deadbeef"), sha)
+	})
+
+	t.Run("correctly returns not found on empty sha", func(t *testing.T) {
+		source := NewTestClientSource(t, []string{"gitserver"}, func(o *TestClientSourceOptions) {
+			o.ClientFunc = func(cc *grpc.ClientConn) proto.GitserverServiceClient {
+				c := NewMockGitserverServiceClient()
+				c.RevAtTimeFunc.SetDefaultReturn(&proto.RevAtTimeResponse{CommitSha: ""}, nil)
+				return c
+			}
+		})
+
+		c := NewTestClient(t).WithClientSource(source)
+
+		_, found, err := c.RevAtTime(context.Background(), "repo", "HEAD", time.Now())
+		require.NoError(t, err)
+		require.False(t, found)
+	})
+
+	t.Run("returns common errors correctly", func(t *testing.T) {
+		source := NewTestClientSource(t, []string{"gitserver"}, func(o *TestClientSourceOptions) {
+			o.ClientFunc = func(cc *grpc.ClientConn) proto.GitserverServiceClient {
+				c := NewMockGitserverServiceClient()
+				s, err := status.New(codes.NotFound, "revision not found").WithDetails(&proto.RevisionNotFoundPayload{
+					Repo: "repo",
+					Spec: "HEAD",
+				})
+				require.NoError(t, err)
+				c.RevAtTimeFunc.PushReturn(nil, s.Err())
+				return c
+			}
+		})
+
+		c := NewTestClient(t).WithClientSource(source)
+
+		_, _, err := c.RevAtTime(context.Background(), "repo", "HEAD", time.Now())
+		require.Error(t, err)
+		require.True(t, errors.HasType(err, &gitdomain.RevisionNotFoundError{}))
+	})
+}
+
 func TestClient_ListRefs(t *testing.T) {
 	t.Run("correctly returns server response", func(t *testing.T) {
 		now := time.Now().UTC()
@@ -2226,21 +2281,12 @@
 					},
 				}}, nil)
 				c.ListRefsFunc.SetDefaultReturn(ss, nil)
-=======
-func TestClient_RevAtTime(t *testing.T) {
-	t.Run("correctly returns server response", func(t *testing.T) {
-		source := NewTestClientSource(t, []string{"gitserver"}, func(o *TestClientSourceOptions) {
-			o.ClientFunc = func(cc *grpc.ClientConn) proto.GitserverServiceClient {
-				c := NewMockGitserverServiceClient()
-				c.RevAtTimeFunc.SetDefaultReturn(&proto.RevAtTimeResponse{CommitSha: "deadbeef"}, nil)
->>>>>>> 70ef23e7
-				return c
-			}
-		})
-
-		c := NewTestClient(t).WithClientSource(source)
-
-<<<<<<< HEAD
+				return c
+			}
+		})
+
+		c := NewTestClient(t).WithClientSource(source)
+
 		refs, err := c.ListRefs(context.Background(), "repo", ListRefsOpts{})
 		require.NoError(t, err)
 		require.Equal(t, []gitdomain.Ref{
@@ -2258,55 +2304,15 @@
 				s, err := status.New(codes.NotFound, "repo cloning").WithDetails(&proto.RepoNotFoundPayload{Repo: "repo", CloneInProgress: true})
 				require.NoError(t, err)
 				c.ListRefsFunc.PushReturn(nil, s.Err())
-=======
-		sha, found, err := c.RevAtTime(context.Background(), "repo", "HEAD", time.Now())
-		require.NoError(t, err)
-		require.True(t, found)
-		require.Equal(t, api.CommitID("deadbeef"), sha)
-	})
-
-	t.Run("correctly returns not found on empty sha", func(t *testing.T) {
-		source := NewTestClientSource(t, []string{"gitserver"}, func(o *TestClientSourceOptions) {
-			o.ClientFunc = func(cc *grpc.ClientConn) proto.GitserverServiceClient {
-				c := NewMockGitserverServiceClient()
-				c.RevAtTimeFunc.SetDefaultReturn(&proto.RevAtTimeResponse{CommitSha: ""}, nil)
-				return c
-			}
-		})
-
-		c := NewTestClient(t).WithClientSource(source)
-
-		_, found, err := c.RevAtTime(context.Background(), "repo", "HEAD", time.Now())
-		require.NoError(t, err)
-		require.False(t, found)
-	})
-
-	t.Run("returns common errors correctly", func(t *testing.T) {
-		source := NewTestClientSource(t, []string{"gitserver"}, func(o *TestClientSourceOptions) {
-			o.ClientFunc = func(cc *grpc.ClientConn) proto.GitserverServiceClient {
-				c := NewMockGitserverServiceClient()
-				s, err := status.New(codes.NotFound, "revision not found").WithDetails(&proto.RevisionNotFoundPayload{
-					Repo: "repo",
-					Spec: "HEAD",
-				})
-				require.NoError(t, err)
-				c.RevAtTimeFunc.PushReturn(nil, s.Err())
->>>>>>> 70ef23e7
-				return c
-			}
-		})
-
-		c := NewTestClient(t).WithClientSource(source)
-
-<<<<<<< HEAD
+				return c
+			}
+		})
+
+		c := NewTestClient(t).WithClientSource(source)
+
 		// Should fail with clone error
 		_, err := c.ListRefs(context.Background(), "repo", ListRefsOpts{})
 		require.Error(t, err)
 		require.True(t, errors.HasType(err, &gitdomain.RepoNotExistError{}))
-=======
-		_, _, err := c.RevAtTime(context.Background(), "repo", "HEAD", time.Now())
-		require.Error(t, err)
-		require.True(t, errors.HasType(err, &gitdomain.RevisionNotFoundError{}))
->>>>>>> 70ef23e7
 	})
 }