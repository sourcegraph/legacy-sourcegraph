--- conflicted
+++ resolved
@@ -92,29 +92,16 @@
 	}
 }
 
-<<<<<<< HEAD
-func (o *GitObject) FromProto(proto *proto.GitObject) {
-	id := proto.GetId()
-=======
+
 func (o *GitObject) FromProto(p *proto.GitObject) {
 	id := p.GetId()
->>>>>>> 79a6718b
 	var oid OID
 	if len(id) == 20 {
 		copy(oid[:], id)
 	}
 
 	var t ObjectType
-<<<<<<< HEAD
-	switch proto.GetType() {
-	case 1:
-		t = ObjectTypeCommit
-	case 2:
-		t = ObjectTypeTag
-	case 3:
-		t = ObjectTypeTree
-	case 4:
-=======
+  
 	switch p.GetType() {
 	case proto.GitObject_OBJECT_TYPE_COMMIT:
 		t = ObjectTypeCommit
@@ -123,7 +110,6 @@
 	case proto.GitObject_OBJECT_TYPE_TREE:
 		t = ObjectTypeTree
 	case proto.GitObject_OBJECT_TYPE_BLOB:
->>>>>>> 79a6718b
 		t = ObjectTypeBlob
 
 	}
