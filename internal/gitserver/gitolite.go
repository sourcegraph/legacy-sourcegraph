--- conflicted
+++ resolved
@@ -52,17 +52,11 @@
 		}
 
 		list = make([]*gitolite.Repo, len(grpcResp.Repos))
-<<<<<<< HEAD
-		for i, r := range grpcResp.Repos {
-			list[i] = &gitolite.Repo{
-				Name: r.Name,
-				URL:  r.Url,
-=======
+
 		for i, r := range grpcResp.GetRepos() {
 			list[i] = &gitolite.Repo{
 				Name: r.GetName(),
 				URL:  r.GetUrl(),
->>>>>>> 79a6718b
 			}
 		}
 		return list, nil
