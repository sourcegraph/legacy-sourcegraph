syntax = "proto3";

package gitserver.v1;

import "google/protobuf/timestamp.proto";

option go_package = "github.com/sourcegraph/sourcegraph/internal/gitserver/v1";

service GitserverService {
  rpc Exec(ExecRequest) returns (stream ExecResponse) {}
  rpc IsRepoCloneable(IsRepoCloneableRequest) returns (IsRepoCloneableResponse) {}
  rpc Search(SearchRequest) returns (stream SearchResponse) {}
  rpc Archive(ArchiveRequest) returns (stream ArchiveResponse) {}
  rpc ReposStats(ReposStatsRequest) returns (ReposStatsResponse) {}
}

message ExecRequest {
  string repo = 1;
  string ensure_revision = 2;
  repeated string args = 3;
  bytes stdin = 4;
  bool no_timeout = 5;
}

message ExecResponse {
  bytes data = 1;
}

message NotFoundPayload {
  string repo = 1;
  bool clone_in_progress = 2;
  string clone_progress = 3;
}

message ExecStatusPayload {
  int32 status_code = 1;
  string stderr = 2;
}

message SearchRequest {
  // repo is the name of the repo to be searched
  string repo = 1;
  // revisions is the list of git revision to be searched. They are all passed
  // to the same underlying git command, so the searched commits will be the
  // union of all revisions listed.
  repeated RevisionSpecifier revisions = 2;
  // limit is a limit on the number of search results returned. Additional
  // results will be ignored.
  int64 limit = 3;
  // include_diff specifies whether the full diff should be included on the result messages.
  // This can be expensive, so is disabled by default.
  bool include_diff = 4;
  // include_modified specifies whether to include the list of modified files
  // in the search results. This can be expensive, so is disabled by default.
  bool include_modified_files = 5;
  // query is a tree of filters to apply to commits being searched.
  QueryNode query = 6;
}

message RevisionSpecifier {
  // RevSpec is a revision range specifier suitable for passing to git. See
  // the manpage gitrevisions(7).
  string rev_spec = 1;
  // RefGlob is a reference glob to pass to git. See the documentation for
  // "--glob" in git-log.
  string ref_glob = 2;
  // ExcludeRefGlob is a glob for references to exclude. See the
  // documentation for "--exclude" in git-log.
  string exclude_ref_glob = 3;
}

// AuthorMatchesNode is a predicate that matches if the author's name or email address
// matches the regex pattern.
message AuthorMatchesNode {
  string expr = 1;
  bool ignore_case = 2;
}

// CommitterMatchesNode is a predicate that matches if the author's name or email address
// matches the regex pattern.
message CommitterMatchesNode {
  string expr = 1;
  bool ignore_case = 2;
}

// CommitBeforeNode is a predicate that matches if the commit is before the given date
message CommitBeforeNode {
  google.protobuf.Timestamp timestamp = 1;
}

// CommitAfterNode is a predicate that matches if the commit is after the given date
message CommitAfterNode {
  google.protobuf.Timestamp timestamp = 1;
}

// MessageMatchesNode is a predicate that matches if the commit message matches
// the provided regex pattern.
message MessageMatchesNode {
  string expr = 1;
  bool ignore_case = 2;
}

// DiffMatchesNode is a a predicate that matches if any of the lines changed by
// the commit match the given regex pattern.
message DiffMatchesNode {
  string expr = 1;
  bool ignore_case = 2;
}

// DiffModifiesFileNode is a predicate that matches if the commit modifies any files
// that match the given regex pattern.
message DiffModifiesFileNode {
  string expr = 1;
  bool ignore_case = 2;
}

// BooleanNode is a predicate that will either always match or never match
message BooleanNode {
  bool value = 1;
}

enum OperatorKind {
  OPERATOR_KIND_UNSPECIFIED = 0;
  OPERATOR_KIND_AND = 1;
  OPERATOR_KIND_OR = 2;
  OPERATOR_KIND_NOT = 3;
}

message OperatorNode {
  OperatorKind kind = 1;
  repeated QueryNode operands = 2;
}

message QueryNode {
  oneof value {
    AuthorMatchesNode author_matches = 1;
    CommitterMatchesNode committer_matches = 2;
    CommitBeforeNode commit_before = 3;
    CommitAfterNode commit_after = 4;
    MessageMatchesNode message_matches = 5;
    DiffMatchesNode diff_matches = 6;
    DiffModifiesFileNode diff_modifies_file = 7;
    BooleanNode boolean = 8;
    OperatorNode operator = 9;
  }
}

message SearchResponse {
  oneof message {
    CommitMatch match = 1;
    bool limit_hit = 2;
  }
}

message CommitMatch {
  message Signature {
    string name = 1;
    string email = 2;
    google.protobuf.Timestamp date = 3;
  }

  message MatchedString {
    string content = 1;
    repeated Range ranges = 2;
  }

  // TODO move this into a shared package
  message Range {
    Location start = 1;
    Location end = 2;
  }

  message Location {
    uint32 offset = 1;
    uint32 line = 2;
    uint32 column = 3;
  }

  // oid is the 40-character, hex-encoded commit hash
  string oid = 1;
  Signature author = 2;
  Signature committer = 3;
  // parents is the list of commit hashes for this commit's parents
  repeated string parents = 4;
  repeated string refs = 5;
  repeated string source_refs = 6;
  // message is the commits message and a list of ranges that match
  // the search query.
  MatchedString message = 7;
  // diff is the diff between this commit and its first parent.
  // May be unset if `include_diff` was not specified in the request.
  MatchedString diff = 8;
  // modified_files is the list of files modified by this commit compared
  // to its first parent. May be unset if `include_modified_files` is not
  // specified in the request.
  repeated string modified_files = 9;
}

// ArchiveRequest is set of parameters for the Archive RPC.
message ArchiveRequest {
  // repo is the name of the repo to be archived
  string repo = 1;
  // treeish is the tree or commit to produce an archive for
  string treeish = 2;
  // format is the format of the resulting archive (usually "tar" or "zip")
  string format = 3;
  // pathspecs is the list of pathspecs to include in the archive. If empty, all pathspecs are included.
  repeated string pathspecs = 4;
}

// ArchiveResponse is the response from the Archive RPC that returns a chunk of the archive.
message ArchiveResponse {
  bytes data = 1;
}

<<<<<<< HEAD
// IsRepoCloneableRequest is a request to check if a repository is cloneable.
message IsRepoCloneableRequest {
  // repo is the name of the repo to check.
  string repo = 1;
}

// IsRepoCloneableResponse is the response from the IsCloneable RPC.
message IsRepoCloneableResponse {
  // cloneable is true if the repository is cloneable.
  bool cloneable = 1;
  // cloned is true if the repository was cloned in the past.
  bool cloned = 2;
  // reason is why the repository is not cloneable.
  string reason = 3;
}

=======
>>>>>>> 60d130de
// ReposStatsRequest is a empty request for the ReposStats RPC.
message ReposStatsRequest {}

// ReposStats is an aggregation of statistics from a gitserver.
message ReposStatsResponse {
  // git_dir_bytes is the amount of bytes stored in .git directories.
  uint64 git_dir_bytes = 1;
  // updated_at is the time these statistics were computed. If updated_at is
  // zero, the statistics have not yet been computed. This can happen on a
  // new gitserver.
  google.protobuf.Timestamp updated_at = 2;
}<|MERGE_RESOLUTION|>--- conflicted
+++ resolved
@@ -213,7 +213,6 @@
   bytes data = 1;
 }
 
-<<<<<<< HEAD
 // IsRepoCloneableRequest is a request to check if a repository is cloneable.
 message IsRepoCloneableRequest {
   // repo is the name of the repo to check.
@@ -230,8 +229,7 @@
   string reason = 3;
 }
 
-=======
->>>>>>> 60d130de
+
 // ReposStatsRequest is a empty request for the ReposStats RPC.
 message ReposStatsRequest {}
 
