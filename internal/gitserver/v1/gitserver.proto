syntax = "proto3";

package gitserver.v1;

import "google/protobuf/duration.proto";
import "google/protobuf/timestamp.proto";

option go_package = "github.com/sourcegraph/sourcegraph/internal/gitserver/v1";

service GitserverService {
  rpc CreateCommitFromPatchBinary(CreateCommitFromPatchBinaryRequest) returns (CreateCommitFromPatchBinaryResponse) {}
  rpc Exec(ExecRequest) returns (stream ExecResponse) {}
  rpc GetObject(GetObjectRequest) returns (GetObjectResponse) {}
  rpc IsRepoCloneable(IsRepoCloneableRequest) returns (IsRepoCloneableResponse) {}
  rpc ListGitolite(ListGitoliteRequest) returns (ListGitoliteResponse) {}
  rpc Search(SearchRequest) returns (stream SearchResponse) {}
  rpc Archive(ArchiveRequest) returns (stream ArchiveResponse) {}
  rpc P4Exec(P4ExecRequest) returns (stream P4ExecResponse) {}
  rpc RepoClone(RepoCloneRequest) returns (RepoCloneResponse) {}
  rpc RepoCloneProgress(RepoCloneProgressRequest) returns (RepoCloneProgressResponse) {}
  rpc RepoDelete(RepoDeleteRequest) returns (RepoDeleteResponse) {}
  rpc RepoUpdate(RepoUpdateRequest) returns (RepoUpdateResponse) {}
  rpc ReposStats(ReposStatsRequest) returns (ReposStatsResponse) {}
}

message PatchCommitInfo {
  // message is the commit message to be used for the commit
  string message = 1;
  // author_name is the name of the author to be used for the commit
  string author_name = 2;
  // author_email is the email of the author to be used for the commit
  string author_email = 3;
  // committer_name is the name of the committer to be used for the commit
  string committer_name = 4;
  // committer_email is the email of the committer to be used for the commit
  string committer_email = 5;
  // author_date is the date of the author to be used for the commit
  google.protobuf.Timestamp date = 6;
}

message PushConfig {
  // remote_url is the git remote URL to which to push the commits.
  // The URL needs to include HTTP basic auth credentials if no
  // unauthenticated requests are allowed by the remote host.
  string remote_url = 1;
  // private_key is used when the remote URL uses scheme `ssh`. If set,
  // this value is used as the content of the private key. Needs to be
  // set in conjunction with a passphrase.
  string private_key = 2;
  // passphrase is the passphrase to decrypt the private key. It is required
  // when passing PrivateKey.
  string passphrase = 3;
}

// CreateCommitFromPatchBinaryRequest is the request information needed for creating
// the simulated staging area git object for a repo.
message CreateCommitFromPatchBinaryRequest {
  // repo is the name of the repo to be updated
  string repo = 1;
  // base_commit is the revision that the staging area object is based on
  string base_commit = 2;
  // patch is the diff contents to be used to create the staging area revision
  bytes patch = 3;
  // target_ref is the ref that will be created for this patch
  string target_ref = 4;
  // unique_ref is a boolean that indicates whether a unique number will be appended to the end (ie TargetRef-{#}). The generated ref will be returned.
  bool unique_ref = 5;
  // commit_info is the information to be used for the commit
  PatchCommitInfo commit_info = 6;
  // push_config is the configuration to be used for pushing the commit
  PushConfig push = 7;
  repeated string git_apply_args = 8;
}

message CreateCommitFromPatchError {
  // repository_name is the name of the repository that the error occurred on
  string repository_name = 1;
  // internal_error is the error that occurred on the server
  string internal_error = 2;
  // command is th git command that was attempted
  string command = 3;
  // combined_output is the combined stderr and stdout from running the command
  string combined_output = 4;
}

// CreateCommitFromPatchBinaryResponse is the response type returned after creating
// a commit from a patch
message CreateCommitFromPatchBinaryResponse {
  // rev is the tag that the staging object can be found at
  string rev = 1;
  // error is populated only on error
  CreateCommitFromPatchError error = 2;
}
message ExecRequest {
  string repo = 1;
  string ensure_revision = 2;
  repeated string args = 3;
  bytes stdin = 4;
  bool no_timeout = 5;
}

message ExecResponse {
  bytes data = 1;
}

message NotFoundPayload {
  string repo = 1;
  bool clone_in_progress = 2;
  string clone_progress = 3;
}

message ExecStatusPayload {
  int32 status_code = 1;
  string stderr = 2;
}

message SearchRequest {
  // repo is the name of the repo to be searched
  string repo = 1;
  // revisions is the list of git revision to be searched. They are all passed
  // to the same underlying git command, so the searched commits will be the
  // union of all revisions listed.
  repeated RevisionSpecifier revisions = 2;
  // limit is a limit on the number of search results returned. Additional
  // results will be ignored.
  int64 limit = 3;
  // include_diff specifies whether the full diff should be included on the result messages.
  // This can be expensive, so is disabled by default.
  bool include_diff = 4;
  // include_modified specifies whether to include the list of modified files
  // in the search results. This can be expensive, so is disabled by default.
  bool include_modified_files = 5;
  // query is a tree of filters to apply to commits being searched.
  QueryNode query = 6;
}

message RevisionSpecifier {
  // RevSpec is a revision range specifier suitable for passing to git. See
  // the manpage gitrevisions(7).
  string rev_spec = 1;
  // RefGlob is a reference glob to pass to git. See the documentation for
  // "--glob" in git-log.
  string ref_glob = 2;
  // ExcludeRefGlob is a glob for references to exclude. See the
  // documentation for "--exclude" in git-log.
  string exclude_ref_glob = 3;
}

// AuthorMatchesNode is a predicate that matches if the author's name or email address
// matches the regex pattern.
message AuthorMatchesNode {
  string expr = 1;
  bool ignore_case = 2;
}

// CommitterMatchesNode is a predicate that matches if the author's name or email address
// matches the regex pattern.
message CommitterMatchesNode {
  string expr = 1;
  bool ignore_case = 2;
}

// CommitBeforeNode is a predicate that matches if the commit is before the given date
message CommitBeforeNode {
  google.protobuf.Timestamp timestamp = 1;
}

// CommitAfterNode is a predicate that matches if the commit is after the given date
message CommitAfterNode {
  google.protobuf.Timestamp timestamp = 1;
}

// MessageMatchesNode is a predicate that matches if the commit message matches
// the provided regex pattern.
message MessageMatchesNode {
  string expr = 1;
  bool ignore_case = 2;
}

// DiffMatchesNode is a a predicate that matches if any of the lines changed by
// the commit match the given regex pattern.
message DiffMatchesNode {
  string expr = 1;
  bool ignore_case = 2;
}

// DiffModifiesFileNode is a predicate that matches if the commit modifies any files
// that match the given regex pattern.
message DiffModifiesFileNode {
  string expr = 1;
  bool ignore_case = 2;
}

// BooleanNode is a predicate that will either always match or never match
message BooleanNode {
  bool value = 1;
}

enum OperatorKind {
  OPERATOR_KIND_UNSPECIFIED = 0;
  OPERATOR_KIND_AND = 1;
  OPERATOR_KIND_OR = 2;
  OPERATOR_KIND_NOT = 3;
}

message OperatorNode {
  OperatorKind kind = 1;
  repeated QueryNode operands = 2;
}

message QueryNode {
  oneof value {
    AuthorMatchesNode author_matches = 1;
    CommitterMatchesNode committer_matches = 2;
    CommitBeforeNode commit_before = 3;
    CommitAfterNode commit_after = 4;
    MessageMatchesNode message_matches = 5;
    DiffMatchesNode diff_matches = 6;
    DiffModifiesFileNode diff_modifies_file = 7;
    BooleanNode boolean = 8;
    OperatorNode operator = 9;
  }
}

message SearchResponse {
  oneof message {
    CommitMatch match = 1;
    bool limit_hit = 2;
  }
}

message CommitMatch {
  message Signature {
    string name = 1;
    string email = 2;
    google.protobuf.Timestamp date = 3;
  }

  message MatchedString {
    string content = 1;
    repeated Range ranges = 2;
  }

  // TODO move this into a shared package
  message Range {
    Location start = 1;
    Location end = 2;
  }

  message Location {
    uint32 offset = 1;
    uint32 line = 2;
    uint32 column = 3;
  }

  // oid is the 40-character, hex-encoded commit hash
  string oid = 1;
  Signature author = 2;
  Signature committer = 3;
  // parents is the list of commit hashes for this commit's parents
  repeated string parents = 4;
  repeated string refs = 5;
  repeated string source_refs = 6;
  // message is the commits message and a list of ranges that match
  // the search query.
  MatchedString message = 7;
  // diff is the diff between this commit and its first parent.
  // May be unset if `include_diff` was not specified in the request.
  MatchedString diff = 8;
  // modified_files is the list of files modified by this commit compared
  // to its first parent. May be unset if `include_modified_files` is not
  // specified in the request.
  repeated string modified_files = 9;
}

// ArchiveRequest is set of parameters for the Archive RPC.
message ArchiveRequest {
  // repo is the name of the repo to be archived
  string repo = 1;
  // treeish is the tree or commit to produce an archive for
  string treeish = 2;
  // format is the format of the resulting archive (usually "tar" or "zip")
  string format = 3;
  // pathspecs is the list of pathspecs to include in the archive. If empty, all pathspecs are included.
  repeated string pathspecs = 4;
}

// ArchiveResponse is the response from the Archive RPC that returns a chunk of the archive.
message ArchiveResponse {
  bytes data = 1;
}

// IsRepoCloneableRequest is a request to check if a repository is cloneable.
message IsRepoCloneableRequest {
  // repo is the name of the repo to check.
  string repo = 1;
}

// IsRepoCloneableResponse is the response from the IsCloneable RPC.
message IsRepoCloneableResponse {
  // cloneable is true if the repository is cloneable.
  bool cloneable = 1;
  // cloned is true if the repository was cloned in the past.
  bool cloned = 2;
  // reason is why the repository is not cloneable.
  string reason = 3;
}

// RepoCloneRequest is a request to clone a repository.
message RepoCloneRequest {
  // repo is the name of the repo to clone.
  string repo = 1;
}

message RepoCloneResponse {
  // error is the error that occurred during cloning.
  string error = 1;
}

// RepoCloneProgressRequest is a request for information about the clone progress of multiple
// repositories on gitserver.
message RepoCloneProgressRequest {
  repeated string repos = 1;
}

// RepoCloneProgress is information about the clone progress of a repo
message RepoCloneProgress {
  // clone_in_progress is whether the repository is currently being cloned
  bool clone_in_progress = 1;
  // clone_progress is a progress message from the running clone command.
  string clone_progress = 2;
  // cloned is whether the repository has been cloned successfully
  bool cloned = 3;
}

// RepoCloneProgressResponse is the response to a repository clone progress request
// for multiple repositories at the same time.
message RepoCloneProgressResponse {
  // results is a map from repository name to clone progress information
  map<string, RepoCloneProgress> results = 1;
}

// RepoDeleteRequest is a request to delete a repository.
message RepoDeleteRequest {
  // repo is the name of the repo to delete.
  string repo = 1;
}

// RepoDeleteResponse is the response from the RepoDelete RPC.
message RepoDeleteResponse {}

// RepoUpdateRequest is a request to update a repository.
message RepoUpdateRequest {
  // repo is the name of the repo to update.
  string repo = 1;
  // since is the debounce interval for queries, used only with request-repo-update
  google.protobuf.Duration since = 2;
  // clone_from_shard is the hostname of the gitserver instance that is the current owner of the
  // repository. If this is set, then the RepoUpdateRequest is to migrate the repo from
  // that gitserver instance to the new home of the repo.
  string clone_from_shard = 3;
}

// RepoUpdateResponse is the response from the RepoUpdate RPC.
message RepoUpdateResponse {
  // last_fetched is the time the repository was last fetched.
  google.protobuf.Timestamp last_fetched = 1;
  // last_changed is the time the repository was last changed.
  google.protobuf.Timestamp last_changed = 2;
  // error is the error that occurred during the update.
  string error = 3;
}

// ReposStatsRequest is a empty request for the ReposStats RPC.
message ReposStatsRequest {}

// ReposStats is an aggregation of statistics from a gitserver.
message ReposStatsResponse {
  // git_dir_bytes is the amount of bytes stored in .git directories.
  uint64 git_dir_bytes = 1;
  // updated_at is the time these statistics were computed. If updated_at is
  // zero, the statistics have not yet been computed. This can happen on a
  // new gitserver.
  google.protobuf.Timestamp updated_at = 2;
}

message P4ExecRequest {
  string p4port = 1;
  string p4user = 2;
  string p4passwd = 3;
<<<<<<< HEAD
  repeated string args = 5;
=======
  repeated string args = 4;
>>>>>>> 08ff4c47
}

message P4ExecResponse {
  bytes data = 1;
}

// ListGitoliteRequest is a request to list all repositories in gitolite.
message ListGitoliteRequest {
  // host is the hostname of the gitolite instance
  string gitolite_host = 1;
}

// GitoliteRepo is a repository in gitolite.
message GitoliteRepo {
  // name is the name of the repository
  string name = 1;
  // url is the URL of the repository
  string url = 2;
}

// ListGitoliteResponse is the response from the ListGitolite RPC.
message ListGitoliteResponse {
  // repos is the list of repositories in gitolite
  repeated GitoliteRepo repos = 1;
<<<<<<< HEAD
}

// GetObjectRequest is a request to get a git object.
message GetObjectRequest {
  // repo is the name of the repo to get the object from.
  string repo = 1;
  // object_name is the name of the object to get.
  string object_name = 2;
}

// GetObjectResponse is the response from the GetObject RPC.
message GetObjectResponse {
  // object is the git object.
  GitObject object = 1;
}

// GitObject is a git object.
message GitObject {
  enum ObjectType {
    OBJECT_TYPE_UNSPECIFIED = 0;
    OBJECT_TYPE_COMMIT = 1;
    OBJECT_TYPE_TAG = 2;
    OBJECT_TYPE_TREE = 3;
    OBJECT_TYPE_BLOB = 4;
  }
  // id is the object id.
  bytes id = 1;
  // type is the type of the object.
  ObjectType type = 2;
=======
>>>>>>> 08ff4c47
}<|MERGE_RESOLUTION|>--- conflicted
+++ resolved
@@ -388,11 +388,7 @@
   string p4port = 1;
   string p4user = 2;
   string p4passwd = 3;
-<<<<<<< HEAD
-  repeated string args = 5;
-=======
   repeated string args = 4;
->>>>>>> 08ff4c47
 }
 
 message P4ExecResponse {
@@ -417,7 +413,6 @@
 message ListGitoliteResponse {
   // repos is the list of repositories in gitolite
   repeated GitoliteRepo repos = 1;
-<<<<<<< HEAD
 }
 
 // GetObjectRequest is a request to get a git object.
@@ -447,6 +442,4 @@
   bytes id = 1;
   // type is the type of the object.
   ObjectType type = 2;
-=======
->>>>>>> 08ff4c47
-}+}
