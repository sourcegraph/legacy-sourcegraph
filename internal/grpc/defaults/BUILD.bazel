load("@io_bazel_rules_go//go:def.bzl", "go_library", "go_test")

go_library(
    name = "defaults",
    srcs = [
        "cache.go",
        "defaults.go",
    ],
    importpath = "github.com/sourcegraph/sourcegraph/internal/grpc/defaults",
    visibility = ["//:__subpackages__"],
    deps = [
        "//internal/actor",
        "//internal/env",
        "//internal/grpc",
<<<<<<< HEAD
        "//internal/grpc/internalerrs",
=======
        "//internal/grpc/propagator",
        "//internal/requestclient",
>>>>>>> e2a2dcdb
        "//internal/trace/policy",
        "//internal/ttlcache",
        "//lib/errors",
        "@com_github_grpc_ecosystem_go_grpc_middleware_providers_openmetrics_v2//:openmetrics",
        "@com_github_prometheus_client_golang//prometheus",
        "@com_github_sourcegraph_log//:log",
        "@io_opentelemetry_go_contrib_instrumentation_google_golang_org_grpc_otelgrpc//:otelgrpc",
        "@org_golang_google_grpc//:go_default_library",
        "@org_golang_google_grpc//credentials/insecure",
        "@org_golang_google_grpc//reflection",
    ],
)

go_test(
    name = "defaults_test",
    srcs = ["cache_test.go"],
    embed = [":defaults"],
    deps = [
        "@org_golang_google_grpc//:go_default_library",
        "@org_golang_google_grpc//codes",
        "@org_golang_google_grpc//connectivity",
        "@org_golang_google_grpc//credentials/insecure",
        "@org_golang_google_grpc//status",
        "@org_golang_google_grpc//test/bufconn",
    ],
)<|MERGE_RESOLUTION|>--- conflicted
+++ resolved
@@ -12,12 +12,9 @@
         "//internal/actor",
         "//internal/env",
         "//internal/grpc",
-<<<<<<< HEAD
         "//internal/grpc/internalerrs",
-=======
         "//internal/grpc/propagator",
         "//internal/requestclient",
->>>>>>> e2a2dcdb
         "//internal/trace/policy",
         "//internal/ttlcache",
         "//lib/errors",
