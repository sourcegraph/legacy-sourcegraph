package httpcli

import (
	"context"
	"crypto/tls"
	"crypto/x509"
	"math"
	"math/rand"
	"net"
	"net/http"
	"net/url"
	"os"
	"strconv"
	"strings"
	"sync"
	"time"

	"github.com/PuerkitoBio/rehttp"
	"github.com/gregjones/httpcache"
	"github.com/opentracing/opentracing-go"
	otlog "github.com/opentracing/opentracing-go/log"
	"github.com/prometheus/client_golang/prometheus"
	"github.com/prometheus/client_golang/prometheus/promauto"
	"github.com/sourcegraph/log"
	"go.opentelemetry.io/contrib/instrumentation/net/http/otelhttp"

	"github.com/sourcegraph/sourcegraph/internal/actor"
	"github.com/sourcegraph/sourcegraph/internal/env"
	"github.com/sourcegraph/sourcegraph/internal/lazyregexp"
	"github.com/sourcegraph/sourcegraph/internal/metrics"
	"github.com/sourcegraph/sourcegraph/internal/rcache"
	"github.com/sourcegraph/sourcegraph/internal/requestclient"
	"github.com/sourcegraph/sourcegraph/internal/trace"
	"github.com/sourcegraph/sourcegraph/internal/trace/policy"
	"github.com/sourcegraph/sourcegraph/lib/errors"
)

// A Doer captures the Do method of an http.Client. It facilitates decorating
// an http.Client with orthogonal concerns such as logging, metrics, retries,
// etc.
type Doer interface {
	Do(*http.Request) (*http.Response, error)
}

type MockDoer func(*http.Request) (*http.Response, error)

func (m MockDoer) Do(req *http.Request) (*http.Response, error) {
	return m(req)
}

// DoerFunc is function adapter that implements the http.RoundTripper
// interface by calling itself.
type DoerFunc func(*http.Request) (*http.Response, error)

// Do implements the Doer interface.
func (f DoerFunc) Do(req *http.Request) (*http.Response, error) {
	return f(req)
}

// A Middleware function wraps a Doer with a layer of behaviour. It's used
// to decorate an http.Client with orthogonal layers of behaviour such as
// logging, instrumentation, retries, etc.
type Middleware func(Doer) Doer

// NewMiddleware returns a Middleware stack composed of the given Middlewares.
func NewMiddleware(mws ...Middleware) Middleware {
	return func(bottom Doer) (stacked Doer) {
		stacked = bottom
		for _, mw := range mws {
			stacked = mw(stacked)
		}
		return stacked
	}
}

// Opt configures an aspect of a given *http.Client,
// returning an error in case of failure.
type Opt func(*http.Client) error

// A Factory constructs an http.Client with the given functional
// options applied, returning an aggregate error of the errors returned by
// all those options.
type Factory struct {
	stack  Middleware
	common []Opt
}

// redisCache is an HTTP cache backed by Redis. The TTL of a week is a balance
// between caching values for a useful amount of time versus growing the cache
// too large.
var redisCache = rcache.NewWithTTL("http", 604800)

// CachedTransportOpt is the default transport cache - it will return values from
// the cache where possible (avoiding a network request) and will additionally add
// validators (etag/if-modified-since) to repeated requests allowing servers to
// return 304 / Not Modified.
//
// Responses load from cache will have the 'X-From-Cache' header set.
var CachedTransportOpt = NewCachedTransportOpt(redisCache, true)

// ExternalClientFactory is a httpcli.Factory with common options
// and middleware pre-set for communicating with external services.
// WARN: Clients from this factory cache entire responses for etag matching. Do not
// use them for one-off requests if possible, and definitely not for larger payloads,
// like downloading arbitrarily sized files! See UncachedExternalClientFactory instead.
var ExternalClientFactory = NewExternalClientFactory()

// UncachedExternalClientFactory is a httpcli.Factory with common options
// and middleware pre-set for communicating with external services, but with caching
// responses disabled.
var UncachedExternalClientFactory = newExternalClientFactory(false)

var (
	externalTimeout, _               = time.ParseDuration(env.Get("SRC_HTTP_CLI_EXTERNAL_TIMEOUT", "5m", "Timeout for external HTTP requests"))
	externalRetryDelayBase, _        = time.ParseDuration(env.Get("SRC_HTTP_CLI_EXTERNAL_RETRY_DELAY_BASE", "200ms", "Base retry delay duration for external HTTP requests"))
	externalRetryDelayMax, _         = time.ParseDuration(env.Get("SRC_HTTP_CLI_EXTERNAL_RETRY_DELAY_MAX", "3s", "Max retry delay duration for external HTTP requests"))
	externalRetryMaxAttempts, _      = strconv.Atoi(env.Get("SRC_HTTP_CLI_EXTERNAL_RETRY_MAX_ATTEMPTS", "20", "Max retry attempts for external HTTP requests"))
	externalRetryAfterMaxDuration, _ = time.ParseDuration(env.Get("SRC_HTTP_CLI_EXTERNAL_RETRY_AFTER_MAX_DURATION", "3s", "Max duration to wait in retry-after header before we won't auto-retry"))
)

// NewExternalClientFactory returns a httpcli.Factory with common options
// and middleware pre-set for communicating with external services. Additional
// middleware can also be provided to e.g. enable logging with NewLoggingMiddleware.
// WARN: Clients from this factory cache entire responses for etag matching. Do not
// use them for one-off requests if possible, and definitely not for larger payloads,
// like downloading arbitrarily sized files!
func NewExternalClientFactory(middleware ...Middleware) *Factory {
	return newExternalClientFactory(true, middleware...)
}

// NewExternalClientFactory returns a httpcli.Factory with common options
// and middleware pre-set for communicating with external services. Additional
// middleware can also be provided to e.g. enable logging with NewLoggingMiddleware.
// If cache is true, responses will be cached in redis for improved rate limiting
// and reduced byte transfer sizes.
func newExternalClientFactory(cache bool, middleware ...Middleware) *Factory {
	mw := []Middleware{
		ContextErrorMiddleware,
		HeadersMiddleware("User-Agent", "Sourcegraph-Bot"),
		redisLoggerMiddleware(),
	}
	mw = append(mw, middleware...)

	opts := []Opt{
		NewTimeoutOpt(externalTimeout),
		// ExternalTransportOpt needs to be before TracedTransportOpt and
		// NewCachedTransportOpt since it wants to extract a http.Transport,
		// not a generic http.RoundTripper.
		ExternalTransportOpt,
		NewErrorResilientTransportOpt(
			NewRetryPolicy(MaxRetries(externalRetryMaxAttempts), externalRetryAfterMaxDuration),
			ExpJitterDelay(externalRetryDelayBase, externalRetryDelayMax),
		),
		TracedTransportOpt,
	}
	if cache {
		opts = append(opts, CachedTransportOpt)
	}

	return NewFactory(
		NewMiddleware(mw...),
		opts...,
	)
}

// ExternalDoer is a shared client for external communication. This is a
// convenience for existing uses of http.DefaultClient.
// WARN: This client caches entire responses for etag matching. Do not use it for
// one-off requests if possible, and definitely not for larger payloads, like
// downloading arbitrarily sized files! See UncachedExternalClient instead.
var ExternalDoer, _ = ExternalClientFactory.Doer()

// ExternalClient returns a shared client for external communication. This is
// a convenience for existing uses of http.DefaultClient.
// WARN: This client caches entire responses for etag matching. Do not use it for
// one-off requests if possible, and definitely not for larger payloads, like
// downloading arbitrarily sized files! See UncachedExternalClient instead.
var ExternalClient, _ = ExternalClientFactory.Client()

// InternalClientFactory is a httpcli.Factory with common options
// and middleware pre-set for communicating with internal services.
var InternalClientFactory = NewInternalClientFactory("internal")

var (
	internalTimeout, _               = time.ParseDuration(env.Get("SRC_HTTP_CLI_INTERNAL_TIMEOUT", "0", "Timeout for internal HTTP requests"))
	internalRetryDelayBase, _        = time.ParseDuration(env.Get("SRC_HTTP_CLI_INTERNAL_RETRY_DELAY_BASE", "50ms", "Base retry delay duration for internal HTTP requests"))
	internalRetryDelayMax, _         = time.ParseDuration(env.Get("SRC_HTTP_CLI_INTERNAL_RETRY_DELAY_MAX", "1s", "Max retry delay duration for internal HTTP requests"))
	internalRetryMaxAttempts, _      = strconv.Atoi(env.Get("SRC_HTTP_CLI_INTERNAL_RETRY_MAX_ATTEMPTS", "20", "Max retry attempts for internal HTTP requests"))
	internalRetryAfterMaxDuration, _ = time.ParseDuration(env.Get("SRC_HTTP_CLI_INTERNAL_RETRY_AFTER_MAX_DURATION", "3s", "Max duration to wait in retry-after header before we won't auto-retry"))
)

// NewInternalClientFactory returns a httpcli.Factory with common options
// and middleware pre-set for communicating with internal services. Additional
// middleware can also be provided to e.g. enable logging with NewLoggingMiddleware.
func NewInternalClientFactory(subsystem string, middleware ...Middleware) *Factory {
	mw := []Middleware{
		ContextErrorMiddleware,
	}
	mw = append(mw, middleware...)

	return NewFactory(
		NewMiddleware(mw...),
		NewTimeoutOpt(internalTimeout),
		NewMaxIdleConnsPerHostOpt(500),
		NewErrorResilientTransportOpt(
			NewRetryPolicy(MaxRetries(internalRetryMaxAttempts), internalRetryAfterMaxDuration),
			ExpJitterDelay(internalRetryDelayBase, internalRetryDelayMax),
		),
		MeteredTransportOpt(subsystem),
		ActorTransportOpt,
		RequestClientTransportOpt,
		TracedTransportOpt,
	)
}

// InternalDoer is a shared client for internal communication. This is a
// convenience for existing uses of http.DefaultClient.
var InternalDoer, _ = InternalClientFactory.Doer()

// InternalClient returns a shared client for external communication. This is
// a convenience for existing uses of http.DefaultClient.
var InternalClient, _ = InternalClientFactory.Client()

// Doer returns a new Doer wrapped with the middleware stack
// provided in the Factory constructor and with the given common
// and base opts applied to it.
func (f Factory) Doer(base ...Opt) (Doer, error) {
	cli, err := f.Client(base...)
	if err != nil {
		return nil, err
	}

	if f.stack != nil {
		return f.stack(cli), nil
	}

	return cli, nil
}

// Client returns a new http.Client configured with the
// given common and base opts, but not wrapped with any
// middleware.
func (f Factory) Client(base ...Opt) (*http.Client, error) {
	opts := make([]Opt, 0, len(f.common)+len(base))
	opts = append(opts, base...)
	opts = append(opts, f.common...)

	var cli http.Client
	var err error

	for _, opt := range opts {
		err = errors.Append(err, opt(&cli))
	}

	return &cli, err
}

// NewFactory returns a Factory that applies the given common
// Opts after the ones provided on each invocation of Client or Doer.
//
// If the given Middleware stack is not nil, the final configured client
// will be wrapped by it before being returned from a call to Doer, but not Client.
func NewFactory(stack Middleware, common ...Opt) *Factory {
	return &Factory{stack: stack, common: common}
}

//
// Common Middleware
//

// HeadersMiddleware returns a middleware that wraps a Doer
// and sets the given headers.
func HeadersMiddleware(headers ...string) Middleware {
	if len(headers)%2 != 0 {
		panic("missing header values")
	}
	return func(cli Doer) Doer {
		return DoerFunc(func(req *http.Request) (*http.Response, error) {
			for i := 0; i < len(headers); i += 2 {
				req.Header.Add(headers[i], headers[i+1])
			}
			return cli.Do(req)
		})
	}
}

// ContextErrorMiddleware wraps a Doer with context.Context error
// handling. It checks if the request context is done, and if so,
// returns its error. Otherwise, it returns the error from the inner
// Doer call.
func ContextErrorMiddleware(cli Doer) Doer {
	return DoerFunc(func(req *http.Request) (*http.Response, error) {
		resp, err := cli.Do(req)
		if err != nil {
			// If we got an error, and the context has been canceled,
			// the context's error is probably more useful.
			if e := req.Context().Err(); e != nil {
				err = e
			}
		}
		return resp, err
	})
}

// GitHubProxyRedirectMiddleware rewrites requests to the "github-proxy" host
// to "https://api.github.com".
func GitHubProxyRedirectMiddleware(cli Doer) Doer {
	return DoerFunc(func(req *http.Request) (*http.Response, error) {
		if req.URL.Hostname() == "github-proxy" {
			req.URL.Host = "api.github.com"
			req.URL.Scheme = "https"
		}
		return cli.Do(req)
	})
}

// GerritUnauthenticateMiddleware rewrites requests to Gerrit code host to
// make them unauthenticated, used for testing against a non-Authed gerrit instance
func GerritUnauthenticateMiddleware(cli Doer) Doer {
	return DoerFunc(func(req *http.Request) (*http.Response, error) {
		req.URL.Path = strings.ReplaceAll(req.URL.Path, "/a/", "/")
		req.Header.Del("Authorization")
		return cli.Do(req)
	})
}

// requestContextKey is used to denote keys to fields that should be logged by the logging
// middleware. They should be set to the request context associated with a response.
type requestContextKey int

const (
	// requestRetryAttemptKey is the key to the rehttp.Attempt attached to a request, if
	// a request undergoes retries via NewRetryPolicy
	requestRetryAttemptKey requestContextKey = iota

	// redisLoggingMiddlewareErrorKey is the key to any errors that occurred when logging
	// a request to Redis via redisLoggerMiddleware
	redisLoggingMiddlewareErrorKey
)

// NewLoggingMiddleware logs basic diagnostics about requests made through this client at
// debug level. The provided logger is given the 'httpcli' subscope.
//
// It also logs metadata set by request context by other middleware, such as NewRetryPolicy.
func NewLoggingMiddleware(logger log.Logger) Middleware {
	logger = logger.Scoped("httpcli", "http client")

	return func(d Doer) Doer {
		return DoerFunc(func(r *http.Request) (*http.Response, error) {
			start := time.Now()
			resp, err := d.Do(r)

			// Gather fields about this request.
			fields := append(make([]log.Field, 0, 5), // preallocate some space
				log.String("host", r.URL.Host),
				log.String("path", r.URL.Path),
				log.Duration("duration", time.Since(start)))
			if err != nil {
				fields = append(fields, log.Error(err))
			}
			// Check incoming request context, unless a response is available, in which
			// case we check the request associated with the response in case it is not
			// the same as the original request (e.g. due to retries)
			ctx := r.Context()
			if resp != nil {
				ctx = resp.Request.Context()
				fields = append(fields, log.Int("code", resp.StatusCode))
			}
			// Gather fields from request context. When adding fields set into context,
			// make sure to test that the fields get propagated and picked up correctly
			// in TestLoggingMiddleware.
			if attempt, ok := ctx.Value(requestRetryAttemptKey).(rehttp.Attempt); ok {
				// Get fields from NewRetryPolicy
				fields = append(fields, log.Object("retry",
					log.Int("attempts", attempt.Index),
					log.Error(attempt.Error)))
			}
			if redisErr, ok := ctx.Value(redisLoggingMiddlewareErrorKey).(error); ok {
				// Get fields from redisLoggerMiddleware
				fields = append(fields, log.NamedError("redisLoggerErr", redisErr))
			}

			// Log results with link to trace if present
			trace.Logger(ctx, logger).
				Debug("request", fields...)

			return resp, err
		})
	}
}

//
// Common Opts
//

// ExternalTransportOpt returns an Opt that ensures the http.Client.Transport
// can contact non-Sourcegraph services. For example Admins can configure
// TLS/SSL settings.
func ExternalTransportOpt(cli *http.Client) error {
	tr, err := getTransportForMutation(cli)
	if err != nil {
		return errors.Wrap(err, "httpcli.ExternalTransportOpt")
	}

	cli.Transport = &externalTransport{base: tr}
	return nil
}

// NewCertPoolOpt returns an Opt that sets the RootCAs pool of an http.Client's
// transport.
func NewCertPoolOpt(certs ...string) Opt {
	return func(cli *http.Client) error {
		if len(certs) == 0 {
			return nil
		}

		tr, err := getTransportForMutation(cli)
		if err != nil {
			return errors.Wrap(err, "httpcli.NewCertPoolOpt")
		}

		if tr.TLSClientConfig == nil {
			tr.TLSClientConfig = new(tls.Config)
		}

		pool := x509.NewCertPool()
		tr.TLSClientConfig.RootCAs = pool

		for _, cert := range certs {
			if ok := pool.AppendCertsFromPEM([]byte(cert)); !ok {
				return errors.New("httpcli.NewCertPoolOpt: invalid certificate")
			}
		}

		return nil
	}
}

// NewCachedTransportOpt returns an Opt that wraps the existing http.Transport
// of an http.Client with caching using the given Cache.
//
// If markCachedResponses, responses returned from the cache will be given an extra header,
// X-From-Cache.
func NewCachedTransportOpt(c httpcache.Cache, markCachedResponses bool) Opt {
	return func(cli *http.Client) error {
		if cli.Transport == nil {
			cli.Transport = http.DefaultTransport
		}

		cli.Transport = &wrappedTransport{
			RoundTripper: &httpcache.Transport{
				Transport:           cli.Transport,
				Cache:               c,
				MarkCachedResponses: markCachedResponses,
			},
			Wrapped: cli.Transport,
		}

		return nil
	}
}

// TracedTransportOpt wraps an existing http.Transport of an http.Client with
// tracing functionality.
func TracedTransportOpt(cli *http.Client) error {
	if cli.Transport == nil {
		cli.Transport = http.DefaultTransport
	}

<<<<<<< HEAD
	cli.Transport = policy.NewTransport(cli.Transport)
=======
	cli.Transport = &policy.Transport{RoundTripper: cli.Transport}
	cli.Transport = otelhttp.NewTransport(cli.Transport)
>>>>>>> 6e6f91c4
	return nil
}

// MeteredTransportOpt returns an opt that wraps an existing http.Transport of a http.Client with
// metrics collection.
func MeteredTransportOpt(subsystem string) Opt {
	// This will generate a metric of the following format:
	// src_$subsystem_requests_total
	//
	// For example, if the subsystem is set to "internal", the metric being generated will be named
	// src_internal_requests_total
	meter := metrics.NewRequestMeter(
		subsystem,
		"Total number of requests sent to "+subsystem,
	)

	return func(cli *http.Client) error {
		if cli.Transport == nil {
			cli.Transport = http.DefaultTransport
		}

		cli.Transport = meter.Transport(cli.Transport, func(u *url.URL) string {
			// We don't have a way to return a low cardinality label here (for
			// the prometheus label "category"). Previously we returned u.Path
			// but that blew up prometheus. So we just return unknown.
			return "unknown"
		})

		return nil
	}
}

var metricRetry = promauto.NewCounter(prometheus.CounterOpts{
	Name: "src_httpcli_retry_total",
	Help: "Total number of times we retry HTTP requests.",
})

// A regular expression to match the error returned by net/http when the
// configured number of redirects is exhausted. This error isn't typed
// specifically so we resort to matching on the error string.
var redirectsErrorRe = lazyregexp.New(`stopped after \d+ redirects\z`)

// A regular expression to match the error returned by net/http when the
// scheme specified in the URL is invalid. This error isn't typed
// specifically so we resort to matching on the error string.
var schemeErrorRe = lazyregexp.New(`unsupported protocol scheme`)

// MaxRetries returns the max retries to be attempted, which should be passed
// to NewRetryPolicy. If we're in tests, it returns 1, otherwise it tries to
// parse SRC_HTTP_CLI_MAX_RETRIES and return that. If it can't, it defaults to 20.
func MaxRetries(n int) int {
	if strings.HasSuffix(os.Args[0], ".test") || strings.HasSuffix(os.Args[0], "_test") {
		return 0
	}
	return n
}

// NewRetryPolicy returns a retry policy used in any Doer or Client returned
// by NewExternalClientFactory.
func NewRetryPolicy(max int, retryAfterMaxSleepDuration time.Duration) rehttp.RetryFn {
	return func(a rehttp.Attempt) (retry bool) {
		status := 0
		var retryAfterHeader string

		defer func() {
			// Avoid trace log spam if we haven't invoked the retry policy.
			shouldTraceLog := retry || a.Index > 0
			if span := opentracing.SpanFromContext(a.Request.Context()); span != nil && shouldTraceLog {
				fields := []otlog.Field{
					otlog.Event("request-retry-decision"),
					otlog.Bool("retry", retry),
					otlog.Int("attempt", a.Index),
					otlog.String("method", a.Request.Method),
					otlog.String("url", a.Request.URL.String()),
					otlog.Int("status", status),
					otlog.String("retry-after", retryAfterHeader),
				}
				if a.Error != nil {
					fields = append(fields, otlog.Error(a.Error))
				}
				span.LogFields(fields...)
			}

			// Update request context with latest retry for logging middleware
			if shouldTraceLog {
				*a.Request = *a.Request.WithContext(
					context.WithValue(a.Request.Context(), requestRetryAttemptKey, a))
			}

			if retry {
				metricRetry.Inc()
			}

			if retry || a.Error == nil || a.Index == 0 {
				return
			}
		}()

		if a.Response != nil {
			status = a.Response.StatusCode
		}

		if a.Index >= max { // Max retries
			return false
		}

		switch a.Error {
		case nil:
		case context.DeadlineExceeded, context.Canceled:
			return false
		default:
			// Don't retry more than 3 times for no such host errors.
			// This affords some resilience to dns unreliability while
			// preventing 20 attempts with a non existing name.
			var dnsErr *net.DNSError
			if a.Index >= 3 && errors.As(a.Error, &dnsErr) && dnsErr.IsNotFound {
				return false
			}

			if v, ok := a.Error.(*url.Error); ok {
				e := v.Error()
				// Don't retry if the error was due to too many redirects.
				if redirectsErrorRe.MatchString(e) {
					return false
				}

				// Don't retry if the error was due to an invalid protocol scheme.
				if schemeErrorRe.MatchString(e) {
					return false
				}

				// Don't retry if the error was due to TLS cert verification failure.
				if _, ok := v.Err.(x509.UnknownAuthorityError); ok {
					return false
				}

			}
			// The error is likely recoverable so retry.
			return true
		}

		if status == 0 || (status >= 500 && status != http.StatusNotImplemented) {
			return true
		}

		if status == http.StatusTooManyRequests {
			// If a retry-after header exists, we only want to retry if it might resolve
			// the issue.
			if a.Response != nil {
				retryAfterHeader = a.Response.Header.Get("retry-after")
				if retryAfterHeader != "" {
					// There are two valid formats for retry-after headers: seconds
					// until retry in int, or a RFC1123 date string.
					// First, see if it is denoted in seconds.
					s, err := strconv.Atoi(retryAfterHeader)
					// If denoted in seconds, only retry if we will get access within
					// the next retryAfterMaxSleepDuration seconds.
					if err == nil {
						return s <= int(retryAfterMaxSleepDuration/time.Second)
					}

					// If we weren't able to parse as seconds, try to parse as RFC1123.
					if err != nil {
						after, err := time.Parse(time.RFC1123, retryAfterHeader)
						if err != nil {
							// We don't know how to parse this header, so let's just retry.
							return true
						}
						// Check if the date is either in the past, or if within the next
						// retryAfterMaxSleepDuration we would get access again.
						in := time.Until(after)
						return in <= retryAfterMaxSleepDuration
					}
				}

				// Otherwise, default to the behavior this function always had: retry 429 errors.
				return true
			}
		}

		return false
	}
}

// ExpJitterDelay returns a DelayFn that returns a delay between 0 and
// base * 2^attempt capped at max (an exponential backoff delay with
// jitter).
//
// See the full jitter algorithm in:
// http://www.awsarchitectureblog.com/2015/03/backoff.html
//
// This is adapted from rehttp.ExpJitterDelay to not use a non-thread-safe
// package level PRNG and to be safe against overflows. It assumes that
// max > base.
func ExpJitterDelay(base, max time.Duration) rehttp.DelayFn {
	var mu sync.Mutex
	prng := rand.New(rand.NewSource(time.Now().UnixNano()))
	return func(attempt rehttp.Attempt) time.Duration {
		exp := math.Pow(2, float64(attempt.Index))
		top := float64(base) * exp
		n := int64(math.Min(float64(max), top))
		if n <= 0 {
			return base
		}

		mu.Lock()
		delay := time.Duration(prng.Int63n(n))
		mu.Unlock()

		// Overflow handling
		switch {
		case delay < base:
			return base
		case delay > max:
			return max
		default:
			return delay
		}
	}
}

// NewErrorResilientTransportOpt returns an Opt that wraps an existing
// http.Transport of an http.Client with automatic retries.
func NewErrorResilientTransportOpt(retry rehttp.RetryFn, delay rehttp.DelayFn) Opt {
	return func(cli *http.Client) error {
		if cli.Transport == nil {
			cli.Transport = http.DefaultTransport
		}

		cli.Transport = rehttp.NewTransport(cli.Transport, retry, delay)
		return nil
	}
}

// NewIdleConnTimeoutOpt returns a Opt that sets the IdleConnTimeout of an
// http.Client's transport.
func NewIdleConnTimeoutOpt(timeout time.Duration) Opt {
	return func(cli *http.Client) error {
		tr, err := getTransportForMutation(cli)
		if err != nil {
			return errors.Wrap(err, "httpcli.NewIdleConnTimeoutOpt")
		}

		tr.IdleConnTimeout = timeout

		return nil
	}
}

// NewMaxIdleConnsPerHostOpt returns a Opt that sets the MaxIdleConnsPerHost field of an
// http.Client's transport.
func NewMaxIdleConnsPerHostOpt(max int) Opt {
	return func(cli *http.Client) error {
		tr, err := getTransportForMutation(cli)
		if err != nil {
			return errors.Wrap(err, "httpcli.NewMaxIdleConnsOpt")
		}

		tr.MaxIdleConnsPerHost = max

		return nil
	}
}

// NewTimeoutOpt returns a Opt that sets the Timeout field of an http.Client.
func NewTimeoutOpt(timeout time.Duration) Opt {
	return func(cli *http.Client) error {
		if timeout > 0 {
			cli.Timeout = timeout
		}
		return nil
	}
}

// getTransport returns the http.Transport for cli. If Transport is nil, it is
// set to a copy of the DefaultTransport. If it is the DefaultTransport, it is
// updated to a copy of the DefaultTransport.
//
// Use this function when you intend on mutating the transport.
func getTransportForMutation(cli *http.Client) (*http.Transport, error) {
	if cli.Transport == nil {
		cli.Transport = http.DefaultTransport
	}

	// Try to get the underlying, concrete *http.Transport implementation, copy it, and
	// replace it.
	var transport *http.Transport
	switch v := cli.Transport.(type) {
	case *http.Transport:
		transport = v.Clone()
		// Replace underlying implementation
		cli.Transport = transport

	case WrappedTransport:
		wrapped := unwrapAll(v)
		t, ok := (*wrapped).(*http.Transport)
		if !ok {
			return nil, errors.Errorf("http.Client.Transport cannot be unwrapped as *http.Transport: %T", cli.Transport)
		}
		transport = t.Clone()
		// Replace underlying implementation
		*wrapped = transport

	default:
		return nil, errors.Errorf("http.Client.Transport cannot be cast as a *http.Transport: %T", cli.Transport)
	}

	return transport, nil
}

// ActorTransportOpt wraps an existing http.Transport of an http.Client to pull the actor
// from the context and add it to each request's HTTP headers.
//
// Servers can use actor.HTTPMiddleware to populate actor context from incoming requests.
func ActorTransportOpt(cli *http.Client) error {
	if cli.Transport == nil {
		cli.Transport = http.DefaultTransport
	}

	cli.Transport = &wrappedTransport{
		RoundTripper: &actor.HTTPTransport{RoundTripper: cli.Transport},
		Wrapped:      cli.Transport,
	}

	return nil
}

// RequestClientTransportOpt wraps an existing http.Transport of an http.Client to pull
// the original client's IP from the context and add it to each request's HTTP headers.
//
// Servers can use requestclient.HTTPMiddleware to populate client context from incoming requests.
func RequestClientTransportOpt(cli *http.Client) error {
	if cli.Transport == nil {
		cli.Transport = http.DefaultTransport
	}

	cli.Transport = &wrappedTransport{
		RoundTripper: &requestclient.HTTPTransport{RoundTripper: cli.Transport},
		Wrapped:      cli.Transport,
	}

	return nil
}

// IsRiskyHeader returns true if the request or response header is likely to contain private data.
func IsRiskyHeader(name string, values []string) bool {
	return isRiskyHeaderName(name) || containsRiskyHeaderValue(values)
}

// isRiskyHeaderName returns true if the request or response header is likely to contain private data
// based on its name.
func isRiskyHeaderName(name string) bool {
	riskyHeaderKeys := []string{"auth", "cookie", "token"}
	for _, riskyKey := range riskyHeaderKeys {
		if strings.Contains(strings.ToLower(name), riskyKey) {
			return true
		}
	}
	return false
}

// ContainsRiskyHeaderValue returns true if the values array of a request or response header
// looks like it's likely to contain private data.
func containsRiskyHeaderValue(values []string) bool {
	riskyHeaderValues := []string{"bearer", "ghp_", "glpat-"}
	for _, value := range values {
		for _, riskyValue := range riskyHeaderValues {
			if strings.Contains(strings.ToLower(value), riskyValue) {
				return true
			}
		}
	}
	return false
}<|MERGE_RESOLUTION|>--- conflicted
+++ resolved
@@ -467,12 +467,8 @@
 		cli.Transport = http.DefaultTransport
 	}
 
-<<<<<<< HEAD
-	cli.Transport = policy.NewTransport(cli.Transport)
-=======
 	cli.Transport = &policy.Transport{RoundTripper: cli.Transport}
 	cli.Transport = otelhttp.NewTransport(cli.Transport)
->>>>>>> 6e6f91c4
 	return nil
 }
 
