--- conflicted
+++ resolved
@@ -62,11 +62,7 @@
 // be underscore_cased as it is used in the metric name.
 func NewOperationMetrics(subsystem, metricPrefix, operationName string, fns ...OperationMetricsOption) *OperationMetrics {
 	options := &operationMetricOptions{
-<<<<<<< HEAD
-		durationHelp: fmt.Sprintf("Time spent performing %s operations", operationName),
-=======
 		durationHelp: fmt.Sprintf("Time in seconds spent performing %s operations", operationName),
->>>>>>> 0d0695fe
 		countHelp:    fmt.Sprintf("Total number of %s operations", operationName),
 		errorsHelp:   fmt.Sprintf("Total number of errors when performing %s operations", operationName),
 	}
