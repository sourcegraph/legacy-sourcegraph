--- conflicted
+++ resolved
@@ -233,46 +233,14 @@
 	assert.Equal(t, wantOwner, got)
 }
 
-<<<<<<< HEAD
-func BenchmarkOwnersMatch(b *testing.B) {
-	pattern := "/main/src/**/*REA*DM*E.md"
-	paths := []string{
-		"/main/src/README.md",
-=======
 func BenchmarkOwnersMatchLiteral(b *testing.B) {
 	pattern := "/main/src/foo/bar/README.md"
 	paths := []string{
->>>>>>> 3feee319
 		"/main/src/foo/bar/README.md",
 	}
 	owner := []*codeownerspb.Owner{
 		{Handle: "foo"},
 	}
-<<<<<<< HEAD
-	file := &codeownerspb.File{
-		Rule: []*codeownerspb.Rule{
-			{Pattern: pattern, Owner: owner},
-		},
-	}
-	for _, path := range paths {
-		// Warm cache.
-		got := file.FindOwners(path)
-		if !reflect.DeepEqual(got, owner) {
-			b.Errorf("want %q to match %q", pattern, path)
-		}
-	}
-
-	for i := 0; i < b.N; i++ {
-		for _, path := range paths {
-			got := file.FindOwners(path)
-			if len(got) != 1 {
-				b.Error("invalid result")
-			}
-			if got[0].Handle != owner[0].Handle {
-				b.Error("invalid result")
-			}
-		}
-=======
 	rs := codeowners.NewRuleset(&codeownerspb.File{
 		Rule: []*codeownerspb.Rule{
 			{Pattern: pattern, Owner: owner},
@@ -473,6 +441,5 @@
 
 	for i := 0; i < b.N; i++ {
 		rs.FindOwners(pattern)
->>>>>>> 3feee319
 	}
 }