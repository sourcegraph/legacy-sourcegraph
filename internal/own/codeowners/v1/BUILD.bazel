load("@rules_buf//buf:defs.bzl", "buf_lint_test")
load("@rules_proto//proto:defs.bzl", "proto_library")
load("@io_bazel_rules_go//go:def.bzl", "go_library")

exports_files(["buf.gen.yaml"])

proto_library(
    name = "v1_proto",
    srcs = ["codeowners.proto"],
<<<<<<< HEAD
=======
    strip_import_prefix = "/internal",
>>>>>>> 920ab5ac
    visibility = ["//:__subpackages__"],
)

go_library(
    name = "codeowners",
    srcs = ["codeowners.pb.go"],
    importpath = "github.com/sourcegraph/sourcegraph/internal/own/codeowners/v1",
    visibility = ["//:__subpackages__"],
    deps = [
        "@org_golang_google_protobuf//reflect/protoreflect",
        "@org_golang_google_protobuf//runtime/protoimpl",
    ],
)

buf_lint_test(
    name = "v1_proto_lint",
    config = "//internal:buf.yaml",
    targets = [":v1_proto"],
)<|MERGE_RESOLUTION|>--- conflicted
+++ resolved
@@ -7,10 +7,7 @@
 proto_library(
     name = "v1_proto",
     srcs = ["codeowners.proto"],
-<<<<<<< HEAD
-=======
     strip_import_prefix = "/internal",
->>>>>>> 920ab5ac
     visibility = ["//:__subpackages__"],
 )
 
