package rcache

import (
	"fmt"
	"os"
	"time"
	"unicode/utf8"

	"github.com/gomodule/redigo/redis"
	"github.com/inconshreveable/log15"

	"github.com/sourcegraph/sourcegraph/internal/redispool"
)

// dataVersion is used for releases that change type structure for
// data that may already be cached. Increasing this number will
// change the key prefix that is used for all hash keys,
// effectively resetting the cache at the same time the new code
// is deployed.
const dataVersion = "v2"
const dataVersionToDelete = "v1"

// DeleteOldCacheData deletes the rcache data in the given Redis instance
// that's prefixed with dataVersionToDelete
func DeleteOldCacheData(c redis.Conn) error {
	return deleteAllKeysWithPrefix(c, dataVersionToDelete)
}

// Cache implements httpcache.Cache
type Cache struct {
	keyPrefix  string
	ttlSeconds int
}

// New creates a redis backed Cache
func New(keyPrefix string) *Cache {
	return &Cache{
		keyPrefix: keyPrefix,
	}
}

// NewWithTTL creates a redis backed Cache which expires values after
// ttlSeconds.
func NewWithTTL(keyPrefix string, ttlSeconds int) *Cache {
	return &Cache{
		keyPrefix:  keyPrefix,
		ttlSeconds: ttlSeconds,
	}
}

func (r *Cache) TTL() time.Duration { return time.Duration(r.ttlSeconds) * time.Second }

// Get implements httpcache.Cache.Get
func (r *Cache) Get(key string) ([]byte, bool) {
	b, err := pool.Get(r.rkeyPrefix() + key).Bytes()
	if err != nil && err != redis.ErrNil {
		log15.Warn("failed to execute redis command", "cmd", "GET", "error", err)
	}

	return b, err == nil
}

// Set implements httpcache.Cache.Set
func (r *Cache) Set(key string, b []byte) {
	if !utf8.Valid([]byte(key)) {
		log15.Error("rcache: keys must be valid utf8", "key", []byte(key))
	}

	if r.ttlSeconds == 0 {
		err := pool.Set(r.rkeyPrefix()+key, b)
		if err != nil {
			log15.Warn("failed to execute redis command", "cmd", "SET", "error", err)
		}
	} else {
		r.SetWithTTL(key, b, r.ttlSeconds)
	}
}

func (r *Cache) SetWithTTL(key string, b []byte, ttl int) {
	if !utf8.Valid([]byte(key)) {
		log15.Error("rcache: keys must be valid utf8", "key", []byte(key))
	}

	err := pool.SetEx(r.rkeyPrefix()+key, ttl, b)
	if err != nil {
		log15.Warn("failed to execute redis command", "cmd", "SETEX", "error", err)
	}
}

func (r *Cache) Increase(key string) {
	// TODO(keegan) this logs a warning when redis is disabled. Currently only
	// used by auth/userpasswd lockouts.
	c := poolGet()
	defer func() { _ = c.Close() }()

	_, err := c.Do("INCR", r.rkeyPrefix()+key)
	if err != nil {
		log15.Warn("failed to execute redis command", "cmd", "INCR", "error", err)
		return
	}

	if r.ttlSeconds <= 0 {
		return
	}

	_, err = c.Do("EXPIRE", r.rkeyPrefix()+key, r.ttlSeconds)
	if err != nil {
		log15.Warn("failed to execute redis command", "cmd", "EXPIRE", "error", err)
		return
	}
}

func (r *Cache) KeyTTL(key string) (int, bool) {
	// TODO(keegan) this logs a warning when redis is disabled. Currently only
	// used by auth/userpasswd lockouts.
	c := poolGet()
	defer func() { _ = c.Close() }()

	ttl, err := redis.Int(c.Do("TTL", r.rkeyPrefix()+key))
	if err != nil {
		log15.Warn("failed to execute redis command", "cmd", "TTL", "error", err)
		return -1, false
	}
	return ttl, ttl >= 0
}

// FIFOList returns a FIFOList namespaced in r.
func (r *Cache) FIFOList(key string, maxSize int) *FIFOList {
	return NewFIFOList(r.rkeyPrefix()+key, maxSize)
}

// SetHashItem sets a key in a HASH.
// If the HASH does not exist, it is created.
// If the key already exists and is a different type, an error is returned.
// If the hash key does not exist, it is created. If it exists, the value is overwritten.
func (r *Cache) SetHashItem(key string, hashKey string, hashValue string) error {
	return pool.HSet(r.rkeyPrefix()+key, hashKey, hashValue)
}

// GetHashItem gets a key in a HASH.
func (r *Cache) GetHashItem(key string, hashKey string) (string, error) {
	return pool.HGet(r.rkeyPrefix()+key, hashKey).String()
}

// GetHashAll returns the members of the HASH stored at `key`, in no particular order.
func (r *Cache) GetHashAll(key string) (map[string]string, error) {
	return pool.HGetAll(r.rkeyPrefix() + key).StringMap()
}

<<<<<<< HEAD
// AddToList adds a value to the end of a list.
// If the list does not exist, it is created.
func (r *Cache) AddToList(key string, value string) error {
	// TODO(keegan) The only use of AddToList looks like it wants a queue (in
	// fact it looks like it really wants a FIFOList). So will migrate that
	// instead of supporting RPUSH in KV.
	c := poolGet()
	defer c.Close()
	_, err := c.Do("RPUSH", r.rkeyPrefix()+key, value)
	return err
}

// GetLastListItems returns the last `count` items in the list.
func (r *Cache) GetLastListItems(key string, count int) ([]string, error) {
	return pool.LRange(r.rkeyPrefix()+key, -count, -1).Strings()
}

// LTrimList trims the list to the last `count` items.
func (r *Cache) LTrimList(key string, count int) error {
	return pool.LTrim(r.rkeyPrefix()+key, -count, -1)
}

=======
>>>>>>> 8cf3e908
// Delete implements httpcache.Cache.Delete
func (r *Cache) Delete(key string) {
	err := pool.Del(r.rkeyPrefix() + key)
	if err != nil {
		log15.Warn("failed to execute redis command", "cmd", "DEL", "error", err)
	}
}

// rkeyPrefix generates the actual key prefix we use on redis.
func (r *Cache) rkeyPrefix() string {
	return fmt.Sprintf("%s:%s:", globalPrefix, r.keyPrefix)
}

// TB is a subset of testing.TB
type TB interface {
	Name() string
	Skip(args ...any)
	Helper()
}

// SetupForTest adjusts the globalPrefix and clears it out. You will have
// conflicts if you do `t.Parallel()`
func SetupForTest(t TB) {
	t.Helper()

	pool = redispool.RedisKeyValue(&redis.Pool{
		MaxIdle:     3,
		IdleTimeout: 240 * time.Second,
		Dial: func() (redis.Conn, error) {
			return redis.Dial("tcp", "127.0.0.1:6379")
		},
		TestOnBorrow: func(c redis.Conn, t time.Time) error {
			_, err := c.Do("PING")
			return err
		},
	})

	globalPrefix = "__test__" + t.Name()
	c := poolGet()
	defer c.Close()

	// If we are not on CI, skip the test if our redis connection fails.
	if os.Getenv("CI") == "" {
		_, err := c.Do("PING")
		if err != nil {
			t.Skip("could not connect to redis", err)
		}
	}

	err := deleteAllKeysWithPrefix(c, globalPrefix)
	if err != nil {
		log15.Error("Could not clear test prefix", "name", t.Name(), "globalPrefix", globalPrefix, "error", err)
	}
}

// The number of keys to delete per batch.
// The maximum number of keys that can be unpacked
// is determined by the Lua config LUAI_MAXCSTACK
// which is 8000 by default.
// See https://www.lua.org/source/5.1/luaconf.h.html
var deleteBatchSize = 5000

func deleteAllKeysWithPrefix(c redis.Conn, prefix string) error {
	const script = `
redis.replicate_commands()
local cursor = '0'
local prefix = ARGV[1]
local batchSize = ARGV[2]
local result = ''
repeat
	local keys = redis.call('SCAN', cursor, 'MATCH', prefix, 'COUNT', batchSize)
	if #keys[2] > 0
	then
		result = redis.call('DEL', unpack(keys[2]))
	end

	cursor = keys[1]
until cursor == '0'
return result
`

	_, err := c.Do("EVAL", script, 0, prefix+":*", deleteBatchSize)
	return err
}

var (
	pool         = redispool.Cache
	globalPrefix = dataVersion
)<|MERGE_RESOLUTION|>--- conflicted
+++ resolved
@@ -147,31 +147,6 @@
 	return pool.HGetAll(r.rkeyPrefix() + key).StringMap()
 }
 
-<<<<<<< HEAD
-// AddToList adds a value to the end of a list.
-// If the list does not exist, it is created.
-func (r *Cache) AddToList(key string, value string) error {
-	// TODO(keegan) The only use of AddToList looks like it wants a queue (in
-	// fact it looks like it really wants a FIFOList). So will migrate that
-	// instead of supporting RPUSH in KV.
-	c := poolGet()
-	defer c.Close()
-	_, err := c.Do("RPUSH", r.rkeyPrefix()+key, value)
-	return err
-}
-
-// GetLastListItems returns the last `count` items in the list.
-func (r *Cache) GetLastListItems(key string, count int) ([]string, error) {
-	return pool.LRange(r.rkeyPrefix()+key, -count, -1).Strings()
-}
-
-// LTrimList trims the list to the last `count` items.
-func (r *Cache) LTrimList(key string, count int) error {
-	return pool.LTrim(r.rkeyPrefix()+key, -count, -1)
-}
-
-=======
->>>>>>> 8cf3e908
 // Delete implements httpcache.Cache.Delete
 func (r *Cache) Delete(key string) {
 	err := pool.Del(r.rkeyPrefix() + key)
