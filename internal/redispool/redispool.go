--- conflicted
+++ resolved
@@ -29,26 +29,7 @@
 		Store string
 	}{}
 
-<<<<<<< HEAD
-func defaultRedisEndpoint() string {
-	isSingleProgram := deploy.IsDeployTypeSingleProgram(deploy.Type())
-	if isSingleProgram {
-		return "localhost:6379"
-	}
-	return ""
-}
-
-func init() {
-	// Set addresses. Prefer in this order:
-	// * Specific envvar REDIS_${NAME}_ENDPOINT
-	// * Fallback envvar REDIS_ENDPOINT
-	// * Default
-	//
-	// Additionally keep this logic in sync with cmd/server/redis.go
-	fallback := env.Get("REDIS_ENDPOINT", defaultRedisEndpoint(), "redis endpoint. Used as fallback if REDIS_CACHE_ENDPOINT or REDIS_STORE_ENDPOINT is not specified.")
-=======
 	fallback := env.Get("REDIS_ENDPOINT", "", "redis endpoint. Used as fallback if REDIS_CACHE_ENDPOINT or REDIS_STORE_ENDPOINT is not specified.")
->>>>>>> b70f5301
 
 	// maybe is a convenience which returns s if include is true, otherwise
 	// returns the empty string.
