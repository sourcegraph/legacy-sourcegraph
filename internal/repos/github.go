--- conflicted
+++ resolved
@@ -764,23 +764,12 @@
 			return
 		}
 
-<<<<<<< HEAD
-		switch {
-		case res.TotalCount > q.Limit:
+		if res.TotalCount > q.Limit {
 			q.Logger.Info(
-				fmt.Sprintf("repositoryQuery matched more than %d results, refining it and retrying", q.Limit),
+				"repositoryQuery matched more than limit, refining",
+				log.Int("limit", q.Limit),
+				log.Int("resultCount", res.TotalCount),
 				log.String("query", q.String()),
-=======
-		if res.TotalCount > q.Limit {
-			log15.Info(
-				"repositoryQuery matched more than limit, refining",
-				"limit",
-				q.Limit,
-				"resultCount",
-				res.TotalCount,
-				"query",
-				q.String(),
->>>>>>> 9d148eb6
 			)
 
 			if q.Created == nil {
@@ -795,26 +784,9 @@
 
 			results <- &githubResult{err: errors.Errorf("repositoryQuery %q couldn't be refined further, results would be missed", q)}
 			return
-<<<<<<< HEAD
-		case res.TotalCount < q.First:
-			q.Logger.Info(
-				fmt.Sprintf("repositoryQuery matched less than %d results, expanding it and retrying", q.First),
-				log.String("query", q.String()),
-			)
-
-			if q.Expand() {
-				q.Logger.Info("repositoryQuery expanded", log.String("query", q.String()))
-				continue
-			}
-		}
-
-		q.Logger.Info("repositoryQuery matched", log.String("query", q.String()), log.Int("total", res.TotalCount), log.Int("page", len(res.Repos)))
-=======
-
-		}
-		log15.Info("repositoryQuery matched", "query", q, "total", res.TotalCount, "page", len(res.Repos))
->>>>>>> 9d148eb6
-
+
+		}
+		q.Logger.Info("repositoryQuery matched", log.String("query", fmt.Sprintf("%v", q)), log.Int("total", res.TotalCount), log.Int("page", len(res.Repos)))
 		for i := range res.Repos {
 			results <- &githubResult{repo: &res.Repos[i]}
 		}
