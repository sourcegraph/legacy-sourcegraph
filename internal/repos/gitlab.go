--- conflicted
+++ resolved
@@ -10,7 +10,6 @@
 
 	"github.com/prometheus/client_golang/prometheus"
 	"github.com/prometheus/client_golang/prometheus/promauto"
-
 	"github.com/sourcegraph/log"
 
 	"github.com/sourcegraph/sourcegraph/cmd/frontend/envvar"
@@ -107,14 +106,6 @@
 	var client *gitlab.Client
 	switch gitlab.TokenType(c.TokenType) {
 	case gitlab.TokenTypeOAuth:
-<<<<<<< HEAD
-=======
-		refreshed, err := maybeRefreshGitLabOAuthTokenFromCodeHost(ctx, logger, db, svc)
-		if err != nil {
-			return nil, errors.Wrap(err, "refreshing OAuth token")
-		}
-		c.Token = refreshed
->>>>>>> 9315e43d
 		client = provider.GetOAuthClient(c.Token)
 	default:
 		client = provider.GetPATClient(c.Token, "")
@@ -400,90 +391,4 @@
 		}
 	}
 	return out, nil
-<<<<<<< HEAD
-=======
-}
-
-func maybeRefreshGitLabOAuthTokenFromCodeHost(ctx context.Context, logger log.Logger, db database.DB, svc *types.ExternalService) (accessToken string, err error) {
-	parsed, err := extsvc.ParseConfig(svc.Kind, svc.Config)
-	if err != nil {
-		return "", errors.Wrap(err, "parsing external service config")
-	}
-
-	config, ok := parsed.(*schema.GitLabConnection)
-	if !ok {
-		return "", errors.Errorf("want *schema.GitLabConnection, got %T", parsed)
-	}
-
-	// We may have old config without a refresh token
-	if config.TokenOauthRefresh == "" {
-		gitlab.TokenMissingRefreshCounter.Inc()
-		return config.Token, nil
-	}
-
-	var oauthConfig *oauth2.Config
-	for _, authProvider := range conf.SiteConfig().AuthProviders {
-		if authProvider.Gitlab == nil ||
-			strings.TrimSuffix(config.Url, "/") != strings.TrimSuffix(authProvider.Gitlab.Url, "/") {
-			continue
-		}
-		oauthConfig = oauth2ConfigFromGitLabProvider(authProvider.Gitlab)
-		break
-	}
-
-	if oauthConfig == nil {
-		logger.Warn("PermsSyncer.maybeRefreshGitLabOAuthTokenFromCodeHost, external service has no auth.provider",
-			log.Int64("externalServiceID", svc.ID),
-		)
-		return config.Token, nil
-	}
-
-	tok := &oauth2.Token{
-		AccessToken:  config.Token,
-		RefreshToken: config.TokenOauthRefresh,
-		Expiry:       time.Unix(int64(config.TokenOauthExpiry), 0),
-	}
-
-	refreshedToken, err := oauthConfig.TokenSource(ctx, tok).Token()
-	if err != nil {
-		return "", errors.Wrap(err, "refresh token")
-	}
-
-	if refreshedToken.AccessToken != tok.AccessToken {
-		defer func() {
-			success := err == nil
-			gitlab.TokenRefreshCounter.WithLabelValues("codehost", strconv.FormatBool(success)).Inc()
-		}()
-		svc.Config, err = jsonc.Edit(svc.Config, refreshedToken.AccessToken, "token")
-		if err != nil {
-			return "", errors.Wrap(err, "updating OAuth token")
-		}
-		svc.Config, err = jsonc.Edit(svc.Config, refreshedToken.RefreshToken, "token.oauth.refresh")
-		if err != nil {
-			return "", errors.Wrap(err, "updating OAuth refresh token")
-		}
-		svc.Config, err = jsonc.Edit(svc.Config, refreshedToken.Expiry.Unix(), "token.oauth.expiry")
-		if err != nil {
-			return "", errors.Wrap(err, "updating OAuth token expiry")
-		}
-		svc.UpdatedAt = time.Now()
-		if err := db.ExternalServices().Upsert(ctx, svc); err != nil {
-			return "", errors.Wrap(err, "upserting external service")
-		}
-	}
-	return refreshedToken.AccessToken, nil
-}
-
-func oauth2ConfigFromGitLabProvider(p *schema.GitLabAuthProvider) *oauth2.Config {
-	url := strings.TrimSuffix(p.Url, "/")
-	return &oauth2.Config{
-		ClientID:     p.ClientID,
-		ClientSecret: p.ClientSecret,
-		Endpoint: oauth2.Endpoint{
-			AuthURL:  url + "/oauth/authorize",
-			TokenURL: url + "/oauth/token",
-		},
-		Scopes: gitlab.RequestedOAuthScopes(p.ApiScope, nil),
-	}
->>>>>>> 9315e43d
 }