--- conflicted
+++ resolved
@@ -18,18 +18,8 @@
 	idb "github.com/sourcegraph/sourcegraph/internal/db"
 	"github.com/sourcegraph/sourcegraph/internal/db/basestore"
 	"github.com/sourcegraph/sourcegraph/internal/db/dbutil"
-<<<<<<< HEAD
-	"github.com/sourcegraph/sourcegraph/internal/extsvc"
-	"github.com/sourcegraph/sourcegraph/internal/extsvc/awscodecommit"
-	"github.com/sourcegraph/sourcegraph/internal/extsvc/bitbucketcloud"
-	"github.com/sourcegraph/sourcegraph/internal/extsvc/bitbucketserver"
-	"github.com/sourcegraph/sourcegraph/internal/extsvc/github"
-	"github.com/sourcegraph/sourcegraph/internal/extsvc/gitlab"
-	"github.com/sourcegraph/sourcegraph/internal/extsvc/gitolite"
 	"github.com/sourcegraph/sourcegraph/internal/logging"
 	"github.com/sourcegraph/sourcegraph/internal/trace"
-=======
->>>>>>> c86c34eb
 	"github.com/sourcegraph/sourcegraph/internal/types"
 )
 
@@ -151,7 +141,6 @@
 }
 
 // Transact returns a TxStore whose methods operate within the context of a transaction.
-<<<<<<< HEAD
 func (s *DBStore) Transact(ctx context.Context) (stx TxStore, err error) {
 	tr, ctx := s.trace(ctx, "Store.Transact")
 
@@ -166,14 +155,10 @@
 		}
 	}(time.Now())
 
-=======
-func (s *DBStore) Transact(ctx context.Context) (TxStore, error) {
->>>>>>> c86c34eb
 	txBase, err := s.Store.Transact(ctx)
 	if err != nil {
 		return nil, errors.Wrap(err, "starting transaction")
 	}
-<<<<<<< HEAD
 	return &DBStore{
 		Store:   txBase,
 		Log:     s.Log,
@@ -208,9 +193,6 @@
 	}(time.Now())
 
 	return s.Store.Done(err)
-=======
-	return &DBStore{Store: txBase}, nil
->>>>>>> c86c34eb
 }
 
 // RepoStore returns a db.RepoStore using the same database handle.
@@ -223,7 +205,6 @@
 	return idb.NewExternalServicesStoreWith(s)
 }
 
-<<<<<<< HEAD
 func (s *DBStore) trace(ctx context.Context, family string) (*trace.Trace, context.Context) {
 	txctx := s.txctx
 	if txctx == nil {
@@ -251,9 +232,6 @@
 		tr.Finish()
 	}(time.Now())
 
-=======
-func (s *DBStore) ListExternalRepoSpecs(ctx context.Context) (map[api.ExternalRepoSpec]struct{}, error) {
->>>>>>> c86c34eb
 	const ListExternalRepoSpecsQueryFmtstr = `
 -- source: internal/repos/store.go:DBStore.ListExternalRepoSpecs
 SELECT
