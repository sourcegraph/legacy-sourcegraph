package repos

import (
	"context"
	"database/sql"
	"encoding/json"
	"io"
	"time"

	"github.com/inconshreveable/log15"
	"github.com/keegancsmith/sqlf"
	"github.com/lib/pq"
	"github.com/opentracing/opentracing-go"
	otlog "github.com/opentracing/opentracing-go/log"
	"github.com/pkg/errors"

	"github.com/sourcegraph/sourcegraph/internal/api"
	idb "github.com/sourcegraph/sourcegraph/internal/db"
	"github.com/sourcegraph/sourcegraph/internal/db/basestore"
	"github.com/sourcegraph/sourcegraph/internal/db/dbutil"
	"github.com/sourcegraph/sourcegraph/internal/logging"
	"github.com/sourcegraph/sourcegraph/internal/trace"
	"github.com/sourcegraph/sourcegraph/internal/types"
)

<<<<<<< HEAD
// Store implements the Store interface for reading and writing repos directly
// from the Postgres database.
=======
// A Store exposes methods to read and write repos and external services.
>>>>>>> 32d4f91b
type Store struct {
	*basestore.Store

	// Logger used by the store. Defaults to log15.Root().
	Log logging.ErrorLogger
	// Metrics are sent to Prometheus by default.
	Metrics StoreMetrics
	// Used for tracing calls to store methods. Uses opentracing.GlobalTracer() by default.
	Tracer trace.Tracer
	// RepoStore is a db.RepoStore using the same database handle.
	RepoStore *idb.RepoStore
	// ExternalServiceStore is a db.ExternalServiceStore using the same database handle.
	ExternalServiceStore *idb.ExternalServiceStore
	// Used to mock calls to certain methods.
	Mocks MockStore

	txtrace *trace.Trace
	txctx   context.Context
}

// NewStore instantiates and returns a new DBStore with prepared statements.
func NewStore(db dbutil.DB, txOpts sql.TxOptions) *Store {
	s := basestore.NewWithDB(db, txOpts)
	return &Store{
		Store:                s,
		RepoStore:            idb.NewRepoStoreWith(s),
		ExternalServiceStore: idb.NewExternalServicesStoreWith(s),
		Log:                  log15.Root(),
		Tracer:               trace.Tracer{Tracer: opentracing.GlobalTracer()},
	}
}

func (s *Store) With(other basestore.ShareableStore) *Store {
	return &Store{
		Store:                s.Store.With(other),
		RepoStore:            s.RepoStore.With(other),
		ExternalServiceStore: s.ExternalServiceStore.With(other),
		Log:                  s.Log,
		Metrics:              s.Metrics,
		Tracer:               s.Tracer,
		Mocks:                s.Mocks,
	}
}

// Transact returns a TxStore whose methods operate within the context of a transaction.
func (s *Store) Transact(ctx context.Context) (stx *Store, err error) {
	tr, ctx := s.trace(ctx, "Store.Transact")

	defer func(began time.Time) {
		secs := time.Since(began).Seconds()
		s.Metrics.Transact.Observe(secs, 1, &err)
		logging.Log(s.Log, "store.transact", &err)
		if err != nil {
			tr.SetError(err)
			// Finish is called in Done in the non-error case
			tr.Finish()
		}
	}(time.Now())

	txBase, err := s.Store.Transact(ctx)
	if err != nil {
		return nil, errors.Wrap(err, "starting transaction")
	}
	return &Store{
		Store:                txBase,
		RepoStore:            s.RepoStore.With(txBase),
		ExternalServiceStore: s.ExternalServiceStore.With(txBase),
		Log:                  s.Log,
		Metrics:              s.Metrics,
		Tracer:               s.Tracer,
		Mocks:                s.Mocks,
		txtrace:              tr,
		txctx:                ctx,
	}, nil
}

// Done calls into the inner Store Done method.
func (s *Store) Done(err error) error {
	tr := s.txtrace
	tr.LogFields(otlog.String("event", "Store.Done"))

	defer func(began time.Time) {
		secs := time.Since(began).Seconds()
		done := false

		if err != nil {
			done = true
			tr.SetError(err)
			s.Metrics.Done.Observe(secs, 1, &err)
			logging.Log(s.Log, "store.done", &err)
		}

		if !done {
			s.Metrics.Done.Observe(secs, 1, nil)
		}

		tr.Finish()
	}(time.Now())

	return s.Store.Done(err)
}

func (s *Store) trace(ctx context.Context, family string) (*trace.Trace, context.Context) {
	txctx := s.txctx
	if txctx == nil {
		txctx = ctx
	}
	tr, txctx := s.Tracer.New(txctx, family, "")
	ctx = trace.CopyContext(ctx, txctx)
	return tr, ctx
}

func (s *Store) ListExternalRepoSpecs(ctx context.Context) (ids map[api.ExternalRepoSpec]struct{}, err error) {
	tr, ctx := s.trace(ctx, "Store.ListExternalRepoSpecs")

	defer func(began time.Time) {
		secs := time.Since(began).Seconds()
		count := float64(len(ids))

		s.Metrics.ListExternalRepoSpecs.Observe(secs, count, &err)
		logging.Log(s.Log, "store.list-external-repo-specs", &err,
			"count", len(ids),
		)

		tr.LogFields(otlog.Int("count", len(ids)))
		tr.SetError(err)
		tr.Finish()
	}(time.Now())

	const ListExternalRepoSpecsQueryFmtstr = `
-- source: internal/repos/store.go:DBStore.ListExternalRepoSpecs
SELECT
	id,
	external_id,
	external_service_type,
	external_service_id
FROM repo
WHERE
	deleted_at IS NULL
AND	external_id IS NOT NULL
AND	external_service_type IS NOT NULL
AND	external_service_id IS NOT NULL
AND	id > %s
ORDER BY id ASC LIMIT %s
`
	paginatedQuery := func(cursor, limit int64) *sqlf.Query {
		return sqlf.Sprintf(
			ListExternalRepoSpecsQueryFmtstr,
			cursor,
			limit,
		)
	}
	ids = make(map[api.ExternalRepoSpec]struct{})
	return ids, s.paginate(ctx, 0, 0, 0, paginatedQuery,
		func(sc scanner) (last, count int64, err error) {
			var id int64
			var spec api.ExternalRepoSpec
			if err := sc.Scan(&id, &spec.ID, &spec.ServiceType, &spec.ServiceID); err != nil {
				return 0, 0, err
			}

			ids[spec] = struct{}{}
			return id, 1, nil
		},
	)
}

type externalServiceRepo struct {
	ExternalServiceID int64  `json:"external_service_id"`
	RepoID            int64  `json:"repo_id"`
	CloneURL          string `json:"clone_url"`
}

func (s *Store) UpsertSources(ctx context.Context, inserts, updates, deletes map[api.RepoID][]types.SourceInfo) (err error) {
	tr, ctx := s.trace(ctx, "Store.UpsertSources")
	tr.LogFields(otlog.Int("count", len(inserts)+len(deletes)))

	defer func(began time.Time) {
		secs := time.Since(began).Seconds()
		count := float64(len(inserts) + len(updates) + len(deletes))

		s.Metrics.UpsertSources.Observe(secs, count, &err)
		logging.Log(s.Log, "store.upsert-sources", &err, "count", count)

		tr.SetError(err)
		tr.Finish()
	}(time.Now())

	if len(inserts)+len(updates)+len(deletes) == 0 {
		return nil
	}

	type sourceSlices struct {
		externalServiceIDs []int64
		repoIDs            []int64
		cloneURLs          []string
	}

	makeSourceSlices := func(sources map[api.RepoID][]types.SourceInfo) sourceSlices {
		srcs := sourceSlices{
			externalServiceIDs: make([]int64, 0, len(sources)),
			repoIDs:            make([]int64, 0, len(sources)),
			cloneURLs:          make([]string, 0, len(sources)),
		}
		for rid, infoList := range sources {
			for _, info := range infoList {
				srcs.externalServiceIDs = append(srcs.externalServiceIDs, info.ExternalServiceID())
				srcs.repoIDs = append(srcs.repoIDs, int64(rid))
				srcs.cloneURLs = append(srcs.cloneURLs, info.CloneURL)
			}
		}
		return srcs
	}

	insertedSources := makeSourceSlices(inserts)
	updatedSources := makeSourceSlices(updates)

	var q *sqlf.Query

	// When upserting sources we only want to perform delete statements when there are actual deletes that need to happen
	// so that we don't inadvertently trigger trig_soft_delete_orphan_repo_by_external_service_repo
	if len(deletes) > 0 {
		deletedSources := makeSourceSlices(deletes)
		q = sqlf.Sprintf(upsertSourcesWithDeletesQueryFmtstr,
			// Updated
			pq.Int64Array(updatedSources.externalServiceIDs),
			pq.Int64Array(updatedSources.repoIDs),
			pq.StringArray(updatedSources.cloneURLs),
			// Inserted
			pq.Int64Array(insertedSources.externalServiceIDs),
			pq.Int64Array(insertedSources.repoIDs),
			pq.StringArray(insertedSources.cloneURLs),
			// Deleted
			pq.Int64Array(deletedSources.externalServiceIDs),
			pq.Int64Array(deletedSources.repoIDs),
		)
	} else {
		q = sqlf.Sprintf(upsertSourcesQueryFmtstr,
			// Updated
			pq.Int64Array(updatedSources.externalServiceIDs),
			pq.Int64Array(updatedSources.repoIDs),
			pq.StringArray(updatedSources.cloneURLs),
			// Inserted
			pq.Int64Array(insertedSources.externalServiceIDs),
			pq.Int64Array(insertedSources.repoIDs),
			pq.StringArray(insertedSources.cloneURLs),
		)
	}

	return s.Exec(ctx, q)
}

var upsertSourcesQueryFmtstr = upsertSourcesFmtstrPrefix + upsertSourcesFmtstrSuffix
var upsertSourcesWithDeletesQueryFmtstr = upsertSourcesFmtstrPrefix + upsertSourcesFmtstrDeletes + upsertSourcesFmtstrSuffix

const upsertSourcesFmtstrPrefix = `
-- source: internal/repos/store.go:DBStore.UpsertSources
WITH updated_sources_list AS (
  SELECT * FROM
  unnest(%s::bigint[], %s::integer[], %s::text[]) AS
  x ( external_service_id, repo_id, clone_url )
),
inserted_sources_list AS (
  SELECT * FROM
  unnest(%s::bigint[], %s::integer[], %s::text[]) AS
  x ( external_service_id, repo_id, clone_url )
),
`

const upsertSourcesFmtstrSuffix = `
update_sources AS (
  UPDATE external_service_repos AS e
  SET
	clone_url = u.clone_url
  FROM updated_sources_list AS u
  WHERE
      e.repo_id = u.repo_id
	AND
	  e.external_service_id = u.external_service_id
)
INSERT INTO external_service_repos (
  external_service_id,
  repo_id,
  clone_url
) SELECT
  external_service_id,
  repo_id,
  clone_url
FROM inserted_sources_list
ON CONFLICT ON CONSTRAINT external_service_repos_repo_id_external_service_id_unique
DO
  UPDATE SET clone_url = EXCLUDED.clone_url
  WHERE external_service_repos.clone_url != EXCLUDED.clone_url
`

const upsertSourcesFmtstrDeletes = `
deleted_sources_list AS (
  SELECT * FROM
  unnest(%s::bigint[], %s::integer[]) AS
  x ( external_service_id, repo_id )
),
delete_sources AS (
  DELETE FROM external_service_repos AS e
  USING deleted_sources_list AS d
  WHERE
	  e.external_service_id = d.external_service_id
	AND
      e.repo_id = d.repo_id
),
`

// SetClonedRepos updates cloned status for all repositories.
// All repositories whose name is in repoNames will have their cloned column set to true
// and every other repository will have it set to false.
func (s *Store) SetClonedRepos(ctx context.Context, repoNames ...string) (err error) {
	tr, ctx := s.trace(ctx, "Store.SetClonedRepos")
	tr.LogFields(otlog.Int("count", len(repoNames)))

	defer func(began time.Time) {
		secs := time.Since(began).Seconds()
		count := float64(len(repoNames))

		s.Metrics.SetClonedRepos.Observe(secs, count, &err)
		logging.Log(s.Log, "store.set-cloned-repos", &err, "count", len(repoNames))

		tr.SetError(err)
		tr.Finish()
	}(time.Now())

	if len(repoNames) == 0 {
		return nil
	}

	q := sqlf.Sprintf(setClonedReposQueryFmtstr, pq.StringArray(repoNames))

	return s.Exec(ctx, q)
}

const setClonedReposQueryFmtstr = `
-- source: internal/repos/store.go:DBStore.SetClonedRepos
WITH repo_names AS (
  SELECT unnest(%s::citext[])::citext AS name
),
cloned_repos AS (
  SELECT repo.id AS id FROM repo_names JOIN repo ON repo.name = repo_names.name
),
not_cloned AS (
  UPDATE repo SET cloned = false
  WHERE NOT EXISTS (SELECT FROM cloned_repos WHERE repo.id = id) AND cloned
)
UPDATE repo
SET cloned = true
WHERE repo.id IN (SELECT id FROM cloned_repos) AND NOT cloned
`

// CountNotClonedRepos returns the number of repos whose cloned column is true.
func (s *Store) CountNotClonedRepos(ctx context.Context) (count uint64, err error) {
	tr, ctx := s.trace(ctx, "Store.CountNotClonedRepos")

	defer func(began time.Time) {
		secs := time.Since(began).Seconds()

		s.Metrics.CountNotClonedRepos.Observe(secs, float64(count), &err)
		logging.Log(s.Log, "store.count-not-cloned-repos", &err, "count", count)

		tr.SetError(err)
		tr.Finish()
	}(time.Now())

	q := sqlf.Sprintf(CountNotClonedReposQueryFmtstr)
	c, ok, err := basestore.ScanFirstInt(s.Query(ctx, q))
	if err != nil || !ok {
		return 0, err
	}
	return uint64(c), nil
}

const CountNotClonedReposQueryFmtstr = `
-- source: internal/repos/store.go:DBStore.CountNotClonedRepos
SELECT COUNT(*) FROM repo WHERE deleted_at IS NULL AND NOT cloned
`

// CountUserAddedRepos counts the total number of repos that have been added
// by user owned external services.
func (s *Store) CountUserAddedRepos(ctx context.Context) (count uint64, err error) {
	tr, ctx := s.trace(ctx, "Store.CountUserAddedRepos")

	defer func(began time.Time) {
		secs := time.Since(began).Seconds()

		s.Metrics.CountUserAddedRepos.Observe(secs, float64(count), &err)
		logging.Log(s.Log, "store.count-user-added-repos", &err, "count", count)

		tr.SetError(err)
		tr.Finish()
	}(time.Now())

	q := sqlf.Sprintf(CountTotalUserAddedReposQueryFmtstr)
	c, ok, err := basestore.ScanFirstInt(s.Query(ctx, q))
	if err != nil || !ok {
		return 0, err
	}
	return uint64(c), nil
}

const CountTotalUserAddedReposQueryFmtstr = `
-- source: internal/repos/store.go:DBStore.CountUserAddedRepos
SELECT COUNT(*)
FROM
    repo r
WHERE
    EXISTS (
        SELECT
        FROM
            external_service_repos sr
            INNER JOIN external_services s ON s.id = sr.external_service_id
        WHERE
            s.namespace_user_id IS NOT NULL
            AND s.deleted_at IS NULL
            AND r.id = sr.repo_id
            AND r.deleted_at IS NULL)
`

// a paginatedQuery returns a query with the given pagination
// parameters
type paginatedQuery func(cursor, limit int64) *sqlf.Query

func (s *Store) paginate(ctx context.Context, limit, perPage int64, cursor int64, q paginatedQuery, scan scanFunc) (err error) {
	const defaultPerPageLimit = 10000

	if perPage <= 0 {
		perPage = defaultPerPageLimit
	}

	if limit > 0 && perPage > limit {
		perPage = limit
	}

	var (
		remaining   = limit
		next, count int64
	)

	// We need this so that we enter the loop below for the first iteration
	// since cursor will be < next
	next = cursor
	cursor--

	for cursor < next && err == nil && (limit <= 0 || remaining > 0) {
		cursor = next
		next, count, err = s.list(ctx, q(cursor, perPage), scan)
		if limit > 0 {
			if remaining -= count; perPage > remaining {
				perPage = remaining
			}
		}
	}

	return err
}

func (s *Store) list(ctx context.Context, q *sqlf.Query, scan scanFunc) (last, count int64, err error) {
	rows, err := s.Query(ctx, q)
	if err != nil {
		return 0, 0, err
	}
	return scanAll(rows, scan)
}

// UpsertRepos updates or inserts the given repos in the Sourcegraph repository store.
// The ID field is used to distinguish between Repos that need to be updated and types.Repos
// that need to be inserted. On inserts, the _ID field of each given Repo is set on inserts.
// The cloned column is not updated by this function.
// This method does NOT update sources in the external_services_repo table.
// Use UpsertSources for that purpose.
func (s *Store) UpsertRepos(ctx context.Context, repos ...*types.Repo) (err error) {
	if s.Mocks.UpsertRepos != nil {
		return s.Mocks.UpsertRepos(ctx, repos...)
	}
	tr, ctx := s.trace(ctx, "Store.UpsertRepos")
	tr.LogFields(otlog.Int("count", len(repos)))

	defer func(began time.Time) {
		secs := time.Since(began).Seconds()
		count := float64(len(repos))

		s.Metrics.UpsertRepos.Observe(secs, count, &err)
		logging.Log(s.Log, "store.upsert-repos", &err, "count", len(repos))

		tr.SetError(err)
		tr.Finish()
	}(time.Now())

	if len(repos) == 0 {
		return nil
	}

	var deletes, updates, inserts []*types.Repo
	for _, r := range repos {
		switch {
		case r.IsDeleted():
			deletes = append(deletes, r)
		case r.ID != 0:
			updates = append(updates, r)
		default:
			// We also update to un-delete soft-deleted repositories. The
			// insert statement has an on conflict do nothing.
			updates = append(updates, r)
			inserts = append(inserts, r)
		}
	}

	for _, op := range []struct {
		name  string
		query string
		repos []*types.Repo
	}{
		{"delete", batchDeleteReposQuery, deletes},
		{"update", batchUpdateReposQuery, updates},
		{"insert", batchInsertReposQuery, inserts},
		{"list", listRepoIDsQuery, inserts}, // list must run last to pick up inserted IDs
	} {
		if len(op.repos) == 0 {
			continue
		}

		q, err := batchReposQuery(op.query, op.repos)
		if err != nil {
			return errors.Wrap(err, op.name)
		}

		rows, err := s.Query(ctx, q)
		if err != nil {
			return errors.Wrap(err, op.name)
		}

		if op.name != "list" {
			if err = rows.Close(); err != nil {
				return errors.Wrap(err, op.name)
			}
			// Nothing to scan
			continue
		}

		_, _, err = scanAll(rows, func(sc scanner) (last, count int64, err error) {
			var (
				i  int
				id api.RepoID
			)

			err = sc.Scan(&i, &id)
			if err != nil {
				return 0, 0, err
			}
			op.repos[i-1].ID = id
			return int64(id), 1, nil
		})

		if err != nil {
			return errors.Wrap(err, op.name)
		}
	}

	// Assert we have set ID for all repos.
	for _, r := range repos {
		if r.ID == 0 && !r.IsDeleted() {
			return errors.Errorf("DBStore.UpsertRepos did not set ID for %v", r)
		}
	}

	return nil
}

func (s *Store) EnqueueSyncJobs(ctx context.Context, ignoreSiteAdmin bool) (err error) {
	tr, ctx := s.trace(ctx, "Store.EnqueueSyncJobs")

	defer func(began time.Time) {
		secs := time.Since(began).Seconds()
		s.Metrics.EnqueueSyncJobs.Observe(secs, 0, &err)
		tr.SetError(err)
		tr.Finish()
	}(time.Now())

	filter := "TRUE"
	if ignoreSiteAdmin {
		filter = "namespace_user_id IS NOT NULL"
	}
	q := sqlf.Sprintf(enqueueSyncJobsQueryFmtstr, sqlf.Sprintf(filter))
	return s.Exec(ctx, q)
}

// We ignore Phabricator repos here as they are currently synced using
// RunPhabricatorRepositorySyncWorker
const enqueueSyncJobsQueryFmtstr = `
WITH due AS (
    SELECT id
    FROM external_services
    WHERE (next_sync_at <= clock_timestamp() OR next_sync_at IS NULL)
    AND deleted_at IS NULL
    AND LOWER(kind) != 'phabricator'
    AND %s
),
busy AS (
    SELECT DISTINCT external_service_id id FROM external_service_sync_jobs
    WHERE state = 'queued'
    OR state = 'processing'
)
INSERT INTO external_service_sync_jobs (external_service_id)
SELECT id from due EXCEPT SELECT id from busy
`

// ListSyncJobs returns all sync jobs.
func (s *Store) ListSyncJobs(ctx context.Context) ([]SyncJob, error) {
	q := sqlf.Sprintf(`
		SELECT
			id,
			state,
			failure_message,
			started_at,
			finished_at,
			process_after,
			num_resets,
			num_failures,
			execution_logs,
			external_service_id,
			next_sync_at
		FROM external_service_sync_jobs_with_next_sync_at
	`)
	rows, err := s.Query(ctx, q)
	if err != nil {
		return nil, err
	}
	defer rows.Close()
	return scanJobs(rows)
}

func scanJobs(rows *sql.Rows) ([]SyncJob, error) {
	var jobs []SyncJob

	for rows.Next() {
		// required field for the sync worker, but
		// the value is thrown out here
		var executionLogs *[]interface{}

		var job SyncJob
		if err := rows.Scan(
			&job.ID,
			&job.State,
			&job.FailureMessage,
			&job.StartedAt,
			&job.FinishedAt,
			&job.ProcessAfter,
			&job.NumResets,
			&job.NumFailures,
			&executionLogs,
			&job.ExternalServiceID,
			&job.NextSyncAt,
		); err != nil {
			return nil, err
		}

		jobs = append(jobs, job)
	}
	if err := rows.Err(); err != nil {
		return nil, err
	}

	return jobs, nil
}

func batchReposQuery(fmtstr string, repos []*types.Repo) (_ *sqlf.Query, err error) {
	records := make([]*repoRecord, 0, len(repos))
	for _, r := range repos {
		rec, err := newRepoRecord(r)
		if err != nil {
			return nil, err
		}

		records = append(records, rec)
	}

	batch, err := json.MarshalIndent(records, "    ", "    ")
	if err != nil {
		return nil, err
	}

	return sqlf.Sprintf(fmtstr, string(batch)), nil
}

const batchReposQueryFmtstr = `
--
-- The "batch" Common Table Expression (CTE) produces the records to be upserted,
-- leveraging the "json_to_recordset" Postgres function to parse the JSON
-- serialised repos array being passed from the application code.
--
-- This is done for two reasons:
--
--     1. To circumvent Postgres' limit of 32767 bind parameters per statement.
--     2. To use the WITH ORDINALITY table function feature which gives us
--        an auto-generated ordering column we rely on to maintain the order of
--        the final result set produced (see the last SELECT statement).
--
WITH batch AS (
  SELECT * FROM ROWS FROM (
  json_to_recordset(%s)
  AS (
      id                    integer,
      name                  citext,
      uri                   citext,
      description           text,
      created_at            timestamptz,
      updated_at            timestamptz,
      deleted_at            timestamptz,
      external_service_type text,
      external_service_id   text,
      external_id           text,
      archived              boolean,
      fork                  boolean,
      private               boolean,
      metadata              jsonb
    )
  )
  WITH ORDINALITY
)`

var batchUpdateReposQuery = batchReposQueryFmtstr + `
UPDATE repo
SET
  name                  = batch.name,
  uri                   = batch.uri,
  description           = batch.description,
  created_at            = batch.created_at,
  updated_at            = batch.updated_at,
  deleted_at            = batch.deleted_at,
  external_service_type = batch.external_service_type,
  external_service_id   = batch.external_service_id,
  external_id           = batch.external_id,
  archived              = batch.archived,
  fork                  = batch.fork,
  private               = batch.private,
  metadata              = batch.metadata
FROM batch
WHERE repo.external_service_type = batch.external_service_type
AND repo.external_service_id = batch.external_service_id
AND repo.external_id = batch.external_id
`

// delete is a soft-delete. name is unique and the syncer ensures we respect
// that constraint. However, the syncer is unaware of soft-deleted
// repositories. So we update the name to something unique to prevent
// violating this constraint between active and soft-deleted names.
var batchDeleteReposQuery = batchReposQueryFmtstr + `
UPDATE repo
SET
  name = soft_deleted_repository_name(batch.name),
  deleted_at = batch.deleted_at
FROM batch
WHERE batch.deleted_at IS NOT NULL
AND repo.id = batch.id
`

var batchInsertReposQuery = batchReposQueryFmtstr + `
INSERT INTO repo (
  name,
  uri,
  description,
  created_at,
  updated_at,
  deleted_at,
  external_service_type,
  external_service_id,
  external_id,
  archived,
  fork,
  private,
  metadata
)
SELECT
  name,
  NULLIF(BTRIM(uri), ''),
  description,
  created_at,
  updated_at,
  deleted_at,
  external_service_type,
  external_service_id,
  external_id,
  archived,
  fork,
  private,
  metadata
FROM batch
ON CONFLICT (external_service_type, external_service_id, external_id) DO NOTHING
`

var listRepoIDsQuery = batchReposQueryFmtstr + `
SELECT batch.ordinality, repo.id
FROM batch
JOIN repo USING (external_service_type, external_service_id, external_id)
`

func nullTimeColumn(t time.Time) *time.Time {
	if t.IsZero() {
		return nil
	}
	return &t
}

func nullStringColumn(s string) *string {
	if s == "" {
		return nil
	}
	return &s
}

func metadataColumn(metadata interface{}) (msg json.RawMessage, err error) {
	switch m := metadata.(type) {
	case nil:
		msg = json.RawMessage("{}")
	case string:
		msg = json.RawMessage(m)
	case []byte:
		msg = m
	case json.RawMessage:
		msg = m
	default:
		msg, err = json.MarshalIndent(m, "        ", "    ")
	}
	return
}

func sourcesColumn(repoID api.RepoID, sources map[string]*types.SourceInfo) (json.RawMessage, error) {
	var records []externalServiceRepo
	for _, src := range sources {
		records = append(records, externalServiceRepo{
			ExternalServiceID: src.ExternalServiceID(),
			RepoID:            int64(repoID),
			CloneURL:          src.CloneURL,
		})
	}

	return json.MarshalIndent(records, "        ", "    ")
}

// scanner captures the Scan method of sql.Rows and sql.Row
type scanner interface {
	Scan(dst ...interface{}) error
}

// a scanFunc scans one or more rows from a scanner, returning
// the last id column scanned and the count of scanned rows.
type scanFunc func(scanner) (last, count int64, err error)

func scanAll(rows *sql.Rows, scan scanFunc) (last, count int64, err error) {
	defer closeErr(rows, &err)

	last = -1
	for rows.Next() {
		var n int64
		if last, n, err = scan(rows); err != nil {
			return last, count, err
		}
		count += n
	}

	return last, count, rows.Err()
}

func closeErr(c io.Closer, err *error) {
	if e := c.Close(); err != nil && *err == nil {
		*err = e
	}
}

// repoRecord is the json representation of a repository as used in this package
// Postgres CTEs.
type repoRecord struct {
	ID                  api.RepoID      `json:"id"`
	Name                string          `json:"name"`
	URI                 *string         `json:"uri,omitempty"`
	Description         string          `json:"description"`
	CreatedAt           time.Time       `json:"created_at"`
	UpdatedAt           *time.Time      `json:"updated_at,omitempty"`
	DeletedAt           *time.Time      `json:"deleted_at,omitempty"`
	ExternalServiceType *string         `json:"external_service_type,omitempty"`
	ExternalServiceID   *string         `json:"external_service_id,omitempty"`
	ExternalID          *string         `json:"external_id,omitempty"`
	Archived            bool            `json:"archived"`
	Fork                bool            `json:"fork"`
	Private             bool            `json:"private"`
	Metadata            json.RawMessage `json:"metadata"`
	Sources             json.RawMessage `json:"sources,omitempty"`
}

func newRepoRecord(r *types.Repo) (*repoRecord, error) {
	metadata, err := metadataColumn(r.Metadata)
	if err != nil {
		return nil, errors.Wrapf(err, "newRecord: metadata marshalling failed")
	}

	sources, err := sourcesColumn(r.ID, r.Sources)
	if err != nil {
		return nil, errors.Wrapf(err, "newRecord: sources marshalling failed")
	}

	return &repoRecord{
		ID:                  r.ID,
		Name:                string(r.Name),
		URI:                 nullStringColumn(r.URI),
		Description:         r.Description,
		CreatedAt:           r.CreatedAt.UTC(),
		UpdatedAt:           nullTimeColumn(r.UpdatedAt.UTC()),
		DeletedAt:           nullTimeColumn(r.DeletedAt.UTC()),
		ExternalServiceType: nullStringColumn(r.ExternalRepo.ServiceType),
		ExternalServiceID:   nullStringColumn(r.ExternalRepo.ServiceID),
		ExternalID:          nullStringColumn(r.ExternalRepo.ID),
		Archived:            r.Archived,
		Fork:                r.Fork,
		Private:             r.Private,
		Metadata:            metadata,
		Sources:             sources,
	}, nil
}

// MockStore is used to mock calls to certain DBStore methods.
type MockStore struct {
	UpsertRepos func(ctx context.Context, repos ...*types.Repo) (err error)
}<|MERGE_RESOLUTION|>--- conflicted
+++ resolved
@@ -23,12 +23,7 @@
 	"github.com/sourcegraph/sourcegraph/internal/types"
 )
 
-<<<<<<< HEAD
-// Store implements the Store interface for reading and writing repos directly
-// from the Postgres database.
-=======
 // A Store exposes methods to read and write repos and external services.
->>>>>>> 32d4f91b
 type Store struct {
 	*basestore.Store
 
