package repos

import (
	"context"
	"database/sql"
	"encoding/json"
	"io"
	"time"

	"github.com/keegancsmith/sqlf"
	"github.com/lib/pq"
	"github.com/pkg/errors"

	"github.com/sourcegraph/sourcegraph/internal/api"
	idb "github.com/sourcegraph/sourcegraph/internal/db"
	"github.com/sourcegraph/sourcegraph/internal/db/basestore"
	"github.com/sourcegraph/sourcegraph/internal/db/dbutil"
	"github.com/sourcegraph/sourcegraph/internal/types"
)

// A Store exposes methods to read and write repos and external services.
type Store interface {
	RepoStore() *idb.RepoStore
	ExternalServiceStore() *idb.ExternalServiceStore

	UpsertRepos(ctx context.Context, repos ...*types.Repo) error
	ListExternalRepoSpecs(context.Context) (map[api.ExternalRepoSpec]struct{}, error)
	UpsertSources(ctx context.Context, inserts, updates, deletes map[api.RepoID][]types.SourceInfo) error
	SetClonedRepos(ctx context.Context, repoNames ...string) error
	CountNotClonedRepos(ctx context.Context) (uint64, error)
	CountUserAddedRepos(ctx context.Context) (uint64, error)

	// EnqueueSyncJobs enqueues sync jobs per external service where their next_sync_at is due.
	// If ignoreSiteAdmin is true then we only sync user added external services.
	EnqueueSyncJobs(ctx context.Context, ignoreSiteAdmin bool) error
<<<<<<< HEAD
=======

	// TODO: These two methods should not be used in production, move them to
	// an extension interface that's explicitly for testing.
	InsertRepos(context.Context, ...*types.Repo) error
	DeleteRepos(ctx context.Context, ids ...api.RepoID) error
>>>>>>> a910deec
}

// A Transactor can initialize and return a TxStore which operates
// within the context of a transaction.
type Transactor interface {
	Transact(context.Context) (TxStore, error)
}

// A TxStore is a Store that operates within the context of a transaction.
// Done should be called to terminate the underlying transaction. Once a TxStore
// is done, it can't be used further. Initiate a new one from its original
// Transactor.
type TxStore interface {
	Store
	Done(error) error
}

// repoRecord is the json representation of a repository as used in this package
// Postgres CTEs.
type repoRecord struct {
	ID                  api.RepoID      `json:"id"`
	Name                string          `json:"name"`
	URI                 *string         `json:"uri,omitempty"`
	Description         string          `json:"description"`
	CreatedAt           time.Time       `json:"created_at"`
	UpdatedAt           *time.Time      `json:"updated_at,omitempty"`
	DeletedAt           *time.Time      `json:"deleted_at,omitempty"`
	ExternalServiceType *string         `json:"external_service_type,omitempty"`
	ExternalServiceID   *string         `json:"external_service_id,omitempty"`
	ExternalID          *string         `json:"external_id,omitempty"`
	Archived            bool            `json:"archived"`
	Fork                bool            `json:"fork"`
	Private             bool            `json:"private"`
	Metadata            json.RawMessage `json:"metadata"`
	Sources             json.RawMessage `json:"sources,omitempty"`
}

func newRepoRecord(r *types.Repo) (*repoRecord, error) {
	metadata, err := metadataColumn(r.Metadata)
	if err != nil {
		return nil, errors.Wrapf(err, "newRecord: metadata marshalling failed")
	}

	sources, err := sourcesColumn(r.ID, r.Sources)
	if err != nil {
		return nil, errors.Wrapf(err, "newRecord: sources marshalling failed")
	}

	return &repoRecord{
		ID:                  r.ID,
		Name:                string(r.Name),
		URI:                 nullStringColumn(r.URI),
		Description:         r.Description,
		CreatedAt:           r.CreatedAt.UTC(),
		UpdatedAt:           nullTimeColumn(r.UpdatedAt.UTC()),
		DeletedAt:           nullTimeColumn(r.DeletedAt.UTC()),
		ExternalServiceType: nullStringColumn(r.ExternalRepo.ServiceType),
		ExternalServiceID:   nullStringColumn(r.ExternalRepo.ServiceID),
		ExternalID:          nullStringColumn(r.ExternalRepo.ID),
		Archived:            r.Archived,
		Fork:                r.Fork,
		Private:             r.Private,
		Metadata:            metadata,
		Sources:             sources,
	}, nil
}

// WithStore is a store that can take a db handle and return
// a new Store implementation that uses it.
type WithStore interface {
	With(dbutil.DB) Store
}

// DBStore implements the Store interface for reading and writing repos directly
// from the Postgres database.
type DBStore struct {
	*basestore.Store
}

// NewDBStore instantiates and returns a new DBStore with prepared statements.
func NewDBStore(db dbutil.DB, txOpts sql.TxOptions) *DBStore {
	return &DBStore{Store: basestore.NewWithDB(db, txOpts)}
}

func (s *DBStore) With(other basestore.ShareableStore) *DBStore {
	return &DBStore{Store: s.Store.With(other)}
}

// Transact returns a TxStore whose methods operate within the context of a transaction.
func (s *DBStore) Transact(ctx context.Context) (TxStore, error) {
	txBase, err := s.Store.Transact(ctx)
	if err != nil {
		return nil, errors.Wrap(err, "starting transaction")
	}
	return &DBStore{Store: txBase}, nil
}

// RepoStore returns a db.RepoStore using the same database handle.
func (s *DBStore) RepoStore() *idb.RepoStore {
	return idb.NewRepoStoreWith(s)
}

// ExternalServiceStore returns a db.ExternalServiceStore using the same database handle.
func (s *DBStore) ExternalServiceStore() *idb.ExternalServiceStore {
	return idb.NewExternalServicesStoreWith(s)
}

<<<<<<< HEAD
=======
// InsertRepos inserts the given repos and their associated sources.
// It sets the ID field of each given repo to the value of its corresponding row.
func (s *DBStore) InsertRepos(ctx context.Context, repos ...*types.Repo) error {
	records := make([]*repoRecord, 0, len(repos))

	for _, r := range repos {
		repoRec, err := newRepoRecord(r)
		if err != nil {
			return err
		}

		records = append(records, repoRec)
	}

	encodedRepos, err := json.Marshal(records)
	if err != nil {
		return err
	}

	q := sqlf.Sprintf(insertReposQuery, string(encodedRepos))

	rows, err := s.Query(ctx, q)
	if err != nil {
		return errors.Wrap(err, "insert")
	}
	defer rows.Close()
	if err := rows.Err(); err != nil {
		return err
	}

	for i := 0; rows.Next(); i++ {
		if err := rows.Scan(&repos[i].ID); err != nil {
			return err
		}
	}

	return nil
}

var insertReposQuery = `
WITH repos_list AS (
  SELECT * FROM ROWS FROM (
	json_to_recordset(%s)
	AS (
		name                  citext,
		uri                   citext,
		description           text,
		created_at            timestamptz,
		updated_at            timestamptz,
		deleted_at            timestamptz,
		external_service_type text,
		external_service_id   text,
		external_id           text,
		archived              boolean,
		fork                  boolean,
		private               boolean,
		metadata              jsonb,
		sources               jsonb
	  )
	)
	WITH ORDINALITY
),
inserted_repos AS (
  INSERT INTO repo (
	name,
	uri,
	description,
	created_at,
	updated_at,
	deleted_at,
	external_service_type,
	external_service_id,
	external_id,
	archived,
	fork,
	private,
	metadata
  )
  SELECT
	name,
	NULLIF(BTRIM(uri), ''),
	description,
	created_at,
	updated_at,
	deleted_at,
	external_service_type,
	external_service_id,
	external_id,
	archived,
	fork,
	private,
	metadata
  FROM repos_list
  RETURNING id
),
inserted_repos_rows AS (
  SELECT id, ROW_NUMBER() OVER () AS rn FROM inserted_repos
),
repos_list_rows AS (
  SELECT *, ROW_NUMBER() OVER () AS rn FROM repos_list
),
inserted_repos_with_ids AS (
  SELECT
	inserted_repos_rows.id,
	repos_list_rows.*
  FROM repos_list_rows
  JOIN inserted_repos_rows USING (rn)
),
sources_list AS (
  SELECT
    inserted_repos_with_ids.id AS repo_id,
	sources.external_service_id AS external_service_id,
	sources.clone_url AS clone_url
  FROM
    inserted_repos_with_ids,
	jsonb_to_recordset(inserted_repos_with_ids.sources)
	  AS sources(
		external_service_id bigint,
		repo_id             integer,
		clone_url           text
	  )
),
insert_sources AS (
  INSERT INTO external_service_repos (
    external_service_id,
    repo_id,
    clone_url
  )
  SELECT
    external_service_id,
    repo_id,
    clone_url
  FROM sources_list
  ON CONFLICT ON CONSTRAINT external_service_repos_repo_id_external_service_id_unique
  DO
    UPDATE SET clone_url = EXCLUDED.clone_url
    WHERE external_service_repos.clone_url != EXCLUDED.clone_url
)
SELECT id FROM inserted_repos_with_ids;
`

// DeleteRepos deletes repos associated with the given ids and their associated sources.
func (s *DBStore) DeleteRepos(ctx context.Context, ids ...api.RepoID) error {
	if len(ids) == 0 {
		return nil
	}

	// The number of deleted repos can potentially be higher
	// than the maximum number of arguments we can pass to postgres.
	// We pass them as a json array instead to overcome this limitation.
	encodedIds, err := json.Marshal(ids)
	if err != nil {
		return err
	}

	q := sqlf.Sprintf(deleteReposQuery, string(encodedIds))

	err = s.Exec(ctx, q)
	if err != nil {
		return errors.Wrap(err, "delete")
	}

	return nil
}

const deleteReposQuery = `
WITH repo_ids AS (
  SELECT jsonb_array_elements_text(%s) AS id
)
UPDATE repo
SET
  name = soft_deleted_repository_name(name),
  deleted_at = transaction_timestamp()
FROM repo_ids
WHERE deleted_at IS NULL
AND repo.id = repo_ids.id::int
`

>>>>>>> a910deec
func (s *DBStore) ListExternalRepoSpecs(ctx context.Context) (map[api.ExternalRepoSpec]struct{}, error) {
	const ListExternalRepoSpecsQueryFmtstr = `
-- source: internal/repos/store.go:DBStore.ListExternalRepoSpecs
SELECT
	id,
	external_id,
	external_service_type,
	external_service_id
FROM repo
WHERE
	deleted_at IS NULL
AND	external_id IS NOT NULL
AND	external_service_type IS NOT NULL
AND	external_service_id IS NOT NULL
AND	id > %s
ORDER BY id ASC LIMIT %s
`
	paginatedQuery := func(cursor, limit int64) *sqlf.Query {
		return sqlf.Sprintf(
			ListExternalRepoSpecsQueryFmtstr,
			cursor,
			limit,
		)
	}
	ids := make(map[api.ExternalRepoSpec]struct{})
	return ids, s.paginate(ctx, 0, 0, 0, paginatedQuery,
		func(sc scanner) (last, count int64, err error) {
			var id int64
			var spec api.ExternalRepoSpec
			if err := sc.Scan(&id, &spec.ID, &spec.ServiceType, &spec.ServiceID); err != nil {
				return 0, 0, err
			}

			ids[spec] = struct{}{}
			return id, 1, nil
		},
	)
}

type externalServiceRepo struct {
	ExternalServiceID int64  `json:"external_service_id"`
	RepoID            int64  `json:"repo_id"`
	CloneURL          string `json:"clone_url"`
}

func (s *DBStore) UpsertSources(ctx context.Context, inserts, updates, deletes map[api.RepoID][]types.SourceInfo) error {
	if len(inserts)+len(updates)+len(deletes) == 0 {
		return nil
	}

	type sourceSlices struct {
		externalServiceIDs []int64
		repoIDs            []int64
		cloneURLs          []string
	}

	makeSourceSlices := func(sources map[api.RepoID][]types.SourceInfo) sourceSlices {
		srcs := sourceSlices{
			externalServiceIDs: make([]int64, 0, len(sources)),
			repoIDs:            make([]int64, 0, len(sources)),
			cloneURLs:          make([]string, 0, len(sources)),
		}
		for rid, infoList := range sources {
			for _, info := range infoList {
				srcs.externalServiceIDs = append(srcs.externalServiceIDs, info.ExternalServiceID())
				srcs.repoIDs = append(srcs.repoIDs, int64(rid))
				srcs.cloneURLs = append(srcs.cloneURLs, info.CloneURL)
			}
		}
		return srcs
	}

	insertedSources := makeSourceSlices(inserts)
	updatedSources := makeSourceSlices(updates)

	var q *sqlf.Query

	// When upserting sources we only want to perform delete statements when there are actual deletes that need to happen
	// so that we don't inadvertently trigger trig_soft_delete_orphan_repo_by_external_service_repo
	if len(deletes) > 0 {
		deletedSources := makeSourceSlices(deletes)
		q = sqlf.Sprintf(upsertSourcesWithDeletesQueryFmtstr,
			// Updated
			pq.Int64Array(updatedSources.externalServiceIDs),
			pq.Int64Array(updatedSources.repoIDs),
			pq.StringArray(updatedSources.cloneURLs),
			// Inserted
			pq.Int64Array(insertedSources.externalServiceIDs),
			pq.Int64Array(insertedSources.repoIDs),
			pq.StringArray(insertedSources.cloneURLs),
			// Deleted
			pq.Int64Array(deletedSources.externalServiceIDs),
			pq.Int64Array(deletedSources.repoIDs),
		)
	} else {
		q = sqlf.Sprintf(upsertSourcesQueryFmtstr,
			// Updated
			pq.Int64Array(updatedSources.externalServiceIDs),
			pq.Int64Array(updatedSources.repoIDs),
			pq.StringArray(updatedSources.cloneURLs),
			// Inserted
			pq.Int64Array(insertedSources.externalServiceIDs),
			pq.Int64Array(insertedSources.repoIDs),
			pq.StringArray(insertedSources.cloneURLs),
		)
	}

	return s.Exec(ctx, q)
}

var upsertSourcesQueryFmtstr = upsertSourcesFmtstrPrefix + upsertSourcesFmtstrSuffix
var upsertSourcesWithDeletesQueryFmtstr = upsertSourcesFmtstrPrefix + upsertSourcesFmtstrDeletes + upsertSourcesFmtstrSuffix

const upsertSourcesFmtstrPrefix = `
-- source: internal/repos/store.go:DBStore.UpsertSources
WITH updated_sources_list AS (
  SELECT * FROM
  unnest(%s::bigint[], %s::integer[], %s::text[]) AS
  x ( external_service_id, repo_id, clone_url )
),
inserted_sources_list AS (
  SELECT * FROM
  unnest(%s::bigint[], %s::integer[], %s::text[]) AS
  x ( external_service_id, repo_id, clone_url )
),
`

const upsertSourcesFmtstrSuffix = `
update_sources AS (
  UPDATE external_service_repos AS e
  SET
	clone_url = u.clone_url
  FROM updated_sources_list AS u
  WHERE
      e.repo_id = u.repo_id
	AND
	  e.external_service_id = u.external_service_id
)
INSERT INTO external_service_repos (
  external_service_id,
  repo_id,
  clone_url
) SELECT
  external_service_id,
  repo_id,
  clone_url
FROM inserted_sources_list
ON CONFLICT ON CONSTRAINT external_service_repos_repo_id_external_service_id_unique
DO
  UPDATE SET clone_url = EXCLUDED.clone_url
  WHERE external_service_repos.clone_url != EXCLUDED.clone_url
`

const upsertSourcesFmtstrDeletes = `
deleted_sources_list AS (
  SELECT * FROM
  unnest(%s::bigint[], %s::integer[]) AS
  x ( external_service_id, repo_id )
),
delete_sources AS (
  DELETE FROM external_service_repos AS e
  USING deleted_sources_list AS d
  WHERE
	  e.external_service_id = d.external_service_id
	AND
      e.repo_id = d.repo_id
),
`

// SetClonedRepos updates cloned status for all repositories.
// All repositories whose name is in repoNames will have their cloned column set to true
// and every other repository will have it set to false.
func (s *DBStore) SetClonedRepos(ctx context.Context, repoNames ...string) error {
	if len(repoNames) == 0 {
		return nil
	}

	q := sqlf.Sprintf(setClonedReposQueryFmtstr, pq.StringArray(repoNames))

	return s.Exec(ctx, q)
}

const setClonedReposQueryFmtstr = `
-- source: internal/repos/store.go:DBStore.SetClonedRepos
WITH repo_names AS (
  SELECT unnest(%s::citext[])::citext AS name
),
cloned_repos AS (
  SELECT repo.id AS id FROM repo_names JOIN repo ON repo.name = repo_names.name
),
not_cloned AS (
  UPDATE repo SET cloned = false
  WHERE NOT EXISTS (SELECT FROM cloned_repos WHERE repo.id = id) AND cloned
)
UPDATE repo
SET cloned = true
WHERE repo.id IN (SELECT id FROM cloned_repos) AND NOT cloned
`

// CountNotClonedRepos returns the number of repos whose cloned column is true.
func (s *DBStore) CountNotClonedRepos(ctx context.Context) (uint64, error) {
	q := sqlf.Sprintf(CountNotClonedReposQueryFmtstr)
	count, ok, err := basestore.ScanFirstInt(s.Query(ctx, q))
	if err != nil || !ok {
		return 0, err
	}
	return uint64(count), nil
}

const CountNotClonedReposQueryFmtstr = `
-- source: internal/repos/store.go:DBStore.CountNotClonedRepos
SELECT COUNT(*) FROM repo WHERE deleted_at IS NULL AND NOT cloned
`

// CountUserAddedRepos counts the total number of repos that have been added
// by user owned external services.
func (s *DBStore) CountUserAddedRepos(ctx context.Context) (uint64, error) {
	q := sqlf.Sprintf(CountTotalUserAddedReposQueryFmtstr)
	count, ok, err := basestore.ScanFirstInt(s.Query(ctx, q))
	if err != nil || !ok {
		return 0, err
	}
	return uint64(count), nil
}

const CountTotalUserAddedReposQueryFmtstr = `
-- source: internal/repos/store.go:DBStore.CountUserAddedRepos
SELECT COUNT(*)
FROM
    repo r
WHERE
    EXISTS (
        SELECT
        FROM
            external_service_repos sr
            INNER JOIN external_services s ON s.id = sr.external_service_id
        WHERE
            s.namespace_user_id IS NOT NULL
            AND s.deleted_at IS NULL
            AND r.id = sr.repo_id
            AND r.deleted_at IS NULL)
`

// a paginatedQuery returns a query with the given pagination
// parameters
type paginatedQuery func(cursor, limit int64) *sqlf.Query

func (s *DBStore) paginate(ctx context.Context, limit, perPage int64, cursor int64, q paginatedQuery, scan scanFunc) (err error) {
	const defaultPerPageLimit = 10000

	if perPage <= 0 {
		perPage = defaultPerPageLimit
	}

	if limit > 0 && perPage > limit {
		perPage = limit
	}

	var (
		remaining   = limit
		next, count int64
	)

	// We need this so that we enter the loop below for the first iteration
	// since cursor will be < next
	next = cursor
	cursor--

	for cursor < next && err == nil && (limit <= 0 || remaining > 0) {
		cursor = next
		next, count, err = s.list(ctx, q(cursor, perPage), scan)
		if limit > 0 {
			if remaining -= count; perPage > remaining {
				perPage = remaining
			}
		}
	}

	return err
}

func (s *DBStore) list(ctx context.Context, q *sqlf.Query, scan scanFunc) (last, count int64, err error) {
	rows, err := s.Query(ctx, q)
	if err != nil {
		return 0, 0, err
	}
	return scanAll(rows, scan)
}

// UpsertRepos updates or inserts the given repos in the Sourcegraph repository store.
// The ID field is used to distinguish between Repos that need to be updated and types.Repos
// that need to be inserted. On inserts, the _ID field of each given Repo is set on inserts.
// The cloned column is not updated by this function.
// This method does NOT update sources in the external_services_repo table.
// Use UpsertSources for that purpose.
func (s *DBStore) UpsertRepos(ctx context.Context, repos ...*types.Repo) (err error) {
	if len(repos) == 0 {
		return nil
	}

	var deletes, updates, inserts []*types.Repo
	for _, r := range repos {
		switch {
		case r.IsDeleted():
			deletes = append(deletes, r)
		case r.ID != 0:
			updates = append(updates, r)
		default:
			// We also update to un-delete soft-deleted repositories. The
			// insert statement has an on conflict do nothing.
			updates = append(updates, r)
			inserts = append(inserts, r)
		}
	}

	for _, op := range []struct {
		name  string
		query string
		repos []*types.Repo
	}{
		{"delete", batchDeleteReposQuery, deletes},
		{"update", batchUpdateReposQuery, updates},
		{"insert", batchInsertReposQuery, inserts},
		{"list", listRepoIDsQuery, inserts}, // list must run last to pick up inserted IDs
	} {
		if len(op.repos) == 0 {
			continue
		}

		q, err := batchReposQuery(op.query, op.repos)
		if err != nil {
			return errors.Wrap(err, op.name)
		}

		rows, err := s.Query(ctx, q)
		if err != nil {
			return errors.Wrap(err, op.name)
		}

		if op.name != "list" {
			if err = rows.Close(); err != nil {
				return errors.Wrap(err, op.name)
			}
			// Nothing to scan
			continue
		}

		_, _, err = scanAll(rows, func(sc scanner) (last, count int64, err error) {
			var (
				i  int
				id api.RepoID
			)

			err = sc.Scan(&i, &id)
			if err != nil {
				return 0, 0, err
			}
			op.repos[i-1].ID = id
			return int64(id), 1, nil
		})

		if err != nil {
			return errors.Wrap(err, op.name)
		}
	}

	// Assert we have set ID for all repos.
	for _, r := range repos {
		if r.ID == 0 && !r.IsDeleted() {
			return errors.Errorf("DBStore.UpsertRepos did not set ID for %v", r)
		}
	}

	return nil
}

func (s *DBStore) EnqueueSyncJobs(ctx context.Context, ignoreSiteAdmin bool) error {
	filter := "TRUE"
	if ignoreSiteAdmin {
		filter = "namespace_user_id IS NOT NULL"
	}
	q := sqlf.Sprintf(enqueueSyncJobsQueryFmtstr, sqlf.Sprintf(filter))
	return s.Exec(ctx, q)
}

// We ignore Phabricator repos here as they are currently synced using
// RunPhabricatorRepositorySyncWorker
const enqueueSyncJobsQueryFmtstr = `
WITH due AS (
    SELECT id
    FROM external_services
    WHERE (next_sync_at <= clock_timestamp() OR next_sync_at IS NULL)
    AND deleted_at IS NULL
    AND LOWER(kind) != 'phabricator'
    AND %s
),
busy AS (
    SELECT DISTINCT external_service_id id FROM external_service_sync_jobs
    WHERE state = 'queued'
    OR state = 'processing'
)
INSERT INTO external_service_sync_jobs (external_service_id)
SELECT id from due EXCEPT SELECT id from busy
`

// ListSyncJobs returns all sync jobs.
func (s *DBStore) ListSyncJobs(ctx context.Context) ([]SyncJob, error) {
	q := sqlf.Sprintf(`
		SELECT
			id,
			state,
			failure_message,
			started_at,
			finished_at,
			process_after,
			num_resets,
			num_failures,
			execution_logs,
			external_service_id,
			next_sync_at
		FROM external_service_sync_jobs_with_next_sync_at
	`)
	rows, err := s.Query(ctx, q)
	if err != nil {
		return nil, err
	}
	defer rows.Close()
	return scanJobs(rows)
}

func scanJobs(rows *sql.Rows) ([]SyncJob, error) {
	var jobs []SyncJob

	for rows.Next() {
		// required field for the sync worker, but
		// the value is thrown out here
		var executionLogs *[]interface{}

		var job SyncJob
		if err := rows.Scan(
			&job.ID,
			&job.State,
			&job.FailureMessage,
			&job.StartedAt,
			&job.FinishedAt,
			&job.ProcessAfter,
			&job.NumResets,
			&job.NumFailures,
			&executionLogs,
			&job.ExternalServiceID,
			&job.NextSyncAt,
		); err != nil {
			return nil, err
		}

		jobs = append(jobs, job)
	}
	if err := rows.Err(); err != nil {
		return nil, err
	}

	return jobs, nil
}

func batchReposQuery(fmtstr string, repos []*types.Repo) (_ *sqlf.Query, err error) {
	records := make([]*repoRecord, 0, len(repos))
	for _, r := range repos {
		rec, err := newRepoRecord(r)
		if err != nil {
			return nil, err
		}

		records = append(records, rec)
	}

	batch, err := json.MarshalIndent(records, "    ", "    ")
	if err != nil {
		return nil, err
	}

	return sqlf.Sprintf(fmtstr, string(batch)), nil
}

const batchReposQueryFmtstr = `
--
-- The "batch" Common Table Expression (CTE) produces the records to be upserted,
-- leveraging the "json_to_recordset" Postgres function to parse the JSON
-- serialised repos array being passed from the application code.
--
-- This is done for two reasons:
--
--     1. To circumvent Postgres' limit of 32767 bind parameters per statement.
--     2. To use the WITH ORDINALITY table function feature which gives us
--        an auto-generated ordering column we rely on to maintain the order of
--        the final result set produced (see the last SELECT statement).
--
WITH batch AS (
  SELECT * FROM ROWS FROM (
  json_to_recordset(%s)
  AS (
      id                    integer,
      name                  citext,
      uri                   citext,
      description           text,
      created_at            timestamptz,
      updated_at            timestamptz,
      deleted_at            timestamptz,
      external_service_type text,
      external_service_id   text,
      external_id           text,
      archived              boolean,
      fork                  boolean,
      private               boolean,
      metadata              jsonb
    )
  )
  WITH ORDINALITY
)`

var batchUpdateReposQuery = batchReposQueryFmtstr + `
UPDATE repo
SET
  name                  = batch.name,
  uri                   = batch.uri,
  description           = batch.description,
  created_at            = batch.created_at,
  updated_at            = batch.updated_at,
  deleted_at            = batch.deleted_at,
  external_service_type = batch.external_service_type,
  external_service_id   = batch.external_service_id,
  external_id           = batch.external_id,
  archived              = batch.archived,
  fork                  = batch.fork,
  private               = batch.private,
  metadata              = batch.metadata
FROM batch
WHERE repo.external_service_type = batch.external_service_type
AND repo.external_service_id = batch.external_service_id
AND repo.external_id = batch.external_id
`

// delete is a soft-delete. name is unique and the syncer ensures we respect
// that constraint. However, the syncer is unaware of soft-deleted
// repositories. So we update the name to something unique to prevent
// violating this constraint between active and soft-deleted names.
var batchDeleteReposQuery = batchReposQueryFmtstr + `
UPDATE repo
SET
  name = soft_deleted_repository_name(batch.name),
  deleted_at = batch.deleted_at
FROM batch
WHERE batch.deleted_at IS NOT NULL
AND repo.id = batch.id
`

var batchInsertReposQuery = batchReposQueryFmtstr + `
INSERT INTO repo (
  name,
  uri,
  description,
  created_at,
  updated_at,
  deleted_at,
  external_service_type,
  external_service_id,
  external_id,
  archived,
  fork,
  private,
  metadata
)
SELECT
  name,
  NULLIF(BTRIM(uri), ''),
  description,
  created_at,
  updated_at,
  deleted_at,
  external_service_type,
  external_service_id,
  external_id,
  archived,
  fork,
  private,
  metadata
FROM batch
ON CONFLICT (external_service_type, external_service_id, external_id) DO NOTHING
`

var listRepoIDsQuery = batchReposQueryFmtstr + `
SELECT batch.ordinality, repo.id
FROM batch
JOIN repo USING (external_service_type, external_service_id, external_id)
`

func nullTimeColumn(t time.Time) *time.Time {
	if t.IsZero() {
		return nil
	}
	return &t
}

func nullStringColumn(s string) *string {
	if s == "" {
		return nil
	}
	return &s
}

func metadataColumn(metadata interface{}) (msg json.RawMessage, err error) {
	switch m := metadata.(type) {
	case nil:
		msg = json.RawMessage("{}")
	case string:
		msg = json.RawMessage(m)
	case []byte:
		msg = m
	case json.RawMessage:
		msg = m
	default:
		msg, err = json.MarshalIndent(m, "        ", "    ")
	}
	return
}

func sourcesColumn(repoID api.RepoID, sources map[string]*types.SourceInfo) (json.RawMessage, error) {
	var records []externalServiceRepo
	for _, src := range sources {
		records = append(records, externalServiceRepo{
			ExternalServiceID: src.ExternalServiceID(),
			RepoID:            int64(repoID),
			CloneURL:          src.CloneURL,
		})
	}

	return json.MarshalIndent(records, "        ", "    ")
}

// scanner captures the Scan method of sql.Rows and sql.Row
type scanner interface {
	Scan(dst ...interface{}) error
}

// a scanFunc scans one or more rows from a scanner, returning
// the last id column scanned and the count of scanned rows.
type scanFunc func(scanner) (last, count int64, err error)

func scanAll(rows *sql.Rows, scan scanFunc) (last, count int64, err error) {
	defer closeErr(rows, &err)

	last = -1
	for rows.Next() {
		var n int64
		if last, n, err = scan(rows); err != nil {
			return last, count, err
		}
		count += n
	}

	return last, count, rows.Err()
}

func closeErr(c io.Closer, err *error) {
	if e := c.Close(); err != nil && *err == nil {
		*err = e
	}
}<|MERGE_RESOLUTION|>--- conflicted
+++ resolved
@@ -33,14 +33,6 @@
 	// EnqueueSyncJobs enqueues sync jobs per external service where their next_sync_at is due.
 	// If ignoreSiteAdmin is true then we only sync user added external services.
 	EnqueueSyncJobs(ctx context.Context, ignoreSiteAdmin bool) error
-<<<<<<< HEAD
-=======
-
-	// TODO: These two methods should not be used in production, move them to
-	// an extension interface that's explicitly for testing.
-	InsertRepos(context.Context, ...*types.Repo) error
-	DeleteRepos(ctx context.Context, ids ...api.RepoID) error
->>>>>>> a910deec
 }
 
 // A Transactor can initialize and return a TxStore which operates
@@ -148,187 +140,6 @@
 	return idb.NewExternalServicesStoreWith(s)
 }
 
-<<<<<<< HEAD
-=======
-// InsertRepos inserts the given repos and their associated sources.
-// It sets the ID field of each given repo to the value of its corresponding row.
-func (s *DBStore) InsertRepos(ctx context.Context, repos ...*types.Repo) error {
-	records := make([]*repoRecord, 0, len(repos))
-
-	for _, r := range repos {
-		repoRec, err := newRepoRecord(r)
-		if err != nil {
-			return err
-		}
-
-		records = append(records, repoRec)
-	}
-
-	encodedRepos, err := json.Marshal(records)
-	if err != nil {
-		return err
-	}
-
-	q := sqlf.Sprintf(insertReposQuery, string(encodedRepos))
-
-	rows, err := s.Query(ctx, q)
-	if err != nil {
-		return errors.Wrap(err, "insert")
-	}
-	defer rows.Close()
-	if err := rows.Err(); err != nil {
-		return err
-	}
-
-	for i := 0; rows.Next(); i++ {
-		if err := rows.Scan(&repos[i].ID); err != nil {
-			return err
-		}
-	}
-
-	return nil
-}
-
-var insertReposQuery = `
-WITH repos_list AS (
-  SELECT * FROM ROWS FROM (
-	json_to_recordset(%s)
-	AS (
-		name                  citext,
-		uri                   citext,
-		description           text,
-		created_at            timestamptz,
-		updated_at            timestamptz,
-		deleted_at            timestamptz,
-		external_service_type text,
-		external_service_id   text,
-		external_id           text,
-		archived              boolean,
-		fork                  boolean,
-		private               boolean,
-		metadata              jsonb,
-		sources               jsonb
-	  )
-	)
-	WITH ORDINALITY
-),
-inserted_repos AS (
-  INSERT INTO repo (
-	name,
-	uri,
-	description,
-	created_at,
-	updated_at,
-	deleted_at,
-	external_service_type,
-	external_service_id,
-	external_id,
-	archived,
-	fork,
-	private,
-	metadata
-  )
-  SELECT
-	name,
-	NULLIF(BTRIM(uri), ''),
-	description,
-	created_at,
-	updated_at,
-	deleted_at,
-	external_service_type,
-	external_service_id,
-	external_id,
-	archived,
-	fork,
-	private,
-	metadata
-  FROM repos_list
-  RETURNING id
-),
-inserted_repos_rows AS (
-  SELECT id, ROW_NUMBER() OVER () AS rn FROM inserted_repos
-),
-repos_list_rows AS (
-  SELECT *, ROW_NUMBER() OVER () AS rn FROM repos_list
-),
-inserted_repos_with_ids AS (
-  SELECT
-	inserted_repos_rows.id,
-	repos_list_rows.*
-  FROM repos_list_rows
-  JOIN inserted_repos_rows USING (rn)
-),
-sources_list AS (
-  SELECT
-    inserted_repos_with_ids.id AS repo_id,
-	sources.external_service_id AS external_service_id,
-	sources.clone_url AS clone_url
-  FROM
-    inserted_repos_with_ids,
-	jsonb_to_recordset(inserted_repos_with_ids.sources)
-	  AS sources(
-		external_service_id bigint,
-		repo_id             integer,
-		clone_url           text
-	  )
-),
-insert_sources AS (
-  INSERT INTO external_service_repos (
-    external_service_id,
-    repo_id,
-    clone_url
-  )
-  SELECT
-    external_service_id,
-    repo_id,
-    clone_url
-  FROM sources_list
-  ON CONFLICT ON CONSTRAINT external_service_repos_repo_id_external_service_id_unique
-  DO
-    UPDATE SET clone_url = EXCLUDED.clone_url
-    WHERE external_service_repos.clone_url != EXCLUDED.clone_url
-)
-SELECT id FROM inserted_repos_with_ids;
-`
-
-// DeleteRepos deletes repos associated with the given ids and their associated sources.
-func (s *DBStore) DeleteRepos(ctx context.Context, ids ...api.RepoID) error {
-	if len(ids) == 0 {
-		return nil
-	}
-
-	// The number of deleted repos can potentially be higher
-	// than the maximum number of arguments we can pass to postgres.
-	// We pass them as a json array instead to overcome this limitation.
-	encodedIds, err := json.Marshal(ids)
-	if err != nil {
-		return err
-	}
-
-	q := sqlf.Sprintf(deleteReposQuery, string(encodedIds))
-
-	err = s.Exec(ctx, q)
-	if err != nil {
-		return errors.Wrap(err, "delete")
-	}
-
-	return nil
-}
-
-const deleteReposQuery = `
-WITH repo_ids AS (
-  SELECT jsonb_array_elements_text(%s) AS id
-)
-UPDATE repo
-SET
-  name = soft_deleted_repository_name(name),
-  deleted_at = transaction_timestamp()
-FROM repo_ids
-WHERE deleted_at IS NULL
-AND repo.id = repo_ids.id::int
-`
-
->>>>>>> a910deec
 func (s *DBStore) ListExternalRepoSpecs(ctx context.Context) (map[api.ExternalRepoSpec]struct{}, error) {
 	const ListExternalRepoSpecsQueryFmtstr = `
 -- source: internal/repos/store.go:DBStore.ListExternalRepoSpecs
