--- conflicted
+++ resolved
@@ -2,11 +2,6 @@
 
 import (
 	"context"
-<<<<<<< HEAD
-	"fmt"
-=======
-	"database/sql"
->>>>>>> 2c9ad09b
 	"sort"
 	"strconv"
 	"strings"
