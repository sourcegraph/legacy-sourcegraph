package repos

import (
	"context"
	"fmt"
	"sort"
	"strconv"
	"strings"
	"time"

	"github.com/sourcegraph/log"
	"go.opentelemetry.io/otel/attribute"
	"golang.org/x/sync/singleflight"
	"golang.org/x/time/rate"

	"github.com/sourcegraph/sourcegraph/cmd/frontend/envvar"
	"github.com/sourcegraph/sourcegraph/internal/actor"
	"github.com/sourcegraph/sourcegraph/internal/api"
	"github.com/sourcegraph/sourcegraph/internal/conf"
	"github.com/sourcegraph/sourcegraph/internal/database"
	"github.com/sourcegraph/sourcegraph/internal/errcode"
	"github.com/sourcegraph/sourcegraph/internal/extsvc"
	"github.com/sourcegraph/sourcegraph/internal/goroutine"
	"github.com/sourcegraph/sourcegraph/internal/metrics"
	"github.com/sourcegraph/sourcegraph/internal/observation"
	"github.com/sourcegraph/sourcegraph/internal/trace"
	"github.com/sourcegraph/sourcegraph/internal/types"
	"github.com/sourcegraph/sourcegraph/lib/errors"
)

// A Syncer periodically synchronizes available repositories from all its given Sources
// with the stored Repositories in Sourcegraph.
type Syncer struct {
	Sourcer Sourcer
	Store   Store

	// Synced is sent a collection of Repos that were synced by Sync (only if Synced is non-nil)
	Synced chan Diff

	ObsvCtx *observation.Context

	// Now is time.Now. Can be set by tests to get deterministic output.
	Now func() time.Time

	// Ensure that we only run one sync per repo at a time
	syncGroup singleflight.Group

	// Hooks for enterprise specific functionality. Ignored in OSS
	EnterpriseCreateRepoHook func(context.Context, Store, *types.Repo) error
	EnterpriseUpdateRepoHook func(context.Context, Store, *types.Repo, *types.Repo) error

	// DeduplicatedForksSet is a set of all repos added to the deduplicateForks site config
	// property. It exists only to aid in fast lookups instead of having to iterate through the list
	// each time.
	DeduplicatedForksSet *types.RepoURISet
}

// RunOptions contains options customizing Run behaviour.
type RunOptions struct {
	EnqueueInterval func() time.Duration // Defaults to 1 minute
	IsDotCom        bool                 // Defaults to false
	MinSyncInterval func() time.Duration // Defaults to 1 minute
	DequeueInterval time.Duration        // Default to 10 seconds
}

// Routines returns the goroutines that run the Sync at the specified interval.
func (s *Syncer) Routines(ctx context.Context, store Store, opts RunOptions) []goroutine.BackgroundRoutine {
	if opts.EnqueueInterval == nil {
		opts.EnqueueInterval = func() time.Duration { return time.Minute }
	}
	if opts.MinSyncInterval == nil {
		opts.MinSyncInterval = func() time.Duration { return time.Minute }
	}
	if opts.DequeueInterval == 0 {
		opts.DequeueInterval = 10 * time.Second
	}

	if !opts.IsDotCom {
		s.initialUnmodifiedDiffFromStore(ctx, store)
	}

	worker, resetter := NewSyncWorker(ctx, observation.ContextWithLogger(s.ObsvCtx.Logger.Scoped("syncWorker", ""), s.ObsvCtx),
		store.Handle(),
		&syncHandler{
			syncer:          s,
			store:           store,
			minSyncInterval: opts.MinSyncInterval,
		}, SyncWorkerOptions{
			WorkerInterval: opts.DequeueInterval,
			NumHandlers:    ConfRepoConcurrentExternalServiceSyncers(),
			CleanupOldJobs: true,
		},
	)

	scheduler := goroutine.NewPeriodicGoroutine(
		actor.WithInternalActor(ctx),
		goroutine.HandlerFunc(func(ctx context.Context) error {
			if conf.Get().DisableAutoCodeHostSyncs {
				return nil
			}

<<<<<<< HEAD
			if err := store.EnqueueSyncJobs(ctx, opts.IsCloud); err != nil {
				return errors.Wrap(err, "enqueueing sync jobs")
=======
	for ctx.Err() == nil {
		if !conf.Get().DisableAutoCodeHostSyncs {
			err := store.EnqueueSyncJobs(ctx, opts.IsDotCom)
			if err != nil {
				s.ObsvCtx.Logger.Error("enqueuing sync jobs", log.Error(err))
>>>>>>> 6f831e30
			}

			return nil
		}),
		goroutine.WithName("repo-updater.repo-sync-scheduler"),
		goroutine.WithDescription("enqueues sync jobs for external service sync jobs"),
		goroutine.WithIntervalFunc(opts.EnqueueInterval),
	)

	return []goroutine.BackgroundRoutine{worker, resetter, scheduler}
}

type syncHandler struct {
	syncer          *Syncer
	store           Store
	minSyncInterval func() time.Duration
}

func (s *syncHandler) Handle(ctx context.Context, _ log.Logger, sj *SyncJob) (err error) {
	// Limit calls to progressRecorder as it will most likely hit the database
	progressLimiter := rate.NewLimiter(rate.Limit(1.0), 1)

	progressRecorder := func(ctx context.Context, progress SyncProgress, final bool) error {
		if final || progressLimiter.Allow() {
			return s.store.ExternalServiceStore().UpdateSyncJobCounters(ctx, &types.ExternalServiceSyncJob{
				ID:              int64(sj.ID),
				ReposSynced:     progress.Synced,
				RepoSyncErrors:  progress.Errors,
				ReposAdded:      progress.Added,
				ReposDeleted:    progress.Deleted,
				ReposModified:   progress.Modified,
				ReposUnmodified: progress.Unmodified,
			})
		}
		return nil
	}

	return s.syncer.SyncExternalService(ctx, sj.ExternalServiceID, s.minSyncInterval(), progressRecorder)
}

// TriggerExternalServiceSync will enqueue a sync job for the supplied external
// service
func (s *Syncer) TriggerExternalServiceSync(ctx context.Context, id int64) error {
	return s.Store.EnqueueSingleSyncJob(ctx, id)
}

const (
	ownerUndefined = ""
	ownerSite      = "site"
)

type ErrUnauthorized struct{}

func (e ErrUnauthorized) Error() string {
	return "bad credentials"
}

func (e ErrUnauthorized) Unauthorized() bool {
	return true
}

type ErrForbidden struct{}

func (e ErrForbidden) Error() string {
	return "forbidden"
}

func (e ErrForbidden) Forbidden() bool {
	return true
}

type ErrAccountSuspended struct{}

func (e ErrAccountSuspended) Error() string {
	return "account suspended"
}

func (e ErrAccountSuspended) AccountSuspended() bool {
	return true
}

// initialUnmodifiedDiffFromStore creates a diff of all repos present in the
// store and sends it to s.Synced. This is used so that on startup the reader
// of s.Synced will receive a list of repos. In particular this is so that the
// git update scheduler can start working straight away on existing
// repositories.
func (s *Syncer) initialUnmodifiedDiffFromStore(ctx context.Context, store Store) {
	if s.Synced == nil {
		return
	}

	stored, err := store.RepoStore().List(ctx, database.ReposListOptions{})
	if err != nil {
		s.ObsvCtx.Logger.Warn("initialUnmodifiedDiffFromStore store.ListRepos", log.Error(err))
		return
	}

	// Assuming sources returns no differences from the last sync, the Diff
	// would be just a list of all stored repos Unmodified. This is the steady
	// state, so is the initial diff we choose.
	select {
	case s.Synced <- Diff{Unmodified: stored}:
	case <-ctx.Done():
	}
}

// Diff is the difference found by a sync between what is in the store and
// what is returned from sources.
type Diff struct {
	Added      types.Repos
	Deleted    types.Repos
	Modified   ReposModified
	Unmodified types.Repos
}

// Sort sorts all Diff elements by Repo.IDs.
func (d *Diff) Sort() {
	for _, ds := range []types.Repos{
		d.Added,
		d.Deleted,
		d.Modified.Repos(),
		d.Unmodified,
	} {
		sort.Sort(ds)
	}
}

// Repos returns all repos in the Diff.
func (d *Diff) Repos() types.Repos {
	all := make(types.Repos, 0, len(d.Added)+
		len(d.Deleted)+
		len(d.Modified)+
		len(d.Unmodified))

	for _, rs := range []types.Repos{
		d.Added,
		d.Deleted,
		d.Modified.Repos(),
		d.Unmodified,
	} {
		all = append(all, rs...)
	}

	return all
}

func (d *Diff) Len() int {
	return len(d.Deleted) + len(d.Modified) + len(d.Added) + len(d.Unmodified)
}

// RepoModified tracks the modifications applied to a single repository after a
// sync.
type RepoModified struct {
	Repo     *types.Repo
	Modified types.RepoModified
}

type ReposModified []RepoModified

// Repos returns all modified repositories.
func (rm ReposModified) Repos() types.Repos {
	repos := make(types.Repos, len(rm))
	for i := range rm {
		repos[i] = rm[i].Repo
	}

	return repos
}

// ReposModified returns only the repositories that had a specific field
// modified in the sync.
func (rm ReposModified) ReposModified(modified types.RepoModified) types.Repos {
	repos := types.Repos{}
	for _, pair := range rm {
		if pair.Modified&modified == modified {
			repos = append(repos, pair.Repo)
		}
	}

	return repos
}

// SyncRepo syncs a single repository by name and associates it with an external service.
//
// It works for repos from:
//
//  1. Public "cloud_default" code hosts since we don't sync them in the background
//     (which would delete lazy synced repos).
//  2. Any package hosts (i.e. npm, Maven, etc) since callers are expected to store
//     repos in the `lsif_dependency_repos` table which is used as the source of truth
//     for the next full sync, so lazy added repos don't get wiped.
//
// The "background" boolean flag indicates that we should run this
// sync in the background vs block and call s.syncRepo synchronously.
func (s *Syncer) SyncRepo(ctx context.Context, name api.RepoName, background bool) (repo *types.Repo, err error) {
	logger := s.ObsvCtx.Logger.With(log.String("name", string(name)), log.Bool("background", background))

	logger.Debug("SyncRepo started")

	tr, ctx := trace.New(ctx, "Syncer.SyncRepo", name.Attr())
	defer tr.End()

	repo, err = s.Store.RepoStore().GetByName(ctx, name)
	if err != nil && !errcode.IsNotFound(err) {
		return nil, errors.Wrapf(err, "GetByName failed for %q", name)
	}

	codehost := extsvc.CodeHostOf(name, extsvc.PublicCodeHosts...)
	if codehost == nil {
		if repo != nil {
			return repo, nil
		}

		logger.Debug("no associated code host found, skipping")
		return nil, &database.RepoNotFoundErr{Name: name}
	}

	if repo != nil {
		// Only public repos can be individually synced on sourcegraph.com
		if repo.Private {
			logger.Debug("repo is private, skipping")
			return nil, &database.RepoNotFoundErr{Name: name}
		}
		// Don't sync the repo if it's been updated in the past 1 minute.
		if s.Now().Sub(repo.UpdatedAt) < time.Minute {
			logger.Debug("repo updated recently, skipping")
			return repo, nil
		}
	}

	if background && repo != nil {
		logger.Debug("starting background sync in goroutine")
		go func() {
			ctx, cancel := context.WithTimeout(context.Background(), 3*time.Minute)
			defer cancel()

			// We don't care about the return value here, but we still want to ensure that
			// only one is in flight at a time.
			updatedRepo, err, shared := s.syncGroup.Do(string(name), func() (any, error) {
				return s.syncRepo(ctx, codehost, name, repo)
			})
			logger.Debug("syncGroup completed", log.String("updatedRepo", fmt.Sprintf("%v", updatedRepo.(*types.Repo))))
			if err != nil {
				logger.Error("SyncRepo", log.Error(err), log.Bool("shared", shared))
			}
		}()
		return repo, nil
	}

	logger.Debug("starting foreground sync")
	updatedRepo, err, shared := s.syncGroup.Do(string(name), func() (any, error) {
		return s.syncRepo(ctx, codehost, name, repo)
	})
	if err != nil {
		logger.Error("SyncRepo", log.Error(err), log.Bool("shared", shared))
		return nil, err
	}
	return updatedRepo.(*types.Repo), nil
}

func (s *Syncer) syncRepo(
	ctx context.Context,
	codehost *extsvc.CodeHost,
	name api.RepoName,
	stored *types.Repo,
) (repo *types.Repo, err error) {
	var svc *types.ExternalService
	ctx, save := s.observeSync(ctx, "Syncer.syncRepo", name.Attr())
	defer func() { save(svc, err) }()

	svcs, err := s.Store.ExternalServiceStore().List(ctx, database.ExternalServicesListOptions{
		Kinds: []string{extsvc.TypeToKind(codehost.ServiceType)},
		// Since package host external services have the set of repositories to sync in
		// the lsif_dependency_repos table, we can lazy-sync individual repos without wiping them
		// out in the next full background sync as long as we add them to that table.
		//
		// This permits lazy-syncing of package repos in on-prem instances as well as in cloud.
		OnlyCloudDefault: !codehost.IsPackageHost(),
		LimitOffset:      &database.LimitOffset{Limit: 1},
	})
	if err != nil {
		return nil, errors.Wrap(err, "listing external services")
	}

	if len(svcs) != 1 {
		return nil, errors.Wrapf(
			&database.RepoNotFoundErr{Name: name},
			"cloud default external service of type %q not found", codehost.ServiceType,
		)
	}

	svc = svcs[0]

	src, err := s.Sourcer(ctx, svc)
	if err != nil {
		return nil, errors.Wrap(err, "failed to retrieve Sourcer")
	}

	rg, ok := src.(RepoGetter)
	if !ok {
		return nil, errors.Wrapf(
			&database.RepoNotFoundErr{Name: name},
			"can't get repo metadata for service of type %q", codehost.ServiceType,
		)
	}

	path := strings.TrimPrefix(string(name), strings.TrimPrefix(codehost.ServiceID, "https://"))

	if stored != nil {
		defer func() {
			s.ObsvCtx.Logger.Debug("deferred deletable repo check")
			if isDeleteableRepoError(err) {
				err2 := s.Store.DeleteExternalServiceRepo(ctx, svc, stored.ID)
				if err2 != nil {
					s.ObsvCtx.Logger.Error(
						"SyncRepo failed to delete",
						log.Object("svc", log.String("name", svc.DisplayName), log.Int64("id", svc.ID)),
						log.String("repo", string(name)),
						log.NamedError("cause", err),
						log.Error(err2),
					)
				}
				s.ObsvCtx.Logger.Debug("external service repo deleted", log.Int32("deleted ID", int32(stored.ID)))
				s.notifyDeleted(ctx, stored.ID)
			}
		}()
	}

	repo, err = rg.GetRepo(ctx, path)
	if err != nil {
		return nil, errors.Wrapf(err, "failed to get repo with path: %q", path)
	}

	if repo.Private {
		s.ObsvCtx.Logger.Debug("repo is private, skipping")
		return nil, &database.RepoNotFoundErr{Name: name}
	}

	if _, err = s.sync(ctx, svc, repo); err != nil {
		return nil, err
	}

	return repo, nil
}

// isDeleteableRepoError checks whether the error returned from a repo sync
// signals that we can safely delete the repo
func isDeleteableRepoError(err error) bool {
	return errcode.IsNotFound(err) || errcode.IsUnauthorized(err) ||
		errcode.IsForbidden(err) || errcode.IsAccountSuspended(err) || errcode.IsUnavailableForLegalReasons(err)
}

func (s *Syncer) notifyDeleted(ctx context.Context, deleted ...api.RepoID) {
	var d Diff
	for _, id := range deleted {
		d.Deleted = append(d.Deleted, &types.Repo{ID: id})
	}
	observeDiff(d)

	if s.Synced != nil && d.Len() > 0 {
		select {
		case <-ctx.Done():
		case s.Synced <- d:
		}
	}
}

// ErrCloudDefaultSync is returned by SyncExternalService if an attempt to
// sync a cloud default external service is done. We can't sync these external services
// because their repos are added via the lazy-syncing mechanism on sourcegraph.com
// instead of config (which is empty), so attempting to sync them would delete all of
// the lazy-added repos.
var ErrCloudDefaultSync = errors.New("cloud default external services can't be synced")

// SyncProgress represents running counts for an external service sync.
type SyncProgress struct {
	Synced int32 `json:"synced,omitempty"`
	Errors int32 `json:"errors,omitempty"`

	// Diff stats
	Added      int32 `json:"added,omitempty"`
	Removed    int32 `json:"removed,omitempty"`
	Modified   int32 `json:"modified,omitempty"`
	Unmodified int32 `json:"unmodified,omitempty"`

	Deleted int32 `json:"deleted,omitempty"`
}

type LicenseError struct {
	error
}

// progressRecorderFunc is a function that implements persisting sync progress.
// The final param represents whether this is the final call. This allows the
// function to decide whether to drop some intermediate calls.
type progressRecorderFunc func(ctx context.Context, progress SyncProgress, final bool) error

// SyncExternalService syncs repos using the supplied external service in a streaming fashion, rather than batch.
// This allows very large sync jobs (i.e. that source potentially millions of repos) to incrementally persist changes.
// Deletes of repositories that were not sourced are done at the end.
func (s *Syncer) SyncExternalService(
	ctx context.Context,
	externalServiceID int64,
	minSyncInterval time.Duration,
	progressRecorder progressRecorderFunc,
) (err error) {
	logger := s.ObsvCtx.Logger.With(log.Int64("externalServiceID", externalServiceID))
	logger.Info("syncing external service")

	// Ensure the job field is recorded when monitoring external API calls
	ctx = metrics.ContextWithTask(ctx, "SyncExternalService")

	var svc *types.ExternalService
	ctx, save := s.observeSync(ctx, "Syncer.SyncExternalService")
	defer func() { save(svc, err) }()

	// We don't use tx here as the sourcing process below can be slow and we don't
	// want to hold a lock on the external_services table for too long.
	svc, err = s.Store.ExternalServiceStore().GetByID(ctx, externalServiceID)
	if err != nil {
		return errors.Wrap(err, "fetching external services")
	}

	ctx, cancel := context.WithCancel(ctx)
	defer cancel()

	// From this point we always want to make a best effort attempt to update the
	// service timestamps
	var modified bool
	defer func() {
		now := s.Now()
		interval := calcSyncInterval(now, svc.LastSyncAt, minSyncInterval, modified, err)

		nextSyncAt := now.Add(interval)
		lastSyncAt := now

		// We call Update here instead of Upsert, because upsert stores all fields of the external
		// service, and syncs take a while so changes to the external service made while this sync
		// was running would be overwritten again.
		if err := s.Store.ExternalServiceStore().Update(ctx, nil, svc.ID, &database.ExternalServiceUpdate{
			LastSyncAt: &lastSyncAt,
			NextSyncAt: &nextSyncAt,
		}); err != nil {
			// We only want to log this error, not return it
			logger.Error("upserting external service", log.Error(err))
		}

		logger.Debug("synced external service", log.Duration("backoff duration", interval))
	}()

	// We have fail-safes in place to prevent enqueuing sync jobs for cloud default
	// external services, but in case those fail to prevent a sync for any reason,
	// we have this additional check here. Cloud default external services have their
	// repos added via the lazy-syncing mechanism on sourcegraph.com instead of config
	// (which is empty), so attempting to sync them would delete all of the lazy-added repos.
	if svc.CloudDefault {
		return ErrCloudDefaultSync
	}

	src, err := s.Sourcer(ctx, svc)
	if err != nil {
		return err
	}

	if err := src.CheckConnection(ctx); err != nil {
		logger.Warn("connection check failed. syncing repositories might still succeed.", log.Error(err))
	}

	results := make(chan SourceResult)
	go func() {
		src.ListRepos(ctx, results)
		close(results)
	}()

	seen := make(map[api.RepoID]struct{})
	var errs error
	fatal := func(err error) bool {
		// If the error is just a warning, then it is not fatal.
		if errors.IsWarning(err) && !errcode.IsAccountSuspended(err) {
			return false
		}

		return errcode.IsUnauthorized(err) ||
			errcode.IsForbidden(err) ||
			errcode.IsAccountSuspended(err)
	}

	logger = s.ObsvCtx.Logger.With(log.Object("svc", log.String("name", svc.DisplayName), log.Int64("id", svc.ID)))

	var syncProgress SyncProgress
	// Record the final progress state
	defer func() {
		// Use a different context here so that we make sure to record progress
		// even if context has been canceled
		if err := progressRecorder(context.Background(), syncProgress, true); err != nil {
			logger.Error("recording final sync progress", log.Error(err))
		}
	}()

	// Insert or update repos as they are sourced. Keep track of what was seen so we
	// can remove anything else at the end.
	for res := range results {
		logger.Debug("received result", log.String("repo", fmt.Sprintf("%v", res)))

		if err := progressRecorder(ctx, syncProgress, false); err != nil {
			logger.Warn("recording sync progress", log.Error(err))
		}

		if err := res.Err; err != nil {
			syncProgress.Errors++
			logger.Error("error from codehost", log.Int("seen", len(seen)), log.Error(err))

			errs = errors.Append(errs, errors.Wrapf(err, "fetching from code host %s", svc.DisplayName))
			if fatal(err) {
				// Delete all external service repos of this external service
				logger.Error("stopping external service sync due to fatal error from codehost", log.Error(err))
				seen = map[api.RepoID]struct{}{}
				break
			}

			continue
		}

		sourced := res.Repo

		if envvar.SourcegraphDotComMode() && sourced.Private {
			err := errors.Newf("%s is private, but dotcom does not support private repositories.", sourced.Name)
			syncProgress.Errors++
			logger.Error("failed to sync private repo", log.String("repo", string(sourced.Name)), log.Error(err))
			errs = errors.Append(errs, err)
			continue
		}

		var diff Diff
		if diff, err = s.sync(ctx, svc, sourced); err != nil {
			syncProgress.Errors++
			logger.Error("failed to sync, skipping", log.String("repo", string(sourced.Name)), log.Error(err))
			errs = errors.Append(errs, err)
			continue
		}

		syncProgress.Added += int32(diff.Added.Len())
		syncProgress.Removed += int32(diff.Deleted.Len())
		syncProgress.Modified += int32(diff.Modified.Repos().Len())
		syncProgress.Unmodified += int32(diff.Unmodified.Len())

		for _, r := range diff.Repos() {
			seen[r.ID] = struct{}{}
		}
		syncProgress.Synced = int32(len(seen))

		modified = modified || len(diff.Modified)+len(diff.Added) > 0
	}

	// We don't delete any repos of site-level external services if there were any
	// non-warning errors during a sync.
	//
	// Only user or organization external services will delete
	// repos in a sync run with fatal errors.
	//
	// Site-level external services can own lots of repos and are managed by site admins.
	// It's preferable to have them fix any invalidated token manually rather than deleting the repos automatically.
	deleted := 0

	// If all of our errors are warnings and either Forbidden or Unauthorized,
	// we want to proceed with the deletion. This is to be able to properly sync
	// repos (by removing ones if code-host permissions have changed).
	abortDeletion := false
	if errs != nil {
		var ref errors.MultiError
		if errors.As(errs, &ref) {
			for _, e := range ref.Errors() {
				if errors.IsWarning(e) {
					baseError := errors.Unwrap(e)
					if !errcode.IsForbidden(baseError) && !errcode.IsUnauthorized(baseError) {
						abortDeletion = true
						break
					}
					continue
				}
				if errors.As(e, &LicenseError{}) {
					continue
				}
				abortDeletion = true
				break
			}
		}
	}

	if !abortDeletion {
		// Remove associations and any repos that are no longer associated with any
		// external service.
		//
		// We don't want to delete all repos that weren't seen if we had a lot of
		// spurious errors since that could cause lots of repos to be deleted, only to be
		// added the next sync. We delete only if we had no errors,
		// or all of our errors are warnings and either Forbidden or Unauthorized,
		// or we had one of the fatal errors and the service is not site owned.
		var deletedErr error
		deleted, deletedErr = s.delete(ctx, svc, seen)
		if deletedErr != nil {
			logger.Warn("failed to delete some repos",
				log.Int("seen", len(seen)),
				log.Int("deleted", deleted),
				log.Error(deletedErr),
			)

			errs = errors.Append(errs, errors.Wrap(deletedErr, "some repos couldn't be deleted"))
		}

		if deleted > 0 {
			syncProgress.Deleted += int32(deleted)
			logger.Warn("deleted not seen repos",
				log.Int("seen", len(seen)),
				log.Int("deleted", deleted),
				log.Error(err),
			)
		}
	}

	modified = modified || deleted > 0

	return errs
}

// syncs a sourced repo of a given external service, returning a diff with a single repo.
func (s *Syncer) sync(ctx context.Context, svc *types.ExternalService, sourced *types.Repo) (d Diff, err error) {
	tx, err := s.Store.Transact(ctx)
	if err != nil {
		return Diff{}, errors.Wrap(err, "syncer: opening transaction")
	}

	defer func() {
		observeDiff(d)
		// We must commit the transaction before publishing to s.Synced
		// so that gitserver finds the repo in the database.

		s.ObsvCtx.Logger.Debug("committing transaction")
		err = tx.Done(err)
		if err != nil {
			s.ObsvCtx.Logger.Warn("failed to commit transaction", log.Error(err))
			return
		}

		if s.Synced != nil && d.Len() > 0 {
			select {
			case <-ctx.Done():
				s.ObsvCtx.Logger.Debug("sync context done")
			case s.Synced <- d:
				s.ObsvCtx.Logger.Debug("diff synced")
			}
		}
	}()

	stored, err := tx.RepoStore().List(ctx, database.ReposListOptions{
		Names:          []string{string(sourced.Name)},
		ExternalRepos:  []api.ExternalRepoSpec{sourced.ExternalRepo},
		IncludeBlocked: true,
		IncludeDeleted: true,
		UseOr:          true,
	})
	if err != nil {
		return Diff{}, errors.Wrap(err, "syncer: getting repo from the database")
	}

	switch len(stored) {
	case 2: // Existing repo with a naming conflict
		// Scenario where this can happen:
		// 1. Repo `owner/repo1` with external_id 1 exists
		// 2. Repo `owner/repo2` with external_id 2 exists
		// 3. The owner deletes repo1, and renames repo2 to repo1
		// 4. We sync and we receive `owner/repo1` with external_id 2
		//
		// Then the above query will return two results: one matching the name owner/repo1, and one matching the external_service_id 2
		// The original owner/repo1 should be deleted, and then owner/repo2 with the matching external_service_id should be updated
		s.ObsvCtx.Logger.Debug("naming conflict")

		// Pick this sourced repo to own the name by deleting the other repo. If it still exists, it'll have a different
		// name when we source it from the same code host, and it will be re-created.
		var conflicting, existing *types.Repo
		for _, r := range stored {
			if r.ExternalRepo.Equal(&sourced.ExternalRepo) {
				existing = r
			} else {
				conflicting = r
			}
		}

		// invariant: conflicting can't be nil due to our database constraints
		if err = tx.RepoStore().Delete(ctx, conflicting.ID); err != nil {
			return Diff{}, errors.Wrap(err, "syncer: failed to delete conflicting repo")
		}

		// We fallthrough to the next case after removing the conflicting repo in order to update
		// the winner (i.e. existing). This works because we mutate stored to contain it, which the case expects.
		stored = types.Repos{existing}
		s.ObsvCtx.Logger.Debug("retrieved stored repo, falling through", log.String("stored", fmt.Sprintf("%v", stored)))
		fallthrough
	case 1: // Existing repo, update.
		s.ObsvCtx.Logger.Debug("existing repo")
		if s.EnterpriseUpdateRepoHook != nil {
			if err := s.EnterpriseUpdateRepoHook(ctx, tx, stored[0], sourced); err != nil {
				return Diff{}, LicenseError{errors.Wrapf(err, "syncer: failed to update repo %s", sourced.Name)}
			}
		}
		modified := stored[0].Update(sourced)
		if modified == types.RepoUnmodified {
			d.Unmodified = append(d.Unmodified, stored[0])
			break
		}

		if err = tx.UpdateExternalServiceRepo(ctx, svc, stored[0]); err != nil {
			return Diff{}, errors.Wrap(err, "syncer: failed to update external service repo")
		}

		*sourced = *stored[0]
		d.Modified = append(d.Modified, RepoModified{Repo: stored[0], Modified: modified})
		s.ObsvCtx.Logger.Debug("appended to modified repos")
	case 0: // New repo, create.
		s.ObsvCtx.Logger.Debug("new repo")

		if s.EnterpriseCreateRepoHook != nil {
			if err := s.EnterpriseCreateRepoHook(ctx, tx, sourced); err != nil {
				return Diff{}, LicenseError{errors.Wrapf(err, "syncer: failed to update repo %s", sourced.Name)}
			}
		}

		if err = tx.CreateExternalServiceRepo(ctx, svc, sourced); err != nil {
			return Diff{}, errors.Wrapf(err, "syncer: failed to create external service repo: %s", sourced.Name)
		}

		d.Added = append(d.Added, sourced)
		s.ObsvCtx.Logger.Debug("appended to added repos")
	default: // Impossible since we have two separate unique constraints on name and external repo spec
		panic("unreachable")
	}

	s.ObsvCtx.Logger.Debug("completed")
	return d, nil
}

func (s *Syncer) delete(ctx context.Context, svc *types.ExternalService, seen map[api.RepoID]struct{}) (int, error) {
	// We do deletion in a best effort manner, returning any errors for individual repos that failed to be deleted.
	deleted, err := s.Store.DeleteExternalServiceReposNotIn(ctx, svc, seen)

	s.notifyDeleted(ctx, deleted...)

	return len(deleted), err
}

func observeDiff(diff Diff) {
	for state, repos := range map[string]types.Repos{
		"added":      diff.Added,
		"modified":   diff.Modified.Repos(),
		"deleted":    diff.Deleted,
		"unmodified": diff.Unmodified,
	} {
		syncedTotal.WithLabelValues(state).Add(float64(len(repos)))
	}
}

func calcSyncInterval(
	now time.Time,
	lastSync time.Time,
	minSyncInterval time.Duration,
	modified bool,
	err error,
) time.Duration {
	const maxSyncInterval = 8 * time.Hour

	// Special case, we've never synced
	if err == nil && (lastSync.IsZero() || modified) {
		return minSyncInterval
	}

	// No change or there were errors, back off
	interval := now.Sub(lastSync) * 2
	if interval < minSyncInterval {
		return minSyncInterval
	}

	if interval > maxSyncInterval {
		return maxSyncInterval
	}

	return interval
}

func (s *Syncer) observeSync(
	ctx context.Context,
	name string,
	attributes ...attribute.KeyValue,
) (context.Context, func(*types.ExternalService, error)) {
	began := s.Now()
	tr, ctx := trace.New(ctx, name, attributes...)

	return ctx, func(svc *types.ExternalService, err error) {
		var owner string
		if svc == nil {
			owner = ownerUndefined
		} else {
			owner = ownerSite
		}

		syncStarted.WithLabelValues(name, owner).Inc()

		now := s.Now()
		took := now.Sub(began).Seconds()

		lastSync.WithLabelValues(name).Set(float64(now.Unix()))

		success := err == nil
		syncDuration.WithLabelValues(strconv.FormatBool(success), name).Observe(took)

		if !success {
			tr.SetError(err)
			syncErrors.WithLabelValues(name, owner, syncErrorReason(err)).Inc()
		}

		tr.End()
	}
}

func syncErrorReason(err error) string {
	switch {
	case err == nil:
		return ""
	case errcode.IsNotFound(err):
		return "not_found"
	case errcode.IsUnauthorized(err):
		return "unauthorized"
	case errcode.IsForbidden(err):
		return "forbidden"
	case errcode.IsTemporary(err):
		return "temporary"
	case strings.Contains(err.Error(), "expected path in npm/(scope/)?name"):
		// This is a known issue which we can filter out for now
		return "invalid_npm_path"
	case strings.Contains(err.Error(), "internal rate limit exceeded"):
		// We want to identify these as it's not an issue communicating with the code
		// host and is most likely caused by temporary traffic spikes.
		return "internal_rate_limit"
	default:
		return "unknown"
	}
}<|MERGE_RESOLUTION|>--- conflicted
+++ resolved
@@ -99,16 +99,8 @@
 				return nil
 			}
 
-<<<<<<< HEAD
-			if err := store.EnqueueSyncJobs(ctx, opts.IsCloud); err != nil {
+			if err := store.EnqueueSyncJobs(ctx, opts.IsDotCom); err != nil {
 				return errors.Wrap(err, "enqueueing sync jobs")
-=======
-	for ctx.Err() == nil {
-		if !conf.Get().DisableAutoCodeHostSyncs {
-			err := store.EnqueueSyncJobs(ctx, opts.IsDotCom)
-			if err != nil {
-				s.ObsvCtx.Logger.Error("enqueuing sync jobs", log.Error(err))
->>>>>>> 6f831e30
 			}
 
 			return nil
