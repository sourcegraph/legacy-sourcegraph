--- conflicted
+++ resolved
@@ -15,7 +15,6 @@
 	"github.com/keegancsmith/sqlf"
 	"github.com/lib/pq"
 	"github.com/prometheus/client_golang/prometheus"
-	"github.com/stretchr/testify/assert"
 	"go.opentelemetry.io/otel"
 	"golang.org/x/time/rate"
 
@@ -23,7 +22,6 @@
 	"github.com/sourcegraph/log/logtest"
 
 	"github.com/sourcegraph/sourcegraph/internal/actor"
-	"github.com/sourcegraph/sourcegraph/internal/database/dbtest"
 	"github.com/sourcegraph/sourcegraph/internal/observation"
 	"github.com/sourcegraph/sourcegraph/internal/ratelimit"
 	"github.com/sourcegraph/sourcegraph/internal/repos/webhookworker"
@@ -699,7 +697,7 @@
 					t.Fatal(err)
 				}
 
-				err = syncer.SyncExternalService(ctx, svc.ID, time.Millisecond)
+				err = syncer.SyncExternalService(ctx, svc.ID, time.Millisecond, noopProgressRecorder)
 				if have, want := fmt.Sprint(err), tc.err; !strings.Contains(have, want) {
 					t.Errorf("error %q doesn't contain %q", have, want)
 				}
@@ -709,34 +707,10 @@
 					t.Fatal(err)
 				}
 
-<<<<<<< HEAD
-				for _, svc := range tc.svcs {
-					before, err := st.ExternalServiceStore().GetByID(ctx, svc.ID)
-					if err != nil {
-						t.Fatal(err)
-					}
-
-					err = syncer.SyncExternalService(ctx, svc.ID, time.Millisecond, nil)
-					if have, want := fmt.Sprint(err), tc.err; !strings.Contains(have, want) {
-						t.Errorf("error %q doesn't contain %q", have, want)
-					}
-
-					after, err := st.ExternalServiceStore().GetByID(ctx, svc.ID)
-					if err != nil {
-						t.Fatal(err)
-					}
-
-					// last_synced should always be updated
-					if before.LastSyncAt == after.LastSyncAt {
-						t.Log(before.LastSyncAt, after.LastSyncAt)
-						t.Errorf("Service %q last_synced was not updated", svc.DisplayName)
-					}
-=======
 				// last_synced should always be updated
 				if before.LastSyncAt == after.LastSyncAt {
 					t.Log(before.LastSyncAt, after.LastSyncAt)
 					t.Errorf("Service %q last_synced was not updated", svc.DisplayName)
->>>>>>> 9854a032
 				}
 			}
 
@@ -1296,21 +1270,6 @@
 		t.Fatal(err)
 	}
 
-<<<<<<< HEAD
-		// Sync first service
-		syncer := &repos.Syncer{
-			Logger: logtest.Scoped(t),
-			Sourcer: func(ctx context.Context, service *types.ExternalService) (repos.Source, error) {
-				s := repos.NewFakeSource(svc1, nil, githubRepo)
-				return s, nil
-			},
-			Store: store,
-			Now:   time.Now,
-		}
-		if err := syncer.SyncExternalService(ctx, svc1.ID, 10*time.Second, nil); err != nil {
-			t.Fatal(err)
-		}
-=======
 	githubRepo := &types.Repo{
 		Name:     "github.com/org/foo",
 		Metadata: &github.Repository{},
@@ -1322,7 +1281,6 @@
 	}
 
 	// Add two services, both pointing at the same repo
->>>>>>> 9854a032
 
 	// Sync first service
 	syncer := &repos.Syncer{
@@ -1330,46 +1288,25 @@
 		Sourcer: func(ctx context.Context, service *types.ExternalService) (repos.Source, error) {
 			s := repos.NewFakeSource(svc1, nil, githubRepo)
 			return s, nil
-<<<<<<< HEAD
-		}
-		if err := syncer.SyncExternalService(ctx, svc2.ID, 10*time.Second, nil); err != nil {
-			t.Fatal(err)
-		}
-
-		// Confirm that there are two relationships
-		assertSourceCount(ctx, t, store, 2)
-=======
 		},
 		Store: store,
 		Now:   time.Now,
 	}
-	if err := syncer.SyncExternalService(ctx, svc1.ID, 10*time.Second); err != nil {
-		t.Fatal(err)
-	}
->>>>>>> 9854a032
+	if err := syncer.SyncExternalService(ctx, svc1.ID, 10*time.Second, noopProgressRecorder); err != nil {
+		t.Fatal(err)
+	}
 
 	// Sync second service
 	syncer.Sourcer = func(ctx context.Context, service *types.ExternalService) (repos.Source, error) {
 		s := repos.NewFakeSource(svc2, nil, githubRepo)
 		return s, nil
 	}
-	if err := syncer.SyncExternalService(ctx, svc2.ID, 10*time.Second); err != nil {
-		t.Fatal(err)
-	}
-
-<<<<<<< HEAD
-		// Remove the repo from one service and sync again
-		syncer.Sourcer = func(ctx context.Context, services *types.ExternalService) (repos.Source, error) {
-			s := repos.NewFakeSource(svc1, nil)
-			return s, nil
-		}
-		if err := syncer.SyncExternalService(ctx, svc1.ID, 10*time.Second, nil); err != nil {
-			t.Fatal(err)
-		}
-=======
+	if err := syncer.SyncExternalService(ctx, svc2.ID, 10*time.Second, noopProgressRecorder); err != nil {
+		t.Fatal(err)
+	}
+
 	// Confirm that there are two relationships
 	assertSourceCount(ctx, t, store, 2)
->>>>>>> 9854a032
 
 	// We should have no deleted repos
 	assertDeletedRepoCount(ctx, t, store, 0)
@@ -1379,7 +1316,7 @@
 		s := repos.NewFakeSource(svc1, nil)
 		return s, nil
 	}
-	if err := syncer.SyncExternalService(ctx, svc1.ID, 10*time.Second); err != nil {
+	if err := syncer.SyncExternalService(ctx, svc1.ID, 10*time.Second, noopProgressRecorder); err != nil {
 		t.Fatal(err)
 	}
 
@@ -1392,19 +1329,8 @@
 		t.Fatalf("Expected 1 repo, got %d", len(rs))
 	}
 
-<<<<<<< HEAD
-		// Remove the repo from the second service and sync again
-		syncer.Sourcer = func(ctx context.Context, service *types.ExternalService) (repos.Source, error) {
-			s := repos.NewFakeSource(svc2, nil)
-			return s, nil
-		}
-		if err := syncer.SyncExternalService(ctx, svc2.ID, 10*time.Second, nil); err != nil {
-			t.Fatal(err)
-		}
-=======
 	// Confirm that there is one relationship
 	assertSourceCount(ctx, t, store, 1)
->>>>>>> 9854a032
 
 	// We should have no deleted repos
 	assertDeletedRepoCount(ctx, t, store, 0)
@@ -1414,7 +1340,7 @@
 		s := repos.NewFakeSource(svc2, nil)
 		return s, nil
 	}
-	if err := syncer.SyncExternalService(ctx, svc2.ID, 10*time.Second); err != nil {
+	if err := syncer.SyncExternalService(ctx, svc2.ID, 10*time.Second, noopProgressRecorder); err != nil {
 		t.Fatal(err)
 	}
 
@@ -1425,136 +1351,9 @@
 	assertDeletedRepoCount(ctx, t, store, 1)
 }
 
-<<<<<<< HEAD
-func TestProgressRecorder(t *testing.T) {
-	logger := logtest.Scoped(t)
-	store := repos.NewStore(logtest.Scoped(t), database.NewDB(logger, dbtest.NewDB(logger, t)))
-
-	ctx, cancel := context.WithCancel(context.Background())
-	defer cancel()
-
-	now := time.Now()
-
-	svc1 := &types.ExternalService{
-		Kind:        extsvc.KindGitHub,
-		DisplayName: "Github - Test1",
-		Config:      extsvc.NewUnencryptedConfig(basicGitHubConfig),
-		CreatedAt:   now,
-		UpdatedAt:   now,
-	}
-
-	// setup services
-	if err := store.ExternalServiceStore().Upsert(ctx, svc1); err != nil {
-		t.Fatal(err)
-	}
-
-	repo1 := &types.Repo{
-		Name:     "github.com/org/foo",
-		Metadata: &github.Repository{},
-		ExternalRepo: api.ExternalRepoSpec{
-			ID:          "foo-external-12345",
-			ServiceID:   "https://github.com/",
-			ServiceType: extsvc.TypeGitHub,
-		},
-	}
-	repo2 := &types.Repo{
-		Name:     "github.com/org/bar",
-		Metadata: &github.Repository{},
-		ExternalRepo: api.ExternalRepoSpec{
-			ID:          "bar-external-12345",
-			ServiceID:   "https://github.com/",
-			ServiceType: extsvc.TypeGitHub,
-		},
-	}
-
-	runSync := func(t *testing.T, sourcedRepos []*types.Repo) repos.SyncProgress {
-		t.Helper()
-
-		syncer := &repos.Syncer{
-			Logger: logtest.Scoped(t),
-			Sourcer: func(ctx context.Context, service *types.ExternalService) (repos.Source, error) {
-				s := repos.NewFakeSource(svc1, nil, sourcedRepos...)
-				return s, nil
-			},
-			Store: store,
-			Now:   time.Now,
-		}
-
-		var recordedProgress repos.SyncProgress
-		progressRecorder := func(ctx context.Context, progress repos.SyncProgress, final bool) error {
-			recordedProgress = progress
-			return nil
-		}
-
-		if err := syncer.SyncExternalService(ctx, svc1.ID, 10*time.Second, progressRecorder); err != nil {
-			t.Fatal(err)
-		}
-
-		return recordedProgress
-	}
-
-	// Run a few scenarios. The database persists between runs.
-	t.Run("add repos", func(t *testing.T) {
-		recordedProgress := runSync(t, []*types.Repo{repo1})
-		assert.Equal(t, repos.SyncProgress{
-			Synced: 1,
-			Added:  1,
-		}, recordedProgress)
-	})
-
-	t.Run("nothing changed", func(t *testing.T) {
-		recordedProgress := runSync(t, []*types.Repo{repo1})
-		assert.Equal(t, repos.SyncProgress{
-			Synced:     1,
-			Unmodified: 1,
-		}, recordedProgress)
-	})
-
-	t.Run("add second repo", func(t *testing.T) {
-		recordedProgress := runSync(t, []*types.Repo{repo1, repo2})
-		assert.Equal(t, repos.SyncProgress{
-			Synced:     2,
-			Added:      1,
-			Unmodified: 1,
-		}, recordedProgress)
-	})
-
-	t.Run("nothing changes, again", func(t *testing.T) {
-		recordedProgress := runSync(t, []*types.Repo{repo1, repo2})
-		assert.Equal(t, repos.SyncProgress{
-			Synced:     2,
-			Unmodified: 2,
-		}, recordedProgress)
-	})
-
-	t.Run("remove second repo", func(t *testing.T) {
-		recordedProgress := runSync(t, []*types.Repo{repo1})
-		assert.Equal(t, repos.SyncProgress{
-			Synced:     1,
-			Unmodified: 1,
-			Deleted:    1,
-		}, recordedProgress)
-	})
-
-	repo1.Stars = 1
-	t.Run("modify a repo", func(t *testing.T) {
-		recordedProgress := runSync(t, []*types.Repo{repo1})
-		assert.Equal(t, repos.SyncProgress{
-			Synced:   1,
-			Modified: 1,
-		}, recordedProgress)
-	})
-}
-
-func testCloudDefaultExternalServicesDontSync(store repos.Store) func(*testing.T) {
-	return func(t *testing.T) {
-		ctx, cancel := context.WithCancel(context.Background())
-		defer cancel()
-=======
 func TestCloudDefaultExternalServicesDontSync(t *testing.T) {
 	t.Parallel()
 	store := getTestRepoStore(t)
->>>>>>> 9854a032
 
 	ctx, cancel := context.WithCancel(context.Background())
 	defer cancel()
@@ -1595,13 +1394,8 @@
 		Now:   time.Now,
 	}
 
-<<<<<<< HEAD
-		have := syncer.SyncExternalService(ctx, svc1.ID, 10*time.Second, nil)
-		want := repos.ErrCloudDefaultSync
-=======
-	have := syncer.SyncExternalService(ctx, svc1.ID, 10*time.Second)
+	have := syncer.SyncExternalService(ctx, svc1.ID, 10*time.Second, noopProgressRecorder)
 	want := repos.ErrCloudDefaultSync
->>>>>>> 9854a032
 
 	if !errors.Is(have, want) {
 		t.Fatalf("have err: %v, want %v", have, want)
@@ -1649,35 +1443,6 @@
 		},
 	}
 
-<<<<<<< HEAD
-		// Sync first service
-		syncer := &repos.Syncer{
-			Logger: logtest.Scoped(t),
-			Sourcer: func(ctx context.Context, service *types.ExternalService) (repos.Source, error) {
-				s := repos.NewFakeSource(svc1, nil, githubRepo)
-				return s, nil
-			},
-			Store: store,
-			Now:   time.Now,
-		}
-		if err := syncer.SyncExternalService(ctx, svc1.ID, 10*time.Second, nil); err != nil {
-			t.Fatal(err)
-		}
-
-		// Sync second service
-		syncer = &repos.Syncer{
-			Logger: logtest.Scoped(t),
-			Sourcer: func(ctx context.Context, service *types.ExternalService) (repos.Source, error) {
-				s := repos.NewFakeSource(svc2, nil, githubRepo)
-				return s, nil
-			},
-			Store: store,
-			Now:   time.Now,
-		}
-		if err := syncer.SyncExternalService(ctx, svc2.ID, 10*time.Second, nil); err != nil {
-			t.Fatal(err)
-		}
-=======
 	// Add two services, both pointing at the same repo
 
 	// Sync first service
@@ -1690,10 +1455,9 @@
 		Store: store,
 		Now:   time.Now,
 	}
-	if err := syncer.SyncExternalService(ctx, svc1.ID, 10*time.Second); err != nil {
-		t.Fatal(err)
-	}
->>>>>>> 9854a032
+	if err := syncer.SyncExternalService(ctx, svc1.ID, 10*time.Second, noopProgressRecorder); err != nil {
+		t.Fatal(err)
+	}
 
 	// Sync second service
 	syncer = &repos.Syncer{
@@ -1705,7 +1469,7 @@
 		Store: store,
 		Now:   time.Now,
 	}
-	if err := syncer.SyncExternalService(ctx, svc2.ID, 10*time.Second); err != nil {
+	if err := syncer.SyncExternalService(ctx, svc2.ID, 10*time.Second, noopProgressRecorder); err != nil {
 		t.Fatal(err)
 	}
 
@@ -1735,26 +1499,10 @@
 		t.Fatal(err)
 	}
 
-<<<<<<< HEAD
-		// Start syncing using tx1
-		syncer = &repos.Syncer{
-			Logger: logtest.Scoped(t),
-			Sourcer: func(ctx context.Context, service *types.ExternalService) (repos.Source, error) {
-				s := repos.NewFakeSource(svc1, nil, updatedRepo)
-				return s, nil
-			},
-			Store: tx1,
-			Now:   time.Now,
-		}
-		if err := syncer.SyncExternalService(ctx, svc1.ID, 10*time.Second, nil); err != nil {
-			t.Fatal(err)
-		}
-=======
 	newDescription := "This has changed"
 	updatedRepo := githubRepo.With(func(r *types.Repo) {
 		r.Description = newDescription
 	})
->>>>>>> 9854a032
 
 	// Start syncing using tx1
 	syncer = &repos.Syncer{
@@ -1766,16 +1514,10 @@
 		Store: tx1,
 		Now:   time.Now,
 	}
-	if err := syncer.SyncExternalService(ctx, svc1.ID, 10*time.Second); err != nil {
-		t.Fatal(err)
-	}
-
-<<<<<<< HEAD
-		errChan := make(chan error)
-		go func() {
-			errChan <- syncer2.SyncExternalService(ctx, svc2.ID, 10*time.Second, nil)
-		}()
-=======
+	if err := syncer.SyncExternalService(ctx, svc1.ID, 10*time.Second, noopProgressRecorder); err != nil {
+		t.Fatal(err)
+	}
+
 	syncer2 := &repos.Syncer{
 		Logger: logtest.Scoped(t),
 		Sourcer: func(ctx context.Context, service *types.ExternalService) (repos.Source, error) {
@@ -1788,11 +1530,10 @@
 		Synced: make(chan repos.Diff, 2),
 		Now:    time.Now,
 	}
->>>>>>> 9854a032
 
 	errChan := make(chan error)
 	go func() {
-		errChan <- syncer2.SyncExternalService(ctx, svc2.ID, 10*time.Second)
+		errChan <- syncer2.SyncExternalService(ctx, svc2.ID, 10*time.Second, noopProgressRecorder)
 	}()
 
 	tx1.Done(nil)
@@ -1846,35 +1587,6 @@
 		UpdatedAt:   now,
 	}
 
-<<<<<<< HEAD
-		// Sync first service
-		syncer := &repos.Syncer{
-			Logger: logtest.Scoped(t),
-			Sourcer: func(ctx context.Context, service *types.ExternalService) (repos.Source, error) {
-				s := repos.NewFakeSource(svc1, nil, githubRepo)
-				return s, nil
-			},
-			Store: store,
-			Now:   time.Now,
-		}
-		if err := syncer.SyncExternalService(ctx, svc1.ID, 10*time.Second, nil); err != nil {
-			t.Fatal(err)
-		}
-
-		// Sync second service
-		syncer = &repos.Syncer{
-			Logger: logtest.Scoped(t),
-			Sourcer: func(ctx context.Context, service *types.ExternalService) (repos.Source, error) {
-				s := repos.NewFakeSource(svc2, nil, githubRepo)
-				return s, nil
-			},
-			Store: store,
-			Now:   time.Now,
-		}
-		if err := syncer.SyncExternalService(ctx, svc2.ID, 10*time.Second, nil); err != nil {
-			t.Fatal(err)
-		}
-=======
 	// setup services
 	if err := store.ExternalServiceStore().Upsert(ctx, svc1, svc2); err != nil {
 		t.Fatal(err)
@@ -1889,7 +1601,6 @@
 			ServiceType: extsvc.TypeGitHub,
 		},
 	}
->>>>>>> 9854a032
 
 	// Add two services, both pointing at the same repo
 
@@ -1903,7 +1614,7 @@
 		Store: store,
 		Now:   time.Now,
 	}
-	if err := syncer.SyncExternalService(ctx, svc1.ID, 10*time.Second); err != nil {
+	if err := syncer.SyncExternalService(ctx, svc1.ID, 10*time.Second, noopProgressRecorder); err != nil {
 		t.Fatal(err)
 	}
 
@@ -1917,7 +1628,7 @@
 		Store: store,
 		Now:   time.Now,
 	}
-	if err := syncer.SyncExternalService(ctx, svc2.ID, 10*time.Second); err != nil {
+	if err := syncer.SyncExternalService(ctx, svc2.ID, 10*time.Second, noopProgressRecorder); err != nil {
 		t.Fatal(err)
 	}
 
@@ -2012,21 +1723,6 @@
 		Private: true,
 	}
 
-<<<<<<< HEAD
-		// Admin service will sync both repos
-		syncer := &repos.Syncer{
-			Logger: logtest.Scoped(t),
-			Sourcer: func(ctx context.Context, service *types.ExternalService) (repos.Source, error) {
-				s := repos.NewFakeSource(adminService, nil, publicRepo, privateRepo)
-				return s, nil
-			},
-			Store: store,
-			Now:   time.Now,
-		}
-		if err := syncer.SyncExternalService(ctx, adminService.ID, 10*time.Second, nil); err != nil {
-			t.Fatal(err)
-		}
-=======
 	// Admin service will sync both repos
 	syncer := &repos.Syncer{
 		Logger: logtest.Scoped(t),
@@ -2037,29 +1733,13 @@
 		Store: store,
 		Now:   time.Now,
 	}
-	if err := syncer.SyncExternalService(ctx, adminService.ID, 10*time.Second); err != nil {
-		t.Fatal(err)
-	}
->>>>>>> 9854a032
+	if err := syncer.SyncExternalService(ctx, adminService.ID, 10*time.Second, noopProgressRecorder); err != nil {
+		t.Fatal(err)
+	}
 
 	// Confirm that there are two relationships
 	assertSourceCount(ctx, t, store, 2)
 
-<<<<<<< HEAD
-		// Unsync the repo to clean things up
-		syncer = &repos.Syncer{
-			Logger: logtest.Scoped(t),
-			Sourcer: func(ctx context.Context, service *types.ExternalService) (repos.Source, error) {
-				s := repos.NewFakeSource(adminService, nil)
-				return s, nil
-			},
-			Store: store,
-			Now:   time.Now,
-		}
-		if err := syncer.SyncExternalService(ctx, adminService.ID, 10*time.Second, nil); err != nil {
-			t.Fatal(err)
-		}
-=======
 	// Unsync the repo to clean things up
 	syncer = &repos.Syncer{
 		Logger: logtest.Scoped(t),
@@ -2070,29 +1750,13 @@
 		Store: store,
 		Now:   time.Now,
 	}
-	if err := syncer.SyncExternalService(ctx, adminService.ID, 10*time.Second); err != nil {
-		t.Fatal(err)
-	}
->>>>>>> 9854a032
+	if err := syncer.SyncExternalService(ctx, adminService.ID, 10*time.Second, noopProgressRecorder); err != nil {
+		t.Fatal(err)
+	}
 
 	// Confirm that there are zero relationships
 	assertSourceCount(ctx, t, store, 0)
 
-<<<<<<< HEAD
-		// By default, user service can only sync public code, even if they have access to private code
-		syncer = &repos.Syncer{
-			Logger: logtest.Scoped(t),
-			Sourcer: func(ctx context.Context, service *types.ExternalService) (repos.Source, error) {
-				s := repos.NewFakeSource(userService, nil, publicRepo, privateRepo)
-				return s, nil
-			},
-			Store: store,
-			Now:   time.Now,
-		}
-		if err := syncer.SyncExternalService(ctx, userService.ID, 10*time.Second, nil); err != nil {
-			t.Fatal(err)
-		}
-=======
 	// By default, user service can only sync public code, even if they have access to private code
 	syncer = &repos.Syncer{
 		Logger: logtest.Scoped(t),
@@ -2103,10 +1767,9 @@
 		Store: store,
 		Now:   time.Now,
 	}
-	if err := syncer.SyncExternalService(ctx, userService.ID, 10*time.Second); err != nil {
-		t.Fatal(err)
-	}
->>>>>>> 9854a032
+	if err := syncer.SyncExternalService(ctx, userService.ID, 10*time.Second, noopProgressRecorder); err != nil {
+		t.Fatal(err)
+	}
 
 	// Confirm that there is one relationship
 	assertSourceCount(ctx, t, store, 1)
@@ -2118,20 +1781,6 @@
 		},
 	})
 
-<<<<<<< HEAD
-		syncer = &repos.Syncer{
-			Logger: logtest.Scoped(t),
-			Sourcer: func(ctx context.Context, service *types.ExternalService) (repos.Source, error) {
-				s := repos.NewFakeSource(userService, nil, publicRepo, privateRepo)
-				return s, nil
-			},
-			Store: store,
-			Now:   time.Now,
-		}
-		if err := syncer.SyncExternalService(ctx, userService.ID, 10*time.Second, nil); err != nil {
-			t.Fatal(err)
-		}
-=======
 	syncer = &repos.Syncer{
 		Logger: logtest.Scoped(t),
 		Sourcer: func(ctx context.Context, service *types.ExternalService) (repos.Source, error) {
@@ -2141,10 +1790,9 @@
 		Store: store,
 		Now:   time.Now,
 	}
-	if err := syncer.SyncExternalService(ctx, userService.ID, 10*time.Second); err != nil {
-		t.Fatal(err)
-	}
->>>>>>> 9854a032
+	if err := syncer.SyncExternalService(ctx, userService.ID, 10*time.Second, noopProgressRecorder); err != nil {
+		t.Fatal(err)
+	}
 
 	// Confirm that there are two relationships
 	assertSourceCount(ctx, t, store, 2)
@@ -2170,24 +1818,10 @@
 		Store: store,
 		Now:   time.Now,
 	}
-	if err := syncer.SyncExternalService(ctx, userService.ID, 10*time.Second); err != nil {
-		t.Fatal(err)
-	}
-
-<<<<<<< HEAD
-		syncer = &repos.Syncer{
-			Logger: logtest.Scoped(t),
-			Sourcer: func(ctx context.Context, service *types.ExternalService) (repos.Source, error) {
-				s := repos.NewFakeSource(userService, nil, publicRepo, privateRepo)
-				return s, nil
-			},
-			Store: store,
-			Now:   time.Now,
-		}
-		if err := syncer.SyncExternalService(ctx, userService.ID, 10*time.Second, nil); err != nil {
-			t.Fatal(err)
-		}
-=======
+	if err := syncer.SyncExternalService(ctx, userService.ID, 10*time.Second, noopProgressRecorder); err != nil {
+		t.Fatal(err)
+	}
+
 	// Confirm that there are two relationships
 	assertSourceCount(ctx, t, store, 2)
 	q = sqlf.Sprintf("UPDATE users SET tags = '{}' WHERE id = %s", userID)
@@ -2195,7 +1829,6 @@
 	if err != nil {
 		t.Fatal(err)
 	}
->>>>>>> 9854a032
 
 	// Attempt to add some repos with a per user limit set
 	syncer = &repos.Syncer{
@@ -2208,41 +1841,10 @@
 		Store:               store,
 		UserReposMaxPerUser: 1,
 	}
-	if err := syncer.SyncExternalService(ctx, userService.ID, 10*time.Second); err == nil {
+	if err := syncer.SyncExternalService(ctx, userService.ID, 10*time.Second, noopProgressRecorder); err == nil {
 		t.Fatal("Expected an error, got none")
 	}
 
-<<<<<<< HEAD
-		// Attempt to add some repos with a per user limit set
-		syncer = &repos.Syncer{
-			Logger: logtest.Scoped(t),
-			Sourcer: func(ctx context.Context, service *types.ExternalService) (repos.Source, error) {
-				s := repos.NewFakeSource(userService, nil, publicRepo, publicRepo2)
-				return s, nil
-			},
-			Now:                 time.Now,
-			Store:               store,
-			UserReposMaxPerUser: 1,
-		}
-		if err := syncer.SyncExternalService(ctx, userService.ID, 10*time.Second, nil); err == nil {
-			t.Fatal("Expected an error, got none")
-		}
-
-		// Attempt to add some repos with a total limit set
-		syncer = &repos.Syncer{
-			Logger: logtest.Scoped(t),
-			Sourcer: func(ctx context.Context, service *types.ExternalService) (repos.Source, error) {
-				s := repos.NewFakeSource(userService, nil, publicRepo, publicRepo2)
-				return s, nil
-			},
-			Now:                 time.Now,
-			Store:               store,
-			UserReposMaxPerSite: 1,
-		}
-		if err := syncer.SyncExternalService(ctx, userService.ID, 10*time.Second, nil); err == nil {
-			t.Fatal("Expected an error, got none")
-		}
-=======
 	// Attempt to add some repos with a total limit set
 	syncer = &repos.Syncer{
 		Logger: logtest.Scoped(t),
@@ -2254,7 +1856,7 @@
 		Store:               store,
 		UserReposMaxPerSite: 1,
 	}
-	if err := syncer.SyncExternalService(ctx, userService.ID, 10*time.Second); err == nil {
+	if err := syncer.SyncExternalService(ctx, userService.ID, 10*time.Second, noopProgressRecorder); err == nil {
 		t.Fatal("Expected an error, got none")
 	}
 }
@@ -2322,7 +1924,7 @@
 		Store: store,
 		Now:   time.Now,
 	}
-	if err := syncer.SyncExternalService(ctx, svc1.ID, 10*time.Second); err != nil {
+	if err := syncer.SyncExternalService(ctx, svc1.ID, 10*time.Second, noopProgressRecorder); err != nil {
 		t.Fatal(err)
 	}
 
@@ -2336,7 +1938,7 @@
 		Store: store,
 		Now:   time.Now,
 	}
-	if err := syncer.SyncExternalService(ctx, svc2.ID, 10*time.Second); err != nil {
+	if err := syncer.SyncExternalService(ctx, svc2.ID, 10*time.Second, noopProgressRecorder); err != nil {
 		t.Fatal(err)
 	}
 
@@ -2355,7 +1957,7 @@
 		Store: store,
 		Now:   time.Now,
 	}
-	if err := syncer.SyncExternalService(ctx, svc1.ID, 10*time.Second); err != nil {
+	if err := syncer.SyncExternalService(ctx, svc1.ID, 10*time.Second, noopProgressRecorder); err != nil {
 		t.Fatal(err)
 	}
 
@@ -2376,7 +1978,6 @@
 
 	if found.ExternalRepo.ID != expectedID {
 		t.Fatalf("Want %q, got %q", expectedID, found.ExternalRepo.ID)
->>>>>>> 9854a032
 	}
 }
 
@@ -2431,7 +2032,7 @@
 		Store: store,
 		Now:   time.Now,
 	}
-	if err := syncer.SyncExternalService(ctx, svc1.ID, 10*time.Second); err != nil {
+	if err := syncer.SyncExternalService(ctx, svc1.ID, 10*time.Second, noopProgressRecorder); err != nil {
 		t.Fatal(err)
 	}
 
@@ -2445,7 +2046,7 @@
 		Store: store,
 		Now:   time.Now,
 	}
-	if err := syncer.SyncExternalService(ctx, svc2.ID, 10*time.Second); err != nil {
+	if err := syncer.SyncExternalService(ctx, svc2.ID, 10*time.Second, noopProgressRecorder); err != nil {
 		t.Fatal(err)
 	}
 
@@ -2457,35 +2058,6 @@
 	// Confirm that there is one relationship
 	assertSourceCount(ctx, t, store, 1)
 
-<<<<<<< HEAD
-		// Sync first service
-		syncer := &repos.Syncer{
-			Logger: logtest.Scoped(t),
-			Sourcer: func(ctx context.Context, service *types.ExternalService) (repos.Source, error) {
-				s := repos.NewFakeSource(svc1, nil, githubRepo1)
-				return s, nil
-			},
-			Store: store,
-			Now:   time.Now,
-		}
-		if err := syncer.SyncExternalService(ctx, svc1.ID, 10*time.Second, nil); err != nil {
-			t.Fatal(err)
-		}
-
-		// Sync second service
-		syncer = &repos.Syncer{
-			Logger: logtest.Scoped(t),
-			Sourcer: func(context.Context, *types.ExternalService) (repos.Source, error) {
-				s := repos.NewFakeSource(svc2, nil, githubRepo2)
-				return s, nil
-			},
-			Store: store,
-			Now:   time.Now,
-		}
-		if err := syncer.SyncExternalService(ctx, svc2.ID, 10*time.Second, nil); err != nil {
-			t.Fatal(err)
-		}
-=======
 	// We should have no deleted repos
 	assertDeletedRepoCount(ctx, t, store, 0)
 
@@ -2493,30 +2065,13 @@
 	if err := store.ExternalServiceStore().Delete(ctx, svc2.ID); err != nil {
 		t.Fatal(err)
 	}
->>>>>>> 9854a032
 
 	// Confirm that there no relationships
 	assertSourceCount(ctx, t, store, 0)
 
-<<<<<<< HEAD
-		// Sync first service
-		syncer = &repos.Syncer{
-			Logger: logtest.Scoped(t),
-			Sourcer: func(context.Context, *types.ExternalService) (repos.Source, error) {
-				s := repos.NewFakeSource(svc1, nil, renamedRepo1)
-				return s, nil
-			},
-			Store: store,
-			Now:   time.Now,
-		}
-		if err := syncer.SyncExternalService(ctx, svc1.ID, 10*time.Second, nil); err != nil {
-			t.Fatal(err)
-		}
-=======
 	// We should have one deleted repo
 	assertDeletedRepoCount(ctx, t, store, 1)
 }
->>>>>>> 9854a032
 
 func TestAbortSyncWhenThereIsRepoLimitError(t *testing.T) {
 	t.Parallel()
@@ -2599,30 +2154,6 @@
 		syncer := &repos.Syncer{
 			Logger: logtest.Scoped(t),
 			Sourcer: func(ctx context.Context, service *types.ExternalService) (repos.Source, error) {
-<<<<<<< HEAD
-				s := repos.NewFakeSource(svc1, nil, githubRepo)
-				return s, nil
-			},
-			Store: store,
-			Now:   time.Now,
-		}
-		if err := syncer.SyncExternalService(ctx, svc1.ID, 10*time.Second, nil); err != nil {
-			t.Fatal(err)
-		}
-
-		// Sync second service
-		syncer = &repos.Syncer{
-			Logger: logtest.Scoped(t),
-			Sourcer: func(ctx context.Context, service *types.ExternalService) (repos.Source, error) {
-				s := repos.NewFakeSource(svc2, nil, githubRepo)
-				return s, nil
-			},
-			Store: store,
-			Now:   time.Now,
-		}
-		if err := syncer.SyncExternalService(ctx, svc2.ID, 10*time.Second, nil); err != nil {
-			t.Fatal(err)
-=======
 				s := repos.NewFakeSource(svc, nil, githubRepo, githubRepo2)
 				return s, nil
 			},
@@ -2630,10 +2161,9 @@
 			Now:                 time.Now,
 			UserReposMaxPerSite: 1,
 			UserReposMaxPerUser: 1,
->>>>>>> 9854a032
 		}
 
-		if err := syncer.SyncExternalService(ctx, svc.ID, 10*time.Second); err != nil {
+		if err := syncer.SyncExternalService(ctx, svc.ID, 10*time.Second, noopProgressRecorder); err != nil {
 			var me errors.MultiError
 			if !errors.As(err, &me) {
 				t.Fatalf("Expected error.MultiError, got: %T", err)
@@ -2735,91 +2265,6 @@
 				ServiceID:   "https://github.com/",
 				ServiceType: extsvc.TypeGitHub,
 			},
-<<<<<<< HEAD
-		}
-
-		for _, svc := range svcs {
-			// Sync first service
-			syncer := &repos.Syncer{
-				Logger: logtest.Scoped(t),
-				Sourcer: func(ctx context.Context, service *types.ExternalService) (repos.Source, error) {
-					s := repos.NewFakeSource(svc, nil, githubRepo, githubRepo2)
-					return s, nil
-				},
-				Store:               store,
-				Now:                 time.Now,
-				UserReposMaxPerSite: 1,
-				UserReposMaxPerUser: 1,
-			}
-
-			if err := syncer.SyncExternalService(ctx, svc.ID, 10*time.Second, nil); err != nil {
-				var me errors.MultiError
-				if !errors.As(err, &me) {
-					t.Fatalf("Expected error.MultiError, got: %T", err)
-				}
-				actualErr := me.Errors()[0]
-
-				var r *repos.RepoLimitError
-
-				if !errors.As(err, &r) {
-					t.Fatalf("Expected RepoLimitError.Error, got: %T", err)
-				}
-
-				expectedErr := &repos.RepoLimitError{
-					SiteAdded:  1,
-					SiteLimit:  1,
-					ReposCount: 1,
-					ReposLimit: 1,
-					UserID:     svc.NamespaceUserID,
-					OrgID:      svc.NamespaceOrgID,
-				}
-				if diff := cmp.Diff(expectedErr, actualErr); diff != "" {
-					t.Fatalf("Unexpected error occurred. Expected: %v, actual: %v", expectedErr, actualErr)
-				}
-			}
-		}
-	}
-}
-
-func testUserAndOrgReposAreCountedCorrectly(store repos.Store) func(*testing.T) {
-	return func(t *testing.T) {
-		logger := logtest.Scoped(t)
-		ctx, cancel := context.WithCancel(context.Background())
-		defer cancel()
-
-		now := time.Now()
-
-		// create fake org
-		orgName := "sample-org101"
-		org, err := database.OrgsWith(store).Create(ctx, orgName, &orgName)
-		if err != nil {
-			t.Fatal(err)
-		}
-
-		// create fake user
-		user, err := database.UsersWith(logger, store).Create(ctx, database.NewUser{
-			Email:                 "Email",
-			Username:              "Username",
-			DisplayName:           "DisplayName",
-			Password:              "Password",
-			EmailIsVerified:       true,
-			FailIfNotInitialUser:  false,
-			EnforcePasswordLength: false,
-		})
-		if err != nil {
-			t.Fatal(err)
-		}
-
-		// create fake source (one user and one org)
-		svcs := []*types.ExternalService{
-			{
-				Kind:            extsvc.KindGitHub,
-				DisplayName:     "Github - Test1",
-				Config:          extsvc.NewUnencryptedConfig(basicGitHubConfig),
-				CreatedAt:       now,
-				UpdatedAt:       now,
-				NamespaceUserID: user.ID,
-=======
 		},
 		{
 			Name:     "github.com/org/foo3",
@@ -2828,7 +2273,6 @@
 				ID:          "foo-external-1234567",
 				ServiceID:   "https://github.com/",
 				ServiceType: extsvc.TypeGitHub,
->>>>>>> 9854a032
 			},
 		},
 		{
@@ -2858,31 +2302,8 @@
 			UserReposMaxPerUser: 3,
 		}
 
-<<<<<<< HEAD
-		repoIdx := 0
-
-		for _, svc := range svcs {
-			// Sync first service
-			syncer := &repos.Syncer{
-				Logger: logger,
-				Sourcer: func(ctx context.Context, service *types.ExternalService) (repos.Source, error) {
-					s := repos.NewFakeSource(svc, nil, reposToSync[repoIdx], reposToSync[repoIdx+1])
-					return s, nil
-				},
-				Store:               store,
-				Now:                 time.Now,
-				UserReposMaxPerSite: 10,
-				UserReposMaxPerUser: 3,
-			}
-
-			if err := syncer.SyncExternalService(ctx, svc.ID, 10*time.Second, nil); err != nil {
-				t.Fatal("Error occurred. Should not happen because neither site nor user/org limit is exceeded.")
-			}
-			repoIdx += 2
-=======
-		if err := syncer.SyncExternalService(ctx, svc.ID, 10*time.Second); err != nil {
+		if err := syncer.SyncExternalService(ctx, svc.ID, 10*time.Second, noopProgressRecorder); err != nil {
 			t.Fatal("Error occurred. Should not happen because neither site nor user/org limit is exceeded.")
->>>>>>> 9854a032
 		}
 		repoIdx += 2
 	}
@@ -3129,15 +2550,9 @@
 		Now:     time.Now,
 	}
 
-<<<<<<< HEAD
-		if err := syncer.SyncExternalService(ctx, svc.ID, time.Millisecond, nil); err != nil {
-			t.Fatal(err)
-		}
-=======
-	if err := syncer.SyncExternalService(ctx, svc.ID, time.Millisecond); err != nil {
-		t.Fatal(err)
-	}
->>>>>>> 9854a032
+	if err := syncer.SyncExternalService(ctx, svc.ID, time.Millisecond, noopProgressRecorder); err != nil {
+		t.Fatal(err)
+	}
 
 	jobChan := make(chan *webhookworker.Job)
 	metrics := workerutil.NewMetrics(&observation.Context{
@@ -3194,4 +2609,8 @@
 		x.Org == y.Org &&
 		x.ExtSvcID == y.ExtSvcID &&
 		x.ExtSvcKind == y.ExtSvcKind
-})+})
+
+var noopProgressRecorder = func(ctx context.Context, progress repos.SyncProgress, final bool) error {
+	return nil
+}