package repos_test

import (
	"context"
	"encoding/json"
	"fmt"
	"io"
	"sort"
	"strings"
	"testing"
	"time"

	"github.com/google/go-cmp/cmp"
	"github.com/google/go-cmp/cmp/cmpopts"
	"github.com/keegancsmith/sqlf"
	"github.com/lib/pq"
	"github.com/prometheus/client_golang/prometheus"
	"go.opentelemetry.io/otel"
	"golang.org/x/time/rate"

	"github.com/sourcegraph/log"
	"github.com/sourcegraph/log/logtest"

	"github.com/sourcegraph/sourcegraph/internal/actor"
	"github.com/sourcegraph/sourcegraph/internal/observation"
	"github.com/sourcegraph/sourcegraph/internal/ratelimit"
	"github.com/sourcegraph/sourcegraph/internal/repos/webhookworker"
	"github.com/sourcegraph/sourcegraph/internal/trace"
	"github.com/sourcegraph/sourcegraph/internal/workerutil"

	"github.com/sourcegraph/sourcegraph/internal/api"
	"github.com/sourcegraph/sourcegraph/internal/conf"
	"github.com/sourcegraph/sourcegraph/internal/database"
	"github.com/sourcegraph/sourcegraph/internal/extsvc"
	"github.com/sourcegraph/sourcegraph/internal/extsvc/awscodecommit"
	"github.com/sourcegraph/sourcegraph/internal/extsvc/bitbucketcloud"
	"github.com/sourcegraph/sourcegraph/internal/extsvc/bitbucketserver"
	"github.com/sourcegraph/sourcegraph/internal/extsvc/github"
	"github.com/sourcegraph/sourcegraph/internal/extsvc/gitlab"
	"github.com/sourcegraph/sourcegraph/internal/extsvc/gitolite"
	"github.com/sourcegraph/sourcegraph/internal/repos"
	"github.com/sourcegraph/sourcegraph/internal/timeutil"
	"github.com/sourcegraph/sourcegraph/internal/types"
	"github.com/sourcegraph/sourcegraph/internal/types/typestest"
	"github.com/sourcegraph/sourcegraph/lib/errors"
	"github.com/sourcegraph/sourcegraph/schema"
)

func TestSyncerSync(t *testing.T) {
	t.Parallel()
	store := getTestRepoStore(t)

	servicesPerKind := createExternalServices(t, store)

	githubService := servicesPerKind[extsvc.KindGitHub]

	githubRepo := (&types.Repo{
		Name:     "github.com/org/foo",
		Metadata: &github.Repository{},
		ExternalRepo: api.ExternalRepoSpec{
			ID:          "foo-external-12345",
			ServiceID:   "https://github.com/",
			ServiceType: extsvc.TypeGitHub,
		},
	}).With(
		typestest.Opt.RepoSources(githubService.URN()),
	)

	gitlabService := servicesPerKind[extsvc.KindGitLab]

	gitlabRepo := (&types.Repo{
		Name:     "gitlab.com/org/foo",
		Metadata: &gitlab.Project{},
		ExternalRepo: api.ExternalRepoSpec{
			ID:          "12345",
			ServiceID:   "https://gitlab.com/",
			ServiceType: extsvc.TypeGitLab,
		},
	}).With(
		typestest.Opt.RepoSources(gitlabService.URN()),
	)

	bitbucketServerService := servicesPerKind[extsvc.KindBitbucketServer]

	bitbucketServerRepo := (&types.Repo{
		Name:     "bitbucketserver.mycorp.com/org/foo",
		Metadata: &bitbucketserver.Repo{},
		ExternalRepo: api.ExternalRepoSpec{
			ID:          "23456",
			ServiceID:   "https://bitbucketserver.mycorp.com/",
			ServiceType: "bitbucketServer",
		},
	}).With(
		typestest.Opt.RepoSources(bitbucketServerService.URN()),
	)

	awsCodeCommitService := servicesPerKind[extsvc.KindAWSCodeCommit]

	awsCodeCommitRepo := (&types.Repo{
		Name:     "git-codecommit.us-west-1.amazonaws.com/stripe-go",
		Metadata: &awscodecommit.Repository{},
		ExternalRepo: api.ExternalRepoSpec{
			ID:          "f001337a-3450-46fd-b7d2-650c0EXAMPLE",
			ServiceID:   "arn:aws:codecommit:us-west-1:999999999999:",
			ServiceType: extsvc.TypeAWSCodeCommit,
		},
	}).With(
		typestest.Opt.RepoSources(awsCodeCommitService.URN()),
	)

	otherService := servicesPerKind[extsvc.KindOther]

	otherRepo := (&types.Repo{
		Name: "git-host.com/org/foo",
		ExternalRepo: api.ExternalRepoSpec{
			ID:          "git-host.com/org/foo",
			ServiceID:   "https://git-host.com/",
			ServiceType: extsvc.TypeOther,
		},
		Metadata: &extsvc.OtherRepoMetadata{},
	}).With(
		typestest.Opt.RepoSources(otherService.URN()),
	)

	gitoliteService := servicesPerKind[extsvc.KindGitolite]

	gitoliteRepo := (&types.Repo{
		Name:     "gitolite.mycorp.com/foo",
		Metadata: &gitolite.Repo{},
		ExternalRepo: api.ExternalRepoSpec{
			ID:          "foo",
			ServiceID:   "git@gitolite.mycorp.com",
			ServiceType: extsvc.TypeGitolite,
		},
	}).With(
		typestest.Opt.RepoSources(gitoliteService.URN()),
	)

	bitbucketCloudService := servicesPerKind[extsvc.KindBitbucketCloud]

	bitbucketCloudRepo := (&types.Repo{
		Name:     "bitbucket.org/team/foo",
		Metadata: &bitbucketcloud.Repo{},
		ExternalRepo: api.ExternalRepoSpec{
			ID:          "{e164a64c-bd73-4a40-b447-d71b43f328a8}",
			ServiceID:   "https://bitbucket.org/",
			ServiceType: extsvc.TypeBitbucketCloud,
		},
	}).With(
		typestest.Opt.RepoSources(bitbucketCloudService.URN()),
	)

	clock := timeutil.NewFakeClock(time.Now(), 0)

	svcdup := types.ExternalService{
		Kind:        extsvc.KindGitHub,
		DisplayName: "Github2 - Test",
		Config:      extsvc.NewUnencryptedConfig(basicGitHubConfig),
		CreatedAt:   clock.Now(),
		UpdatedAt:   clock.Now(),
	}

	q := sqlf.Sprintf(`INSERT INTO users (id, username) VALUES (1, 'u')`)
	_, err := store.Handle().ExecContext(context.Background(), q.Query(sqlf.PostgresBindVar), q.Args()...)
	if err != nil {
		t.Fatal(err)
	}

	userAddedGithubSvc := githubService.With(func(service *types.ExternalService) {
		service.ID = 0
		service.NamespaceUserID = 1
	})

	userAddedGitlabSvc := gitlabService.With(func(service *types.ExternalService) {
		service.ID = 0
		service.NamespaceUserID = 1
	})

	// create a few external services
	if err := store.ExternalServiceStore().Upsert(context.Background(), &svcdup, userAddedGithubSvc, userAddedGitlabSvc); err != nil {
		t.Fatalf("failed to insert external services: %v", err)
	}

	userAddedGithubRepo := githubRepo.With(func(r *types.Repo) {
		r.Name += "-2"
		r.ExternalRepo.ID += "-2"
	},
		typestest.Opt.RepoSources(userAddedGithubSvc.URN()),
	)

	userAddedGitlabRepo := gitlabRepo.With(func(r *types.Repo) {
		r.Name += "-2"
		r.ExternalRepo.ID += "-2"
	},
		typestest.Opt.RepoSources(userAddedGitlabSvc.URN()),
	)

	type testCase struct {
		name    string
		sourcer repos.Sourcer
		store   repos.Store
		stored  types.Repos
		svcs    []*types.ExternalService
		ctx     context.Context
		now     func() time.Time
		diff    repos.Diff
		err     string
	}

	var testCases []testCase
	for _, tc := range []struct {
		repo *types.Repo
		svc  *types.ExternalService
	}{
		{repo: githubRepo, svc: githubService},
		{repo: gitlabRepo, svc: gitlabService},
		{repo: userAddedGithubRepo, svc: userAddedGithubSvc},
		{repo: userAddedGitlabRepo, svc: userAddedGitlabSvc},
		{repo: bitbucketServerRepo, svc: bitbucketServerService},
		{repo: awsCodeCommitRepo, svc: awsCodeCommitService},
		{repo: otherRepo, svc: otherService},
		{repo: gitoliteRepo, svc: gitoliteService},
		{repo: bitbucketCloudRepo, svc: bitbucketCloudService},
	} {
		testCases = append(testCases,
			testCase{
				name: string(tc.repo.Name) + "/new repo",
				sourcer: repos.NewFakeSourcer(nil,
					repos.NewFakeSource(tc.svc.Clone(), nil, tc.repo.Clone()),
				),
				store:  store,
				stored: types.Repos{},
				now:    clock.Now,
				diff: repos.Diff{Added: types.Repos{tc.repo.With(
					typestest.Opt.RepoCreatedAt(clock.Time(1)),
					typestest.Opt.RepoSources(tc.svc.Clone().URN()),
				)}},
				svcs: []*types.ExternalService{tc.svc},
				err:  "<nil>",
			},
		)

		var diff repos.Diff
		if tc.svc.NamespaceUserID > 0 {
			diff.Deleted = append(diff.Deleted, tc.repo.With(
				typestest.Opt.RepoSources(tc.svc.URN()),
			))
		} else {
			diff.Unmodified = append(diff.Unmodified, tc.repo.With(
				typestest.Opt.RepoSources(tc.svc.URN()),
			))
		}

		testCases = append(testCases,
			testCase{
				// If the source is unauthorized we should treat this as if zero repos were
				// returned as it indicates that the source no longer has access to its repos
				// This only applies to user added external services, since site level ones will
				// usually regenerate a token.
				name: string(tc.repo.Name) + "/unauthorized",
				sourcer: repos.NewFakeSourcer(nil,
					repos.NewFakeSource(tc.svc.Clone(), &repos.ErrUnauthorized{}),
				),
				store: store,
				stored: types.Repos{tc.repo.With(
					typestest.Opt.RepoSources(tc.svc.URN()),
				)},
				now:  clock.Now,
				diff: diff,
				svcs: []*types.ExternalService{tc.svc},
				err:  "bad credentials",
			},
			testCase{
				// If the source is unauthorized with a warning rather than an error,
				// the sync will continue. If the warning error is unauthorized, the
				// corresponding repos will be deleted as it's seen as permissions changes.
				name: string(tc.repo.Name) + "/unauthorized-with-warning",
				sourcer: repos.NewFakeSourcer(nil,
					repos.NewFakeSource(tc.svc.Clone(), errors.NewWarningError(&repos.ErrUnauthorized{})),
				),
				store: store,
				stored: types.Repos{tc.repo.With(
					typestest.Opt.RepoSources(tc.svc.URN()),
				)},
				now: clock.Now,
				diff: repos.Diff{
					Deleted: types.Repos{
						tc.repo.With(func(r *types.Repo) {
							r.Sources = map[string]*types.SourceInfo{}
							r.DeletedAt = clock.Time(0)
							r.UpdatedAt = clock.Time(0)
						}),
					},
				},
				svcs: []*types.ExternalService{tc.svc},
				err:  "bad credentials",
			},
			testCase{
				// If the source is forbidden we should treat this as if zero repos were returned
				// as it indicates that the source no longer has access to its repos
				// This only applies to user added external services, since site level ones will
				// usually regenerate a token.
				name: string(tc.repo.Name) + "/forbidden",
				sourcer: repos.NewFakeSourcer(nil,
					repos.NewFakeSource(tc.svc.Clone(), &repos.ErrForbidden{}),
				),
				store: store,
				stored: types.Repos{tc.repo.With(
					typestest.Opt.RepoSources(tc.svc.URN()),
				)},
				now:  clock.Now,
				diff: diff,
				svcs: []*types.ExternalService{tc.svc},
				err:  "forbidden",
			},
			testCase{
				// If the source is forbidden with a warning rather than an error,
				// the sync will continue. If the warning error is forbidden, the
				// corresponding repos will be deleted as it's seen as permissions changes.
				name: string(tc.repo.Name) + "/forbidden-with-warning",
				sourcer: repos.NewFakeSourcer(nil,
					repos.NewFakeSource(tc.svc.Clone(), errors.NewWarningError(&repos.ErrForbidden{})),
				),
				store: store,
				stored: types.Repos{tc.repo.With(
					typestest.Opt.RepoSources(tc.svc.URN()),
				)},
				now: clock.Now,
				diff: repos.Diff{
					Deleted: types.Repos{
						tc.repo.With(func(r *types.Repo) {
							r.Sources = map[string]*types.SourceInfo{}
							r.DeletedAt = clock.Time(0)
							r.UpdatedAt = clock.Time(0)
						}),
					},
				},
				svcs: []*types.ExternalService{tc.svc},
				err:  "forbidden",
			},
			testCase{
				// If the source account has been suspended we should treat this as if zero repos were returned as it indicates
				// that the source no longer has access to its repos
				// This only applies to user added external services, since site level ones will
				// usually regenerate a token.
				name: string(tc.repo.Name) + "/accountsuspended",
				sourcer: repos.NewFakeSourcer(nil,
					repos.NewFakeSource(tc.svc.Clone(), &repos.ErrAccountSuspended{}),
				),
				store: store,
				stored: types.Repos{tc.repo.With(
					typestest.Opt.RepoSources(tc.svc.URN()),
				)},
				now:  clock.Now,
				diff: diff,
				svcs: []*types.ExternalService{tc.svc},
				err:  "account suspended",
			},
			testCase{
				// If the source is account suspended with a warning rather than an error,
				// the sync will terminate. This is the only warning error that the sync will abort
				name: string(tc.repo.Name) + "/accountsuspended-with-warning",
				sourcer: repos.NewFakeSourcer(nil,
					repos.NewFakeSource(tc.svc.Clone(), errors.NewWarningError(&repos.ErrAccountSuspended{})),
				),
				store: store,
				stored: types.Repos{tc.repo.With(
					typestest.Opt.RepoSources(tc.svc.URN()),
				)},
				now:  clock.Now,
				diff: diff,
				svcs: []*types.ExternalService{tc.svc},
				err:  "account suspended",
			},
			testCase{
				// Test that spurious errors don't cause deletions.
				name: string(tc.repo.Name) + "/spurious-error",
				sourcer: repos.NewFakeSourcer(nil,
					repos.NewFakeSource(tc.svc.Clone(), io.EOF),
				),
				store: store,
				stored: types.Repos{tc.repo.With(
					typestest.Opt.RepoSources(tc.svc.URN()),
				)},
				now: clock.Now,
				diff: repos.Diff{Unmodified: types.Repos{tc.repo.With(
					typestest.Opt.RepoSources(tc.svc.URN()),
				)}},
				svcs: []*types.ExternalService{tc.svc},
				err:  io.EOF.Error(),
			},
			testCase{
				// If the source is a spurious error with a warning rather than an error,
				// the sync will continue. However, no repos will be deleted.
				name: string(tc.repo.Name) + "/spurious-error-with-warning",
				sourcer: repos.NewFakeSourcer(nil,
					repos.NewFakeSource(tc.svc.Clone(), errors.NewWarningError(io.EOF)),
				),
				store: store,
				stored: types.Repos{tc.repo.With(
					typestest.Opt.RepoSources(tc.svc.URN()),
				)},
				now: clock.Now,
				diff: repos.Diff{Unmodified: types.Repos{tc.repo.With(
					typestest.Opt.RepoSources(tc.svc.URN()),
				)}},
				svcs: []*types.ExternalService{tc.svc},
				err:  io.EOF.Error(),
			},
			testCase{
				// It's expected that there could be multiple stored sources but only one will ever be returned
				// by the code host as it can't know about others.
				name: string(tc.repo.Name) + "/source already stored",
				sourcer: repos.NewFakeSourcer(nil,
					repos.NewFakeSource(tc.svc.Clone(), nil, tc.repo.Clone()),
				),
				store: store,
				stored: types.Repos{tc.repo.With(
					typestest.Opt.RepoSources(tc.svc.URN(), svcdup.URN()),
				)},
				now: clock.Now,
				diff: repos.Diff{Unmodified: types.Repos{tc.repo.With(
					typestest.Opt.RepoSources(tc.svc.URN(), svcdup.URN()),
				)}},
				svcs: []*types.ExternalService{tc.svc},
				err:  "<nil>",
			},
			testCase{
				name: string(tc.repo.Name) + "/deleted ALL repo sources",
				sourcer: repos.NewFakeSourcer(nil,
					repos.NewFakeSource(tc.svc.Clone(), nil),
				),
				store: store,
				stored: types.Repos{tc.repo.With(
					typestest.Opt.RepoSources(tc.svc.URN(), svcdup.URN()),
				)},
				now: clock.Now,
				diff: repos.Diff{Deleted: types.Repos{tc.repo.With(
					typestest.Opt.RepoDeletedAt(clock.Time(1)),
				)}},
				svcs: []*types.ExternalService{tc.svc, &svcdup},
				err:  "<nil>",
			},
			testCase{
				name:    string(tc.repo.Name) + "/renamed repo is detected via external_id",
				sourcer: repos.NewFakeSourcer(nil, repos.NewFakeSource(tc.svc.Clone(), nil, tc.repo.Clone())),
				store:   store,
				stored: types.Repos{tc.repo.With(func(r *types.Repo) {
					r.Name = "old-name"
				})},
				now: clock.Now,
				diff: repos.Diff{
					Modified: repos.ReposModified{
						{
							Repo:     tc.repo.With(typestest.Opt.RepoModifiedAt(clock.Time(1))),
							Modified: types.RepoModifiedName,
						},
					},
				},
				svcs: []*types.ExternalService{tc.svc},
				err:  "<nil>",
			},
			testCase{
				name: string(tc.repo.Name) + "/repo got renamed to another repo that gets deleted",
				sourcer: repos.NewFakeSourcer(nil,
					repos.NewFakeSource(tc.svc.Clone(), nil,
						tc.repo.With(func(r *types.Repo) { r.ExternalRepo.ID = "another-id" }),
					),
				),
				store: store,
				stored: types.Repos{
					tc.repo.Clone(),
					tc.repo.With(func(r *types.Repo) {
						r.Name = "another-repo"
						r.ExternalRepo.ID = "another-id"
					}),
				},
				now: clock.Now,
				diff: repos.Diff{
					Deleted: types.Repos{
						tc.repo.With(func(r *types.Repo) {
							r.Sources = map[string]*types.SourceInfo{}
							r.DeletedAt = clock.Time(0)
							r.UpdatedAt = clock.Time(0)
						}),
					},
					Modified: repos.ReposModified{
						{
							Repo: tc.repo.With(
								typestest.Opt.RepoModifiedAt(clock.Time(1)),
								func(r *types.Repo) { r.ExternalRepo.ID = "another-id" },
							),
							Modified: types.RepoModifiedExternalRepo,
						},
					},
				},
				svcs: []*types.ExternalService{tc.svc},
				err:  "<nil>",
			},
			testCase{
				name: string(tc.repo.Name) + "/repo inserted with same name as another repo that gets deleted",
				sourcer: repos.NewFakeSourcer(nil,
					repos.NewFakeSource(tc.svc.Clone(), nil,
						tc.repo,
					),
				),
				store: store,
				stored: types.Repos{
					tc.repo.With(typestest.Opt.RepoExternalID("another-id")),
				},
				now: clock.Now,
				diff: repos.Diff{
					Added: types.Repos{
						tc.repo.With(
							typestest.Opt.RepoCreatedAt(clock.Time(1)),
							typestest.Opt.RepoModifiedAt(clock.Time(1)),
						),
					},
					Deleted: types.Repos{
						tc.repo.With(func(r *types.Repo) {
							r.ExternalRepo.ID = "another-id"
							r.Sources = map[string]*types.SourceInfo{}
							r.DeletedAt = clock.Time(0)
							r.UpdatedAt = clock.Time(0)
						}),
					},
				},
				svcs: []*types.ExternalService{tc.svc},
				err:  "<nil>",
			},
			testCase{
				name: string(tc.repo.Name) + "/repo inserted with same name as repo without id",
				sourcer: repos.NewFakeSourcer(nil,
					repos.NewFakeSource(tc.svc.Clone(), nil,
						tc.repo,
					),
				),
				store: store,
				stored: types.Repos{
					tc.repo.With(typestest.Opt.RepoName("old-name")),  // same external id as sourced
					tc.repo.With(typestest.Opt.RepoExternalID("bar")), // same name as sourced
				}.With(typestest.Opt.RepoCreatedAt(clock.Time(1))),
				now: clock.Now,
				diff: repos.Diff{
					Modified: repos.ReposModified{
						{
							Repo: tc.repo.With(
								typestest.Opt.RepoCreatedAt(clock.Time(1)),
								typestest.Opt.RepoModifiedAt(clock.Time(1)),
							),
							Modified: types.RepoModifiedName | types.RepoModifiedExternalRepo,
						},
					},
					Deleted: types.Repos{
						tc.repo.With(func(r *types.Repo) {
							r.ExternalRepo.ID = ""
							r.Sources = map[string]*types.SourceInfo{}
							r.DeletedAt = clock.Time(0)
							r.UpdatedAt = clock.Time(0)
							r.CreatedAt = clock.Time(0)
						}),
					},
				},
				svcs: []*types.ExternalService{tc.svc},
				err:  "<nil>",
			},
			testCase{
				name:    string(tc.repo.Name) + "/renamed repo which was deleted is detected and added",
				sourcer: repos.NewFakeSourcer(nil, repos.NewFakeSource(tc.svc.Clone(), nil, tc.repo.Clone())),
				store:   store,
				stored: types.Repos{tc.repo.With(func(r *types.Repo) {
					r.Sources = map[string]*types.SourceInfo{}
					r.Name = "old-name"
					r.DeletedAt = clock.Time(0)
				})},
				now: clock.Now,
				diff: repos.Diff{Added: types.Repos{
					tc.repo.With(
						typestest.Opt.RepoCreatedAt(clock.Time(1))),
				}},
				svcs: []*types.ExternalService{tc.svc},
				err:  "<nil>",
			},
			testCase{
				name: string(tc.repo.Name) + "/repos have their names swapped",
				sourcer: repos.NewFakeSourcer(nil, repos.NewFakeSource(tc.svc.Clone(), nil,
					tc.repo.With(func(r *types.Repo) {
						r.Name = "foo"
						r.ExternalRepo.ID = "1"
					}),
					tc.repo.With(func(r *types.Repo) {
						r.Name = "bar"
						r.ExternalRepo.ID = "2"
					}),
				)),
				now:   clock.Now,
				store: store,
				stored: types.Repos{
					tc.repo.With(func(r *types.Repo) {
						r.Name = "bar"
						r.ExternalRepo.ID = "1"
					}),
					tc.repo.With(func(r *types.Repo) {
						r.Name = "foo"
						r.ExternalRepo.ID = "2"
					}),
				},
				diff: repos.Diff{
					Modified: repos.ReposModified{
						{
							Repo: tc.repo.With(func(r *types.Repo) {
								r.Name = "foo"
								r.ExternalRepo.ID = "1"
								r.UpdatedAt = clock.Time(0)
							}),
						},
						{
							Repo: tc.repo.With(func(r *types.Repo) {
								r.Name = "bar"
								r.ExternalRepo.ID = "2"
								r.UpdatedAt = clock.Time(0)
							}),
						},
					},
				},
				svcs: []*types.ExternalService{tc.svc},
				err:  "<nil>",
			},
			testCase{
				name: string(tc.repo.Name) + "/case insensitive name",
				sourcer: repos.NewFakeSourcer(nil, repos.NewFakeSource(tc.svc.Clone(), nil,
					tc.repo.Clone(),
					tc.repo.With(typestest.Opt.RepoName(api.RepoName(strings.ToUpper(string(tc.repo.Name))))),
				)),
				store: store,
				stored: types.Repos{
					tc.repo.With(typestest.Opt.RepoName(api.RepoName(strings.ToUpper(string(tc.repo.Name))))),
				},
				now: clock.Now,
				diff: repos.Diff{
					Modified: repos.ReposModified{
						{Repo: tc.repo.With(typestest.Opt.RepoModifiedAt(clock.Time(0)))},
					},
				},
				svcs: []*types.ExternalService{tc.svc},
				err:  "<nil>",
			},
		)
	}

	for _, tc := range testCases {
		if tc.name == "" {
			t.Error("Test case name is blank")
			continue
		}

		tc := tc
		ctx := context.Background()

		t.Run(tc.name, transact(ctx, tc.store, func(t testing.TB, st repos.Store) {
			defer func() {
				if err := recover(); err != nil {
					t.Fatalf("%q panicked: %v", tc.name, err)
				}
			}()
			if st == nil {
				t.Fatal("nil store")
			}
			now := tc.now
			if now == nil {
				clock := timeutil.NewFakeClock(time.Now(), time.Second)
				now = clock.Now
			}

			ctx := tc.ctx
			if ctx == nil {
				ctx = context.Background()
			}

			if len(tc.stored) > 0 {
				cloned := tc.stored.Clone()
				if err := st.RepoStore().Create(ctx, cloned...); err != nil {
					t.Fatalf("failed to prepare store: %v", err)
				}
			}

			syncer := &repos.Syncer{
				Logger:  logtest.Scoped(t),
				Sourcer: tc.sourcer,
				Store:   st,
				Now:     now,
			}

			for _, svc := range tc.svcs {
				before, err := st.ExternalServiceStore().GetByID(ctx, svc.ID)
				if err != nil {
					t.Fatal(err)
				}

				err = syncer.SyncExternalService(ctx, svc.ID, time.Millisecond)
				if have, want := fmt.Sprint(err), tc.err; !strings.Contains(have, want) {
					t.Errorf("error %q doesn't contain %q", have, want)
				}

				after, err := st.ExternalServiceStore().GetByID(ctx, svc.ID)
				if err != nil {
					t.Fatal(err)
				}

				// last_synced should always be updated
				if before.LastSyncAt == after.LastSyncAt {
					t.Log(before.LastSyncAt, after.LastSyncAt)
					t.Errorf("Service %q last_synced was not updated", svc.DisplayName)
				}
			}

			var want, have types.Repos
			want.Concat(tc.diff.Added, tc.diff.Modified.Repos(), tc.diff.Unmodified)
			have, _ = st.RepoStore().List(ctx, database.ReposListOptions{})

			want = want.With(typestest.Opt.RepoID(0))
			have = have.With(typestest.Opt.RepoID(0))
			sort.Sort(want)
			sort.Sort(have)

			typestest.Assert.ReposEqual(want...)(t, have)
		}))
	}
}

func TestSyncRepo(t *testing.T) {
	t.Parallel()
	store := getTestRepoStore(t)

	servicesPerKind := createExternalServices(t, store, func(svc *types.ExternalService) { svc.CloudDefault = true })

	repo := &types.Repo{
		ID:          0, // explicitly make default value for sourced repo
		Name:        "github.com/foo/bar",
		Description: "The description",
		Archived:    false,
		Fork:        false,
		Stars:       100,
		ExternalRepo: api.ExternalRepoSpec{
			ID:          "AAAAAAAAAAAAAAAAAAAAAAAAAAAAAA==",
			ServiceType: extsvc.TypeGitHub,
			ServiceID:   "https://github.com/",
		},
		Sources: map[string]*types.SourceInfo{
			servicesPerKind[extsvc.KindGitHub].URN(): {
				ID:       servicesPerKind[extsvc.KindGitHub].URN(),
				CloneURL: "git@github.com:foo/bar.git",
			},
		},
		Metadata: &github.Repository{
			ID:             "AAAAAAAAAAAAAAAAAAAAAAAAAAAAAA==",
			URL:            "github.com/foo/bar",
			DatabaseID:     1234,
			Description:    "The description",
			NameWithOwner:  "foo/bar",
			StargazerCount: 100,
		},
	}

	now := time.Now().UTC()
	oldRepo := repo.With(func(r *types.Repo) {
		r.UpdatedAt = now.Add(-time.Hour)
		r.CreatedAt = r.UpdatedAt.Add(-time.Hour)
		r.Stars = 0
	})

	testCases := []struct {
		name       string
		repo       api.RepoName
		background bool        // whether to run SyncRepo in the background
		before     types.Repos // the repos to insert into the database before syncing
		sourced    *types.Repo // the repo that is returned by the fake sourcer
		returned   *types.Repo // the expected return value from SyncRepo (which changes meaning depending on background)
		after      types.Repos // the expected database repos after syncing
		diff       repos.Diff  // the expected repos.Diff sent by the syncer
	}{{
		name:       "insert",
		repo:       repo.Name,
		background: true,
		sourced:    repo.Clone(),
		returned:   repo,
		after:      types.Repos{repo},
		diff: repos.Diff{
			Added: types.Repos{repo},
		},
	}, {
		name:       "update",
		repo:       repo.Name,
		background: true,
		before:     types.Repos{oldRepo},
		sourced:    repo.Clone(),
		returned:   oldRepo,
		after:      types.Repos{repo},
		diff: repos.Diff{
			Modified: repos.ReposModified{
				{Repo: repo, Modified: types.RepoModifiedStars},
			},
		},
	}, {
		name:       "blocking update",
		repo:       repo.Name,
		background: false,
		before:     types.Repos{oldRepo},
		sourced:    repo.Clone(),
		returned:   repo,
		after:      types.Repos{repo},
		diff: repos.Diff{
			Modified: repos.ReposModified{
				{Repo: repo, Modified: types.RepoModifiedStars},
			},
		},
	}, {
		name:       "update name",
		repo:       repo.Name,
		background: true,
		before:     types.Repos{repo.With(typestest.Opt.RepoName("old/name"))},
		sourced:    repo.Clone(),
		returned:   repo,
		after:      types.Repos{repo},
		diff: repos.Diff{
			Modified: repos.ReposModified{
				{Repo: repo, Modified: types.RepoModifiedName},
			},
		},
	}, {
		name:       "archived",
		repo:       repo.Name,
		background: true,
		before:     types.Repos{repo},
		sourced:    repo.With(typestest.Opt.RepoArchived(true)),
		returned:   repo,
		after:      types.Repos{repo.With(typestest.Opt.RepoArchived(true))},
		diff: repos.Diff{
			Modified: repos.ReposModified{
				{
					Repo:     repo.With(typestest.Opt.RepoArchived(true)),
					Modified: types.RepoModifiedArchived,
				},
			},
		},
	}, {
		name:       "unarchived",
		repo:       repo.Name,
		background: true,
		before:     types.Repos{repo.With(typestest.Opt.RepoArchived(true))},
		sourced:    repo.Clone(),
		returned:   repo.With(typestest.Opt.RepoArchived(true)),
		after:      types.Repos{repo},
		diff: repos.Diff{
			Modified: repos.ReposModified{
				{Repo: repo, Modified: types.RepoModifiedArchived},
			},
		},
	}, {
		name:       "delete conflicting name",
		repo:       repo.Name,
		background: true,
		before:     types.Repos{repo.With(typestest.Opt.RepoExternalID("old id"))},
		sourced:    repo.Clone(),
		returned:   repo.With(typestest.Opt.RepoExternalID("old id")),
		after:      types.Repos{repo},
		diff: repos.Diff{
			Modified: repos.ReposModified{
				{Repo: repo, Modified: types.RepoModifiedExternalRepo},
			},
		},
	}, {
		name:       "rename and delete conflicting name",
		repo:       repo.Name,
		background: true,
		before: types.Repos{
			repo.With(typestest.Opt.RepoExternalID("old id")),
			repo.With(typestest.Opt.RepoName("old name")),
		},
		sourced:  repo.Clone(),
		returned: repo.With(typestest.Opt.RepoExternalID("old id")),
		after:    types.Repos{repo},
		diff: repos.Diff{
			Modified: repos.ReposModified{
				{Repo: repo, Modified: types.RepoModifiedName},
			},
		},
	}}

	for _, tc := range testCases {
		tc := tc
		ctx := context.Background()

		t.Run(tc.name, func(t *testing.T) {
			q := sqlf.Sprintf("DELETE FROM repo")
			_, err := store.Handle().ExecContext(ctx, q.Query(sqlf.PostgresBindVar), q.Args()...)
			if err != nil {
				t.Fatal(err)
			}

			if len(tc.before) > 0 {
				if err := store.RepoStore().Create(ctx, tc.before.Clone()...); err != nil {
					t.Fatalf("failed to prepare store: %v", err)
				}
			}

			syncer := &repos.Syncer{
				Logger: logtest.Scoped(t),
				Now:    time.Now,
				Store:  store,
				Synced: make(chan repos.Diff, 1),
				Sourcer: repos.NewFakeSourcer(nil,
					repos.NewFakeSource(servicesPerKind[extsvc.KindGitHub], nil, tc.sourced),
				),
			}

			have, err := syncer.SyncRepo(ctx, tc.repo, tc.background)
			if err != nil {
				t.Fatal(err)
			}

			if have.ID == 0 {
				t.Errorf("expected returned synced repo to have an ID set")
			}

			opt := cmpopts.IgnoreFields(types.Repo{}, "ID", "CreatedAt", "UpdatedAt")
			if diff := cmp.Diff(have, tc.returned, opt); diff != "" {
				t.Errorf("returned mismatch: (-have, +want):\n%s", diff)
			}

			if diff := cmp.Diff(<-syncer.Synced, tc.diff, opt); diff != "" {
				t.Errorf("diff mismatch: (-have, +want):\n%s", diff)
			}

			after, err := store.RepoStore().List(ctx, database.ReposListOptions{})
			if err != nil {
				t.Fatal(err)
			}

			if diff := cmp.Diff(types.Repos(after), tc.after, opt); diff != "" {
				t.Errorf("repos mismatch: (-have, +want):\n%s", diff)
			}
		})
	}
}

func TestSyncRun(t *testing.T) {
	t.Parallel()
	store := getTestRepoStore(t)

	ctx, cancel := context.WithCancel(context.Background())
	defer cancel()

	svc := &types.ExternalService{
		Config: extsvc.NewUnencryptedConfig(`{"url": "https://github.com", "repositoryQuery": ["none"], "token": "abc"}`),
		Kind:   extsvc.KindGitHub,
	}

	if err := store.ExternalServiceStore().Upsert(ctx, svc); err != nil {
		t.Fatal(err)
	}

	mk := func(name string) *types.Repo {
		return &types.Repo{
			Name:     api.RepoName(name),
			Metadata: &github.Repository{},
			ExternalRepo: api.ExternalRepoSpec{
				ID:          name,
				ServiceID:   "https://github.com",
				ServiceType: svc.Kind,
			},
		}
	}

	// Our test will have 1 initial repo, and discover a new repo on sourcing.
	stored := types.Repos{mk("initial")}.With(typestest.Opt.RepoSources(svc.URN()))
	sourced := types.Repos{
		mk("initial").With(func(r *types.Repo) { r.Description = "updated" }),
		mk("new"),
	}

	fakeSource := repos.NewFakeSource(svc, nil, sourced...)

	// Lock our source here so that we block when trying to list repos, this allows
	// us to test lower down that we can't delete a syncing service.
	lockChan := fakeSource.InitLockChan()

	syncer := &repos.Syncer{
		Logger:  logtest.Scoped(t),
		Sourcer: repos.NewFakeSourcer(nil, fakeSource),
		Store:   store,
		Synced:  make(chan repos.Diff),
		Now:     time.Now,
	}

	// Initial repos in store
	if err := store.RepoStore().Create(ctx, stored...); err != nil {
		t.Fatal(err)
	}

	done := make(chan error)
	go func() {
		done <- syncer.Run(ctx, store, repos.RunOptions{
			EnqueueInterval: func() time.Duration { return time.Second },
			IsCloud:         false,
			MinSyncInterval: func() time.Duration { return 1 * time.Millisecond },
			DequeueInterval: 1 * time.Millisecond,
		})
	}()

	// Ignore fields store adds
	ignore := cmpopts.IgnoreFields(types.Repo{}, "ID", "CreatedAt", "UpdatedAt", "Sources")

	// The first thing sent down Synced is the list of repos in store during
	// initialisation
	diff := <-syncer.Synced
	if d := cmp.Diff(repos.Diff{Unmodified: stored}, diff, ignore); d != "" {
		t.Fatalf("Synced mismatch (-want +got):\n%s", d)
	}

	// Once we receive on lockChan we know our syncer is running
	<-lockChan

	// Our sync is in progress, we should not be allowed to delete the service
	if err := store.ExternalServiceStore().Delete(ctx, svc.ID); err == nil {
		t.Fatal("Expected an error")
	}

	// We can now send on lockChan again to unblock the sync job
	lockChan <- struct{}{}

	// Next up it should find the existing repo and send it down Synced
	diff = <-syncer.Synced
	if d := cmp.Diff(repos.Diff{
		Modified: repos.ReposModified{
			{Repo: sourced[0], Modified: types.RepoModifiedDescription},
		},
	}, diff, ignore); d != "" {
		t.Fatalf("Synced mismatch (-want +got):\n%s", d)
	}

	// Then the new repo.
	diff = <-syncer.Synced
	if d := cmp.Diff(repos.Diff{Added: sourced[1:]}, diff, ignore); d != "" {
		t.Fatalf("Synced mismatch (-want +got):\n%s", d)
	}

	// Allow second round
	<-lockChan
	lockChan <- struct{}{}

	// We check synced again to test us going around the Run loop 2 times in
	// total.
	diff = <-syncer.Synced
	if d := cmp.Diff(repos.Diff{Unmodified: sourced[:1]}, diff, ignore); d != "" {
		t.Fatalf("Synced mismatch (-want +got):\n%s", d)
	}

	diff = <-syncer.Synced
	if d := cmp.Diff(repos.Diff{Unmodified: sourced[1:]}, diff, ignore); d != "" {
		t.Fatalf("Synced mismatch (-want +got):\n%s", d)
	}

	// Cancel context and the run loop should stop
	cancel()
	err := <-done
	if err != nil && err != context.Canceled {
		t.Fatal(err)
	}
}

func TestSyncerMultipleServices(t *testing.T) {
	t.Parallel()
	store := getTestRepoStore(t)

	ctx, cancel := context.WithCancel(context.Background())
	defer cancel()

	services := mkExternalServices(time.Now())

	githubService := services[0]
	gitlabService := services[1]
	bitbucketCloudService := services[3]

	services = types.ExternalServices{
		githubService,
		gitlabService,
		bitbucketCloudService,
	}

	// setup services
	if err := store.ExternalServiceStore().Upsert(ctx, services...); err != nil {
		t.Fatal(err)
	}

	githubRepo := (&types.Repo{
		Name:     "github.com/org/foo",
		Metadata: &github.Repository{},
		ExternalRepo: api.ExternalRepoSpec{
			ID:          "foo-external-12345",
			ServiceID:   "https://github.com/",
			ServiceType: extsvc.TypeGitHub,
		},
	}).With(
		typestest.Opt.RepoSources(githubService.URN()),
	)

	gitlabRepo := (&types.Repo{
		Name:     "gitlab.com/org/foo",
		Metadata: &gitlab.Project{},
		ExternalRepo: api.ExternalRepoSpec{
			ID:          "12345",
			ServiceID:   "https://gitlab.com/",
			ServiceType: extsvc.TypeGitLab,
		},
	}).With(
		typestest.Opt.RepoSources(gitlabService.URN()),
	)

	bitbucketCloudRepo := (&types.Repo{
		Name:     "bitbucket.org/team/foo",
		Metadata: &bitbucketcloud.Repo{},
		ExternalRepo: api.ExternalRepoSpec{
			ID:          "{e164a64c-bd73-4a40-b447-d71b43f328a8}",
			ServiceID:   "https://bitbucket.org/",
			ServiceType: extsvc.TypeBitbucketCloud,
		},
	}).With(
		typestest.Opt.RepoSources(bitbucketCloudService.URN()),
	)

	removeSources := func(r *types.Repo) {
		r.Sources = nil
	}

	baseGithubRepos := mkRepos(10, githubRepo)
	githubSourced := baseGithubRepos.Clone().With(removeSources)
	baseGitlabRepos := mkRepos(10, gitlabRepo)
	gitlabSourced := baseGitlabRepos.Clone().With(removeSources)
	baseBitbucketCloudRepos := mkRepos(10, bitbucketCloudRepo)
	bitbucketCloudSourced := baseBitbucketCloudRepos.Clone().With(removeSources)

	sourcers := map[int64]repos.Source{
		githubService.ID:         repos.NewFakeSource(githubService, nil, githubSourced...),
		gitlabService.ID:         repos.NewFakeSource(gitlabService, nil, gitlabSourced...),
		bitbucketCloudService.ID: repos.NewFakeSource(bitbucketCloudService, nil, bitbucketCloudSourced...),
	}

	syncer := &repos.Syncer{
		Logger: logtest.Scoped(t),
		Sourcer: func(ctx context.Context, service *types.ExternalService) (repos.Source, error) {
			s, ok := sourcers[service.ID]
			if !ok {
				t.Fatalf("sourcer not found: %d", service.ID)
			}
			return s, nil
		},
		Store:  store,
		Synced: make(chan repos.Diff),
		Now:    time.Now,
	}

	done := make(chan error)
	go func() {
		done <- syncer.Run(ctx, store, repos.RunOptions{
			EnqueueInterval: func() time.Duration { return time.Second },
			IsCloud:         false,
			MinSyncInterval: func() time.Duration { return 1 * time.Minute },
			DequeueInterval: 1 * time.Millisecond,
		})
	}()

	// Ignore fields store adds
	ignore := cmpopts.IgnoreFields(types.Repo{}, "ID", "CreatedAt", "UpdatedAt", "Sources")

	// The first thing sent down Synced is an empty list of repos in store.
	diff := <-syncer.Synced
	if d := cmp.Diff(repos.Diff{}, diff, ignore); d != "" {
		t.Fatalf("initial Synced mismatch (-want +got):\n%s", d)
	}

	// we poll, so lets set an aggressive deadline
	deadline := time.Now().Add(10 * time.Second)
	if tDeadline, ok := t.Deadline(); ok && tDeadline.Before(deadline) {
		// give time to report errors
		deadline = tDeadline.Add(-100 * time.Millisecond)
	}

	// it should add a job for all external services
	var jobCount int
	for time.Now().Before(deadline) {
		q := sqlf.Sprintf("SELECT COUNT(*) FROM external_service_sync_jobs")
		if err := store.Handle().QueryRowContext(ctx, q.Query(sqlf.PostgresBindVar), q.Args()...).Scan(&jobCount); err != nil {
			t.Fatal(err)
		}
		if jobCount == len(services) {
			break
		}
		// We need to give the worker package time to create the jobs
		time.Sleep(10 * time.Millisecond)
	}
	if jobCount != len(services) {
		t.Fatalf("expected %d sync jobs, got %d", len(services), jobCount)
	}

	for i := 0; i < len(services)*10; i++ {
		diff := <-syncer.Synced

		if len(diff.Added) != 1 {
			t.Fatalf("Expected 1 Added repos. got %d", len(diff.Added))
		}
		if len(diff.Deleted) != 0 {
			t.Fatalf("Expected 0 Deleted repos. got %d", len(diff.Added))
		}
		if len(diff.Modified) != 0 {
			t.Fatalf("Expected 0 Modified repos. got %d", len(diff.Added))
		}
		if len(diff.Unmodified) != 0 {
			t.Fatalf("Expected 0 Unmodified repos. got %d", len(diff.Added))
		}
	}

	var jobsCompleted int
	for time.Now().Before(deadline) {
		q := sqlf.Sprintf("SELECT COUNT(*) FROM external_service_sync_jobs where state = 'completed'")
		if err := store.Handle().QueryRowContext(ctx, q.Query(sqlf.PostgresBindVar), q.Args()...).Scan(&jobsCompleted); err != nil {
			t.Fatal(err)
		}
		if jobsCompleted == len(services) {
			break
		}
		// We need to give the worker package time to create the jobs
		time.Sleep(10 * time.Millisecond)
	}

	// Cancel context and the run loop should stop
	cancel()
	err := <-done
	if err != nil && err != context.Canceled {
		t.Fatal(err)
	}
}

func TestOrphanedRepo(t *testing.T) {
	t.Parallel()
	store := getTestRepoStore(t)

	ctx, cancel := context.WithCancel(context.Background())
	defer cancel()

	now := time.Now()

	svc1 := &types.ExternalService{
		Kind:        extsvc.KindGitHub,
		DisplayName: "Github - Test1",
		Config:      extsvc.NewUnencryptedConfig(basicGitHubConfig),
		CreatedAt:   now,
		UpdatedAt:   now,
	}
	svc2 := &types.ExternalService{
		Kind:        extsvc.KindGitHub,
		DisplayName: "Github - Test2",
		Config:      extsvc.NewUnencryptedConfig(basicGitHubConfig),
		CreatedAt:   now,
		UpdatedAt:   now,
	}

	// setup services
	if err := store.ExternalServiceStore().Upsert(ctx, svc1, svc2); err != nil {
		t.Fatal(err)
	}

	githubRepo := &types.Repo{
		Name:     "github.com/org/foo",
		Metadata: &github.Repository{},
		ExternalRepo: api.ExternalRepoSpec{
			ID:          "foo-external-12345",
			ServiceID:   "https://github.com/",
			ServiceType: extsvc.TypeGitHub,
		},
	}

	// Add two services, both pointing at the same repo

	// Sync first service
	syncer := &repos.Syncer{
		Logger: logtest.Scoped(t),
		Sourcer: func(ctx context.Context, service *types.ExternalService) (repos.Source, error) {
			s := repos.NewFakeSource(svc1, nil, githubRepo)
			return s, nil
		},
		Store: store,
		Now:   time.Now,
	}
	if err := syncer.SyncExternalService(ctx, svc1.ID, 10*time.Second); err != nil {
		t.Fatal(err)
	}

	// Sync second service
	syncer.Sourcer = func(ctx context.Context, service *types.ExternalService) (repos.Source, error) {
		s := repos.NewFakeSource(svc2, nil, githubRepo)
		return s, nil
	}
	if err := syncer.SyncExternalService(ctx, svc2.ID, 10*time.Second); err != nil {
		t.Fatal(err)
	}

	// Confirm that there are two relationships
	assertSourceCount(ctx, t, store, 2)

	// We should have no deleted repos
	assertDeletedRepoCount(ctx, t, store, 0)

	// Remove the repo from one service and sync again
	syncer.Sourcer = func(ctx context.Context, services *types.ExternalService) (repos.Source, error) {
		s := repos.NewFakeSource(svc1, nil)
		return s, nil
	}
	if err := syncer.SyncExternalService(ctx, svc1.ID, 10*time.Second); err != nil {
		t.Fatal(err)
	}

	// Confirm that the repository hasn't been deleted
	rs, err := store.RepoStore().List(ctx, database.ReposListOptions{})
	if err != nil {
		t.Fatal(err)
	}
	if len(rs) != 1 {
		t.Fatalf("Expected 1 repo, got %d", len(rs))
	}

	// Confirm that there is one relationship
	assertSourceCount(ctx, t, store, 1)

	// We should have no deleted repos
	assertDeletedRepoCount(ctx, t, store, 0)

	// Remove the repo from the second service and sync again
	syncer.Sourcer = func(ctx context.Context, service *types.ExternalService) (repos.Source, error) {
		s := repos.NewFakeSource(svc2, nil)
		return s, nil
	}
	if err := syncer.SyncExternalService(ctx, svc2.ID, 10*time.Second); err != nil {
		t.Fatal(err)
	}

	// Confirm that there no relationships
	assertSourceCount(ctx, t, store, 0)

	// We should have one deleted repo
	assertDeletedRepoCount(ctx, t, store, 1)
}

func TestCloudDefaultExternalServicesDontSync(t *testing.T) {
	t.Parallel()
	store := getTestRepoStore(t)

	ctx, cancel := context.WithCancel(context.Background())
	defer cancel()

	now := time.Now()

	svc1 := &types.ExternalService{
		Kind:         extsvc.KindGitHub,
		DisplayName:  "Github - Test1",
		Config:       extsvc.NewUnencryptedConfig(basicGitHubConfig),
		CloudDefault: true,
		CreatedAt:    now,
		UpdatedAt:    now,
	}

	// setup services
	if err := store.ExternalServiceStore().Upsert(ctx, svc1); err != nil {
		t.Fatal(err)
	}

	githubRepo := &types.Repo{
		Name:     "github.com/org/foo",
		Metadata: &github.Repository{},
		ExternalRepo: api.ExternalRepoSpec{
			ID:          "foo-external-12345",
			ServiceID:   "https://github.com/",
			ServiceType: extsvc.TypeGitHub,
		},
	}

	syncer := &repos.Syncer{
		Logger: logtest.Scoped(t),
		Sourcer: func(ctx context.Context, service *types.ExternalService) (repos.Source, error) {
			s := repos.NewFakeSource(svc1, nil, githubRepo)
			return s, nil
		},
		Store: store,
		Now:   time.Now,
	}

	have := syncer.SyncExternalService(ctx, svc1.ID, 10*time.Second)
	want := repos.ErrCloudDefaultSync

	if !errors.Is(have, want) {
		t.Fatalf("have err: %v, want %v", have, want)
	}
}

var basicGitHubConfig = `{"url": "https://github.com", "token": "beef", "repos": ["owner/name"]}`

func TestConflictingSyncers(t *testing.T) {
	t.Parallel()
	store := getTestRepoStore(t)

	ctx, cancel := context.WithCancel(context.Background())
	defer cancel()

	now := time.Now()

	svc1 := &types.ExternalService{
		Kind:        extsvc.KindGitHub,
		DisplayName: "Github - Test1",
		Config:      extsvc.NewUnencryptedConfig(basicGitHubConfig),
		CreatedAt:   now,
		UpdatedAt:   now,
	}
	svc2 := &types.ExternalService{
		Kind:        extsvc.KindGitHub,
		DisplayName: "Github - Test2",
		Config:      extsvc.NewUnencryptedConfig(basicGitHubConfig),
		CreatedAt:   now,
		UpdatedAt:   now,
	}

	// setup services
	if err := store.ExternalServiceStore().Upsert(ctx, svc1, svc2); err != nil {
		t.Fatal(err)
	}

	githubRepo := &types.Repo{
		Name:     "github.com/org/foo",
		Metadata: &github.Repository{},
		ExternalRepo: api.ExternalRepoSpec{
			ID:          "foo-external-12345",
			ServiceID:   "https://github.com/",
			ServiceType: extsvc.TypeGitHub,
		},
	}

	// Add two services, both pointing at the same repo

	// Sync first service
	syncer := &repos.Syncer{
		Logger: logtest.Scoped(t),
		Sourcer: func(ctx context.Context, service *types.ExternalService) (repos.Source, error) {
			s := repos.NewFakeSource(svc1, nil, githubRepo)
			return s, nil
		},
		Store: store,
		Now:   time.Now,
	}
	if err := syncer.SyncExternalService(ctx, svc1.ID, 10*time.Second); err != nil {
		t.Fatal(err)
	}

	// Sync second service
	syncer = &repos.Syncer{
		Logger: logtest.Scoped(t),
		Sourcer: func(ctx context.Context, service *types.ExternalService) (repos.Source, error) {
			s := repos.NewFakeSource(svc2, nil, githubRepo)
			return s, nil
		},
		Store: store,
		Now:   time.Now,
	}
	if err := syncer.SyncExternalService(ctx, svc2.ID, 10*time.Second); err != nil {
		t.Fatal(err)
	}

	// Confirm that there are two relationships
	assertSourceCount(ctx, t, store, 2)

	fromDB, err := store.RepoStore().List(ctx, database.ReposListOptions{})
	if err != nil {
		t.Fatal(err)
	}
	if len(fromDB) != 1 {
		t.Fatalf("Expected 1 repo, got %d", len(fromDB))
	}
	beforeUpdate := fromDB[0]
	if beforeUpdate.Description != "" {
		t.Fatalf("Expected %q, got %q", "", beforeUpdate.Description)
	}

	// Create two transactions
	tx1, err := store.Transact(ctx)
	if err != nil {
		t.Fatal(err)
	}

	tx2, err := store.Transact(ctx)
	if err != nil {
		t.Fatal(err)
	}

	newDescription := "This has changed"
	updatedRepo := githubRepo.With(func(r *types.Repo) {
		r.Description = newDescription
	})

	// Start syncing using tx1
	syncer = &repos.Syncer{
		Logger: logtest.Scoped(t),
		Sourcer: func(ctx context.Context, service *types.ExternalService) (repos.Source, error) {
			s := repos.NewFakeSource(svc1, nil, updatedRepo)
			return s, nil
		},
		Store: tx1,
		Now:   time.Now,
	}
	if err := syncer.SyncExternalService(ctx, svc1.ID, 10*time.Second); err != nil {
		t.Fatal(err)
	}

	syncer2 := &repos.Syncer{
		Logger: logtest.Scoped(t),
		Sourcer: func(ctx context.Context, service *types.ExternalService) (repos.Source, error) {
			s := repos.NewFakeSource(svc2, nil, githubRepo.With(func(r *types.Repo) {
				r.Description = newDescription
			}))
			return s, nil
		},
		Store:  tx2,
		Synced: make(chan repos.Diff, 2),
		Now:    time.Now,
	}

	errChan := make(chan error)
	go func() {
		errChan <- syncer2.SyncExternalService(ctx, svc2.ID, 10*time.Second)
	}()

	tx1.Done(nil)

	if err = <-errChan; err != nil {
		t.Fatalf("syncer2 err: %v", err)
	}

	diff := <-syncer2.Synced
	if have, want := diff.Repos().Names(), []string{string(updatedRepo.Name)}; !cmp.Equal(want, have) {
		t.Fatalf("syncer2 Synced mismatch: (-want, +have): %s", cmp.Diff(want, have))
	}

	tx2.Done(nil)

	fromDB, err = store.RepoStore().List(ctx, database.ReposListOptions{})
	if err != nil {
		t.Fatal(err)
	}
	if len(fromDB) != 1 {
		t.Fatalf("Expected 1 repo, got %d", len(fromDB))
	}
	afterUpdate := fromDB[0]
	if afterUpdate.Description != newDescription {
		t.Fatalf("Expected %q, got %q", newDescription, afterUpdate.Description)
	}
}

// Test that sync repo does not clear out any other repo relationships
func TestSyncRepoMaintainsOtherSources(t *testing.T) {
	t.Parallel()
	store := getTestRepoStore(t)

	ctx, cancel := context.WithCancel(context.Background())
	defer cancel()

	now := time.Now()

	svc1 := &types.ExternalService{
		Kind:        extsvc.KindGitHub,
		DisplayName: "Github - Test1",
		Config:      extsvc.NewUnencryptedConfig(basicGitHubConfig),
		CreatedAt:   now,
		UpdatedAt:   now,
	}
	svc2 := &types.ExternalService{
		Kind:        extsvc.KindGitHub,
		DisplayName: "Github - Test2",
		Config:      extsvc.NewUnencryptedConfig(basicGitHubConfig),
		CreatedAt:   now,
		UpdatedAt:   now,
	}

	// setup services
	if err := store.ExternalServiceStore().Upsert(ctx, svc1, svc2); err != nil {
		t.Fatal(err)
	}

	githubRepo := &types.Repo{
		Name:     "github.com/org/foo",
		Metadata: &github.Repository{},
		ExternalRepo: api.ExternalRepoSpec{
			ID:          "foo-external-12345",
			ServiceID:   "https://github.com/",
			ServiceType: extsvc.TypeGitHub,
		},
	}

	// Add two services, both pointing at the same repo

	// Sync first service
	syncer := &repos.Syncer{
		Logger: logtest.Scoped(t),
		Sourcer: func(ctx context.Context, service *types.ExternalService) (repos.Source, error) {
			s := repos.NewFakeSource(svc1, nil, githubRepo)
			return s, nil
		},
		Store: store,
		Now:   time.Now,
	}
	if err := syncer.SyncExternalService(ctx, svc1.ID, 10*time.Second); err != nil {
		t.Fatal(err)
	}

	// Sync second service
	syncer = &repos.Syncer{
		Logger: logtest.Scoped(t),
		Sourcer: func(ctx context.Context, service *types.ExternalService) (repos.Source, error) {
			s := repos.NewFakeSource(svc2, nil, githubRepo)
			return s, nil
		},
		Store: store,
		Now:   time.Now,
	}
	if err := syncer.SyncExternalService(ctx, svc2.ID, 10*time.Second); err != nil {
		t.Fatal(err)
	}

	// Confirm that there are two relationships
	assertSourceCount(ctx, t, store, 2)

	// Run syncRepo with only one source
	urn := extsvc.URN(extsvc.KindGitHub, svc1.ID)
	githubRepo.Sources = map[string]*types.SourceInfo{
		urn: {
			ID:       urn,
			CloneURL: "cloneURL",
		},
	}
	_, err := syncer.SyncRepo(ctx, githubRepo.Name, true)
	if err != nil {
		t.Fatal(err)
	}

	// We should still have two sources
	assertSourceCount(ctx, t, store, 2)
}

func TestUserAddedRepos(t *testing.T) {
	t.Parallel()
	store := getTestRepoStore(t)

	ctx, cancel := context.WithCancel(context.Background())
	defer cancel()

	now := time.Now()

	var userID int32
	q := sqlf.Sprintf("INSERT INTO users (username) VALUES ('bbs-admin') RETURNING id")
	err := store.Handle().QueryRowContext(ctx, q.Query(sqlf.PostgresBindVar), q.Args()...).
		Scan(&userID)
	if err != nil {
		t.Fatal(err)
	}
	ctx = actor.WithInternalActor(ctx)

	userService := &types.ExternalService{
		Kind:            extsvc.KindGitHub,
		DisplayName:     "Github - User",
		Config:          extsvc.NewUnencryptedConfig(basicGitHubConfig),
		CreatedAt:       now,
		UpdatedAt:       now,
		NamespaceUserID: userID,
	}

	adminService := &types.ExternalService{
		Kind:        extsvc.KindGitHub,
		DisplayName: "Github - Private",
		Config:      extsvc.NewUnencryptedConfig(basicGitHubConfig),
		CreatedAt:   now,
		UpdatedAt:   now,
	}

	// setup services
	if err := store.ExternalServiceStore().Upsert(ctx, userService, adminService); err != nil {
		t.Fatal(err)
	}

	publicRepo := &types.Repo{
		Name:     "github.com/org/user",
		Metadata: &github.Repository{},
		ExternalRepo: api.ExternalRepoSpec{
			ID:          "foo-external-user",
			ServiceID:   "https://github.com/",
			ServiceType: extsvc.TypeGitHub,
		},
	}

	publicRepo2 := &types.Repo{
		Name:     "github.com/org/user2",
		Metadata: &github.Repository{},
		ExternalRepo: api.ExternalRepoSpec{
			ID:          "foo-external-user2",
			ServiceID:   "https://github.com/",
			ServiceType: extsvc.TypeGitHub,
		},
	}

	privateRepo := &types.Repo{
		Name:     "github.com/org/private",
		Metadata: &github.Repository{},
		ExternalRepo: api.ExternalRepoSpec{
			ID:          "foo-external-private",
			ServiceID:   "https://github.com/",
			ServiceType: extsvc.TypeGitHub,
		},
		Private: true,
	}

	// Admin service will sync both repos
	syncer := &repos.Syncer{
		Logger: logtest.Scoped(t),
		Sourcer: func(ctx context.Context, service *types.ExternalService) (repos.Source, error) {
			s := repos.NewFakeSource(adminService, nil, publicRepo, privateRepo)
			return s, nil
		},
		Store: store,
		Now:   time.Now,
	}
	if err := syncer.SyncExternalService(ctx, adminService.ID, 10*time.Second); err != nil {
		t.Fatal(err)
	}

	// Confirm that there are two relationships
	assertSourceCount(ctx, t, store, 2)

	// Unsync the repo to clean things up
	syncer = &repos.Syncer{
		Logger: logtest.Scoped(t),
		Sourcer: func(ctx context.Context, service *types.ExternalService) (repos.Source, error) {
			s := repos.NewFakeSource(adminService, nil)
			return s, nil
		},
		Store: store,
		Now:   time.Now,
	}
	if err := syncer.SyncExternalService(ctx, adminService.ID, 10*time.Second); err != nil {
		t.Fatal(err)
	}

	// Confirm that there are zero relationships
	assertSourceCount(ctx, t, store, 0)

	// By default, user service can only sync public code, even if they have access to private code
	syncer = &repos.Syncer{
		Logger: logtest.Scoped(t),
		Sourcer: func(ctx context.Context, service *types.ExternalService) (repos.Source, error) {
			s := repos.NewFakeSource(userService, nil, publicRepo, privateRepo)
			return s, nil
		},
		Store: store,
		Now:   time.Now,
	}
	if err := syncer.SyncExternalService(ctx, userService.ID, 10*time.Second); err != nil {
		t.Fatal(err)
	}

	// Confirm that there is one relationship
	assertSourceCount(ctx, t, store, 1)

	// If the private code feature flag is set, user service can also sync private code
	conf.Mock(&conf.Unified{
		SiteConfiguration: schema.SiteConfiguration{
			ExternalServiceUserMode: "all",
		},
	})

	syncer = &repos.Syncer{
		Logger: logtest.Scoped(t),
		Sourcer: func(ctx context.Context, service *types.ExternalService) (repos.Source, error) {
			s := repos.NewFakeSource(userService, nil, publicRepo, privateRepo)
			return s, nil
		},
		Store: store,
		Now:   time.Now,
	}
	if err := syncer.SyncExternalService(ctx, userService.ID, 10*time.Second); err != nil {
		t.Fatal(err)
	}

	// Confirm that there are two relationships
	assertSourceCount(ctx, t, store, 2)
	conf.Mock(nil)

	// If the user has the AllowUserExternalServicePrivate tag, user service can also sync private code
	q = sqlf.Sprintf(
		"UPDATE users SET tags = %s WHERE id = %s",
		pq.Array([]string{database.TagAllowUserExternalServicePrivate}),
		userID,
	)
	_, err = store.Handle().ExecContext(ctx, q.Query(sqlf.PostgresBindVar), q.Args()...)
	if err != nil {
		t.Fatal(err)
	}

	syncer = &repos.Syncer{
		Logger: logtest.Scoped(t),
		Sourcer: func(ctx context.Context, service *types.ExternalService) (repos.Source, error) {
			s := repos.NewFakeSource(userService, nil, publicRepo, privateRepo)
			return s, nil
		},
		Store: store,
		Now:   time.Now,
	}
	if err := syncer.SyncExternalService(ctx, userService.ID, 10*time.Second); err != nil {
		t.Fatal(err)
	}

	// Confirm that there are two relationships
	assertSourceCount(ctx, t, store, 2)
	q = sqlf.Sprintf("UPDATE users SET tags = '{}' WHERE id = %s", userID)
	_, err = store.Handle().ExecContext(ctx, q.Query(sqlf.PostgresBindVar), q.Args()...)
	if err != nil {
		t.Fatal(err)
	}

	// Attempt to add some repos with a per user limit set
	syncer = &repos.Syncer{
		Logger: logtest.Scoped(t),
		Sourcer: func(ctx context.Context, service *types.ExternalService) (repos.Source, error) {
			s := repos.NewFakeSource(userService, nil, publicRepo, publicRepo2)
			return s, nil
		},
		Now:                 time.Now,
		Store:               store,
		UserReposMaxPerUser: 1,
	}
	if err := syncer.SyncExternalService(ctx, userService.ID, 10*time.Second); err == nil {
		t.Fatal("Expected an error, got none")
	}

	// Attempt to add some repos with a total limit set
	syncer = &repos.Syncer{
		Logger: logtest.Scoped(t),
		Sourcer: func(ctx context.Context, service *types.ExternalService) (repos.Source, error) {
			s := repos.NewFakeSource(userService, nil, publicRepo, publicRepo2)
			return s, nil
		},
		Now:                 time.Now,
		Store:               store,
		UserReposMaxPerSite: 1,
	}
	if err := syncer.SyncExternalService(ctx, userService.ID, 10*time.Second); err == nil {
		t.Fatal("Expected an error, got none")
	}
}

func TestNameOnConflictOnRename(t *testing.T) {
	// Test the case where more than one external service returns the same name for different repos. The names
	// are the same, but the external id are different.
	t.Parallel()
	store := getTestRepoStore(t)

	ctx, cancel := context.WithCancel(context.Background())
	defer cancel()

	now := time.Now()

	svc1 := &types.ExternalService{
		Kind:        extsvc.KindGitHub,
		DisplayName: "Github - Test1",
		Config:      extsvc.NewUnencryptedConfig(basicGitHubConfig),
		CreatedAt:   now,
		UpdatedAt:   now,
	}
	svc2 := &types.ExternalService{
		Kind:        extsvc.KindGitHub,
		DisplayName: "Github - Test2",
		Config:      extsvc.NewUnencryptedConfig(basicGitHubConfig),
		CreatedAt:   now,
		UpdatedAt:   now,
	}

	// setup services
	if err := store.ExternalServiceStore().Upsert(ctx, svc1, svc2); err != nil {
		t.Fatal(err)
	}

	githubRepo1 := &types.Repo{
		Name:     "github.com/org/foo",
		Metadata: &github.Repository{},
		ExternalRepo: api.ExternalRepoSpec{
			ID:          "foo-external-foo",
			ServiceID:   "https://github.com/",
			ServiceType: extsvc.TypeGitHub,
		},
	}

	githubRepo2 := &types.Repo{
		Name:     "github.com/org/bar",
		Metadata: &github.Repository{},
		ExternalRepo: api.ExternalRepoSpec{
			ID:          "foo-external-bar",
			ServiceID:   "https://github.com/",
			ServiceType: extsvc.TypeGitHub,
		},
	}

	// Add two services, one with each repo

	// Sync first service
	syncer := &repos.Syncer{
		Logger: logtest.Scoped(t),
		Sourcer: func(ctx context.Context, service *types.ExternalService) (repos.Source, error) {
			s := repos.NewFakeSource(svc1, nil, githubRepo1)
			return s, nil
		},
		Store: store,
		Now:   time.Now,
	}
	if err := syncer.SyncExternalService(ctx, svc1.ID, 10*time.Second); err != nil {
		t.Fatal(err)
	}

	// Sync second service
	syncer = &repos.Syncer{
		Logger: logtest.Scoped(t),
		Sourcer: func(context.Context, *types.ExternalService) (repos.Source, error) {
			s := repos.NewFakeSource(svc2, nil, githubRepo2)
			return s, nil
		},
		Store: store,
		Now:   time.Now,
	}
	if err := syncer.SyncExternalService(ctx, svc2.ID, 10*time.Second); err != nil {
		t.Fatal(err)
	}

	// Rename repo1 with the same name as repo2
	renamedRepo1 := githubRepo1.With(func(r *types.Repo) {
		r.Name = githubRepo2.Name
	})

	// Sync first service
	syncer = &repos.Syncer{
		Logger: logtest.Scoped(t),
		Sourcer: func(context.Context, *types.ExternalService) (repos.Source, error) {
			s := repos.NewFakeSource(svc1, nil, renamedRepo1)
			return s, nil
		},
		Store: store,
		Now:   time.Now,
	}
	if err := syncer.SyncExternalService(ctx, svc1.ID, 10*time.Second); err != nil {
		t.Fatal(err)
	}

	fromDB, err := store.RepoStore().List(ctx, database.ReposListOptions{})
	if err != nil {
		t.Fatal(err)
	}

	if len(fromDB) != 1 {
		t.Fatalf("Expected 1 repo, have %d", len(fromDB))
	}

	found := fromDB[0]
	// We expect repo2 to be synced since we always pick the just sourced repo as the winner, deleting the other.
	// If the existing conflicting repo still exists, it'll have a different name (because names are unique in
	// the code host), so it'll get re-created once we sync it later.
	expectedID := "foo-external-foo"

	if found.ExternalRepo.ID != expectedID {
		t.Fatalf("Want %q, got %q", expectedID, found.ExternalRepo.ID)
	}
}

func TestDeleteExternalService(t *testing.T) {
	t.Parallel()
	store := getTestRepoStore(t)

	ctx, cancel := context.WithCancel(context.Background())
	defer cancel()

	now := time.Now()

	svc1 := &types.ExternalService{
		Kind:        extsvc.KindGitHub,
		DisplayName: "Github - Test1",
		Config:      extsvc.NewUnencryptedConfig(basicGitHubConfig),
		CreatedAt:   now,
		UpdatedAt:   now,
	}
	svc2 := &types.ExternalService{
		Kind:        extsvc.KindGitHub,
		DisplayName: "Github - Test2",
		Config:      extsvc.NewUnencryptedConfig(basicGitHubConfig),
		CreatedAt:   now,
		UpdatedAt:   now,
	}

	// setup services
	if err := store.ExternalServiceStore().Upsert(ctx, svc1, svc2); err != nil {
		t.Fatal(err)
	}

	githubRepo := &types.Repo{
		Name:     "github.com/org/foo",
		Metadata: &github.Repository{},
		ExternalRepo: api.ExternalRepoSpec{
			ID:          "foo-external-12345",
			ServiceID:   "https://github.com/",
			ServiceType: extsvc.TypeGitHub,
		},
	}

	// Add two services, both pointing at the same repo

	// Sync first service
	syncer := &repos.Syncer{
		Logger: logtest.Scoped(t),
		Sourcer: func(ctx context.Context, service *types.ExternalService) (repos.Source, error) {
			s := repos.NewFakeSource(svc1, nil, githubRepo)
			return s, nil
		},
		Store: store,
		Now:   time.Now,
	}
	if err := syncer.SyncExternalService(ctx, svc1.ID, 10*time.Second); err != nil {
		t.Fatal(err)
	}

	// Sync second service
	syncer = &repos.Syncer{
		Logger: logtest.Scoped(t),
		Sourcer: func(ctx context.Context, service *types.ExternalService) (repos.Source, error) {
			s := repos.NewFakeSource(svc2, nil, githubRepo)
			return s, nil
		},
		Store: store,
		Now:   time.Now,
	}
	if err := syncer.SyncExternalService(ctx, svc2.ID, 10*time.Second); err != nil {
		t.Fatal(err)
	}

	// Delete the first service
	if err := store.ExternalServiceStore().Delete(ctx, svc1.ID); err != nil {
		t.Fatal(err)
	}

	// Confirm that there is one relationship
	assertSourceCount(ctx, t, store, 1)

	// We should have no deleted repos
	assertDeletedRepoCount(ctx, t, store, 0)

	// Delete the second service
	if err := store.ExternalServiceStore().Delete(ctx, svc2.ID); err != nil {
		t.Fatal(err)
	}

	// Confirm that there no relationships
	assertSourceCount(ctx, t, store, 0)

	// We should have one deleted repo
	assertDeletedRepoCount(ctx, t, store, 1)
}

func TestAbortSyncWhenThereIsRepoLimitError(t *testing.T) {
	t.Parallel()
	store := getTestRepoStore(t)

	logger := logtest.Scoped(t)
	ctx, cancel := context.WithCancel(context.Background())
	defer cancel()

	now := time.Now()

	// create fake org
	orgName := "sample-org101"
	org, err := database.OrgsWith(store).Create(ctx, orgName, &orgName)
	if err != nil {
		t.Fatal(err)
	}

	// create fake user
	user, err := database.UsersWith(logger, store).Create(ctx, database.NewUser{
		Email:                 "Email",
		Username:              "Username",
		DisplayName:           "DisplayName",
		Password:              "Password",
		EmailIsVerified:       true,
		FailIfNotInitialUser:  false,
		EnforcePasswordLength: false,
	})
	if err != nil {
		t.Fatal(err)
	}

	// create fake source
	svcs := []*types.ExternalService{
		{
			Kind:            extsvc.KindGitHub,
			DisplayName:     "Github - Test1",
			Config:          extsvc.NewUnencryptedConfig(basicGitHubConfig),
			CreatedAt:       now,
			UpdatedAt:       now,
			NamespaceUserID: user.ID,
		},
		{
			Kind:           extsvc.KindGitHub,
			DisplayName:    "Github - Test2",
			Config:         extsvc.NewUnencryptedConfig(basicGitHubConfig),
			CreatedAt:      now,
			UpdatedAt:      now,
			NamespaceOrgID: org.ID,
		},
	}

	// setup services
	if err := store.ExternalServiceStore().Upsert(ctx, svcs...); err != nil {
		t.Fatal(err)
	}

	githubRepo := &types.Repo{
		Name:     "github.com/org/foo",
		Metadata: &github.Repository{},
		ExternalRepo: api.ExternalRepoSpec{
			ID:          "foo-external-12345",
			ServiceID:   "https://github.com/",
			ServiceType: extsvc.TypeGitHub,
		},
	}

	githubRepo2 := &types.Repo{
		Name:     "github.com/org/foo2",
		Metadata: &github.Repository{},
		ExternalRepo: api.ExternalRepoSpec{
			ID:          "foo-external-123456",
			ServiceID:   "https://github.com/",
			ServiceType: extsvc.TypeGitHub,
		},
	}

	for _, svc := range svcs {
		// Sync first service
		syncer := &repos.Syncer{
			Logger: logtest.Scoped(t),
			Sourcer: func(ctx context.Context, service *types.ExternalService) (repos.Source, error) {
				s := repos.NewFakeSource(svc, nil, githubRepo, githubRepo2)
				return s, nil
			},
			Store:               store,
			Now:                 time.Now,
			UserReposMaxPerSite: 1,
			UserReposMaxPerUser: 1,
		}

		if err := syncer.SyncExternalService(ctx, svc.ID, 10*time.Second); err != nil {
			var me errors.MultiError
			if !errors.As(err, &me) {
				t.Fatalf("Expected error.MultiError, got: %T", err)
			}
			actualErr := me.Errors()[0]

			var r *repos.RepoLimitError

			if !errors.As(err, &r) {
				t.Fatalf("Expected RepoLimitError.Error, got: %T", err)
			}

			expectedErr := &repos.RepoLimitError{
				SiteAdded:  1,
				SiteLimit:  1,
				ReposCount: 1,
				ReposLimit: 1,
				UserID:     svc.NamespaceUserID,
				OrgID:      svc.NamespaceOrgID,
			}
			if diff := cmp.Diff(expectedErr, actualErr); diff != "" {
				t.Fatalf("Unexpected error occurred. Expected: %v, actual: %v", expectedErr, actualErr)
			}
		}
	}
}

func TestUserAndOrgReposAreCountedCorrectly(t *testing.T) {
	t.Parallel()
	store := getTestRepoStore(t)

	logger := logtest.Scoped(t)
	ctx, cancel := context.WithCancel(context.Background())
	defer cancel()

	now := time.Now()

	// create fake org
	orgName := "sample-org101"
	org, err := database.OrgsWith(store).Create(ctx, orgName, &orgName)
	if err != nil {
		t.Fatal(err)
	}

	// create fake user
	user, err := database.UsersWith(logger, store).Create(ctx, database.NewUser{
		Email:                 "Email",
		Username:              "Username",
		DisplayName:           "DisplayName",
		Password:              "Password",
		EmailIsVerified:       true,
		FailIfNotInitialUser:  false,
		EnforcePasswordLength: false,
	})
	if err != nil {
		t.Fatal(err)
	}

	// create fake source (one user and one org)
	svcs := []*types.ExternalService{
		{
			Kind:            extsvc.KindGitHub,
			DisplayName:     "Github - Test1",
			Config:          extsvc.NewUnencryptedConfig(basicGitHubConfig),
			CreatedAt:       now,
			UpdatedAt:       now,
			NamespaceUserID: user.ID,
		},
		{
			Kind:           extsvc.KindGitHub,
			DisplayName:    "Github - Test2",
			Config:         extsvc.NewUnencryptedConfig(basicGitHubConfig),
			CreatedAt:      now,
			UpdatedAt:      now,
			NamespaceOrgID: org.ID,
		},
	}

	// setup services
	if err := store.ExternalServiceStore().Upsert(ctx, svcs...); err != nil {
		t.Fatal(err)
	}

	reposToSync := []*types.Repo{
		{
			Name:     "github.com/org/foo",
			Metadata: &github.Repository{},
			ExternalRepo: api.ExternalRepoSpec{
				ID:          "foo-external-12345",
				ServiceID:   "https://github.com/",
				ServiceType: extsvc.TypeGitHub,
			},
		},
		{
			Name:     "github.com/org/foo2",
			Metadata: &github.Repository{},
			ExternalRepo: api.ExternalRepoSpec{
				ID:          "foo-external-123456",
				ServiceID:   "https://github.com/",
				ServiceType: extsvc.TypeGitHub,
			},
		},
		{
			Name:     "github.com/org/foo3",
			Metadata: &github.Repository{},
			ExternalRepo: api.ExternalRepoSpec{
				ID:          "foo-external-1234567",
				ServiceID:   "https://github.com/",
				ServiceType: extsvc.TypeGitHub,
			},
		},
		{
			Name:     "github.com/org/foo4",
			Metadata: &github.Repository{},
			ExternalRepo: api.ExternalRepoSpec{
				ID:          "foo-external-12345678",
				ServiceID:   "https://github.com/",
				ServiceType: extsvc.TypeGitHub,
			},
		},
	}

	repoIdx := 0

	for _, svc := range svcs {
		// Sync first service
		syncer := &repos.Syncer{
			Logger: logger,
			Sourcer: func(ctx context.Context, service *types.ExternalService) (repos.Source, error) {
				s := repos.NewFakeSource(svc, nil, reposToSync[repoIdx], reposToSync[repoIdx+1])
				return s, nil
			},
			Store:               store,
			Now:                 time.Now,
			UserReposMaxPerSite: 10,
			UserReposMaxPerUser: 3,
		}

		if err := syncer.SyncExternalService(ctx, svc.ID, 10*time.Second); err != nil {
			t.Fatal("Error occurred. Should not happen because neither site nor user/org limit is exceeded.")
		}
		repoIdx += 2
	}
}

func assertSourceCount(ctx context.Context, t *testing.T, store repos.Store, want int) {
	t.Helper()
	var rowCount int
	q := sqlf.Sprintf("SELECT COUNT(*) FROM external_service_repos")
	if err := store.Handle().QueryRowContext(ctx, q.Query(sqlf.PostgresBindVar), q.Args()...).Scan(&rowCount); err != nil {
		t.Fatal(err)
	}
	if rowCount != want {
		t.Fatalf("Expected %d rows, got %d", want, rowCount)
	}
}

func assertDeletedRepoCount(ctx context.Context, t *testing.T, store repos.Store, want int) {
	t.Helper()
	var rowCount int
	q := sqlf.Sprintf("SELECT COUNT(*) FROM repo where deleted_at is not null")
	if err := store.Handle().QueryRowContext(ctx, q.Query(sqlf.PostgresBindVar), q.Args()...).Scan(&rowCount); err != nil {
		t.Fatal(err)
	}
	if rowCount != want {
		t.Fatalf("Expected %d rows, got %d", want, rowCount)
	}
}

func TestSyncReposWithLastErrors(t *testing.T) {
	t.Parallel()
	store := getTestRepoStore(t)

	ctx := context.Background()
	testCases := []struct {
		label     string
		svcKind   string
		repoName  api.RepoName
		config    string
		extSvcErr error
		serviceID string
	}{
		{
			label:     "github test",
			svcKind:   extsvc.KindGitHub,
			repoName:  api.RepoName("github.com/foo/bar"),
			config:    `{"url": "https://github.com", "repositoryQuery": ["none"], "token": "abc"}`,
			extSvcErr: github.ErrRepoNotFound,
			serviceID: "https://github.com/",
		},
		{
			label:     "gitlab test",
			svcKind:   extsvc.KindGitLab,
			repoName:  api.RepoName("gitlab.com/foo/bar"),
			config:    `{"url": "https://gitlab.com", "projectQuery": ["none"], "token": "abc"}`,
			extSvcErr: gitlab.ProjectNotFoundError{Name: "/foo/bar"},
			serviceID: "https://gitlab.com/",
		},
	}

	for i, tc := range testCases {
		t.Run(tc.label, func(t *testing.T) {
			syncer, dbRepos := setupSyncErroredTest(ctx, store, t, tc.svcKind,
				tc.extSvcErr, tc.config, tc.serviceID, tc.repoName)
			if len(dbRepos) != 1 {
				t.Fatalf("should've inserted exactly 1 repo in the db for testing, got %d instead", len(dbRepos))
			}

			// Run the syncer, which should find the repo with non-empty last_error and delete it
			err := syncer.SyncReposWithLastErrors(ctx, ratelimit.NewInstrumentedLimiter("TestSyncRepos", rate.NewLimiter(200, 1)))
			if err != nil {
				t.Fatalf("unexpected error running SyncReposWithLastErrors: %s", err)
			}

			diff := <-syncer.Synced

			deleted := types.Repos{&types.Repo{ID: dbRepos[0].ID}}
			if d := cmp.Diff(repos.Diff{Deleted: deleted}, diff); d != "" {
				t.Fatalf("Deleted mismatch (-want +got):\n%s", d)
			}

			// each iteration will result in one more deleted repo.
			assertDeletedRepoCount(ctx, t, store, i+1)
			// Try to fetch the repo to verify that it was deleted by the syncer
			myRepo, err := store.RepoStore().GetByName(ctx, tc.repoName)
			if err == nil {
				t.Fatalf("repo should've been deleted. expected a repo not found error")
			}
			if !errors.Is(err, &database.RepoNotFoundErr{Name: tc.repoName}) {
				t.Fatalf("expected a RepoNotFound error, got %s", err)
			}
			if myRepo != nil {
				t.Fatalf("repo should've been deleted: %v", myRepo)
			}
		})
	}
}

func TestSyncReposWithLastErrorsHitsRateLimiter(t *testing.T) {
	t.Parallel()
	store := getTestRepoStore(t)

	ctx := context.Background()
	repoNames := []api.RepoName{
		"github.com/asdf/jkl",
		"github.com/foo/bar",
	}
	syncer, _ := setupSyncErroredTest(ctx, store, t, extsvc.KindGitLab, github.ErrRepoNotFound, `{"url": "https://github.com", "projectQuery": ["none"], "token": "abc"}`, "https://gitlab.com/", repoNames...)

	ctx, cancel := context.WithTimeout(ctx, time.Second)
	defer cancel()
	// Run the syncer, which should return an error due to hitting the rate limit
	err := syncer.SyncReposWithLastErrors(ctx, ratelimit.NewInstrumentedLimiter("TestSyncRepos", rate.NewLimiter(1, 1)))
	if err == nil {
		t.Fatal("SyncReposWithLastErrors should've returned an error due to hitting rate limit")
	}
	if !strings.Contains(err.Error(), "error waiting for rate limiter: rate: Wait(n=1) would exceed context deadline") {
		t.Fatalf("expected an error from rate limiting, got %s instead", err)
	}
}

func setupSyncErroredTest(ctx context.Context, s repos.Store, t *testing.T,
	serviceType string, externalSvcError error, config, serviceID string, repoNames ...api.RepoName,
) (*repos.Syncer, types.Repos) {
	t.Helper()
	now := time.Now()
	dbRepos := types.Repos{}
	service := types.ExternalService{
		Kind:         serviceType,
		DisplayName:  fmt.Sprintf("%s - Test", serviceType),
		Config:       extsvc.NewUnencryptedConfig(config),
		CreatedAt:    now,
		UpdatedAt:    now,
		CloudDefault: true,
	}

	// Create a new external service
	confGet := func() *conf.Unified {
		return &conf.Unified{}
	}

	err := s.ExternalServiceStore().Create(ctx, confGet, &service)
	if err != nil {
		t.Fatal(err)
	}

	for _, repoName := range repoNames {
		dbRepo := (&types.Repo{
			Name:        repoName,
			Description: "",
			ExternalRepo: api.ExternalRepoSpec{
				ID:          fmt.Sprintf("external-%s", repoName), // TODO: make this something else?
				ServiceID:   serviceID,
				ServiceType: serviceType,
			},
		}).With(typestest.Opt.RepoSources(service.URN()))
		// Insert the repo into our database
		if err := s.RepoStore().Create(ctx, dbRepo); err != nil {
			t.Fatal(err)
		}
		// Log a failure in gitserver_repos for this repo
		if err := s.GitserverReposStore().Update(ctx, &types.GitserverRepo{
			RepoID:      dbRepo.ID,
			ShardID:     "test",
			CloneStatus: types.CloneStatusCloned,
			LastError:   "error fetching repo: Not found",
		}); err != nil {
			t.Fatal(err)
		}
		// Validate that the repo exists and we can fetch it
		_, err := s.RepoStore().GetByName(ctx, dbRepo.Name)
		if err != nil {
			t.Fatal(err)
		}
		dbRepos = append(dbRepos, dbRepo)
	}

	syncer := &repos.Syncer{
		Logger: logtest.Scoped(t),
		Now:    time.Now,
		Store:  s,
		Synced: make(chan repos.Diff, 1),
		Sourcer: repos.NewFakeSourcer(
			nil,
			repos.NewFakeSource(&service,
				externalSvcError,
				dbRepos...),
		),
	}
	return syncer, dbRepos
}

func TestEnqueueWebhookBuildJob(t *testing.T) {
	t.Parallel()
	store := getTestRepoStore(t)

	ctx := context.Background()
	logger := logtest.Scoped(t)

<<<<<<< HEAD
	conf.Mock(&conf.Unified{SiteConfiguration: schema.SiteConfiguration{
		ExperimentalFeatures: &schema.ExperimentalFeatures{
			EnableWebhookRepoSync: true,
		},
	}})

	token := os.Getenv("GITHUB_TOKEN")
=======
		esStore := s.ExternalServiceStore()
		repoStore := s.RepoStore()
		workerStore := webhookworker.CreateWorkerStore(logger, s.Handle())
>>>>>>> 3d221943

	esStore := store.ExternalServiceStore()
	repoStore := store.RepoStore()
	workerStore := webhookworker.CreateWorkerStore(logger, store.Handle())

<<<<<<< HEAD
	repo := &types.Repo{
		ID:   1,
		Name: api.RepoName("milton/test"),
	}
	if err := repoStore.Create(ctx, repo); err != nil {
		t.Fatal(err)
	}
=======
		ghConn := &schema.GitHubConnection{
			Url:      "https://github.com",
			Token:    "fake",
			Repos:    []string{string(repo.Name)},
			Webhooks: []*schema.GitHubWebhook{{Org: "ghe.sgdev.org", Secret: "secret"}},
		}
		bs, err := json.Marshal(ghConn)
		if err != nil {
			t.Fatal(err)
		}
>>>>>>> 3d221943

	ghConn := &schema.GitHubConnection{
		Url:      "https://github.com",
		Token:    token,
		Repos:    []string{string(repo.Name)},
		Webhooks: []*schema.GitHubWebhook{{Org: "ghe.sgdev.org", Secret: "secret"}},
	}
	bs, err := json.Marshal(ghConn)
	if err != nil {
		t.Fatal(err)
	}

	config := string(bs)
	svc := &types.ExternalService{
		Kind:        extsvc.KindGitHub,
		DisplayName: "TestService",
		Config:      extsvc.NewUnencryptedConfig(config),
	}
	if err := esStore.Upsert(ctx, svc); err != nil {
		t.Fatal(err)
	}

	sourcer := repos.NewFakeSourcer(nil, repos.NewFakeSource(svc, nil, repo))
	syncer := &repos.Syncer{
		Logger:  logger,
		Sourcer: sourcer,
		Store:   store,
		Now:     time.Now,
	}

	if err := syncer.SyncExternalService(ctx, svc.ID, time.Millisecond); err != nil {
		t.Fatal(err)
	}

	jobChan := make(chan *webhookworker.Job)
	metrics := workerutil.NewMetrics(&observation.Context{
		Logger:     logger,
		Tracer:     &trace.Tracer{TracerProvider: otel.GetTracerProvider()},
		Registerer: prometheus.DefaultRegisterer,
	}, fmt.Sprintf("%s_processor", "webhook_build_worker"))

	worker := webhookworker.NewWorker(ctx, &fakeWebhookBuildHandler{jobChan: jobChan}, workerStore, metrics)

	go worker.Start()
	defer worker.Stop()

	want := &webhookworker.Job{
		RepoID:     int32(repo.ID),
		RepoName:   string(repo.Name),
		Org:        strings.Split(string(repo.Name), "/")[1],
		ExtSvcID:   svc.ID,
		ExtSvcKind: svc.Kind,
	}

	var have *webhookworker.Job

	select {
	case have = <-jobChan:
		if diff := cmp.Diff(have, want, jobComparer); diff != "" {
			t.Fatalf("mismatched jobs, (-want +got):\n%s", diff)
		}
	case <-time.After(5 * time.Second):
		t.Fatal("Timeout")
	}
}

type fakeWebhookBuildHandler struct {
	jobChan chan *webhookworker.Job
}

func (h *fakeWebhookBuildHandler) Handle(ctx context.Context, logger log.Logger, record workerutil.Record) error {
	job, ok := record.(*webhookworker.Job)
	if !ok {
		return errors.Newf("expected webhookworker.Job, got %T", record)
	}
	select {
	case <-ctx.Done():
		return ctx.Err()
	case h.jobChan <- job:
		return nil
	}
}

var jobComparer = cmp.Comparer(func(x, y *webhookworker.Job) bool {
	return x.RepoID == y.RepoID &&
		x.RepoName == y.RepoName &&
		x.Org == y.Org &&
		x.ExtSvcID == y.ExtSvcID &&
		x.ExtSvcKind == y.ExtSvcKind
})<|MERGE_RESOLUTION|>--- conflicted
+++ resolved
@@ -2503,25 +2503,16 @@
 	ctx := context.Background()
 	logger := logtest.Scoped(t)
 
-<<<<<<< HEAD
 	conf.Mock(&conf.Unified{SiteConfiguration: schema.SiteConfiguration{
 		ExperimentalFeatures: &schema.ExperimentalFeatures{
 			EnableWebhookRepoSync: true,
 		},
 	}})
 
-	token := os.Getenv("GITHUB_TOKEN")
-=======
-		esStore := s.ExternalServiceStore()
-		repoStore := s.RepoStore()
-		workerStore := webhookworker.CreateWorkerStore(logger, s.Handle())
->>>>>>> 3d221943
-
 	esStore := store.ExternalServiceStore()
 	repoStore := store.RepoStore()
 	workerStore := webhookworker.CreateWorkerStore(logger, store.Handle())
 
-<<<<<<< HEAD
 	repo := &types.Repo{
 		ID:   1,
 		Name: api.RepoName("milton/test"),
@@ -2529,22 +2520,10 @@
 	if err := repoStore.Create(ctx, repo); err != nil {
 		t.Fatal(err)
 	}
-=======
-		ghConn := &schema.GitHubConnection{
-			Url:      "https://github.com",
-			Token:    "fake",
-			Repos:    []string{string(repo.Name)},
-			Webhooks: []*schema.GitHubWebhook{{Org: "ghe.sgdev.org", Secret: "secret"}},
-		}
-		bs, err := json.Marshal(ghConn)
-		if err != nil {
-			t.Fatal(err)
-		}
->>>>>>> 3d221943
 
 	ghConn := &schema.GitHubConnection{
 		Url:      "https://github.com",
-		Token:    token,
+		Token:    "fake",
 		Repos:    []string{string(repo.Name)},
 		Webhooks: []*schema.GitHubWebhook{{Org: "ghe.sgdev.org", Secret: "secret"}},
 	}
