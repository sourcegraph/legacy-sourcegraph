--- conflicted
+++ resolved
@@ -34,11 +34,7 @@
 func (w *webhookBuildHandler) Handle(ctx context.Context, logger log.Logger, record workerutil.Record) error {
 	job, ok := record.(*webhookworker.Job)
 	if !ok {
-<<<<<<< HEAD
-		return errcode.MakeNonRetryable((errors.Newf("expected Job, got %T", record)))
-=======
 		return errcode.MakeNonRetryable(errors.Newf("expected Job, got %T", record))
->>>>>>> 20e7ba87
 	}
 
 	switch job.ExtSvcKind {
