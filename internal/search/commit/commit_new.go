--- conflicted
+++ resolved
@@ -23,21 +23,13 @@
 )
 
 type CommitSearch struct {
-<<<<<<< HEAD
 	Query                gitprotocol.Node
 	RepoOpts             search.RepoOptions
 	Diff                 bool
 	HasTimeFilter        bool
 	Limit                int
+	CodeMonitorID        *int64
 	IncludeModifiedFiles bool
-=======
-	Query         gitprotocol.Node
-	RepoOpts      search.RepoOptions
-	Diff          bool
-	HasTimeFilter bool
-	Limit         int
-	CodeMonitorID *int64
->>>>>>> 89162c40
 }
 
 func (j *CommitSearch) Run(ctx context.Context, db database.DB, stream streaming.Sender) error {
