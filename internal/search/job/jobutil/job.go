--- conflicted
+++ resolved
@@ -792,16 +792,9 @@
 	return repoUniverseSearch, skipRepoSubsetSearch, runZoektOverRepos
 }
 
-<<<<<<< HEAD
-func toFeatures(flags featureflag.FlagSet) search.Features {
-	slogger := slog.Scoped("toFeatures", "To features")
-	if flags == nil {
-		flags = featureflag.FlagSet{}
-=======
 func toFeatures(flagSet *featureflag.FlagSet) search.Features {
 	if flagSet == nil {
 		flagSet = &featureflag.FlagSet{}
->>>>>>> 68fed4cc
 		metricFeatureFlagUnavailable.Inc()
 		slogger.Warn("search feature flags are not available")
 	}
