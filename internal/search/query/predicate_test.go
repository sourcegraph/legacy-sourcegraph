--- conflicted
+++ resolved
@@ -173,16 +173,11 @@
 	})
 }
 
-<<<<<<< HEAD
 func TestRepoContainsPredicate(t *testing.T) {
-=======
-func TestFileHasOwnerPredicate(t *testing.T) {
->>>>>>> 4265edc1
-	t.Run("Unmarshal", func(t *testing.T) {
-		type test struct {
-			name     string
-			params   string
-<<<<<<< HEAD
+	t.Run("Unmarshal", func(t *testing.T) {
+		type test struct {
+			name     string
+			params   string
 			expected *RepoContainsPredicate
 		}
 
@@ -192,7 +187,46 @@
 			{`content`, `content:test`, &RepoContainsPredicate{Content: "test"}},
 			{`path and content`, `file:test.go content:abc`, &RepoContainsPredicate{File: "test.go", Content: "abc"}},
 			{`content and path`, `content:abc file:test.go`, &RepoContainsPredicate{File: "test.go", Content: "abc"}},
-=======
+		}
+
+		for _, tc := range valid {
+			t.Run(tc.name, func(t *testing.T) {
+				p := &RepoContainsPredicate{}
+				err := p.Unmarshal(tc.params, false)
+				if err != nil {
+					t.Fatalf("unexpected error: %s", err)
+				}
+
+				if !reflect.DeepEqual(tc.expected, p) {
+					t.Fatalf("expected %#v, got %#v", tc.expected, p)
+				}
+			})
+		}
+
+		invalid := []test{
+			{`empty`, ``, nil},
+			{`negated path`, `-file:test`, nil},
+			{`negated content`, `-content:test`, nil},
+			{`catch invalid content regexp`, `file:foo content:([)`, nil},
+		}
+
+		for _, tc := range invalid {
+			t.Run(tc.name, func(t *testing.T) {
+				p := &RepoContainsPredicate{}
+				err := p.Unmarshal(tc.params, false)
+				if err == nil {
+					t.Fatal("expected error but got none")
+				}
+			})
+		}
+	})
+}
+
+func TestFileHasOwnerPredicate(t *testing.T) {
+	t.Run("Unmarshal", func(t *testing.T) {
+		type test struct {
+			name     string
+			params   string
 			expected *FileHasOwnerPredicate
 		}
 
@@ -201,45 +235,20 @@
 			{`handle starting with @`, `@octo-org/octocats`, &FileHasOwnerPredicate{Owner: "@octo-org/octocats"}},
 			{`email`, `test@example.com`, &FileHasOwnerPredicate{Owner: "test@example.com"}},
 			{`empty`, ``, &FileHasOwnerPredicate{Owner: ""}},
->>>>>>> 4265edc1
-		}
-
-		for _, tc := range valid {
-			t.Run(tc.name, func(t *testing.T) {
-<<<<<<< HEAD
-				p := &RepoContainsPredicate{}
-=======
+		}
+
+		for _, tc := range valid {
+			t.Run(tc.name, func(t *testing.T) {
 				p := &FileHasOwnerPredicate{}
->>>>>>> 4265edc1
-				err := p.Unmarshal(tc.params, false)
-				if err != nil {
-					t.Fatalf("unexpected error: %s", err)
-				}
-
-				if !reflect.DeepEqual(tc.expected, p) {
-					t.Fatalf("expected %#v, got %#v", tc.expected, p)
-				}
-			})
-		}
-<<<<<<< HEAD
-
-		invalid := []test{
-			{`empty`, ``, nil},
-			{`negated path`, `-file:test`, nil},
-			{`negated content`, `-content:test`, nil},
-			{`catch invalid content regexp`, `file:foo content:([)`, nil},
-		}
-
-		for _, tc := range invalid {
-			t.Run(tc.name, func(t *testing.T) {
-				p := &RepoContainsPredicate{}
-				err := p.Unmarshal(tc.params, false)
-				if err == nil {
-					t.Fatal("expected error but got none")
-				}
-			})
-		}
-=======
->>>>>>> 4265edc1
+				err := p.Unmarshal(tc.params, false)
+				if err != nil {
+					t.Fatalf("unexpected error: %s", err)
+				}
+
+				if !reflect.DeepEqual(tc.expected, p) {
+					t.Fatalf("expected %#v, got %#v", tc.expected, p)
+				}
+			})
+		}
 	})
 }