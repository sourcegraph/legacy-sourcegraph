--- conflicted
+++ resolved
@@ -66,7 +66,7 @@
 }
 
 func (r *Resolved) String() string {
-	return fmt.Sprintf("Resolved{RepoRevs=%d, BackendsMissing=%d}", len(r.RepoRevs), r.BackendsMissing)
+	return fmt.Sprintf("Resolved{RepoRevs=%d BackendsMissing=%d}", len(r.RepoRevs), r.BackendsMissing)
 }
 
 func NewResolver(logger log.Logger, db database.DB, gitserverClient gitserver.Client, searcher *endpoint.Map, zoekt zoekt.Streamer) *Resolver {
@@ -100,34 +100,13 @@
 		}
 
 		page, err := r.Resolve(ctx, opts)
-		missing := 0
 		if err != nil {
 			errs = errors.Append(errs, err)
 			// For missing repo revs, just collect the error and keep paging
-<<<<<<< HEAD
-			var missingErr MissingRepoRevsError
-			if errors.As(err, &missingErr) {
-				missing += len(missingErr.Missing)
-			} else {
-				break
-			}
-		}
-		tr.LazyPrintf("resolved %d repos, %d missing, %d backends missing", len(page.RepoRevs), missing, page.BackendsMissing)
-
-		if err = handle(&page); err != nil {
-			errs = errors.Append(errs, err)
-			break
-		}
-
-		if page.Next == nil {
-			break
-		}
-=======
 			if !errors.Is(err, &MissingRepoRevsError{}) {
 				return nil, errs
 			}
 		}
->>>>>>> 2c7836cc
 
 		done = page.Next == nil
 		opts.Cursors = page.Next
