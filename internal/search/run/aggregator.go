--- conflicted
+++ resolved
@@ -15,19 +15,10 @@
 	"github.com/sourcegraph/sourcegraph/internal/trace"
 )
 
-<<<<<<< HEAD
-func NewAggregator(db dbutil.DB, stream streaming.Sender, filterFunc EventTransformer) *Aggregator {
-	return &Aggregator{
-		db:               db,
-		eventTransformer: filterFunc,
-		parentStream:     stream,
-		errors:           &multierror.Error{},
-=======
 func NewAggregator(stream streaming.Sender) *Aggregator {
 	return &Aggregator{
 		parentStream: stream,
 		errors:       &multierror.Error{},
->>>>>>> c47e8f3a
 	}
 }
 
@@ -37,7 +28,7 @@
 	// eventTransformer can be applied to transform each SearchEvent before it gets
 	// propagated.
 	//
-	// It is currently used to provide sub-repo perms filtering.
+	// It is currently used to provide sub-repo permissions filtering.
 	//
 	// SearchEvent is still propagated even in an error case - eventTransformer
 	// should make sure the appropriate transformations are made before returning an
@@ -53,6 +44,13 @@
 
 // EventTransformer is a function that is expected to transform search events
 type EventTransformer func(event streaming.SearchEvent) (streaming.SearchEvent, error)
+
+// SetEventTransformer sets the event transformer for the aggregator. It is not
+// safe for concurrent use and is expected to be called once before the
+// aggregator is used.
+func (a *Aggregator) SetEventTransformer(et EventTransformer) {
+	a.eventTransformer = et
+}
 
 // Get finalises aggregation over the stream and returns the aggregated
 // result. It should only be called once each do* function is finished
