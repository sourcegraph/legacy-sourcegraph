--- conflicted
+++ resolved
@@ -2,8 +2,8 @@
 
 import (
 	"context"
-	slog "github.com/sourcegraph/sourcegraph/lib/log"
 	"time"
+	"unicode/utf8"
 
 	"github.com/opentracing/opentracing-go/log"
 	"golang.org/x/sync/errgroup"
@@ -45,17 +45,11 @@
 	// repository if this field is true. Another example is we set this field
 	// to true if the user requests a specific timeout or maximum result size.
 	UseFullDeadline bool
-
-	Features search.Features
 }
 
 // Run calls the searcher service on a set of repositories.
 func (s *TextSearchJob) Run(ctx context.Context, clients job.RuntimeClients, stream streaming.Sender) (alert *search.Alert, err error) {
 	slogger := slog.Scoped("Run", "Run calls the searcher service on a set of repositories")
-<<<<<<< HEAD
-
-=======
->>>>>>> 336f2389
 	tr, ctx, stream, finish := job.StartSpan(ctx, stream, s)
 	defer func() { finish(alert, err) }()
 
@@ -117,7 +111,7 @@
 					ctx, done := limitCtx, limitDone
 					defer done()
 
-					repoLimitHit, err := s.searchFilesInRepo(ctx, clients.DB, clients.SearcherURLs, repoRev.Repo, repoRev.GitserverRepo(), repoRev.RevSpecs()[0], s.Indexed, s.PatternInfo, fetchTimeout, stream)
+					repoLimitHit, err := searchFilesInRepo(ctx, clients.DB, clients.SearcherURLs, repoRev.Repo, repoRev.GitserverRepo(), repoRev.RevSpecs()[0], s.Indexed, s.PatternInfo, fetchTimeout, stream)
 					if err != nil {
 						tr.LogFields(log.String("repo", string(repoRev.Repo.Name)), log.Error(err), log.Bool("timeout", errcode.IsTimeout(err)), log.Bool("temporary", errcode.IsTemporary(err)))
 						slogger.Warn("searchFilesInRepo failed", slog.Error(err), slog.String("repo", string(repoRev.Repo.Name)))
@@ -164,7 +158,7 @@
 	stream streaming.Sender,
 ) (limitHit bool, err error)
 
-func (s *TextSearchJob) searchFilesInRepo(
+func searchFilesInRepo(
 	ctx context.Context,
 	db database.DB,
 	searcherURLs *endpoint.Map,
@@ -197,70 +191,110 @@
 		return false, err
 	}
 
-	// Structural and hybrid search both speak to zoekt so need the endpoints.
 	var indexerEndpoints []string
-	if info.IsStructuralPat || s.Features.HybridSearch {
+	if info.IsStructuralPat {
 		indexerEndpoints, err = search.Indexers().Map.Endpoints()
 		if err != nil {
 			return false, err
 		}
 	}
 
+	toMatches := newToMatches(repo, commit, &rev)
 	onMatches := func(searcherMatches []*protocol.FileMatch) {
 		stream.Send(streaming.SearchEvent{
-			Results: convertMatches(repo, commit, &rev, searcherMatches),
+			Results: toMatches(searcherMatches),
 		})
 	}
 
-	return Search(ctx, searcherURLs, gitserverRepo, repo.ID, rev, commit, index, info, fetchTimeout, indexerEndpoints, s.Features, onMatches)
-}
-
-// convert converts a set of searcher matches into []result.Match
-func convertMatches(repo types.MinimalRepo, commit api.CommitID, rev *string, searcherMatches []*protocol.FileMatch) []result.Match {
-	matches := make([]result.Match, 0, len(searcherMatches))
-	for _, fm := range searcherMatches {
-		chunkMatches := make(result.ChunkMatches, 0, len(fm.ChunkMatches))
-
-		for _, cm := range fm.ChunkMatches {
-			ranges := make(result.Ranges, 0, len(cm.Ranges))
-			for _, rr := range cm.Ranges {
-				ranges = append(ranges, result.Range{
-					Start: result.Location{
-						Offset: int(rr.Start.Offset),
-						Line:   int(rr.Start.Line),
-						Column: int(rr.Start.Column),
+	return Search(ctx, searcherURLs, gitserverRepo, repo.ID, rev, commit, index, info, fetchTimeout, indexerEndpoints, onMatches)
+}
+
+// newToMatches returns a closure that converts []*protocol.FileMatch to []result.Match.
+func newToMatches(repo types.MinimalRepo, commit api.CommitID, rev *string) func([]*protocol.FileMatch) []result.Match {
+	runeOffsetToByteOffset := func(buf string, n int) int {
+		idx := 0
+		for i := 0; i < n; i++ {
+			_, count := utf8.DecodeRuneInString(buf)
+			buf = buf[count:]
+			idx += count
+		}
+		return idx
+	}
+
+	return func(searcherMatches []*protocol.FileMatch) []result.Match {
+		matches := make([]result.Match, 0, len(searcherMatches))
+		for _, fm := range searcherMatches {
+			chunkMatches := make(result.ChunkMatches, 0, len(fm.LineMatches))
+
+			for _, lm := range fm.LineMatches {
+				ranges := make(result.Ranges, 0, len(lm.OffsetAndLengths))
+				for _, ol := range lm.OffsetAndLengths {
+					offset, length := ol[0], ol[1]
+					ranges = append(ranges, result.Range{
+						Start: result.Location{
+							Offset: lm.LineOffset + runeOffsetToByteOffset(lm.Preview, offset),
+							Line:   lm.LineNumber,
+							Column: offset,
+						},
+						End: result.Location{
+							Offset: lm.LineOffset + runeOffsetToByteOffset(lm.Preview, offset+length),
+							Line:   lm.LineNumber,
+							Column: offset + length,
+						},
+					})
+				}
+				chunkMatches = append(chunkMatches, result.ChunkMatch{
+					Content: lm.Preview,
+					ContentStart: result.Location{
+						Offset: lm.LineOffset,
+						Line:   lm.LineNumber,
+						Column: 0,
 					},
-					End: result.Location{
-						Offset: int(rr.End.Offset),
-						Line:   int(rr.End.Line),
-						Column: int(rr.End.Column),
+					Ranges: ranges,
+				})
+			}
+
+			for _, cm := range fm.ChunkMatches {
+				ranges := make(result.Ranges, 0, len(cm.Ranges))
+				for _, rr := range cm.Ranges {
+					ranges = append(ranges, result.Range{
+						Start: result.Location{
+							Offset: int(rr.Start.Offset),
+							Line:   int(rr.Start.Line),
+							Column: int(rr.Start.Column),
+						},
+						End: result.Location{
+							Offset: int(rr.End.Offset),
+							Line:   int(rr.End.Line),
+							Column: int(rr.End.Column),
+						},
+					})
+				}
+
+				chunkMatches = append(chunkMatches, result.ChunkMatch{
+					Content: cm.Content,
+					ContentStart: result.Location{
+						Offset: int(cm.ContentStart.Offset),
+						Line:   int(cm.ContentStart.Line),
+						Column: 0,
 					},
+					Ranges: ranges,
 				})
 			}
 
-			chunkMatches = append(chunkMatches, result.ChunkMatch{
-				Content: cm.Content,
-				ContentStart: result.Location{
-					Offset: int(cm.ContentStart.Offset),
-					Line:   int(cm.ContentStart.Line),
-					Column: 0,
+			matches = append(matches, &result.FileMatch{
+				File: result.File{
+					Path:     fm.Path,
+					Repo:     repo,
+					CommitID: commit,
+					InputRev: rev,
 				},
-				Ranges: ranges,
+				ChunkMatches: chunkMatches,
+				LimitHit:     fm.LimitHit,
 			})
 		}
-
-		matches = append(matches, &result.FileMatch{
-			File: result.File{
-				Path:     fm.Path,
-				Repo:     repo,
-				CommitID: commit,
-				InputRev: rev,
-			},
-			ChunkMatches: chunkMatches,
-			LimitHit:     fm.LimitHit,
-		})
-	}
-	return matches
+		return matches
+	}
 }
 
 // repoShouldBeSearched determines whether a repository should be searched in, based on whether the repository
@@ -309,10 +343,8 @@
 				foundMatches = true
 			}
 		}
-		// TODO(keegancsmith) we should be passing in more state here like
-		// indexer endpoints and features.
 		p := search.TextPatternInfo{IsRegExp: true, FileMatchLimit: 1, IncludePatterns: []string{pattern}, PathPatternsAreCaseSensitive: false, PatternMatchesContent: true, PatternMatchesPath: true}
-		_, err := Search(ctx, searcherURLs, repo.Name, repo.ID, "", commit, false, &p, fetchTimeout, []string{}, search.Features{}, onMatches)
+		_, err := Search(ctx, searcherURLs, repo.Name, repo.ID, "", commit, false, &p, fetchTimeout, []string{}, onMatches)
 		if err != nil {
 			return false, err
 		}
