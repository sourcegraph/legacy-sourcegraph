package http

import (
	"bytes"
	"time"

	"github.com/sourcegraph/sourcegraph/lib/errors"
)

// EventMatch is an interface which only the top level match event types
// implement. Use this for your results slice rather than interface{}.
type EventMatch interface {
	// private marker method so only top level event match types are allowed.
	eventMatch()
}

// EventContentMatch is a subset of zoekt.FileMatch for our Event API.
type EventContentMatch struct {
	// Type is always FileMatchType. Included here for marshalling.
	Type MatchType `json:"type"`

	Path            string           `json:"path"`
	RepositoryID    int32            `json:"repositoryID"`
	Repository      string           `json:"repository"`
	RepoStars       int              `json:"repoStars,omitempty"`
	RepoLastFetched *time.Time       `json:"repoLastFetched,omitempty"`
	Branches        []string         `json:"branches,omitempty"`
	Commit          string           `json:"commit,omitempty"`
	Hunks           []DecoratedHunk  `json:"hunks"`
	LineMatches     []EventLineMatch `json:"lineMatches,omitempty"`
	ChunkMatches    []ChunkMatch     `json:"chunkMatches,omitempty"`
}

func (e *EventContentMatch) eventMatch() {}

// EventPathMatch is a subset of zoekt.FileMatch for our Event API.
// It is used for result.FileMatch results with no line matches and
// no symbol matches, indicating it represents a match of the file itself
// and not its content.
type EventPathMatch struct {
	// Type is always PathMatchType. Included here for marshalling.
	Type MatchType `json:"type"`

	Path            string     `json:"path"`
	RepositoryID    int32      `json:"repositoryID"`
	Repository      string     `json:"repository"`
	RepoStars       int        `json:"repoStars,omitempty"`
	RepoLastFetched *time.Time `json:"repoLastFetched,omitempty"`
	Branches        []string   `json:"branches,omitempty"`
	Commit          string     `json:"commit,omitempty"`
}

func (e *EventPathMatch) eventMatch() {}

type DecoratedHunk struct {
	Content   DecoratedContent `json:"content"`
	LineStart int              `json:"lineStart"`
	LineCount int              `json:"lineCount"`
	Matches   []Range          `json:"matches,omitempty"`
}

type Range struct {
	Start Location `json:"start"`
	End   Location `json:"end"`
}

type Location struct {
	Offset int `json:"offset"`
	Line   int `json:"line"`
	Column int `json:"column"`
}

type DecoratedContent struct {
	Plaintext string `json:"plaintext,omitempty"`
	HTML      string `json:"html,omitempty"`
}

type ChunkMatch struct {
	Content      string   `json:"content"`
	ContentStart Location `json:"contentStart"`
	Ranges       []Range  `json:"ranges"`
}

// EventLineMatch is a subset of zoekt.LineMatch for our Event API.
type EventLineMatch struct {
	Line             string     `json:"line"`
	LineNumber       int32      `json:"lineNumber"`
	OffsetAndLengths [][2]int32 `json:"offsetAndLengths"`
}

// EventRepoMatch is a subset of zoekt.FileMatch for our Event API.
type EventRepoMatch struct {
	// Type is always RepoMatchType. Included here for marshalling.
	Type MatchType `json:"type"`

	RepositoryID       int32              `json:"repositoryID"`
	Repository         string             `json:"repository"`
	Branches           []string           `json:"branches,omitempty"`
	RepoStars          int                `json:"repoStars,omitempty"`
	RepoLastFetched    *time.Time         `json:"repoLastFetched,omitempty"`
	Description        string             `json:"description,omitempty"`
	DescriptionMatches []Range            `json:"descriptionMatches,omitempty"`
	Fork               bool               `json:"fork,omitempty"`
	Archived           bool               `json:"archived,omitempty"`
	Private            bool               `json:"private,omitempty"`
	KeyValuePairs      map[string]*string `json:"keyValuePairs,omitempty"`
}

func (e *EventRepoMatch) eventMatch() {}

// EventSymbolMatch is EventFileMatch but with Symbols instead of LineMatches
type EventSymbolMatch struct {
	// Type is always SymbolMatchType. Included here for marshalling.
	Type MatchType `json:"type"`

	Path            string     `json:"path"`
	RepositoryID    int32      `json:"repositoryID"`
	Repository      string     `json:"repository"`
	RepoStars       int        `json:"repoStars,omitempty"`
	RepoLastFetched *time.Time `json:"repoLastFetched,omitempty"`
	Branches        []string   `json:"branches,omitempty"`
	Commit          string     `json:"commit,omitempty"`

	Symbols []Symbol `json:"symbols"`
}

func (e *EventSymbolMatch) eventMatch() {}

type Symbol struct {
	URL           string `json:"url"`
	Name          string `json:"name"`
	ContainerName string `json:"containerName"`
	Kind          string `json:"kind"`
	Line          int32  `json:"line"`
}

// EventCommitMatch is the generic results interface from GQL. There is a lot
// of potential data that may be useful here, and some thought needs to be put
// into what is actually useful in a commit result / or if we should have a
// "type" for that.
type EventCommitMatch struct {
	// Type is always CommitMatchType. Included here for marshalling.
	Type MatchType `json:"type"`

	Label           string     `json:"label"`
	URL             string     `json:"url"`
	Detail          string     `json:"detail"`
	RepositoryID    int32      `json:"repositoryID"`
	Repository      string     `json:"repository"`
	OID             string     `json:"oid"`
	Message         string     `json:"message"`
	AuthorName      string     `json:"authorName"`
	AuthorDate      time.Time  `json:"authorDate"`
	RepoStars       int        `json:"repoStars,omitempty"`
	RepoLastFetched *time.Time `json:"repoLastFetched,omitempty"`
	Content         string     `json:"content"`
	// [line, character, length]
	Ranges [][3]int32 `json:"ranges"`
}

func (e *EventCommitMatch) eventMatch() {}

// EventFilter is a suggestion for a search filter. Currently has a 1-1
// correspondance with the SearchFilter graphql type.
type EventFilter struct {
	Value    string `json:"value"`
	Label    string `json:"label"`
	Count    int    `json:"count"`
	LimitHit bool   `json:"limitHit"`
	Kind     string `json:"kind"`
}

// EventAlert is GQL.SearchAlert. It replaces when sent to match existing
// behaviour.
type EventAlert struct {
	Title           string             `json:"title"`
	Description     string             `json:"description,omitempty"`
	Kind            string             `json:"kind,omitempty"`
	ProposedQueries []QueryDescription `json:"proposedQueries"`
}

<<<<<<< HEAD
type AnnotationKey string

const (
	AnnotationKeyResultCountString AnnotationKey = "resultCountString"
)

// ProposedQuery is a suggested query to run when we emit an alert.
type ProposedQuery struct {
	Description string                   `json:"description,omitempty"`
	Query       string                   `json:"query"`
	Annotations map[AnnotationKey]string `json:"annotations,omitempty"`
=======
// QueryDescription describes queries emitted in alerts.
type QueryDescription struct {
	Description string       `json:"description,omitempty"`
	Query       string       `json:"query"`
	Annotations []Annotation `json:"annotations,omitempty"`
}

type Annotation struct {
	Name  string `json:"name"`
	Value string `json:"value"`
>>>>>>> 615f37d1
}

// EventError emulates a JavaScript error with a message property
// as is returned when the search encounters an error.
type EventError struct {
	Message string `json:"message"`
}

type MatchType int

const (
	ContentMatchType MatchType = iota
	RepoMatchType
	SymbolMatchType
	CommitMatchType
	PathMatchType
)

func (t MatchType) MarshalJSON() ([]byte, error) {
	switch t {
	case ContentMatchType:
		return []byte(`"content"`), nil
	case RepoMatchType:
		return []byte(`"repo"`), nil
	case SymbolMatchType:
		return []byte(`"symbol"`), nil
	case CommitMatchType:
		return []byte(`"commit"`), nil
	case PathMatchType:
		return []byte(`"path"`), nil
	default:
		return nil, errors.Errorf("unknown MatchType: %d", t)
	}
}

func (t *MatchType) UnmarshalJSON(b []byte) error {
	if bytes.Equal(b, []byte(`"content"`)) {
		*t = ContentMatchType
	} else if bytes.Equal(b, []byte(`"repo"`)) {
		*t = RepoMatchType
	} else if bytes.Equal(b, []byte(`"symbol"`)) {
		*t = SymbolMatchType
	} else if bytes.Equal(b, []byte(`"commit"`)) {
		*t = CommitMatchType
	} else if bytes.Equal(b, []byte(`"path"`)) {
		*t = PathMatchType
	} else {
		return errors.Errorf("unknown MatchType: %s", b)
	}
	return nil
}<|MERGE_RESOLUTION|>--- conflicted
+++ resolved
@@ -179,19 +179,6 @@
 	ProposedQueries []QueryDescription `json:"proposedQueries"`
 }
 
-<<<<<<< HEAD
-type AnnotationKey string
-
-const (
-	AnnotationKeyResultCountString AnnotationKey = "resultCountString"
-)
-
-// ProposedQuery is a suggested query to run when we emit an alert.
-type ProposedQuery struct {
-	Description string                   `json:"description,omitempty"`
-	Query       string                   `json:"query"`
-	Annotations map[AnnotationKey]string `json:"annotations,omitempty"`
-=======
 // QueryDescription describes queries emitted in alerts.
 type QueryDescription struct {
 	Description string       `json:"description,omitempty"`
@@ -202,7 +189,6 @@
 type Annotation struct {
 	Name  string `json:"name"`
 	Value string `json:"value"`
->>>>>>> 615f37d1
 }
 
 // EventError emulates a JavaScript error with a message property
