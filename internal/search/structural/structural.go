package structural

import (
	"context"

	"github.com/opentracing/opentracing-go/log"
	slog "github.com/sourcegraph/sourcegraph/lib/log"
	"golang.org/x/sync/errgroup"

	slog "github.com/sourcegraph/sourcegraph/lib/log"

	"github.com/sourcegraph/sourcegraph/internal/api"
	"github.com/sourcegraph/sourcegraph/internal/search"
	"github.com/sourcegraph/sourcegraph/internal/search/job"
	"github.com/sourcegraph/sourcegraph/internal/search/limits"
	"github.com/sourcegraph/sourcegraph/internal/search/query"
	searchrepos "github.com/sourcegraph/sourcegraph/internal/search/repos"
	"github.com/sourcegraph/sourcegraph/internal/search/result"
	"github.com/sourcegraph/sourcegraph/internal/search/searcher"
	"github.com/sourcegraph/sourcegraph/internal/search/streaming"
	zoektutil "github.com/sourcegraph/sourcegraph/internal/search/zoekt"
	"github.com/sourcegraph/sourcegraph/internal/trace"
	"github.com/sourcegraph/sourcegraph/lib/errors"
)

// repoData represents an object of repository revisions to search.
type repoData interface {
	AsList() []*search.RepositoryRevisions
	IsIndexed() bool
}

type IndexedMap map[api.RepoID]*search.RepositoryRevisions

func (m IndexedMap) AsList() []*search.RepositoryRevisions {
	reposList := make([]*search.RepositoryRevisions, 0, len(m))
	for _, repo := range m {
		reposList = append(reposList, repo)
	}
	return reposList
}

func (IndexedMap) IsIndexed() bool {
	return true
}

type UnindexedList []*search.RepositoryRevisions

func (ul UnindexedList) AsList() []*search.RepositoryRevisions {
	return ul
}

func (UnindexedList) IsIndexed() bool {
	return false
}

// searchRepos represent the arguments to a search called over repositories.
type searchRepos struct {
	args    *search.SearcherParameters
	clients job.RuntimeClients
	repoSet repoData
	stream  streaming.Sender
}

// getJob returns a function parameterized by ctx to search over repos.
func (s *searchRepos) getJob(ctx context.Context) func() error {
	return func() error {
		searcherJob := &searcher.TextSearchJob{
			PatternInfo:     s.args.PatternInfo,
			Repos:           s.repoSet.AsList(),
			Indexed:         s.repoSet.IsIndexed(),
			UseFullDeadline: s.args.UseFullDeadline,
			Features:        s.args.Features,
		}

		_, err := searcherJob.Run(ctx, s.clients, s.stream)
		return err
	}
}

func runJobs(ctx context.Context, jobs []*searchRepos) error {
	g, ctx := errgroup.WithContext(ctx)
	for _, j := range jobs {
		g.Go(j.getJob(ctx))
	}
	return g.Wait()
}

// streamStructuralSearch runs structural search jobs and streams the results.
func streamStructuralSearch(ctx context.Context, clients job.RuntimeClients, args *search.SearcherParameters, repos []repoData, stream streaming.Sender) (err error) {
	jobs := []*searchRepos{}
	for _, repoSet := range repos {
		searcherArgs := &search.SearcherParameters{
			PatternInfo:     args.PatternInfo,
			UseFullDeadline: args.UseFullDeadline,
			Features:        args.Features,
		}

		jobs = append(jobs, &searchRepos{clients: clients, args: searcherArgs, stream: stream, repoSet: repoSet})
	}
	return runJobs(ctx, jobs)
}

// retryStructuralSearch runs a structural search with a higher limit file match
// limit so that Zoekt resolves more potential file matches.
func retryStructuralSearch(ctx context.Context, clients job.RuntimeClients, args *search.SearcherParameters, repos []repoData, stream streaming.Sender) error {
	patternCopy := *(args.PatternInfo)
	patternCopy.FileMatchLimit = 1000
	argsCopy := *args
	argsCopy.PatternInfo = &patternCopy
	args = &argsCopy
	return streamStructuralSearch(ctx, clients, args, repos, stream)
}

func runStructuralSearch(ctx context.Context, clients job.RuntimeClients, args *search.SearcherParameters, repos []repoData, stream streaming.Sender) error {
<<<<<<< HEAD

=======
>>>>>>> 336f2389
	slogger := slog.Scoped("runStructuralSearch", "Function runs structural search")
	if args.PatternInfo.FileMatchLimit != limits.DefaultMaxSearchResults {
		// streamStructuralSearch performs a streaming search when the user sets a value
		// for `count`. The first return parameter indicates whether the request was
		// serviced with streaming.
		return streamStructuralSearch(ctx, clients, args, repos, stream)
	}

	// For structural search with default limits we retry if we get no results.
	agg := streaming.NewAggregatingStream()
	err := streamStructuralSearch(ctx, clients, args, repos, agg)

	event := agg.SearchEvent
	if len(event.Results) == 0 && err == nil {
		// retry structural search with a higher limit.
		agg := streaming.NewAggregatingStream()
		err := retryStructuralSearch(ctx, clients, args, repos, agg)
		if err != nil {
			return err
		}

		event = agg.SearchEvent
		if len(event.Results) == 0 {
			// Still no results? Give up.
			slogger.Warn("Structural search gives up after more exhaustive attempt. Results may have been missed.")
			event.Stats.IsLimitHit = false // Ensure we don't display "Show more".
		}
	}

	matches := make([]result.Match, 0, len(event.Results))
	for _, fm := range event.Results {
		if _, ok := fm.(*result.FileMatch); !ok {
			return errors.Errorf("StructuralSearchJob failed to convert results")
		}
		matches = append(matches, fm)
	}

	stream.Send(streaming.SearchEvent{
		Results: matches,
		Stats:   event.Stats,
	})
	return err
}

type SearchJob struct {
	ZoektArgs        *search.ZoektParameters
	SearcherArgs     *search.SearcherParameters
	UseIndex         query.YesNoOnly
	ContainsRefGlobs bool

	RepoOpts search.RepoOptions
}

func (s *SearchJob) Run(ctx context.Context, clients job.RuntimeClients, stream streaming.Sender) (alert *search.Alert, err error) {
	_, ctx, stream, finish := job.StartSpan(ctx, stream, s)
	defer func() { finish(alert, err) }()

	repos := &searchrepos.Resolver{DB: clients.DB, Opts: s.RepoOpts}
	return nil, repos.Paginate(ctx, func(page *searchrepos.Resolved) error {
		indexed, unindexed, err := zoektutil.PartitionRepos(
			ctx,
			page.RepoRevs,
			clients.Zoekt,
			search.TextRequest,
			s.UseIndex,
			s.ContainsRefGlobs,
		)
		if err != nil {
			return err
		}

		repoSet := []repoData{UnindexedList(unindexed)}
		if indexed != nil {
			repoSet = append(repoSet, IndexedMap(indexed.RepoRevs))
		}
		return runStructuralSearch(ctx, clients, s.SearcherArgs, repoSet, stream)
	})
}

func (*SearchJob) Name() string {
	return "StructuralSearchJob"
}

func (s *SearchJob) Tags() []log.Field {
	return []log.Field{
		trace.Stringer("query", s.ZoektArgs.Query),
		log.String("type", string(s.ZoektArgs.Typ)),
		log.Int32("fileMatchLimit", s.ZoektArgs.FileMatchLimit),
		trace.Printf("select", "%q", s.ZoektArgs.Select),
		trace.Stringer("patternInfo", s.SearcherArgs.PatternInfo),
		log.Bool("useFullDeadline", s.SearcherArgs.UseFullDeadline),
		log.String("useIndex", string(s.UseIndex)),
		log.Bool("containsRefGlobs", s.ContainsRefGlobs),
		trace.Stringer("repoOpts", &s.RepoOpts),
	}
}<|MERGE_RESOLUTION|>--- conflicted
+++ resolved
@@ -4,7 +4,6 @@
 	"context"
 
 	"github.com/opentracing/opentracing-go/log"
-	slog "github.com/sourcegraph/sourcegraph/lib/log"
 	"golang.org/x/sync/errgroup"
 
 	slog "github.com/sourcegraph/sourcegraph/lib/log"
@@ -69,7 +68,6 @@
 			Repos:           s.repoSet.AsList(),
 			Indexed:         s.repoSet.IsIndexed(),
 			UseFullDeadline: s.args.UseFullDeadline,
-			Features:        s.args.Features,
 		}
 
 		_, err := searcherJob.Run(ctx, s.clients, s.stream)
@@ -92,7 +90,6 @@
 		searcherArgs := &search.SearcherParameters{
 			PatternInfo:     args.PatternInfo,
 			UseFullDeadline: args.UseFullDeadline,
-			Features:        args.Features,
 		}
 
 		jobs = append(jobs, &searchRepos{clients: clients, args: searcherArgs, stream: stream, repoSet: repoSet})
@@ -112,10 +109,6 @@
 }
 
 func runStructuralSearch(ctx context.Context, clients job.RuntimeClients, args *search.SearcherParameters, repos []repoData, stream streaming.Sender) error {
-<<<<<<< HEAD
-
-=======
->>>>>>> 336f2389
 	slogger := slog.Scoped("runStructuralSearch", "Function runs structural search")
 	if args.PatternInfo.FileMatchLimit != limits.DefaultMaxSearchResults {
 		// streamStructuralSearch performs a streaming search when the user sets a value
