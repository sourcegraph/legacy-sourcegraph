--- conflicted
+++ resolved
@@ -67,11 +67,7 @@
 
 	spanContext = make(map[string]string)
 	if err := ot.GetTracer(ctx).Inject(opentracing.SpanFromContext(ctx).Context(), opentracing.TextMap, opentracing.TextMapCarrier(spanContext)); err != nil {
-<<<<<<< HEAD
-		logger.Warn("Error injecting span context into map", log.Error(err))
-=======
 		log15.Warn("Error injecting span context into map: %s", err)
->>>>>>> 5ba93820
 		return true, nil
 	}
 	return true, spanContext
