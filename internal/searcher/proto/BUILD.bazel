load("@rules_buf//buf:defs.bzl", "buf_lint_test")
load("@rules_proto//proto:defs.bzl", "proto_library")
load("@io_bazel_rules_go//go:def.bzl", "go_library")
load("@io_bazel_rules_go//proto:def.bzl", "go_proto_library")

exports_files(["buf.gen.yaml"])

proto_library(
    name = "proto_proto",
    srcs = ["searcher.proto"],
    visibility = ["//visibility:public"],
    deps = ["@com_google_protobuf//:duration_proto"],
)

go_proto_library(
    name = "proto_go_proto",
    compilers = [
        "@io_bazel_rules_go//proto:go_proto",
        "//:gen-go-grpc",
<<<<<<< HEAD
    ],  # keep
=======
    ],
>>>>>>> b071425b
    importpath = "github.com/sourcegraph/sourcegraph/internal/searcher/proto",
    proto = ":proto_proto",
    visibility = ["//visibility:public"],
)

go_library(
    name = "proto",
    embed = [":proto_go_proto"],
    importpath = "github.com/sourcegraph/sourcegraph/internal/searcher/proto",
    visibility = ["//visibility:public"],
)

buf_lint_test(
    name = "proto_proto_lint",
    targets = [":proto_proto"],
)<|MERGE_RESOLUTION|>--- conflicted
+++ resolved
@@ -17,11 +17,7 @@
     compilers = [
         "@io_bazel_rules_go//proto:go_proto",
         "//:gen-go-grpc",
-<<<<<<< HEAD
-    ],  # keep
-=======
     ],
->>>>>>> b071425b
     importpath = "github.com/sourcegraph/sourcegraph/internal/searcher/proto",
     proto = ":proto_proto",
     visibility = ["//visibility:public"],
