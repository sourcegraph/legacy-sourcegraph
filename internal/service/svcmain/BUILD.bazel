load("@io_bazel_rules_go//go:def.bzl", "go_library")

go_library(
    name = "svcmain",
    srcs = ["svcmain.go"],
    importpath = "github.com/sourcegraph/sourcegraph/internal/service/svcmain",
    visibility = ["//:__subpackages__"],
    deps = [
        "//internal/conf",
        "//internal/conf/deploy",
        "//internal/debugserver",
        "//internal/env",
        "//internal/hostname",
        "//internal/logging",
        "//internal/observation",
        "//internal/profiler",
        "//internal/service",
        "//internal/singleprogram",
        "//internal/syncx",
        "//internal/tracer",
        "//internal/version",
        "@com_github_getsentry_sentry_go//:sentry-go",
        "@com_github_sourcegraph_log//:log",
        "@com_github_sourcegraph_log//output",
<<<<<<< HEAD
=======
        "@com_github_urfave_cli_v2//:cli",
>>>>>>> 4e049696
    ],
)<|MERGE_RESOLUTION|>--- conflicted
+++ resolved
@@ -22,9 +22,6 @@
         "@com_github_getsentry_sentry_go//:sentry-go",
         "@com_github_sourcegraph_log//:log",
         "@com_github_sourcegraph_log//output",
-<<<<<<< HEAD
-=======
         "@com_github_urfave_cli_v2//:cli",
->>>>>>> 4e049696
     ],
 )