package symbols

import (
	"bytes"
	"context"
	"encoding/json"
	"io"
	"net/http"
	"strings"
	"sync"
	"time"

	"github.com/gobwas/glob"
	"github.com/neelance/parallel"
	"github.com/opentracing-contrib/go-stdlib/nethttp"
	"github.com/opentracing/opentracing-go/ext"
	otlog "github.com/opentracing/opentracing-go/log"

	"github.com/sourcegraph/go-ctags"

	"github.com/sourcegraph/sourcegraph/internal/actor"
	"github.com/sourcegraph/sourcegraph/internal/api"
	"github.com/sourcegraph/sourcegraph/internal/authz"
	"github.com/sourcegraph/sourcegraph/internal/conf/conftypes"
	"github.com/sourcegraph/sourcegraph/internal/endpoint"
	"github.com/sourcegraph/sourcegraph/internal/httpcli"
	"github.com/sourcegraph/sourcegraph/internal/resetonce"
	"github.com/sourcegraph/sourcegraph/internal/search"
	"github.com/sourcegraph/sourcegraph/internal/search/result"
	"github.com/sourcegraph/sourcegraph/internal/trace/ot"
	"github.com/sourcegraph/sourcegraph/internal/types"
	"github.com/sourcegraph/sourcegraph/lib/errors"
)

<<<<<<< HEAD
var (
	symbolsURLsOnce sync.Once
	symbolsURLs     *endpoint.Map
)

func SymbolsURLs() string {
	symbolsURLsOnce.Do(func() {
		symbolsURLs = endpoint.ConfBased(func(conns conftypes.ServiceConnections) []string {
			return conns.Symbols
		})
	})
	return symbolsURLs.String()
}
=======
func LoadConfig() {
	symbolsURL := env.Get("SYMBOLS_URL", "k8s+http://symbols:3184", "symbols service URL")
	DefaultClient = &Client{
		URL:                 symbolsURL,
		HTTPClient:          defaultDoer,
		HTTPLimiter:         parallel.NewRun(500),
		SubRepoPermsChecker: func() authz.SubRepoPermissionChecker { return authz.DefaultSubRepoPermsChecker },
	}
}

// DefaultClient is the default Client. Unless overwritten, it is connected to the server specified by the
// SYMBOLS_URL environment variable.
var DefaultClient *Client
>>>>>>> 1ab62d49

var defaultDoer = func() httpcli.Doer {
	d, err := httpcli.NewInternalClientFactory("symbols").Doer()
	if err != nil {
		panic(err)
	}
	return d
}()

<<<<<<< HEAD
// DefaultClient is the default Client. Unless overwritten, it is connected to the server specified by the
// SYMBOLS_URL environment variable.
var DefaultClient = &Client{
	URL:                 SymbolsURLs(),
	HTTPClient:          defaultDoer,
	HTTPLimiter:         parallel.NewRun(500),
	SubRepoPermsChecker: func() authz.SubRepoPermissionChecker { return authz.DefaultSubRepoPermsChecker },
}

=======
>>>>>>> 1ab62d49
// Client is a symbols service client.
type Client struct {
	// URL to symbols service.
	URL string

	// replica number of symbols service.
	ReplicaCount string

	// HTTP client to use
	HTTPClient httpcli.Doer

	// Limits concurrency of outstanding HTTP posts
	HTTPLimiter *parallel.Run

	// SubRepoPermsChecker is function to return the checker to use. It needs to be a
	// function since we expect the client to be set at runtime once we have a
	// database connection.
	SubRepoPermsChecker func() authz.SubRepoPermissionChecker

	endpointOnce sync.Once
	endpoint     *endpoint.Map

	langMappingOnce  resetonce.Once
	langMappingCache map[string][]glob.Glob
}

func (c *Client) url(repo api.RepoName) (string, error) {
	c.endpointOnce.Do(func() {
		if len(strings.Fields(c.URL)) == 0 {
			c.endpoint = endpoint.Empty(errors.New("a symbols service has not been configured"))
		} else {
			c.endpoint = endpoint.New(c.URL)
		}
	})
	return c.endpoint.Get(string(repo))
}

func (c *Client) ListLanguageMappings(ctx context.Context, repo api.RepoName) (_ map[string][]glob.Glob, err error) {
	c.langMappingOnce.Do(func() {
		var resp *http.Response
		resp, err = c.httpPost(ctx, "list-languages", repo, nil)
		if err != nil {
			return
		}
		defer resp.Body.Close()

		if resp.StatusCode != http.StatusOK {
			// best-effort inclusion of body in error message
			body, _ := io.ReadAll(io.LimitReader(resp.Body, 200))
			err = errors.Errorf(
				"Symbol.ListLanguageMappings http status %d: %s",
				resp.StatusCode,
				string(body),
			)
			return
		}

		mapping := make(map[string][]string)
		err = json.NewDecoder(resp.Body).Decode(&mapping)

		globs := make(map[string][]glob.Glob, len(ctags.SupportedLanguages))

		for _, allowedLanguage := range ctags.SupportedLanguages {
			for _, pattern := range mapping[allowedLanguage] {
				var compiled glob.Glob
				compiled, err = glob.Compile(pattern)
				if err != nil {
					return
				}

				globs[allowedLanguage] = append(globs[allowedLanguage], compiled)
			}
		}

		c.langMappingCache = globs
		time.AfterFunc(time.Minute*10, c.langMappingOnce.Reset)
	})

	return c.langMappingCache, nil
}

// Search performs a symbol search on the symbols service.
func (c *Client) Search(ctx context.Context, args search.SymbolsParameters) (symbols result.Symbols, err error) {
	span, ctx := ot.StartSpanFromContext(ctx, "symbols.Client.Search") //nolint:staticcheck // OT is deprecated
	defer func() {
		if err != nil {
			ext.Error.Set(span, true)
			span.LogFields(otlog.Error(err))
		}
		span.Finish()
	}()
	span.SetTag("Repo", string(args.Repo))
	span.SetTag("CommitID", string(args.CommitID))

	resp, err := c.httpPost(ctx, "search", args.Repo, args)
	if err != nil {
		return nil, err
	}
	defer resp.Body.Close()

	if resp.StatusCode != http.StatusOK {
		// best-effort inclusion of body in error message
		body, _ := io.ReadAll(io.LimitReader(resp.Body, 200))
		return nil, errors.Errorf(
			"Symbol.Search http status %d: %s",
			resp.StatusCode,
			string(body),
		)
	}

	var response search.SymbolsResponse
	err = json.NewDecoder(resp.Body).Decode(&response)
	if err != nil {
		return nil, err
	}
	if response.Err != "" {
		return nil, errors.New(response.Err)
	}
	symbols = response.Symbols

	// 🚨 SECURITY: We have valid results, so we need to apply sub-repo permissions
	// filtering.
	if c.SubRepoPermsChecker == nil {
		return symbols, err
	}

	checker := c.SubRepoPermsChecker()
	if !authz.SubRepoEnabled(checker) {
		return symbols, err
	}

	a := actor.FromContext(ctx)
	// Filter in place
	filtered := symbols[:0]
	for _, r := range symbols {
		rc := authz.RepoContent{
			Repo: args.Repo,
			Path: r.Path,
		}
		perm, err := authz.ActorPermissions(ctx, checker, a, rc)
		if err != nil {
			return nil, errors.Wrap(err, "checking sub-repo permissions")
		}
		if perm.Include(authz.Read) {
			filtered = append(filtered, r)
		}
	}

	return filtered, nil
}

func (c *Client) LocalCodeIntel(ctx context.Context, args types.RepoCommitPath) (result *types.LocalCodeIntelPayload, err error) {
	span, ctx := ot.StartSpanFromContext(ctx, "squirrel.Client.LocalCodeIntel") //nolint:staticcheck // OT is deprecated
	defer func() {
		if err != nil {
			ext.Error.Set(span, true)
			span.LogFields(otlog.Error(err))
		}
		span.Finish()
	}()
	span.SetTag("Repo", args.Repo)
	span.SetTag("CommitID", args.Commit)

	resp, err := c.httpPost(ctx, "localCodeIntel", api.RepoName(args.Repo), args)
	if err != nil {
		return nil, err
	}
	defer resp.Body.Close()

	if resp.StatusCode != http.StatusOK {
		// best-effort inclusion of body in error message
		body, _ := io.ReadAll(io.LimitReader(resp.Body, 200))
		return nil, errors.Errorf(
			"Squirrel.LocalCodeIntel http status %d: %s",
			resp.StatusCode,
			string(body),
		)
	}

	err = json.NewDecoder(resp.Body).Decode(&result)
	if err != nil {
		return nil, errors.Wrap(err, "decoding response body")
	}

	return result, nil
}

func (c *Client) SymbolInfo(ctx context.Context, args types.RepoCommitPathPoint) (result *types.SymbolInfo, err error) {
	span, ctx := ot.StartSpanFromContext(ctx, "squirrel.Client.SymbolInfo") //nolint:staticcheck // OT is deprecated
	defer func() {
		if err != nil {
			ext.Error.Set(span, true)
			span.LogFields(otlog.Error(err))
		}
		span.Finish()
	}()
	span.SetTag("Repo", args.Repo)
	span.SetTag("CommitID", args.Commit)

	resp, err := c.httpPost(ctx, "symbolInfo", api.RepoName(args.Repo), args)
	if err != nil {
		return nil, err
	}
	defer resp.Body.Close()

	if resp.StatusCode != http.StatusOK {
		// best-effort inclusion of body in error message
		body, _ := io.ReadAll(io.LimitReader(resp.Body, 200))
		return nil, errors.Errorf(
			"Squirrel.SymbolInfo http status %d: %s",
			resp.StatusCode,
			string(body),
		)
	}

	err = json.NewDecoder(resp.Body).Decode(&result)
	if err != nil {
		return nil, errors.Wrap(err, "decoding response body")
	}

	// 🚨 SECURITY: We have a valid result, so we need to apply sub-repo permissions filtering.
	if c.SubRepoPermsChecker == nil {
		return result, err
	}

	checker := c.SubRepoPermsChecker()
	if !authz.SubRepoEnabled(checker) {
		return result, err
	}

	a := actor.FromContext(ctx)
	// Filter in place
	rc := authz.RepoContent{
		Repo: api.RepoName(args.Repo),
		Path: args.Path,
	}
	perm, err := authz.ActorPermissions(ctx, checker, a, rc)
	if err != nil {
		return nil, errors.Wrap(err, "checking sub-repo permissions")
	}
	if !perm.Include(authz.Read) {
		return nil, nil
	}

	return result, nil
}

func (c *Client) httpPost(
	ctx context.Context,
	method string,
	repo api.RepoName,
	payload any,
) (resp *http.Response, err error) {
	span, ctx := ot.StartSpanFromContext(ctx, "symbols.Client.httpPost") //nolint:staticcheck // OT is deprecated
	defer func() {
		if err != nil {
			ext.Error.Set(span, true)
			span.LogFields(otlog.Error(err))
		}
		span.Finish()
	}()

	url, err := c.url(repo)
	if err != nil {
		return nil, err
	}

	reqBody, err := json.Marshal(payload)
	if err != nil {
		return nil, err
	}

	if !strings.HasSuffix(url, "/") {
		url += "/"
	}
	req, err := http.NewRequest("POST", url+method, bytes.NewReader(reqBody))
	if err != nil {
		return nil, err
	}

	req.Header.Set("Content-Type", "application/json")
	req = req.WithContext(ctx)

	if c.HTTPLimiter != nil {
		span.LogKV("event", "Waiting on HTTP limiter")
		c.HTTPLimiter.Acquire()
		defer c.HTTPLimiter.Release()
		span.LogKV("event", "Acquired HTTP limiter")
	}

	req, ht := nethttp.TraceRequest(span.Tracer(), req,
		nethttp.OperationName("Symbols Client"),
		nethttp.ClientTrace(false))
	defer ht.Finish()

	return c.HTTPClient.Do(req)
}<|MERGE_RESOLUTION|>--- conflicted
+++ resolved
@@ -32,7 +32,6 @@
 	"github.com/sourcegraph/sourcegraph/lib/errors"
 )
 
-<<<<<<< HEAD
 var (
 	symbolsURLsOnce sync.Once
 	symbolsURLs     *endpoint.Map
@@ -46,11 +45,10 @@
 	})
 	return symbolsURLs.String()
 }
-=======
+
 func LoadConfig() {
-	symbolsURL := env.Get("SYMBOLS_URL", "k8s+http://symbols:3184", "symbols service URL")
 	DefaultClient = &Client{
-		URL:                 symbolsURL,
+		URL:                 SymbolsURLs(),
 		HTTPClient:          defaultDoer,
 		HTTPLimiter:         parallel.NewRun(500),
 		SubRepoPermsChecker: func() authz.SubRepoPermissionChecker { return authz.DefaultSubRepoPermsChecker },
@@ -60,7 +58,6 @@
 // DefaultClient is the default Client. Unless overwritten, it is connected to the server specified by the
 // SYMBOLS_URL environment variable.
 var DefaultClient *Client
->>>>>>> 1ab62d49
 
 var defaultDoer = func() httpcli.Doer {
 	d, err := httpcli.NewInternalClientFactory("symbols").Doer()
@@ -70,18 +67,6 @@
 	return d
 }()
 
-<<<<<<< HEAD
-// DefaultClient is the default Client. Unless overwritten, it is connected to the server specified by the
-// SYMBOLS_URL environment variable.
-var DefaultClient = &Client{
-	URL:                 SymbolsURLs(),
-	HTTPClient:          defaultDoer,
-	HTTPLimiter:         parallel.NewRun(500),
-	SubRepoPermsChecker: func() authz.SubRepoPermissionChecker { return authz.DefaultSubRepoPermsChecker },
-}
-
-=======
->>>>>>> 1ab62d49
 // Client is a symbols service client.
 type Client struct {
 	// URL to symbols service.
