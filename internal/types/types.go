--- conflicted
+++ resolved
@@ -1449,11 +1449,8 @@
 	WeeklyGroupResultsChartBarClick                []GroupResultPing
 	WeeklyGroupResultsAggregationModeClicked       []GroupResultPing
 	WeeklyGroupResultsAggregationModeDisabledHover []GroupResultPing
-<<<<<<< HEAD
 	WeeklyGroupResultsSearches                     []GroupResultSearchPing
-=======
 	WeeklySeriesBackfillTime                       []InsightsBackfillTimePing
->>>>>>> 94f0fe32
 }
 
 type GroupResultPing struct {
