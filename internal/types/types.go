--- conflicted
+++ resolved
@@ -1447,11 +1447,8 @@
 	WeeklyGroupResultsChartBarClick                []GroupResultPing
 	WeeklyGroupResultsAggregationModeClicked       []GroupResultPing
 	WeeklyGroupResultsAggregationModeDisabledHover []GroupResultPing
-<<<<<<< HEAD
+	WeeklyGroupResultsSearches                     []GroupResultSearchPing
 	WeeklySeriesBackfillTime                       []InsightsBackfillTimePing
-=======
-	WeeklyGroupResultsSearches                     []GroupResultSearchPing
->>>>>>> 9fa0f296
 }
 
 type GroupResultPing struct {
