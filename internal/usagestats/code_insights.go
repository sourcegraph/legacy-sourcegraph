--- conflicted
+++ resolved
@@ -227,30 +227,12 @@
 	}
 	stats.WeeklyGroupResultsExpandedViewCollapse = weeklyGroupResultsExpandedViewCollapse
 
-<<<<<<< HEAD
-	weeklyGroupResultsSearches, err := GetGroupResultsSearchesPings(
-		ctx,
-		db,
-		[]types.PingName{
-			"ProactiveLimitHit",
-			"ProactiveLimitSuccess",
-			"ExplicitLimitHit",
-			"ExplicitLimitSuccess",
-		},
-	)
-	if err != nil {
-		return nil, errors.Wrap(err, "WeeklyGroupResultsSearches")
-	}
-	stats.WeeklyGroupResultsSearches = weeklyGroupResultsSearches
-
 	backfillTime, err := GetBackfillTimePing(ctx, db)
 	if err != nil {
 		return nil, errors.Wrap(err, "GetBackfillTimePing")
 	}
 	stats.WeeklySeriesBackfillTime = backfillTime
 
-=======
->>>>>>> 7df36147
 	return &stats, nil
 }
 
@@ -460,41 +442,6 @@
 	return groupResultsExpandedViewPings, nil
 }
 
-<<<<<<< HEAD
-func GetGroupResultsSearchesPings(ctx context.Context, db database.DB, pingNames []types.PingName) ([]types.GroupResultSearchPing, error) {
-	pings := []types.GroupResultSearchPing{}
-
-	for _, name := range pingNames {
-		rows, err := db.QueryContext(ctx, getGroupResultsSql, string(name), timeNow())
-		if err != nil {
-			return nil, err
-		}
-		err = func() error {
-			defer rows.Close()
-			var noop *string
-			for rows.Next() {
-				ping := types.GroupResultSearchPing{
-					Name: name,
-				}
-				if err := rows.Scan(
-					&ping.Count,
-					&ping.AggregationMode,
-					&noop,
-					&noop,
-				); err != nil {
-					return err
-				}
-				pings = append(pings, ping)
-			}
-			return nil
-		}()
-		if err != nil {
-			return nil, err
-		}
-	}
-	return pings, nil
-}
-
 func GetBackfillTimePing(ctx context.Context, db database.DB) ([]types.InsightsBackfillTimePing, error) {
 	store := db.EventLogs()
 	name := InsightsBackfillTimePingName
@@ -520,8 +467,6 @@
 	return backfillTimePing, nil
 }
 
-=======
->>>>>>> 7df36147
 // WithAll adds multiple pings by name to this builder
 func (b *PingQueryBuilder) WithAll(pings []types.PingName) *PingQueryBuilder {
 	for _, p := range pings {
