package git

import (
	"context"
	"io"

	"github.com/sourcegraph/sourcegraph/internal/api"
	"github.com/sourcegraph/sourcegraph/internal/authz"
	"github.com/sourcegraph/sourcegraph/internal/database"
	"github.com/sourcegraph/sourcegraph/internal/gitserver"
	"github.com/sourcegraph/sourcegraph/lib/errors"
)

const (
	// ArchiveFormatZip indicates a zip archive is desired.
	ArchiveFormatZip = "zip"

	// ArchiveFormatTar indicates a tar archive is desired.
	ArchiveFormatTar = "tar"
)

// ArchiveReader streams back the file contents of an archived git repo.
func ArchiveReader(
	ctx context.Context,
<<<<<<< HEAD
=======
	db database.DB,
	repoName api.RepoName,
	options gitserver.ArchiveOptions,
) (io.ReadCloser, error) {
	return gitserver.DefaultClient.Archive(ctx, repoName, options)
}

func ArchiveReaderWithSubRepo(
	ctx context.Context,
	db database.DB,
>>>>>>> 7e61ffee
	checker authz.SubRepoPermissionChecker,
	repo api.RepoName,
	options gitserver.ArchiveOptions,
) (io.ReadCloser, error) {
	if authz.SubRepoEnabled(checker) {
		if enabled, err := authz.SubRepoEnabledForRepo(ctx, checker, repo); err != nil {
			return nil, errors.Wrap(err, "sub-repo permissions check:")
		} else if enabled {
			return nil, errors.New("archiveReader invoked for a repo with sub-repo permissions")
		}
	}
<<<<<<< HEAD
	return gitserver.DefaultClient.Archive(ctx, repo, options)
=======
	return ArchiveReader(ctx, db, repo.Name, options)
>>>>>>> 7e61ffee
}<|MERGE_RESOLUTION|>--- conflicted
+++ resolved
@@ -22,19 +22,7 @@
 // ArchiveReader streams back the file contents of an archived git repo.
 func ArchiveReader(
 	ctx context.Context,
-<<<<<<< HEAD
-=======
 	db database.DB,
-	repoName api.RepoName,
-	options gitserver.ArchiveOptions,
-) (io.ReadCloser, error) {
-	return gitserver.DefaultClient.Archive(ctx, repoName, options)
-}
-
-func ArchiveReaderWithSubRepo(
-	ctx context.Context,
-	db database.DB,
->>>>>>> 7e61ffee
 	checker authz.SubRepoPermissionChecker,
 	repo api.RepoName,
 	options gitserver.ArchiveOptions,
@@ -46,9 +34,5 @@
 			return nil, errors.New("archiveReader invoked for a repo with sub-repo permissions")
 		}
 	}
-<<<<<<< HEAD
 	return gitserver.DefaultClient.Archive(ctx, repo, options)
-=======
-	return ArchiveReader(ctx, db, repo.Name, options)
->>>>>>> 7e61ffee
 }