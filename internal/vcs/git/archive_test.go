package git

import (
	"context"
	"testing"

	"github.com/sourcegraph/sourcegraph/internal/api"
	"github.com/sourcegraph/sourcegraph/internal/authz"
	"github.com/sourcegraph/sourcegraph/internal/database"
	"github.com/sourcegraph/sourcegraph/internal/gitserver"
	"github.com/sourcegraph/sourcegraph/internal/types"
)

func TestArchiveReaderForRepoWithSubRepoPermissions(t *testing.T) {
	repoName := MakeGitRepository(t,
		"echo abcd > file1",
		"git add file1",
		"GIT_COMMITTER_NAME=a GIT_COMMITTER_EMAIL=a@a.com GIT_COMMITTER_DATE=2006-01-02T15:04:05Z git commit -m commit1 --author='a <a@a.com>' --date 2006-01-02T15:04:05Z",
	)
	const commitID = "3d689662de70f9e252d4f6f1d75284e23587d670"

	checker := authz.NewMockSubRepoPermissionChecker()
	checker.EnabledFunc.SetDefaultHook(func() bool {
		return true
	})
	checker.EnabledForRepoFunc.SetDefaultHook(func(ctx context.Context, name api.RepoName) (bool, error) {
		// sub-repo permissions are enabled only for repo with repoID = 1
		return name == repoName, nil
	})

	repo := &types.Repo{Name: repoName, ID: 1}

	opts := gitserver.ArchiveOptions{
		Format:  ArchiveFormatZip,
		Treeish: commitID,
		Paths:   []string{"."},
	}
<<<<<<< HEAD
	if _, err := ArchiveReader(context.Background(), checker, repo.Name, opts); err == nil {
=======
	if _, err := ArchiveReaderWithSubRepo(context.Background(), database.NewMockDB(), checker, repo, opts); err == nil {
>>>>>>> 7e61ffee
		t.Error("Error should not be null because ArchiveReader is invoked for a repo with sub-repo permissions")
	}
}

func TestArchiveReaderForRepoWithoutSubRepoPermissions(t *testing.T) {
	repoName := MakeGitRepository(t,
		"echo abcd > file1",
		"git add file1",
		"GIT_COMMITTER_NAME=a GIT_COMMITTER_EMAIL=a@a.com GIT_COMMITTER_DATE=2006-01-02T15:04:05Z git commit -m commit1 --author='a <a@a.com>' --date 2006-01-02T15:04:05Z",
	)
	const commitID = "3d689662de70f9e252d4f6f1d75284e23587d670"

	checker := authz.NewMockSubRepoPermissionChecker()
	checker.EnabledFunc.SetDefaultHook(func() bool {
		return true
	})
	checker.EnabledForRepoFunc.SetDefaultHook(func(ctx context.Context, name api.RepoName) (bool, error) {
		// sub-repo permissions are not present for repo with repoID = 1
		return name != repoName, nil
	})

	repo := &types.Repo{Name: repoName, ID: 1}

	opts := gitserver.ArchiveOptions{
		Format:  ArchiveFormatZip,
		Treeish: commitID,
		Paths:   []string{"."},
	}
<<<<<<< HEAD
	readCloser, err := ArchiveReader(context.Background(), checker, repo.Name, opts)
=======
	readCloser, err := ArchiveReaderWithSubRepo(context.Background(), database.NewMockDB(), checker, repo, opts)
>>>>>>> 7e61ffee
	if err != nil {
		t.Error("Error should not be thrown because ArchiveReader is invoked for a repo without sub-repo permissions")
	}
	err = readCloser.Close()
	if err != nil {
		t.Error("Error during closing a reader")
	}
}<|MERGE_RESOLUTION|>--- conflicted
+++ resolved
@@ -35,11 +35,7 @@
 		Treeish: commitID,
 		Paths:   []string{"."},
 	}
-<<<<<<< HEAD
-	if _, err := ArchiveReader(context.Background(), checker, repo.Name, opts); err == nil {
-=======
-	if _, err := ArchiveReaderWithSubRepo(context.Background(), database.NewMockDB(), checker, repo, opts); err == nil {
->>>>>>> 7e61ffee
+	if _, err := ArchiveReader(context.Background(), database.NewMockDB(), checker, repo.Name, opts); err == nil {
 		t.Error("Error should not be null because ArchiveReader is invoked for a repo with sub-repo permissions")
 	}
 }
@@ -68,11 +64,7 @@
 		Treeish: commitID,
 		Paths:   []string{"."},
 	}
-<<<<<<< HEAD
-	readCloser, err := ArchiveReader(context.Background(), checker, repo.Name, opts)
-=======
-	readCloser, err := ArchiveReaderWithSubRepo(context.Background(), database.NewMockDB(), checker, repo, opts)
->>>>>>> 7e61ffee
+	readCloser, err := ArchiveReader(context.Background(), database.NewMockDB(), checker, repo.Name, opts)
 	if err != nil {
 		t.Error("Error should not be thrown because ArchiveReader is invoked for a repo without sub-repo permissions")
 	}
