package git

import (
	"context"
	"fmt"
	"io"
	"os"
	"strings"

	"github.com/cockroachdb/errors"

	"github.com/sourcegraph/sourcegraph/internal/actor"
	"github.com/sourcegraph/sourcegraph/internal/api"
	"github.com/sourcegraph/sourcegraph/internal/authz"
	"github.com/sourcegraph/sourcegraph/internal/gitserver"
	"github.com/sourcegraph/sourcegraph/internal/trace/ot"
	"github.com/sourcegraph/sourcegraph/internal/vcs/util"
)

// ReadFile returns the first maxBytes of the named file at commit. If maxBytes <= 0, the entire
// file is read. (If you just need to check a file's existence, use Stat, not ReadFile.)
func ReadFile(ctx context.Context, repo api.RepoName, commit api.CommitID, name string, maxBytes int64, checker authz.SubRepoPermissionChecker) ([]byte, error) {
	if Mocks.ReadFile != nil {
		return Mocks.ReadFile(commit, name)
	}
	if hasAccess, err := authz.HasAccessToPath(ctx, checker, repo, name); err != nil || !hasAccess {
		return nil, err
	}

	span, ctx := ot.StartSpanFromContext(ctx, "Git: ReadFile")
	span.SetTag("Name", name)
	defer span.Finish()

	if err := checkSpecArgSafety(string(commit)); err != nil {
		return nil, err
	}

	name = util.Rel(name)
	b, err := readFileBytes(ctx, repo, commit, name, maxBytes)
	if err != nil {
		return nil, err
	}
	return b, nil
}

// NewFileReader returns an io.ReadCloser reading from the named file at commit.
// The caller should always close the reader after use
func NewFileReader(ctx context.Context, repo api.RepoName, commit api.CommitID, name string, checker authz.SubRepoPermissionChecker) (io.ReadCloser, error) {
	if Mocks.NewFileReader != nil {
		return Mocks.NewFileReader(commit, name)
	}
<<<<<<< HEAD
	if hasAccess, err := authz.HasAccessToPath(ctx, checker, repo, name); err != nil || !hasAccess {
		return nil, err
=======
	a := actor.FromContext(ctx)
	if hasAccess, err := authz.FilterActorPath(ctx, checker, a, repo, name); err != nil {
		return nil, err
	} else if !hasAccess {
		return nil, os.ErrNotExist
>>>>>>> 0721d1a4
	}

	span, ctx := ot.StartSpanFromContext(ctx, "Git: GetFileReader")
	span.SetTag("Name", name)
	defer span.Finish()

	name = util.Rel(name)
	br, err := newBlobReader(ctx, repo, commit, name)
	if err != nil {
		return nil, errors.Wrapf(err, "getting blobReader for %q", name)
	}
	return br, nil
}

func readFileBytes(ctx context.Context, repo api.RepoName, commit api.CommitID, name string, maxBytes int64) ([]byte, error) {
	br, err := newBlobReader(ctx, repo, commit, name)
	if err != nil {
		return nil, err
	}
	defer br.Close()

	r := io.Reader(br)
	if maxBytes > 0 {
		r = io.LimitReader(r, maxBytes)
	}
	data, err := io.ReadAll(r)
	if err != nil {
		return nil, err
	}
	return data, nil
}

// blobReader, which should be created using newBlobReader, is a struct that allows
// us to get a ReadCloser to a specific named file at a specific commit
type blobReader struct {
	ctx    context.Context
	repo   api.RepoName
	commit api.CommitID
	name   string
	cmd    *gitserver.Cmd
	rc     io.ReadCloser
}

func newBlobReader(ctx context.Context, repo api.RepoName, commit api.CommitID, name string) (*blobReader, error) {
	if err := ensureAbsoluteCommit(commit); err != nil {
		return nil, err
	}

	cmd := gitserver.DefaultClient.Command("git", "show", string(commit)+":"+name)
	cmd.Repo = repo
	stdout, err := gitserver.StdoutReader(ctx, cmd)
	if err != nil {
		return nil, err
	}

	return &blobReader{
		ctx:    ctx,
		repo:   repo,
		commit: commit,
		name:   name,
		cmd:    cmd,
		rc:     stdout,
	}, nil
}

func (br *blobReader) Read(p []byte) (int, error) {
	n, err := br.rc.Read(p)
	if err != nil {
		return n, br.convertError(err)
	}
	return n, nil
}

func (br *blobReader) Close() error {
	return br.rc.Close()
}

// convertError converts an error returned from 'git show' into a more appropriate error type
func (br *blobReader) convertError(err error) error {
	if err == nil {
		return nil
	}
	if err == io.EOF {
		return err
	}
	if strings.Contains(err.Error(), "exists on disk, but not in") || strings.Contains(err.Error(), "does not exist") {
		return &os.PathError{Op: "open", Path: br.name, Err: os.ErrNotExist}
	}
	if strings.Contains(err.Error(), "fatal: bad object ") {
		// Could be a git submodule.
		fi, err := Stat(br.ctx, br.repo, br.commit, br.name)
		if err != nil {
			return err
		}
		// Return EOF for a submodule for now which indicates zero content
		if fi.Mode()&ModeSubmodule != 0 {
			return io.EOF
		}
	}
	return errors.WithMessage(err, fmt.Sprintf("git command %v failed (output: %q)", br.cmd.Args, err))
}<|MERGE_RESOLUTION|>--- conflicted
+++ resolved
@@ -23,8 +23,11 @@
 	if Mocks.ReadFile != nil {
 		return Mocks.ReadFile(commit, name)
 	}
-	if hasAccess, err := authz.HasAccessToPath(ctx, checker, repo, name); err != nil || !hasAccess {
+	a := actor.FromContext(ctx)
+	if hasAccess, err := authz.FilterActorPath(ctx, checker, a, repo, name); err != nil {
 		return nil, err
+	} else if !hasAccess {
+		return nil, os.ErrNotExist
 	}
 
 	span, ctx := ot.StartSpanFromContext(ctx, "Git: ReadFile")
@@ -49,16 +52,11 @@
 	if Mocks.NewFileReader != nil {
 		return Mocks.NewFileReader(commit, name)
 	}
-<<<<<<< HEAD
-	if hasAccess, err := authz.HasAccessToPath(ctx, checker, repo, name); err != nil || !hasAccess {
-		return nil, err
-=======
 	a := actor.FromContext(ctx)
 	if hasAccess, err := authz.FilterActorPath(ctx, checker, a, repo, name); err != nil {
 		return nil, err
 	} else if !hasAccess {
 		return nil, os.ErrNotExist
->>>>>>> 0721d1a4
 	}
 
 	span, ctx := ot.StartSpanFromContext(ctx, "Git: GetFileReader")
