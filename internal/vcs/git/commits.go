--- conflicted
+++ resolved
@@ -133,15 +133,7 @@
 	if err := checkSpecArgSafety(opt.Range); err != nil {
 		return nil, err
 	}
-<<<<<<< HEAD
 	opt = addNameOnly(opt, checker)
-=======
-
-	if authz.SubRepoEnabled(checker) {
-		// If sub-repo permissions enabled, must fetch files modified w/ commits to determine if user has access to view this commit
-		opt.NameOnly = true
-	}
->>>>>>> 2165ffa7
 	return commitLog(ctx, repo, opt, checker)
 }
 
@@ -726,7 +718,7 @@
 }
 
 func addNameOnly(opt CommitsOptions, checker authz.SubRepoPermissionChecker) CommitsOptions {
-	if checker != nil && checker.Enabled() {
+	if authz.SubRepoEnabled(checker) {
 		// If sub-repo permissions enabled, must fetch files modified w/ commits to determine if user has access to view this commit
 		opt.NameOnly = true
 	}
