package batches

import (
	"fmt"
	"sort"
	"testing"

	"github.com/google/go-cmp/cmp"
	"github.com/stretchr/testify/assert"
	"gopkg.in/yaml.v2"
)

func TestParseBatchSpec(t *testing.T) {
	t.Run("valid", func(t *testing.T) {
		const spec = `
name: hello-world
description: Add Hello World to READMEs
on:
  - repositoriesMatchingQuery: file:README.md
steps:
  - run: echo Hello World | tee -a $(find -name README.md)
    container: alpine:3
changesetTemplate:
  title: Hello World
  body: My first batch change!
  branch: hello-world
  commit:
    message: Append Hello World to all README.md files
  published: false
`

		_, err := ParseBatchSpec([]byte(spec))
		if err != nil {
			t.Fatalf("parsing valid spec returned error: %s", err)
		}
	})

	t.Run("missing changesetTemplate", func(t *testing.T) {
		const spec = `
name: hello-world
description: Add Hello World to READMEs
on:
  - repositoriesMatchingQuery: file:README.md
steps:
  - run: echo Hello World | tee -a $(find -name README.md)
    container: alpine:3
`

		_, err := ParseBatchSpec([]byte(spec))
		if err == nil {
			t.Fatal("no error returned")
		}

		wantErr := `batch spec includes steps but no changesetTemplate`
		haveErr := err.Error()
		if haveErr != wantErr {
			t.Fatalf("wrong error. want=%q, have=%q", wantErr, haveErr)
		}
	})

	t.Run("invalid batch change name", func(t *testing.T) {
		const spec = `
name: this name is invalid cause it contains whitespace
description: Add Hello World to READMEs
on:
  - repositoriesMatchingQuery: file:README.md
steps:
  - run: echo Hello World | tee -a $(find -name README.md)
    container: alpine:3
changesetTemplate:
  title: Hello World
  body: My first batch change!
  branch: hello-world
  commit:
    message: Append Hello World to all README.md files
  published: false
`

		_, err := ParseBatchSpec([]byte(spec))
		if err == nil {
			t.Fatal("no error returned")
		}

		// We expect this error to be user-friendly, which is why we test for
		// it specifically here.
		wantErr := `The batch change name can only contain word characters, dots and dashes. No whitespace or newlines allowed.`
		haveErr := err.Error()
		if haveErr != wantErr {
			t.Fatalf("wrong error. want=%q, have=%q", wantErr, haveErr)
		}
	})

	t.Run("parsing if attribute", func(t *testing.T) {
		const specTemplate = `
name: hello-world
description: Add Hello World to READMEs
on:
  - repositoriesMatchingQuery: file:README.md
steps:
  - run: echo Hello World | tee -a $(find -name README.md)
    if: %s
    container: alpine:3

changesetTemplate:
  title: Hello World
  body: My first batch change!
  branch: hello-world
  commit:
    message: Append Hello World to all README.md files
  published: false
`

		for _, tt := range []struct {
			raw  string
			want string
		}{
			{raw: `"true"`, want: "true"},
			{raw: `"false"`, want: "false"},
			{raw: `true`, want: "true"},
			{raw: `false`, want: "false"},
			{raw: `"${{ foobar }}"`, want: "${{ foobar }}"},
			{raw: `${{ foobar }}`, want: "${{ foobar }}"},
			{raw: `foobar`, want: "foobar"},
		} {
			spec := fmt.Sprintf(specTemplate, tt.raw)
			batchSpec, err := ParseBatchSpec([]byte(spec))
			if err != nil {
				t.Fatal(err)
			}

			if batchSpec.Steps[0].IfCondition() != tt.want {
				t.Fatalf("wrong IfCondition. want=%q, got=%q", tt.want, batchSpec.Steps[0].IfCondition())
			}
		}
	})
	t.Run("uses conflicting branch attributes", func(t *testing.T) {
		const spec = `
name: hello-world
description: Add Hello World to READMEs
on:
  - repository: github.com/foo/bar
    branch: foo
    branches: [bar]
steps:
  - run: echo Hello World | tee -a $(find -name README.md)
    container: alpine:3

changesetTemplate:
  title: Hello World
  body: My first batch change!
  branch: hello-world
  commit:
    message: Append Hello World to all README.md files
  published: false
`

		_, err := ParseBatchSpec([]byte(spec))
		if err == nil {
			t.Fatal("no error returned")
		}

		wantErr := `3 errors occurred:
	* on.0: Must validate one and only one schema (oneOf)
	* on.0: Must validate at least one schema (anyOf)
	* on.0: Must validate one and only one schema (oneOf)`
		haveErr := err.Error()
		if haveErr != wantErr {
			t.Fatalf("wrong error. want=%q, have=%q", wantErr, haveErr)
		}
	})

	t.Run("mount path contains comma", func(t *testing.T) {
		const spec = `
name: test-spec
description: A test spec
steps:
  - run: /tmp/sample.sh
    container: alpine:3
    mount:
      - path: /foo,bar/
        mountpoint: /tmp
changesetTemplate:
  title: Test Mount
  body: Test a mounted path
  branch: test
  commit:
    message: Test
`
		_, err := ParseBatchSpec([]byte(spec))
		assert.Equal(t, "step 1 mount path contains invalid characters", err.Error())
	})

	t.Run("mount mountpoint contains comma", func(t *testing.T) {
		const spec = `
name: test-spec
description: A test spec
steps:
  - run: /tmp/foo,bar/sample.sh
    container: alpine:3
    mount:
      - path: /valid/sample.sh
        mountpoint: /tmp/foo,bar/sample.sh
changesetTemplate:
  title: Test Mount
  body: Test a mounted path
  branch: test
  commit:
    message: Test
`
		_, err := ParseBatchSpec([]byte(spec))
		assert.Equal(t, "step 1 mount mountpoint contains invalid characters", err.Error())
	})
}

func TestOnQueryOrRepository_Branches(t *testing.T) {
	t.Run("success", func(t *testing.T) {
		for name, tc := range map[string]struct {
			input *OnQueryOrRepository
			want  []string
		}{
			"no branches": {
				input: &OnQueryOrRepository{},
				want:  nil,
			},
			"single branch": {
				input: &OnQueryOrRepository{Branch: "foo"},
				want:  []string{"foo"},
			},
			"single branch, non-nil but empty branches": {
				input: &OnQueryOrRepository{
					Branch:   "foo",
					Branches: []string{},
				},
				want: []string{"foo"},
			},
			"multiple branches": {
				input: &OnQueryOrRepository{
					Branches: []string{"foo", "bar"},
				},
				want: []string{"foo", "bar"},
			},
		} {
			t.Run(name, func(t *testing.T) {
				have, err := tc.input.GetBranches()
				assert.Nil(t, err)
				assert.Equal(t, tc.want, have)
			})
		}
	})

	t.Run("error", func(t *testing.T) {
		_, err := (&OnQueryOrRepository{
			Branch:   "foo",
			Branches: []string{"bar"},
		}).GetBranches()
		assert.Equal(t, ErrConflictingBranches, err)
	})
}

func TestSkippedStepsForRepo(t *testing.T) {
	tests := map[string]struct {
		spec        *BatchSpec
		wantSkipped []int
	}{
		"no if": {
			spec: &BatchSpec{
				Steps: []Step{
					{Run: "echo 1"},
				},
			},
			wantSkipped: []int{},
		},

		"if has static true value": {
			spec: &BatchSpec{
				Steps: []Step{
					{Run: "echo 1", If: "true"},
				},
			},
			wantSkipped: []int{},
		},

		"one of many steps has if with static true value": {
			spec: &BatchSpec{
				Steps: []Step{
					{Run: "echo 1"},
					{Run: "echo 2", If: "true"},
					{Run: "echo 3"},
				},
			},
			wantSkipped: []int{},
		},

		"if has static non-true value": {
			spec: &BatchSpec{
				Steps: []Step{
					{Run: "echo 1", If: "this is not true"},
				},
			},
			wantSkipped: []int{0},
		},

		"one of many steps has if with static non-true value": {
			spec: &BatchSpec{
				Steps: []Step{
					{Run: "echo 1"},
					{Run: "echo 2", If: "every type system needs generics"},
					{Run: "echo 3"},
				},
			},
			wantSkipped: []int{1},
		},

		"if expression that can be partially evaluated to true": {
			spec: &BatchSpec{
				Steps: []Step{
					{Run: "echo 1", If: `${{ matches repository.name "github.com/sourcegraph/src*" }}`},
				},
			},
			wantSkipped: []int{},
		},

		"if expression that can be partially evaluated to false": {
			spec: &BatchSpec{
				Steps: []Step{
					{Run: "echo 1", If: `${{ matches repository.name "horse" }}`},
				},
			},
			wantSkipped: []int{0},
		},

		"one of many steps has if expression that can be evaluated to false": {
			spec: &BatchSpec{
				Steps: []Step{
					{Run: "echo 1"},
					{Run: "echo 2", If: `${{ matches repository.name "horse" }}`},
					{Run: "echo 3"},
				},
			},
			wantSkipped: []int{1},
		},

		"if expression that can NOT be partially evaluated": {
			spec: &BatchSpec{
				Steps: []Step{
					{Run: "echo 1", If: `${{ eq outputs.value "foobar" }}`},
				},
			},
			wantSkipped: []int{},
		},
	}

	for name, tt := range tests {
		t.Run(name, func(t *testing.T) {
			haveSkipped, err := SkippedStepsForRepo(tt.spec, "github.com/sourcegraph/src-cli", []string{})
			if err != nil {
				t.Fatalf("unexpected err: %s", err)
			}

			want := tt.wantSkipped
			sort.Sort(sortableInt(want))
			have := make([]int, 0, len(haveSkipped))
			for s := range haveSkipped {
				have = append(have, s)
			}
			sort.Sort(sortableInt(have))
			if diff := cmp.Diff(have, want); diff != "" {
				t.Fatal(diff)
			}
		})
	}
}

type sortableInt []int

func (s sortableInt) Len() int { return len(s) }

func (s sortableInt) Less(i, j int) bool { return s[i] < s[j] }

<<<<<<< HEAD
func (s sortableInt) Swap(i, j int) { s[i], s[j] = s[j], s[i] }
=======
func (s sortableInt32) Swap(i, j int) { s[i], s[j] = s[j], s[i] }

func TestBatchSpec_RequiredEnvVars(t *testing.T) {
	for name, tc := range map[string]struct {
		in   string
		want []string
	}{
		"no steps": {
			in:   `steps:`,
			want: []string{},
		},
		"no env vars": {
			in:   `steps: [run: asdf]`,
			want: []string{},
		},
		"static variable": {
			in:   `steps: [{run: asdf, env: [a: b]}]`,
			want: []string{},
		},
		"dynamic variable": {
			in:   `steps: [{run: asdf, env: [a]}]`,
			want: []string{"a"},
		},
	} {
		t.Run(name, func(t *testing.T) {
			var spec BatchSpec
			err := yaml.Unmarshal([]byte(tc.in), &spec)
			if err != nil {
				t.Fatal(err)
			}
			have := spec.RequiredEnvVars()

			if diff := cmp.Diff(have, tc.want); diff != "" {
				t.Errorf("unexpected value: have=%q want=%q", have, tc.want)
			}
		})
	}
}
>>>>>>> f09ea82e
<|MERGE_RESOLUTION|>--- conflicted
+++ resolved
@@ -377,10 +377,7 @@
 
 func (s sortableInt) Less(i, j int) bool { return s[i] < s[j] }
 
-<<<<<<< HEAD
 func (s sortableInt) Swap(i, j int) { s[i], s[j] = s[j], s[i] }
-=======
-func (s sortableInt32) Swap(i, j int) { s[i], s[j] = s[j], s[i] }
 
 func TestBatchSpec_RequiredEnvVars(t *testing.T) {
 	for name, tc := range map[string]struct {
@@ -417,5 +414,4 @@
 			}
 		})
 	}
-}
->>>>>>> f09ea82e
+}