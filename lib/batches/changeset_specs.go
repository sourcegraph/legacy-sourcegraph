--- conflicted
+++ resolved
@@ -37,16 +37,12 @@
 	Result execution.AfterStepResult
 }
 
-<<<<<<< HEAD
 type ChangesetSpecAuthor struct {
 	Name  string
 	Email string
 }
 
 func BuildChangesetSpecs(input *ChangesetSpecInput, fallbackAuthor *ChangesetSpecAuthor) ([]*ChangesetSpec, error) {
-=======
-func BuildChangesetSpecs(input *ChangesetSpecInput, binaryDiffs bool) ([]*ChangesetSpec, error) {
->>>>>>> 5dec1216
 	tmplCtx := &template.ChangesetTemplateContext{
 		BatchChangeAttributes: *input.BatchChangeAttributes,
 		Steps: template.StepsContext{
