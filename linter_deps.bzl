load("@bazel_gazelle//:deps.bzl", "go_repository")

def linter_dependencies():
  go_repository(
    name = "com_github_timakin_bodyclose",
    build_file_proto_mode = "disable_global",
    importpath = "github.com/timakin/bodyclose",
    sum = "h1:ig99OeTyDwQWhPe2iw9lwfQVF1KB3Q4fpP3X7/2VBG8=",
    version = "v0.0.0-20200424151742-cb6215831a94",
  )

  go_repository(
<<<<<<< HEAD
    name = "com_github_ashanbrown_forbidigo",
    build_file_proto_mode = "disable_global",
    importpath = "github.com/ashanbrown/forbidigo",
    sum = "h1:WXhzLjOlnuDYPYQo/eFlcFMi8X/kLfvWLYu6CSoebis=",
    version = "v1.5.1",
  )
=======
      name = "com_github_gostaticanalysis_analysisutil",
      build_file_proto_mode = "disable_global",
      importpath = "github.com/gostaticanalysis/analysisutil",
      version = "v0.7.1",
      sum = "h1:ZMCjoue3DtDWQ5WyU16YbjbQEQ3VuzwxALrpYd+HeKk=",
  )

  go_repository(
      name = "com_github_gostaticanalysis_comment",
      build_file_proto_mode = "disable_global",
      importpath = "github.com/gostaticanalysis/comment",
      version = "v1.4.2",
      sum = "h1:hlnx5+S2fY9Zo9ePo4AhgYsYHbM2+eAv8m/s1JiCd6Q=",
  )

>>>>>>> adc006d9
<|MERGE_RESOLUTION|>--- conflicted
+++ resolved
@@ -10,14 +10,14 @@
   )
 
   go_repository(
-<<<<<<< HEAD
     name = "com_github_ashanbrown_forbidigo",
     build_file_proto_mode = "disable_global",
     importpath = "github.com/ashanbrown/forbidigo",
     sum = "h1:WXhzLjOlnuDYPYQo/eFlcFMi8X/kLfvWLYu6CSoebis=",
     version = "v1.5.1",
   )
-=======
+
+  go_repository(
       name = "com_github_gostaticanalysis_analysisutil",
       build_file_proto_mode = "disable_global",
       importpath = "github.com/gostaticanalysis/analysisutil",
@@ -31,6 +31,4 @@
       importpath = "github.com/gostaticanalysis/comment",
       version = "v1.4.2",
       sum = "h1:hlnx5+S2fY9Zo9ePo4AhgYsYHbM2+eAv8m/s1JiCd6Q=",
-  )
-
->>>>>>> adc006d9
+  )