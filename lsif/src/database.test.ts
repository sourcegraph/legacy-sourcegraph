import * as lsp from 'vscode-languageserver-protocol'
import { comparePosition, findRange, makeRemoteUri, mapRangesToLocations } from './database'
<<<<<<< HEAD
import { RangeData, RangeId } from './models.database'
=======
import { Id } from 'lsif-protocol'
import { RangeData } from './entities'
import { range } from 'lodash'
>>>>>>> dc5e5c0a

describe('findRange', () => {
    it('should find all ranges in list', () => {
        // Generate starting characters for each range. Thse neds to be
        // spread wide enough so that the ranges on each line don't touch.
        const characters = range(0, 10000, 5)

        const ranges: RangeData[] = []
        for (let i = 1; i <= 1000; i++) {
            const c1 = characters[(i - 1) * 2]
            const c2 = characters[(i - 1) * 2 + 1]

            // Generate two ranges on each line
            ranges.push({ startLine: i, startCharacter: c1, endLine: i, endCharacter: c1 + 3, monikers: [] })
            ranges.push({ startLine: i, startCharacter: c2, endLine: i, endCharacter: c2 + 3, monikers: [] })
        }

        for (const range of ranges) {
            // search for midpoint of each range
            const c = (range.startCharacter + range.endCharacter) / 2
            expect(findRange(ranges, { line: range.startLine, character: c })).toEqual(range)
        }

        for (let i = 1; i <= 1000; i++) {
            // search for the empty space between ranges on a line
            const c = characters[(i - 1) * 2 + 1] - 1
            expect(findRange(ranges, { line: i, character: c })).toBeUndefined()
        }
    })
})

describe('comparePosition', () => {
    it('should return the relative order to a range', () => {
        const range = {
            startLine: 5,
            startCharacter: 11,
            endLine: 5,
            endCharacter: 13,
            monikers: [],
        }

        expect(comparePosition(range, { line: 5, character: 11 })).toEqual(0)
        expect(comparePosition(range, { line: 5, character: 12 })).toEqual(0)
        expect(comparePosition(range, { line: 5, character: 13 })).toEqual(0)
        expect(comparePosition(range, { line: 4, character: 12 })).toEqual(+1)
        expect(comparePosition(range, { line: 5, character: 10 })).toEqual(+1)
        expect(comparePosition(range, { line: 5, character: 14 })).toEqual(-1)
        expect(comparePosition(range, { line: 6, character: 12 })).toEqual(-1)
    })
})

describe('makeRemoteUri', () => {
    it('should generate a URI to another project', () => {
        const pkg = {
            id: 0,
            scheme: '',
            name: '',
            version: '',
            repository: 'github.com/sourcegraph/codeintellify',
            commit: 'deadbeef',
        }

        const uri = makeRemoteUri(pkg, 'src/position.ts')
        expect(uri).toEqual('git://github.com/sourcegraph/codeintellify?deadbeef#src/position.ts')
    })
})

describe('mapRangesToLocations', () => {
    it('should map ranges to locations', () => {
        const ranges = new Map<RangeId, number>()
        ranges.set(1, 0)
        ranges.set(2, 2)
        ranges.set(4, 1)

        const orderedRanges = [
            { startLine: 1, startCharacter: 1, endLine: 1, endCharacter: 2, monikers: [] },
            { startLine: 2, startCharacter: 1, endLine: 2, endCharacter: 2, monikers: [] },
            { startLine: 3, startCharacter: 1, endLine: 3, endCharacter: 2, monikers: [] },
        ]

        expect(mapRangesToLocations(ranges, orderedRanges, 'src/position.ts', [1, 2, 4])).toEqual([
            lsp.Location.create('src/position.ts', {
                start: { line: 1, character: 1 },
                end: { line: 1, character: 2 },
            }),
            lsp.Location.create('src/position.ts', {
                start: { line: 3, character: 1 },
                end: { line: 3, character: 2 },
            }),
            lsp.Location.create('src/position.ts', {
                start: { line: 2, character: 1 },
                end: { line: 2, character: 2 },
            }),
        ])
    })
})<|MERGE_RESOLUTION|>--- conflicted
+++ resolved
@@ -1,16 +1,12 @@
 import * as lsp from 'vscode-languageserver-protocol'
 import { comparePosition, findRange, makeRemoteUri, mapRangesToLocations } from './database'
-<<<<<<< HEAD
 import { RangeData, RangeId } from './models.database'
-=======
 import { Id } from 'lsif-protocol'
-import { RangeData } from './entities'
 import { range } from 'lodash'
->>>>>>> dc5e5c0a
 
 describe('findRange', () => {
     it('should find all ranges in list', () => {
-        // Generate starting characters for each range. Thse neds to be
+        // Generate starting characters for each range. These need to be
         // spread wide enough so that the ranges on each line don't touch.
         const characters = range(0, 10000, 5)
 
