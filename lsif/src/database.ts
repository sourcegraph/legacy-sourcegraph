import * as lsp from 'vscode-languageserver-protocol'
import { Connection } from 'typeorm'
import { ConnectionCache, DocumentCache, EncodedJsonCacheValue, ResultChunkCache } from './cache'
<<<<<<< HEAD
import { DATABASE_QUERY_DURATION_HISTOGRAM, DATABASE_QUERY_ERRORS_COUNTER, instrument } from './metrics'
import { decodeJSON } from './encoding'
=======
import { gunzipJSON } from './encoding'
>>>>>>> 1df64c49
import { DefaultMap } from './default-map'
import { hashKey, mustGet } from './util'
import { isEqual, uniqWith } from 'lodash'
import { makeFilename } from './backend'
import { PackageModel } from './models.xrepo'
import { XrepoDatabase } from './xrepo'
import {
    DefinitionModel,
    DocumentData,
    DocumentModel,
    MetaModel,
    MonikerData,
    RangeData,
    ReferenceModel,
    ResultChunkData,
    ResultChunkModel,
    DocumentPathRangeId,
    DefinitionReferenceResultId,
    RangeId,
} from './models.database'

/**
 * A wrapper around operations for single repository/commit pair.
 */
export class Database {
    /**
     * A static map of database paths to the `numResultChunks` value of their
     * metadata row. This map is populated lazily as the values are needed.
     */
    private static numResultChunks = new Map<string, number>()

    /**
     * Create a new `Database` with the given cross-repo database instance and the
     * filename of the database that contains data for a particular repository/commit.
     *
     * @param storageRoot The path where SQLite databases are stored.
     * @param xrepoDatabase The cross-repo database.
     * @param connectionCache The cache of SQLite connections.
     * @param documentCache The cache of loaded documents.
     * @param resultChunkCache The cache of loaded result chunks.
     * @param repository The repository for which this database answers queries.
     * @param commit The commit for which this database answers queries.
     * @param databasePath The path to the database file.
     */
    constructor(
        private storageRoot: string,
        private xrepoDatabase: XrepoDatabase,
        private connectionCache: ConnectionCache,
        private documentCache: DocumentCache,
        private resultChunkCache: ResultChunkCache,
        private repository: string,
        private commit: string,
        private databasePath: string
    ) {}

    /**
     * Determine if data exists for a particular document in this database.
     *
     * @param path The path of the document.
     */
    public async exists(path: string): Promise<boolean> {
        return (await this.getDocumentByPath(path)) !== undefined
    }

    /**
     * Return the location for the definition of the reference at the given position.
     *
     * @param path The path of the document to which the position belongs.
     * @param position The current hover position.
     */
    public async definitions(path: string, position: lsp.Position): Promise<lsp.Location[]> {
        const { document, range } = await this.getRangeByPosition(path, position)
        if (!document || !range) {
            return []
        }

        // First, we try to find the definition result attached to the range or one
        // of the result sets to which the range is attached.

        if (range.definitionResultId) {
            // We have a definition result in this database.
            const definitionResults = await this.getResultById(range.definitionResultId)

            // TODO - due to some bugs in tsc... this fixes the tests and some typescript examples
            // Not sure of a better way to do this right now until we work through how to patch
            // lsif-tsc to handle node_modules inclusion (or somehow blacklist it on import).

            if (!definitionResults.some(v => v.documentPath.includes('node_modules'))) {
                return await this.convertRangesToLspLocations(path, document, definitionResults)
            }
        }

        // Otherwise, we fall back to a moniker search. We get all the monikers attached
        // to the range or a result set to which the range is attached. We process each
        // moniker sequentially in order of priority, where import monikers, if any exist,
        // will be processed first.

        for (const moniker of sortMonikers(
            Array.from(range.monikerIds).map(id => mustGet(document.monikers, id, 'moniker'))
        )) {
            if (moniker.kind === 'import') {
                // This symbol was imported from another database. See if we have xrepo
                // definition for it.

                const remoteDefinitions = await this.remoteDefinitions(document, moniker)
                if (remoteDefinitions) {
                    return remoteDefinitions
                }
            } else {
                // This symbol was not imported from another database. We search the definitions
                // table of our own database in case there was a definition that wasn't properly
                // attached to a result set but did have the correct monikers attached.

                const localDefinitions = await Database.monikerResults(this, DefinitionModel, moniker, path => path)
                if (localDefinitions) {
                    return localDefinitions
                }
            }
        }

        return []
    }

    /**
     * Return a list of locations which reference the definition at the given position.
     *
     * @param path The path of the document to which the position belongs.
     * @param position The current hover position.
     */
    public async references(path: string, position: lsp.Position): Promise<lsp.Location[]> {
        const { document, range } = await this.getRangeByPosition(path, position)
        if (!document || !range) {
            return []
        }

        let locations: lsp.Location[] = []

        // First, we try to find the reference result attached to the range or one
        // of the result sets to which the range is attached.

        if (range.referenceResultId) {
            // We have references in this database.
            locations = locations.concat(
                await this.convertRangesToLspLocations(
                    path,
                    document,
                    await this.getResultById(range.referenceResultId)
                )
            )
        }

        // Next, we do a moniker search in two stages, described below. We process each
        // moniker sequentially in order of priority for each stage, where import monikers,
        // if any exist, will be processed first.

        const monikers = sortMonikers(
            Array.from(range.monikerIds).map(id => mustGet(document.monikers, id, 'monikers'))
        )

        // Next, we search the references table of our own database - this search is necessary,
        // but may be un-intuitive, but remember that a 'Find References' operation on a reference
        // should also return references to the definition. These are not necessarily fully linked
        // in the LSIF data.

        for (const moniker of monikers) {
            locations = locations.concat(await Database.monikerResults(this, ReferenceModel, moniker, path => path))
        }

        // Next, we perform an xrepo search for uses of each nonlocal moniker. We stop processing after
        // the first moniker for which we received results. As we process monikers in an order that
        // considers moniker schemes, the first one to get results should be the most desirable.

        for (const moniker of monikers) {
            if (moniker.kind === 'import') {
                // Get locations in the defining package
                locations = locations.concat(await this.remoteMoniker(document, moniker))
            }

            // Get locations in all packages
            const remoteResults = await this.remoteReferences(document, moniker)
            if (remoteResults) {
                // TODO - determine source of duplication (and below)
                return uniqWith(locations.concat(remoteResults), isEqual)
            }
        }

        return uniqWith(locations, isEqual)
    }

    /**
     * Return the hover content for the definition or reference at the given position.
     *
     * @param path The path of the document to which the position belongs.
     * @param position The current hover position.
     */
    public async hover(path: string, position: lsp.Position): Promise<lsp.Hover | null> {
        const { document, range } = await this.getRangeByPosition(path, position)
        if (!document || !range) {
            return null
        }

        // Try to find the hover content attached to the range or one of the result sets to
        // which the range is attached. There is no fall-back search via monikers for this
        // operation.

        if (range.hoverResultId) {
            return {
                contents: {
                    kind: lsp.MarkupKind.Markdown,
                    value: mustGet(document.hoverResults, range.hoverResultId, 'hoverResult'),
                },
                range: createRange(range),
            }
        }

        return null
    }

    //
    // Helper Functions

    /**
     * Convert a set of range-document pairs (from a definition or reference query) into
     * a set of LSP ranges. Each pair holds the range identifier as well as the document
     * path. For document paths matching the loaded document, find the range data locally.
     * For all other paths, find the document in this database and find the range in that
     * document.
     *
     * @param path The path of the document for this query.
     * @param document The document object for this query.
     * @param resultData A list of range ids and the document they belong to.
     */
    private async convertRangesToLspLocations(
        path: string,
        document: DocumentData,
        resultData: DocumentPathRangeId[]
    ): Promise<lsp.Location[]> {
        // Group by document path so we only have to load each document once
        const groupedResults = new DefaultMap<string, Set<RangeId>>(() => new Set())

        for (const { documentPath, rangeId } of resultData) {
            groupedResults.getOrDefault(documentPath).add(rangeId)
        }

        let results: lsp.Location[] = []
        for (const [documentPath, rangeIds] of groupedResults) {
            if (documentPath === path) {
                // If the document path is this document, convert the locations directly
                results = results.concat(mapRangesToLocations(document.ranges, path, rangeIds))
                continue
            }

            // Otherwise, we need to get the correct document
            const sibling = await this.getDocumentByPath(documentPath)
            if (!sibling) {
                continue
            }

            // Then finally convert the locations in the sibling document
            results = results.concat(mapRangesToLocations(sibling.ranges, documentPath, rangeIds))
        }

        return results
    }

    /**
     * Query the definitions or references table of `db` for items that match the given moniker.
     * Convert each result into an LSP location. The `pathTransformer` function is invoked on each
     * result item to modify the resulting locations.
     *
     * @param db The target database.
     * @param model The constructor for the model type.
     * @param moniker The target moniker.
     * @param pathTransformer The function used to alter location paths.
     */
    private static async monikerResults(
        db: Database,
        model: typeof DefinitionModel | typeof ReferenceModel,
        moniker: MonikerData,
        pathTransformer: (path: string) => string
    ): Promise<lsp.Location[]> {
        const results = await db.withConnection(connection =>
            connection.getRepository<DefinitionModel | ReferenceModel>(model).find({
                where: {
                    scheme: moniker.scheme,
                    identifier: moniker.identifier,
                },
            })
        )

        return results.map(result => lsp.Location.create(pathTransformer(result.documentPath), createRange(result)))
    }

    /**
     * Find the definition of the target moniker outside of the current database. If the
     * moniker has attached package information, then the xrepo database is queried for
     * the target package. That database is opened, and its def table is queried for the
     * target moniker.
     *
     * @param document The document containing the reference.
     * @param moniker The target moniker.
     */
    private async remoteDefinitions(document: DocumentData, moniker: MonikerData): Promise<lsp.Location[] | null> {
        if (!moniker.packageInformationId) {
            return null
        }

        const packageInformation = document.packageInformation.get(moniker.packageInformationId)
        if (!packageInformation) {
            return null
        }

        const packageEntity = await this.xrepoDatabase.getPackage(
            moniker.scheme,
            packageInformation.name,
            packageInformation.version
        )

        if (!packageEntity) {
            return null
        }

        const db = this.createNewDatabase(
            packageEntity.repository,
            packageEntity.commit,
            makeFilename(this.storageRoot, packageEntity.repository, packageEntity.commit)
        )

        const pathTransformer = (path: string): string => createRemoteUri(packageEntity, path)
        return await Database.monikerResults(db, DefinitionModel, moniker, pathTransformer)
    }

    /**
     * Find the references of of the target moniker inside the database where that moniker is defined.
     *
     * @param document The document containing the definition.
     * @param moniker The target moniker.
     */
    private async remoteMoniker(document: DocumentData, moniker: MonikerData): Promise<lsp.Location[]> {
        if (!moniker.packageInformationId) {
            return []
        }

        const packageInformation = document.packageInformation.get(moniker.packageInformationId)
        if (!packageInformation) {
            return []
        }

        const packageEntity = await this.xrepoDatabase.getPackage(
            moniker.scheme,
            packageInformation.name,
            packageInformation.version
        )

        if (!packageEntity) {
            return []
        }

        const db = this.createNewDatabase(
            packageEntity.repository,
            packageEntity.commit,
            makeFilename(this.storageRoot, packageEntity.repository, packageEntity.commit)
        )

        const pathTransformer = (path: string): string => createRemoteUri(packageEntity, path)
        return await Database.monikerResults(db, ReferenceModel, moniker, pathTransformer)
    }

    /**
     * Find the references of the target moniker outside of the current database. If the moniker
     * has attached package information, then the xrepo database is queried for the packages that
     * require this particular moniker identifier. These databases are opened, and their ref tables
     * are queried for the target moniker.
     *
     * @param document The document containing the definition.
     * @param moniker The target moniker.
     */
    private async remoteReferences(document: DocumentData, moniker: MonikerData): Promise<lsp.Location[]> {
        if (!moniker.packageInformationId) {
            return []
        }

        const packageInformation = document.packageInformation.get(moniker.packageInformationId)
        if (!packageInformation) {
            return []
        }

        const references = await this.xrepoDatabase.getReferences({
            scheme: moniker.scheme,
            name: packageInformation.name,
            version: packageInformation.version,
            value: moniker.identifier,
        })

        let allReferences: lsp.Location[] = []
        for (const reference of references) {
            // Skip the remote reference that show up for ourselves - we've already gathered
            // these in the previous step of the references query.
            if (reference.repository === this.repository && reference.commit === this.commit) {
                continue
            }

            const db = this.createNewDatabase(
                reference.repository,
                reference.commit,
                makeFilename(this.storageRoot, reference.repository, reference.commit)
            )

            const pathTransformer = (path: string): string => createRemoteUri(reference, path)
            const references = await Database.monikerResults(db, ReferenceModel, moniker, pathTransformer)
            allReferences = allReferences.concat(references)
        }

        return allReferences
    }

    /**
     * Return a parsed document that describes the given path. The result of this
     * method is cached across all database instances.
     *
     * @param path The path of the document.
     */
    private async getDocumentByPath(path: string): Promise<DocumentData | undefined> {
        const factory = async (): Promise<EncodedJsonCacheValue<DocumentData>> => {
            const document = await this.withConnection(connection =>
                connection.getRepository(DocumentModel).findOneOrFail(path)
            )

            return {
                size: document.data.length,
                data: await gunzipJSON<DocumentData>(document.data),
            }
        }

        return await this.documentCache.withValue(`${this.databasePath}::${path}`, factory, document =>
            Promise.resolve(document.data)
        )
    }

    /**
     * Return a parsed document that describes the given path as well as the range
     * from that document that contains the given position. Returns undefined for
     * both values if one cannot be loaded.
     *
     * @param path The path of the document.
     * @param position The user's hover position.
     */
    private async getRangeByPosition(
        path: string,
        position: lsp.Position
    ): Promise<{ document: DocumentData | undefined; range: RangeData | undefined }> {
        const document = await this.getDocumentByPath(path)
        if (!document) {
            return { document: undefined, range: undefined }
        }

        for (const range of document.ranges.values()) {
            if (comparePosition(range, position) === 0) {
                return { document, range }
            }
        }

        return { document: undefined, range: undefined }
    }

    /**
     * Convert a list of ranges with document ids into a list of ranges with
     * document paths by looking into the result chunks table and parsing the
     * data associated with the given identifier.
     *
     * @param id The identifier of the definition or reference result.
     */
    private async getResultById(id: DefinitionReferenceResultId): Promise<DocumentPathRangeId[]> {
        const { documentPaths, documentIdRangeIds } = await this.getResultChunkByResultId(id)
        const ranges = mustGet(documentIdRangeIds, id, 'documentIdRangeId')

        return ranges.map(range => ({
            documentPath: mustGet(documentPaths, range.documentId, 'documentPath'),
            rangeId: range.rangeId,
        }))
    }

    /**
     * Return a parsed result chunk that contains the given identifier.
     *
     * @param id An identifier contained in the result chunk.
     */
    private async getResultChunkByResultId(id: DefinitionReferenceResultId): Promise<ResultChunkData> {
        // Find the result chunk index this id belongs to
        const index = hashKey(id, await this.getNumResultChunks())

        const factory = async (): Promise<EncodedJsonCacheValue<ResultChunkData>> => {
            const resultChunk = await this.withConnection(connection =>
                connection.getRepository(ResultChunkModel).findOneOrFail(index)
            )

            return {
                size: resultChunk.data.length,
                data: await gunzipJSON<ResultChunkData>(resultChunk.data),
            }
        }

        return await this.resultChunkCache.withValue(`${this.databasePath}::${index}`, factory, resultChunk =>
            Promise.resolve(resultChunk.data)
        )
    }

    /**
     * Get the `numResultChunks` value from this database's metadata row.
     */
    private async getNumResultChunks(): Promise<number> {
        const numResultChunks = Database.numResultChunks.get(this.databasePath)
        if (numResultChunks !== undefined) {
            return numResultChunks
        }

        // Not in the shared map, need to query it
        const meta = await this.withConnection(connection => connection.getRepository(MetaModel).findOneOrFail(1))
        Database.numResultChunks.set(this.databasePath, meta.numResultChunks)
        return meta.numResultChunks
    }

    /**
     * Create a new database with the same configuration but a different repository,
     * commit, and databasePath.
     *
     *
     * @param repository The repository for which this database answers queries.
     * @param commit The commit for which this database answers queries.
     * @param databasePath The path to the database file.
     */
    private createNewDatabase(repository: string, commit: string, databasePath: string): Database {
        return new Database(
            this.storageRoot,
            this.xrepoDatabase,
            this.connectionCache,
            this.documentCache,
            this.resultChunkCache,
            repository,
            commit,
            databasePath
        )
    }

    /**
     * Invoke `callback` with a SQLite connection object obtained from the
     * cache or created on cache miss.
     *
     * @param callback The function invoke with the SQLite connection.
     */
    private async withConnection<T>(callback: (connection: Connection) => Promise<T>): Promise<T> {
        return await this.connectionCache.withConnection(
            this.databasePath,
            [DefinitionModel, DocumentModel, MetaModel, ReferenceModel, ResultChunkModel],
            connection =>
                instrument(DATABASE_QUERY_DURATION_HISTOGRAM, DATABASE_QUERY_ERRORS_COUNTER, () => callback(connection))
        )
    }
}

/**
 * Compare a position against a range. Returns 0 if the position occurs
 * within the range (inclusive bounds), -1 if the position occurs after
 * it, and +1 if the position occurs before it.
 *
 * @param range The range.
 * @param position The position.
 */
export function comparePosition(range: RangeData, position: lsp.Position): number {
    if (position.line < range.startLine) {
        return +1
    }

    if (position.line > range.endLine) {
        return -1
    }

    if (position.line === range.startLine && position.character < range.startCharacter) {
        return +1
    }

    if (position.line === range.endLine && position.character > range.endCharacter) {
        return -1
    }

    return 0
}

/**
 * Sort the monikers by kind, then scheme in order of the following
 * preferences.
 *
 *   - kind: import, local, export
 *   - scheme: npm, tsc
 *
 * @param monikers The list of monikers.
 */
export function sortMonikers(monikers: MonikerData[]): MonikerData[] {
    const monikerKindPreferences = ['import', 'local', 'export']
    const monikerSchemePreferences = ['npm', 'tsc']

    monikers.sort((a, b) => {
        const ord = monikerKindPreferences.indexOf(a.kind) - monikerKindPreferences.indexOf(b.kind)
        if (ord !== 0) {
            return ord
        }

        return monikerSchemePreferences.indexOf(a.scheme) - monikerSchemePreferences.indexOf(b.scheme)
    })

    return monikers
}

/**
 * Construct a URI that can be used by the frontend to switch to another
 * directory.
 *
 * @param pkg The target package.
 * @param path The path relative to the project root.
 */
export function createRemoteUri(pkg: PackageModel, path: string): string {
    const url = new URL(`git://${pkg.repository}`)
    url.search = pkg.commit
    url.hash = path
    return url.href
}

/**
 * Construct an LSP range from a flat range.
 *
 * @param result The start/end line/character of the range.
 */
function createRange(result: {
    startLine: number
    startCharacter: number
    endLine: number
    endCharacter: number
}): lsp.Range {
    return lsp.Range.create(result.startLine, result.startCharacter, result.endLine, result.endCharacter)
}

/**
 * Convert the given range identifiers into LSP location objects.
 *
 * @param ranges The map of ranges of the document.
 * @param uri The location URI.
 * @param ids The set of range identifiers for each resulting location.
 */
export function mapRangesToLocations(ranges: Map<RangeId, RangeData>, uri: string, ids: Set<RangeId>): lsp.Location[] {
    const locations = []
    for (const id of ids) {
        locations.push(lsp.Location.create(uri, createRange(mustGet(ranges, id, 'range'))))
    }

    return locations
}<|MERGE_RESOLUTION|>--- conflicted
+++ resolved
@@ -1,12 +1,8 @@
 import * as lsp from 'vscode-languageserver-protocol'
 import { Connection } from 'typeorm'
 import { ConnectionCache, DocumentCache, EncodedJsonCacheValue, ResultChunkCache } from './cache'
-<<<<<<< HEAD
 import { DATABASE_QUERY_DURATION_HISTOGRAM, DATABASE_QUERY_ERRORS_COUNTER, instrument } from './metrics'
-import { decodeJSON } from './encoding'
-=======
 import { gunzipJSON } from './encoding'
->>>>>>> 1df64c49
 import { DefaultMap } from './default-map'
 import { hashKey, mustGet } from './util'
 import { isEqual, uniqWith } from 'lodash'
