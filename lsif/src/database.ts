import * as lsp from 'vscode-languageserver-protocol'
import { Connection } from 'typeorm'
import { ConnectionCache, DocumentCache } from './cache'
import { decodeJSON } from './encoding'
<<<<<<< HEAD
import { DefModel, DocumentModel, MetaModel, PackageModel, RefModel } from './models'
import { DocumentData, MonikerData, RangeData, ResultSetData } from './entities'
=======
import { MonikerData, RangeData, ResultSetData, DocumentData, FlattenedRange } from './entities'
>>>>>>> 7a54b023
import { Id } from 'lsif-protocol'
import { makeFilename } from './backend'
import { XrepoDatabase } from './xrepo'
import { databaseQueryDurationHistogram } from './metrics'

/**
 * A wrapper around operations for single repository/commit pair.
 */
export class Database {
    /**
     * Create a new `Database` with the given cross-repo database instance and the
     * filename of the database that contains data for a particular repository/commit.
     *
     * @param xrepoDatabase The cross-repo databse.
     * @param connectionCache The cache of SQLite connections.
     * @param documentCache The cache of loaded document.
     * @param databasePath The path to the database file.
     */
    constructor(
        private xrepoDatabase: XrepoDatabase,
        private connectionCache: ConnectionCache,
        private documentCache: DocumentCache,
        private databasePath: string
    ) {}

    /**
     * Determine if data exists for a particular document in this database.
     *
     * @param path The path of the document.
     */
    public async exists(path: string): Promise<boolean> {
        return (await this.findDocument(path)) !== undefined
    }

    /**
     * Return the location for the definition of the reference at the given position.
     *
     * @param path The path fo the document to which the position belongs.
     * @param position The current hover position.
     */
    public async definitions(path: string, position: lsp.Position): Promise<lsp.Location[] | null> {
        const { document, range } = await this.findRange(path, position)
        if (!document || !range) {
            return null
        }

        const resultData = findResult(document.resultSets, document.definitionResults, range, 'definitionResult')
        if (resultData) {
            return asLocations(document.ranges, document.orderedRanges, path, resultData)
        }

        // TODO - vet this logic of finding the first result
        for (const moniker of findMonikers(document.resultSets, document.monikers, range)) {
            if (moniker.kind === 'import') {
                return await this.remoteDefinitions(document, moniker)
            }

            const defs = await Database.monikerResults(this, DefModel, moniker, path => path)
            if (defs) {
                return defs
            }
        }

        return null
    }

    /**
     * Return a list of locations which reference the definition at the given position.
     *
     * @param path The path of the document to which the position belongs.
     * @param position The current hover position.
     */
    public async references(path: string, position: lsp.Position): Promise<lsp.Location[] | undefined> {
        const { document, range } = await this.findRange(path, position)
        if (!document || !range) {
            return undefined
        }

        // TODO - vet logic - should xrepo search be explicitly enabled via query flag?
        const resultData = findResult(document.resultSets, document.referenceResults, range, 'referenceResult')
        const monikers = findMonikers(document.resultSets, document.monikers, range)

        let result: lsp.Location[] = []
        if (resultData) {
            result = result.concat(asLocations(document.ranges, document.orderedRanges, path, resultData))
        } else {
            for (const moniker of monikers) {
                result = result.concat(await Database.monikerResults(this, RefModel, moniker, path => path))
            }
        }

        for (const moniker of monikers) {
            if (moniker.kind === 'import' || moniker.kind === 'export') {
                const remoteResults = await this.remoteReferences(document, moniker)
                result = result.concat(remoteResults)
                break
            }
        }

        return result
    }

    /**
     * Return the hover content for the definition or reference at the given position.
     *
     * @param path The path of the document to which the position belongs.
     * @param position The current hover position.
     */
    public async hover(path: string, position: lsp.Position): Promise<lsp.Hover | null> {
        const { document, range } = await this.findRange(path, position)
        if (!document || !range) {
            return null
        }

        // All hover contents should be contained in the document.
        const contents = findResult(document.resultSets, document.hovers, range, 'hoverResult')
        if (!contents) {
            return null
        }

        return { contents }
    }

    //
    // Helper Functions

    /**
     * Query the defs or refs table of `db` for items that match the given moniker. Convert
     * each result into an LSP location. The `pathTransformer` function is invoked on each
     * result item to modify the resulting locations.
     *
     * @param db The target database.
     * @param model The constructor for the model type.
     * @param moniker The target moniker.
     * @param pathTransformer The function used to alter location paths.
     */
    private static async monikerResults(
        db: Database,
        model: typeof DefModel | typeof RefModel,
        moniker: MonikerData,
        pathTransformer: (path: string) => string
    ): Promise<lsp.Location[]> {
        const results = await db.withConnection(connection =>
            connection.getRepository<DefModel | RefModel>(model).find({
                where: {
                    scheme: moniker.scheme,
                    identifier: moniker.identifier,
                },
            })
        )

        return results.map(result => lsp.Location.create(pathTransformer(result.documentPath), makeRange(result)))
    }

    /**
     * Find the definition of the target moniker outside of the current database. If the
     * moniker has attached package information, then the xrepo database is queried for
     * the target package. That database is opened, and its def table is queried for the
     * target moniker.
     *
     * @param document The document containing the reference.
     * @param moniker The target moniker.
     */
    private async remoteDefinitions(document: DocumentData, moniker: MonikerData): Promise<lsp.Location[] | null> {
        if (!moniker.packageInformation) {
            return null
        }

        const packageInformation = document.packageInformation.get(moniker.packageInformation)
        if (!packageInformation) {
            return null
        }

        const packageEntity = await this.xrepoDatabase.getPackage(
            moniker.scheme,
            packageInformation.name,
            packageInformation.version
        )

        if (!packageEntity) {
            return null
        }

        const db = new Database(
            this.xrepoDatabase,
            this.connectionCache,
            this.documentCache,
            makeFilename(packageEntity.repository, packageEntity.commit)
        )

        const pathTransformer = (path: string): string => makeRemoteUri(packageEntity, path)
        return await Database.monikerResults(db, DefModel, moniker, pathTransformer)
    }

    /**
     * Find the references of the target moniker outside of the current database. If the moniker
     * has attached package information, then the xrepo database is queried for the packages that
     * require this particular moniker identifier. These databases are opened, and their ref tables
     * are queried for the target moniker.
     *
     * @param document The document containing the definition.
     * @param moniker THe target moniker.
     */
    private async remoteReferences(document: DocumentData, moniker: MonikerData): Promise<lsp.Location[]> {
        if (!moniker.packageInformation) {
            return []
        }

        const packageInformation = document.packageInformation.get(moniker.packageInformation)
        if (!packageInformation) {
            return []
        }

        const references = await this.xrepoDatabase.getReferences(
            moniker.scheme,
            packageInformation.name,
            packageInformation.version,
            moniker.identifier
        )

        let allReferences: lsp.Location[] = []
        for (const reference of references) {
            const db = new Database(
                this.xrepoDatabase,
                this.connectionCache,
                this.documentCache,
                makeFilename(reference.repository, reference.commit)
            )

            const pathTransformer = (path: string): string => makeRemoteUri(reference, path)
            const references = await Database.monikerResults(db, RefModel, moniker, pathTransformer)
            allReferences = allReferences.concat(references)
        }

        return allReferences
    }

    /**
     * Return a parsed document that describes the given path. The result of this
     * method is cached across all database instances.
     *
     * @param path The path of the document.
     */
    private async findDocument(path: string): Promise<DocumentData | undefined> {
        const factory = async (): Promise<DocumentData> => {
            const document = await this.withConnection(connection =>
                connection.getRepository(DocumentModel).findOneOrFail(path)
            )

            return await decodeJSON<DocumentData>(document.value)
        }

        return await this.documentCache.withDocument(`${this.databasePath}::${path}`, factory, document =>
            Promise.resolve(document)
        )
    }

    /**
     * Return a parsed document that describes the given path as well as the range
     * from that document that contains the given position. Returns undefined for
     * both values if one cannot be loaded.
     *
     * @param path The path of the document.
     * @param position The user's hover position.
     */
    private async findRange(
        path: string,
        position: lsp.Position
    ): Promise<{ document: DocumentData | undefined; range: RangeData | undefined }> {
        const document = await this.findDocument(path)
        if (!document) {
            return { document: undefined, range: undefined }
        }

        const range = findRange(document.orderedRanges, position)
        if (!range) {
            return { document: undefined, range: undefined }
        }

        return { document, range }
    }

    /**
     * Invoke `callback` with a SQLite connection object obtained from the
     * cache or created on cache miss.
     *
     * @param callback The function invoke with the SQLite connection.
     */
    private async withConnection<T>(callback: (connection: Connection) => Promise<T>): Promise<T> {
        return await this.connectionCache.withConnection(
            this.databasePath,
            [DefModel, DocumentModel, MetaModel, RefModel],
            connection => {
                const end = databaseQueryDurationHistogram.startTimer()
                try {
                    return callback(connection)
                } finally {
                    end()
                }
            }
        )
    }
}

/**
 * Perform binary search over the ordered ranges of a document, returning
 * the range that includes it (if it exists). LSIF requires that no ranges
 * overlap in a single document. Then, we can compare a position against a
 * range by saying that it's contained within it (what we want), occurs
 * before it, or occurs after it. These later two results let us cut our
 * search space by half each time.
 *
 * @param orderedRanges The ranges of the document, ordered by startLine/startCharacter.
 * @param position The user's hover position.
 */
function findRange(orderedRanges: RangeData[], position: lsp.Position): RangeData | undefined {
    let lo = 0
    let hi = orderedRanges.length - 1

    while (lo <= hi) {
        const mid = Math.floor((lo + hi) / 2)
        const range = orderedRanges[mid]

        const cmp = comparePosition(range, position)
        if (cmp === 0) {
            return range
        }

        if (cmp < 0) {
            lo = mid + 1
        } else {
            hi = mid - 1
        }
    }

    return undefined
}

/**
 * Return the closest defined `property` related to the given range
 * or result set. This method will walk the `next` chains of the item
 * to find the property on an attached result set if it's not set
 * on the range itself. Note that the `property` on the range and
 * result set objects are simply identifiers, so the real value must
 * be looked up in a secondary data structure `map`.
 *
 * @param resultSets The map of results sets of the document.
 * @param map The map from which to return the property value.
 * @param data The range or result set object.
 * @param property The target property.
 */
function findResult<T>(
    resultSets: Map<Id, ResultSetData>,
    map: Map<Id, T>,
    data: RangeData | ResultSetData,
    property: 'definitionResult' | 'referenceResult' | 'hoverResult'
): T | undefined {
    for (const current of walkChain(resultSets, data)) {
        const value = current[property]
        if (value) {
            return map.get(value)
        }
    }

    return undefined
}

/**
 * Retrieve all monikers attached to a range or result set.
 *
 * @param resultSets The map of results sets of the document.
 * @param monikers The map of monikers of the document.
 * @param data The range or restult set object.
 */
function findMonikers(
    resultSets: Map<Id, ResultSetData>,
    monikers: Map<Id, MonikerData>,
    data: RangeData | ResultSetData
): MonikerData[] {
    const monikerSet: MonikerData[] = []
    for (const current of walkChain(resultSets, data)) {
        for (const id of current.monikers) {
            const moniker = monikers.get(id)
            if (moniker) {
                monikerSet.push(moniker)
            }
        }
    }

    return sortMonikers(monikerSet)
}

/**
 * Return an iterabel of the range and result set items that are attached
 * to the given initial data. The initial data is yielded immediately.
 *
 * @param resultSets The map of results sets of the document.
 * @param data The range or result set object.
 */
function* walkChain<T>(
    resultSets: Map<Id, ResultSetData>,
    data: RangeData | ResultSetData
): Iterable<RangeData | ResultSetData> {
    let current: RangeData | ResultSetData | undefined = data

    while (current) {
        yield current
        if (!current.next) {
            return
        }

        current = resultSets.get(current.next)
    }
}

/**
 * Sort the monikers by kind, then scheme in order of the following
 * preferences.
 *
 *   - kind: import, local, export
 *   - scheme: npm, tsc
 *
 * @param monikers The list of monikers.
 */
function sortMonikers(monikers: MonikerData[]): MonikerData[] {
    const monikerKindPreferences = ['import', 'local', 'export']
    const monikerSchemePreferences = ['npm', 'tsc']

    monikers.sort((a, b) => {
        const ord = monikerKindPreferences.indexOf(a.kind) - monikerKindPreferences.indexOf(b.kind)
        if (ord !== 0) {
            return ord
        }

        return monikerSchemePreferences.indexOf(a.scheme) - monikerSchemePreferences.indexOf(b.scheme)
    })

    return monikers
}

/**
 * Convert the given range identifiers into LSP location objects.
 *
 * @param ranges The map of ranges of the document (from identifier to the range's index inorderedRanges).
 * @param orderedRanges The ordered ranges of the document.
 * @param uri The location URI.
 * @param ids The set of range identifiers for each resulting location.
 */
function asLocations(ranges: Map<Id, number>, orderedRanges: RangeData[], uri: string, ids: Id[]): lsp.Location[] {
    const locations = []
    for (const id of ids) {
        const rangeIndex = ranges.get(id)
        if (!rangeIndex) {
            continue
        }

        const range = orderedRanges[rangeIndex]
        locations.push(
            lsp.Location.create(uri, {
                start: { line: range.startLine, character: range.startCharacter },
                end: { line: range.endLine, character: range.endCharacter },
            })
        )
    }

    return locations
}

/**
 * Construct a URI that can be used by the frontend to switch to another
 * directory.
 *
 * @param pkg The target package.
 * @param path The path relative to the project root.
 */
function makeRemoteUri(pkg: PackageModel, path: string): string {
    const url = new URL(`git://${pkg.repository}`)
    url.search = pkg.commit
    url.hash = path
    return url.href
}

/**
 * Construct an LSP range from a flat range.
 *
 * @param result The start/end line/character of the range.
 */
function makeRange(result: {
    startLine: number
    startCharacter: number
    endLine: number
    endCharacter: number
}): lsp.Range {
    return lsp.Range.create(result.startLine, result.startCharacter, result.endLine, result.endCharacter)
}

/**
 * Compare a position against a range. Returns 0 if the position occurs
 * within the range (inclusive bounds), -1 if the position occurs after
 * it, and +1 if the position occurs before it.
 *
 * @param range The range.
 * @param position The position.
 */
function comparePosition(range: FlattenedRange, position: lsp.Position): number {
    if (position.line < range.startLine) {
        return +1
    }

    if (position.line > range.endLine) {
        return -1
    }

    if (position.line === range.startLine && position.character < range.startCharacter) {
        return +1
    }

    if (position.line === range.endLine && position.character > range.endCharacter) {
        return -1
    }

    return 0
}<|MERGE_RESOLUTION|>--- conflicted
+++ resolved
@@ -1,17 +1,13 @@
 import * as lsp from 'vscode-languageserver-protocol'
 import { Connection } from 'typeorm'
 import { ConnectionCache, DocumentCache } from './cache'
+import { databaseQueryDurationHistogram } from './metrics'
 import { decodeJSON } from './encoding'
-<<<<<<< HEAD
 import { DefModel, DocumentModel, MetaModel, PackageModel, RefModel } from './models'
-import { DocumentData, MonikerData, RangeData, ResultSetData } from './entities'
-=======
-import { MonikerData, RangeData, ResultSetData, DocumentData, FlattenedRange } from './entities'
->>>>>>> 7a54b023
+import { DocumentData, FlattenedRange, MonikerData, RangeData, ResultSetData } from './entities'
 import { Id } from 'lsif-protocol'
 import { makeFilename } from './backend'
 import { XrepoDatabase } from './xrepo'
-import { databaseQueryDurationHistogram } from './metrics'
 
 /**
  * A wrapper around operations for single repository/commit pair.
