--- conflicted
+++ resolved
@@ -1,570 +1,708 @@
-import * as lsp from 'vscode-languageserver-protocol'
-import { mustGet, hashKey } from './util'
-import { Connection } from 'typeorm'
-import { ConnectionCache, DocumentCache, EncodedJsonCacheValue, ResultChunkCache } from './cache'
-import { decodeJSON } from './encoding'
-<<<<<<< HEAD
-import { MonikerData, RangeData, ResultSetData, DocumentData, FlattenedRange } from './entities'
-import { Id } from 'lsif-protocol'
-import { makeFilename } from './util'
-=======
-import { DefaultMap } from './default-map'
+import * as lsp from "vscode-languageserver-protocol";
+import { Connection } from "typeorm";
 import {
-    DefinitionModel,
-    DocumentData,
-    DocumentModel,
-    MetaModel,
-    MonikerData,
-    RangeData,
-    ReferenceModel,
-    ResultChunkData,
-    ResultChunkModel,
-    DocumentPathRangeId,
-    OrderedRanges,
-    Ix,
-    DefinitionReferenceResultId,
-    RangeId,
-} from './models.database'
-import { isEqual, uniqWith } from 'lodash'
-import { makeFilename } from './backend'
-import { PackageModel } from './models.xrepo'
->>>>>>> cc3578b5
-import { XrepoDatabase } from './xrepo'
+  ConnectionCache,
+  DocumentCache,
+  EncodedJsonCacheValue,
+  ResultChunkCache
+} from "./cache";
+import { decodeJSON } from "./encoding";
+import { DefaultMap } from "./default-map";
+import { hashKey, mustGet } from "./util";
+import { isEqual, uniqWith } from "lodash";
+import { makeFilename } from "./backend";
+import { PackageModel } from "./models.xrepo";
+import { XrepoDatabase } from "./xrepo";
+import {
+  DefinitionModel,
+  DocumentData,
+  DocumentModel,
+  MetaModel,
+  MonikerData,
+  RangeData,
+  ReferenceModel,
+  ResultChunkData,
+  ResultChunkModel,
+  DocumentPathRangeId,
+  OrderedRanges,
+  Ix,
+  DefinitionReferenceResultId,
+  RangeId
+} from "./models.database";
 
 /**
  * A wrapper around operations for single repository/commit pair.
  */
 export class Database {
-    /**
-     * A static map of database paths to the `numResultChunks` value of their
-     * metadata row. This map is populated lazily as the values are needed.
-     */
-    private static numResultChunks = new Map<string, number>()
-
-    /**
-     * Create a new `Database` with the given cross-repo database instance and the
-     * filename of the database that contains data for a particular repository/commit.
-     *
-     * @param storageRoot The path where SQLite databases are stored.
-     * @param xrepoDatabase The cross-repo database.
-     * @param connectionCache The cache of SQLite connections.
-     * @param documentCache The cache of loaded documents.
-     * @param resultChunkCache The cache of loaded result chunks.
-     * @param repository The repository for which this database answers queries.
-     * @param commit The commit for which this database answers queries.
-     * @param databasePath The path to the database file.
-     */
-    constructor(
-        private storageRoot: string,
-        private xrepoDatabase: XrepoDatabase,
-        private connectionCache: ConnectionCache,
-        private documentCache: DocumentCache,
-        private resultChunkCache: ResultChunkCache,
-        private repository: string,
-        private commit: string,
-        private databasePath: string
-    ) {}
-
-    /**
-     * Determine if data exists for a particular document in this database.
-     *
-     * @param path The path of the document.
-     */
-    public async exists(path: string): Promise<boolean> {
-        return (await this.getDocumentByPath(path)) !== undefined
-    }
-
-    /**
-     * Return the location for the definition of the reference at the given position.
-     *
-     * @param path The path of the document to which the position belongs.
-     * @param position The current hover position.
-     */
-    public async definitions(path: string, position: lsp.Position): Promise<lsp.Location[] | null> {
-        const { document, range } = await this.getRangeByPosition(path, position)
-        if (!document || !range) {
-            return null
+  /**
+   * A static map of database paths to the `numResultChunks` value of their
+   * metadata row. This map is populated lazily as the values are needed.
+   */
+  private static numResultChunks = new Map<string, number>();
+
+  /**
+   * Create a new `Database` with the given cross-repo database instance and the
+   * filename of the database that contains data for a particular repository/commit.
+   *
+   * @param storageRoot The path where SQLite databases are stored.
+   * @param xrepoDatabase The cross-repo database.
+   * @param connectionCache The cache of SQLite connections.
+   * @param documentCache The cache of loaded documents.
+   * @param resultChunkCache The cache of loaded result chunks.
+   * @param repository The repository for which this database answers queries.
+   * @param commit The commit for which this database answers queries.
+   * @param databasePath The path to the database file.
+   */
+  constructor(
+    private storageRoot: string,
+    private xrepoDatabase: XrepoDatabase,
+    private connectionCache: ConnectionCache,
+    private documentCache: DocumentCache,
+    private resultChunkCache: ResultChunkCache,
+    private repository: string,
+    private commit: string,
+    private databasePath: string
+  ) {}
+
+  /**
+   * Determine if data exists for a particular document in this database.
+   *
+   * @param path The path of the document.
+   */
+  public async exists(path: string): Promise<boolean> {
+    return (await this.getDocumentByPath(path)) !== undefined;
+  }
+
+  /**
+   * Return the location for the definition of the reference at the given position.
+   *
+   * @param path The path of the document to which the position belongs.
+   * @param position The current hover position.
+   */
+  public async definitions(
+    path: string,
+    position: lsp.Position
+  ): Promise<lsp.Location[] | null> {
+    const { document, range } = await this.getRangeByPosition(path, position);
+    if (!document || !range) {
+      return null;
+    }
+
+    // First, we try to find the definition result attached to the range or one
+    // of the result sets to which the range is attached.
+
+    if (range.definitionResultId) {
+      // We have a definition result in this database.
+      const definitionResults = await this.getResultById(
+        range.definitionResultId
+      );
+
+      // TODO - due to some bugs in tsc... this fixes the tests and some typescript examples
+      // Not sure of a better way to do this right now until we work through how to patch
+      // lsif-tsc to handle node_modules inclusion (or somehow blacklist it on import).
+
+      if (
+        !definitionResults.some(v => v.documentPath.includes("node_modules"))
+      ) {
+        return await this.convertRangesToLspLocations(
+          path,
+          document,
+          definitionResults
+        );
+      }
+    }
+
+    // Otherwise, we fall back to a moniker search. We get all the monikers attached
+    // to the range or a result set to which the range is attached. We process each
+    // moniker sequentially in order of priority, where import monikers, if any exist,
+    // will be processed first.
+
+    for (const moniker of sortMonikers(
+      Array.from(range.monikerIds).map(id =>
+        mustGet(document.monikers, id, "moniker")
+      )
+    )) {
+      if (moniker.kind === "import") {
+        // This symbol was imported from another database. See if we have xrepo
+        // definition for it.
+
+        const remoteDefinitions = await this.remoteDefinitions(
+          document,
+          moniker
+        );
+        if (remoteDefinitions) {
+          return remoteDefinitions;
         }
-
-        // First, we try to find the definition result attached to the range or one
-        // of the result sets to which the range is attached.
-
-        if (range.definitionResultId) {
-            // We have a definition result in this database.
-            const definitionResults = await this.getResultById(range.definitionResultId)
-
-            // TODO - due to some bugs in tsc... this fixes the tests and some typescript examples
-            // Not sure of a better way to do this right now until we work through how to patch
-            // lsif-tsc to handle node_modules inclusion (or somehow blacklist it on import).
-
-            if (!definitionResults.some(v => v.documentPath.includes('node_modules'))) {
-                return await this.convertRangesToLspLocations(path, document, definitionResults)
-            }
+      } else {
+        // This symbol was not imported from another database. We search the definitions
+        // table of our own database in case there was a definition that wasn't properly
+        // attached to a result set but did have the correct monikers attached.
+
+        const localDefinitions = await Database.monikerResults(
+          this,
+          DefinitionModel,
+          moniker,
+          path => path
+        );
+        if (localDefinitions) {
+          return localDefinitions;
         }
-
-        // Otherwise, we fall back to a moniker search. We get all the monikers attached
-        // to the range or a result set to which the range is attached. We process each
-        // moniker sequentially in order of priority, where import monikers, if any exist,
-        // will be processed first.
-
-        for (const moniker of sortMonikers(
-            Array.from(range.monikerIds).map(id => mustGet(document.monikers, id, 'moniker'))
-        )) {
-            if (moniker.kind === 'import') {
-                // This symbol was imported from another database. See if we have xrepo
-                // definition for it.
-
-                const remoteDefinitions = await this.remoteDefinitions(document, moniker)
-                if (remoteDefinitions) {
-                    return remoteDefinitions
-                }
-            } else {
-                // This symbol was not imported from another database. We search the definitions
-                // table of our own database in case there was a definition that wasn't properly
-                // attached to a result set but did have the correct monikers attached.
-
-                const localDefinitions = await Database.monikerResults(this, DefinitionModel, moniker, path => path)
-                if (localDefinitions) {
-                    return localDefinitions
-                }
-            }
+      }
+    }
+
+    return null;
+  }
+
+  /**
+   * Return a list of locations which reference the definition at the given position.
+   *
+   * @param path The path of the document to which the position belongs.
+   * @param position The current hover position.
+   */
+  public async references(
+    path: string,
+    position: lsp.Position
+  ): Promise<lsp.Location[] | undefined> {
+    const { document, range } = await this.getRangeByPosition(path, position);
+    if (!document || !range) {
+      return undefined;
+    }
+
+    let locations: lsp.Location[] = [];
+
+    // First, we try to find the reference result attached to the range or one
+    // of the result sets to which the range is attached.
+
+    if (range.referenceResultId) {
+      // We have references in this database.
+      locations = locations.concat(
+        await this.convertRangesToLspLocations(
+          path,
+          document,
+          await this.getResultById(range.referenceResultId)
+        )
+      );
+    }
+
+    // Next, we do a moniker search in two stages, described below. We process each
+    // moniker sequentially in order of priority for each stage, where import monikers,
+    // if any exist, will be processed first.
+
+    const monikers = sortMonikers(
+      Array.from(range.monikerIds).map(id =>
+        mustGet(document.monikers, id, "monikers")
+      )
+    );
+
+    // Next, we search the references table of our own database - this search is necessary,
+    // but may be un-intuitive, but remember that a 'Find References' operation on a reference
+    // should also return references to the definition. These are not necessarily fully linked
+    // in the LSIF data.
+
+    for (const moniker of monikers) {
+      locations = locations.concat(
+        await Database.monikerResults(
+          this,
+          ReferenceModel,
+          moniker,
+          path => path
+        )
+      );
+    }
+
+    // Next, we perform an xrepo search for uses of each nonlocal moniker. We stop processing after
+    // the first moniker for which we received results. As we process monikers in an order that
+    // considers moniker schemes, the first one to get results should be the most desirable.
+
+    for (const moniker of monikers) {
+      if (moniker.kind === "import") {
+        // Get locations in the defining package
+        locations = locations.concat(
+          await this.remoteMoniker(document, moniker)
+        );
+      }
+
+      // Get locations in all packages
+      const remoteResults = await this.remoteReferences(document, moniker);
+      if (remoteResults) {
+        // TODO - determine source of duplication (and below)
+        return uniqWith(locations.concat(remoteResults), isEqual);
+      }
+    }
+
+    return uniqWith(locations, isEqual);
+  }
+
+  /**
+   * Return the hover content for the definition or reference at the given position.
+   *
+   * @param path The path of the document to which the position belongs.
+   * @param position The current hover position.
+   */
+  public async hover(
+    path: string,
+    position: lsp.Position
+  ): Promise<lsp.Hover | null> {
+    const { document, range } = await this.getRangeByPosition(path, position);
+    if (!document || !range) {
+      return null;
+    }
+
+    // Try to find the hover content attached to the range or one of the result sets to
+    // which the range is attached. There is no fall-back search via monikers for this
+    // operation.
+
+    if (range.hoverResultId) {
+      return {
+        contents: mustGet(
+          document.hoverResults,
+          range.hoverResultId,
+          "hoverResult"
+        )
+      };
+    }
+
+    return null;
+  }
+
+  //
+  // Helper Functions
+
+  /**
+   * Convert a set of range-document pairs (from a definition or reference query) into
+   * a set of LSP ranges. Each pair holds the range identifier as well as the document
+   * path. For document paths matching the loaded document, find the range data locally.
+   * For all other paths, find the document in this database and find the range in that
+   * document.
+   *
+   * @param path The path of the document for this query.
+   * @param document The document object for this query.
+   * @param resultData A list of range ids and the document they belong to.
+   */
+  private async convertRangesToLspLocations(
+    path: string,
+    document: DocumentData,
+    resultData: DocumentPathRangeId[]
+  ): Promise<lsp.Location[]> {
+    // Group by document path so we only have to load each document once
+    const groupedResults = new DefaultMap<string, Set<RangeId>>(
+      () => new Set<RangeId>()
+    );
+
+    for (const { documentPath, rangeId } of resultData) {
+      groupedResults.getOrDefault(documentPath).add(rangeId);
+    }
+
+    let results: lsp.Location[] = [];
+    for (const [documentPath, rangeIdSet] of groupedResults) {
+      // Sets are not mappable, use array
+      const rangeIds = Array.from(rangeIdSet);
+
+      if (documentPath === path) {
+        // If the document path is this document, convert the locations directly
+        results = results.concat(
+          mapRangesToLocations(
+            document.ranges,
+            document.orderedRanges,
+            path,
+            rangeIds
+          )
+        );
+        continue;
+      }
+
+      // Otherwise, we need to get the correct document
+      const sibling = await this.getDocumentByPath(documentPath);
+      if (!sibling) {
+        continue;
+      }
+
+      // Then finally convert the locations in the sibling document
+      results = results.concat(
+        mapRangesToLocations(
+          sibling.ranges,
+          sibling.orderedRanges,
+          documentPath,
+          rangeIds
+        )
+      );
+    }
+
+    return results;
+  }
+
+  /**
+   * Query the definitions or references table of `db` for items that match the given moniker.
+   * Convert each result into an LSP location. The `pathTransformer` function is invoked on each
+   * result item to modify the resulting locations.
+   *
+   * @param db The target database.
+   * @param model The constructor for the model type.
+   * @param moniker The target moniker.
+   * @param pathTransformer The function used to alter location paths.
+   */
+  private static async monikerResults(
+    db: Database,
+    model: typeof DefinitionModel | typeof ReferenceModel,
+    moniker: MonikerData,
+    pathTransformer: (path: string) => string
+  ): Promise<lsp.Location[]> {
+    const results = await db.withConnection(connection =>
+      connection.getRepository<DefinitionModel | ReferenceModel>(model).find({
+        where: {
+          scheme: moniker.scheme,
+          identifier: moniker.identifier
         }
-
-        return null
-    }
-
-    /**
-     * Return a list of locations which reference the definition at the given position.
-     *
-     * @param path The path of the document to which the position belongs.
-     * @param position The current hover position.
-     */
-    public async references(path: string, position: lsp.Position): Promise<lsp.Location[] | undefined> {
-        const { document, range } = await this.getRangeByPosition(path, position)
-        if (!document || !range) {
-            return undefined
-        }
-
-        let locations: lsp.Location[] = []
-
-        // First, we try to find the reference result attached to the range or one
-        // of the result sets to which the range is attached.
-
-        if (range.referenceResultId) {
-            // We have references in this database.
-            locations = locations.concat(
-                await this.convertRangesToLspLocations(
-                    path,
-                    document,
-                    await this.getResultById(range.referenceResultId)
-                )
-            )
-        }
-
-        // Next, we do a moniker search in two stages, described below. We process each
-        // moniker sequentially in order of priority for each stage, where import monikers,
-        // if any exist, will be processed first.
-
-        const monikers = sortMonikers(
-            Array.from(range.monikerIds).map(id => mustGet(document.monikers, id, 'monikers'))
-        )
-
-        // Next, we search the references table of our own database - this search is necessary,
-        // but may be un-intuitive, but remember that a 'Find References' operation on a reference
-        // should also return references to the definition. These are not necessarily fully linked
-        // in the LSIF data.
-
-        for (const moniker of monikers) {
-            locations = locations.concat(await Database.monikerResults(this, ReferenceModel, moniker, path => path))
-        }
-
-        // Next, we perform an xrepo search for uses of each nonlocal moniker. We stop processing after
-        // the first moniker for which we received results. As we process monikers in an order that
-        // considers moniker schemes, the first one to get results should be the most desirable.
-
-        for (const moniker of monikers) {
-            if (moniker.kind === 'import') {
-                // Get locations in the defining package
-                locations = locations.concat(await this.remoteMoniker(document, moniker))
-            }
-
-            // Get locations in all packages
-            const remoteResults = await this.remoteReferences(document, moniker)
-            if (remoteResults) {
-                // TODO - determine source of duplication (and below)
-                return uniqWith(locations.concat(remoteResults), isEqual)
-            }
-        }
-
-        return uniqWith(locations, isEqual)
-    }
-
-    /**
-     * Return the hover content for the definition or reference at the given position.
-     *
-     * @param path The path of the document to which the position belongs.
-     * @param position The current hover position.
-     */
-    public async hover(path: string, position: lsp.Position): Promise<lsp.Hover | null> {
-        const { document, range } = await this.getRangeByPosition(path, position)
-        if (!document || !range) {
-            return null
-        }
-
-        // Try to find the hover content attached to the range or one of the result sets to
-        // which the range is attached. There is no fall-back search via monikers for this
-        // operation.
-
-        if (range.hoverResultId) {
-            return { contents: mustGet(document.hoverResults, range.hoverResultId, 'hoverResult') }
-        }
-
-        return null
-    }
-
-    //
-    // Helper Functions
-
-    /**
-     * Convert a set of range-document pairs (from a definition or reference query) into
-     * a set of LSP ranges. Each pair holds the range identifier as well as the document
-     * path. For document paths matching the loaded document, find the range data locally.
-     * For all other paths, find the document in this database and find the range in that
-     * document.
-     *
-     * @param path The path of the document for this query.
-     * @param document The document object for this query.
-     * @param resultData A list of range ids and the document they belong to.
-     */
-    private async convertRangesToLspLocations(
-        path: string,
-        document: DocumentData,
-        resultData: DocumentPathRangeId[]
-    ): Promise<lsp.Location[]> {
-        // Group by document path so we only have to load each document once
-        const groupedResults = new DefaultMap<string, Set<RangeId>>(() => new Set<RangeId>())
-
-        for (const { documentPath, rangeId } of resultData) {
-            groupedResults.getOrDefault(documentPath).add(rangeId)
-        }
-
-        let results: lsp.Location[] = []
-        for (const [documentPath, rangeIdSet] of groupedResults) {
-            // Sets are not mappable, use array
-            const rangeIds = Array.from(rangeIdSet)
-
-            if (documentPath === path) {
-                // If the document path is this document, convert the locations directly
-                results = results.concat(mapRangesToLocations(document.ranges, document.orderedRanges, path, rangeIds))
-                continue
-            }
-
-            // Otherwise, we need to get the correct document
-            const sibling = await this.getDocumentByPath(documentPath)
-            if (!sibling) {
-                continue
-            }
-
-            // Then finally convert the locations in the sibling document
-            results = results.concat(
-                mapRangesToLocations(sibling.ranges, sibling.orderedRanges, documentPath, rangeIds)
-            )
-        }
-
-        return results
-    }
-
-    /**
-     * Query the definitions or references table of `db` for items that match the given moniker.
-     * Convert each result into an LSP location. The `pathTransformer` function is invoked on each
-     * result item to modify the resulting locations.
-     *
-     * @param db The target database.
-     * @param model The constructor for the model type.
-     * @param moniker The target moniker.
-     * @param pathTransformer The function used to alter location paths.
-     */
-    private static async monikerResults(
-        db: Database,
-        model: typeof DefinitionModel | typeof ReferenceModel,
-        moniker: MonikerData,
-        pathTransformer: (path: string) => string
-    ): Promise<lsp.Location[]> {
-        const results = await db.withConnection(connection =>
-            connection.getRepository<DefinitionModel | ReferenceModel>(model).find({
-                where: {
-                    scheme: moniker.scheme,
-                    identifier: moniker.identifier,
-                },
-            })
-        )
-
-        return results.map(result => lsp.Location.create(pathTransformer(result.documentPath), createRange(result)))
-    }
-
-    /**
-     * Find the definition of the target moniker outside of the current database. If the
-     * moniker has attached package information, then the correlation database is queried for
-     * the target package. That database is opened, and its def table is queried for the
-     * target moniker.
-     *
-     * @param document The document containing the reference.
-     * @param moniker The target moniker.
-     */
-    private async remoteDefinitions(document: DocumentData, moniker: MonikerData): Promise<lsp.Location[] | null> {
-        if (!moniker.packageInformationId) {
-            return null
-        }
-
-        const packageInformation = document.packageInformation.get(moniker.packageInformationId)
-        if (!packageInformation) {
-            return null
-        }
-
-        const packageEntity = await this.xrepoDatabase.getPackage(
-            moniker.scheme,
-            packageInformation.name,
-            packageInformation.version
-        )
-
-        if (!packageEntity) {
-            return null
-        }
-
-        const db = this.createNewDatabase(
-            packageEntity.repository,
-            packageEntity.commit,
-            makeFilename(this.storageRoot, packageEntity.repository, packageEntity.commit)
-        )
-
-        const pathTransformer = (path: string): string => createRemoteUri(packageEntity, path)
-        return await Database.monikerResults(db, DefinitionModel, moniker, pathTransformer)
-    }
-
-    /**
-     * Find the references of of the target moniker inside the database where that moniker is defined.
-     *
-     * @param document The document containing the definition.
-     * @param moniker The target moniker.
-     */
-    private async remoteMoniker(document: DocumentData, moniker: MonikerData): Promise<lsp.Location[]> {
-        if (!moniker.packageInformationId) {
-            return []
-        }
-
-        const packageInformation = document.packageInformation.get(moniker.packageInformationId)
-        if (!packageInformation) {
-            return []
-        }
-
-        const packageEntity = await this.xrepoDatabase.getPackage(
-            moniker.scheme,
-            packageInformation.name,
-            packageInformation.version
-        )
-
-        if (!packageEntity) {
-            return []
-        }
-
-        const db = this.createNewDatabase(
-            packageEntity.repository,
-            packageEntity.commit,
-            makeFilename(this.storageRoot, packageEntity.repository, packageEntity.commit)
-        )
-
-        const pathTransformer = (path: string): string => createRemoteUri(packageEntity, path)
-        return await Database.monikerResults(db, ReferenceModel, moniker, pathTransformer)
-    }
-
-    /**
-     * Find the references of the target moniker outside of the current database. If the moniker
-     * has attached package information, then the correlation database is queried for the packages that
-     * require this particular moniker identifier. These databases are opened, and their ref tables
-     * are queried for the target moniker.
-     *
-     * @param document The document containing the definition.
-     * @param moniker The target moniker.
-     */
-    private async remoteReferences(document: DocumentData, moniker: MonikerData): Promise<lsp.Location[]> {
-        if (!moniker.packageInformationId) {
-            return []
-        }
-
-        const packageInformation = document.packageInformation.get(moniker.packageInformationId)
-        if (!packageInformation) {
-            return []
-        }
-
-        const references = await this.xrepoDatabase.getReferences({
-            scheme: moniker.scheme,
-            name: packageInformation.name,
-            version: packageInformation.version,
-            value: moniker.identifier,
-        })
-
-        let allReferences: lsp.Location[] = []
-        for (const reference of references) {
-            // Skip the remote reference that show up for ourselves - we've already gathered
-            // these in the previous step of the references query.
-            if (reference.repository === this.repository && reference.commit === this.commit) {
-                continue
-            }
-
-            const db = this.createNewDatabase(
-                reference.repository,
-                reference.commit,
-                makeFilename(this.storageRoot, reference.repository, reference.commit)
-            )
-
-            const pathTransformer = (path: string): string => createRemoteUri(reference, path)
-            const references = await Database.monikerResults(db, ReferenceModel, moniker, pathTransformer)
-            allReferences = allReferences.concat(references)
-        }
-
-        return allReferences
-    }
-
-    /**
-     * Return a parsed document that describes the given path. The result of this
-     * method is cached across all database instances.
-     *
-     * @param path The path of the document.
-     */
-    private async getDocumentByPath(path: string): Promise<DocumentData | undefined> {
-        const factory = async (): Promise<EncodedJsonCacheValue<DocumentData>> => {
-            const document = await this.withConnection(connection =>
-                connection.getRepository(DocumentModel).findOneOrFail(path)
-            )
-
-            return {
-                size: document.data.length,
-                data: await decodeJSON<DocumentData>(document.data),
-            }
-        }
-
-        return await this.documentCache.withValue(`${this.databasePath}::${path}`, factory, document =>
-            Promise.resolve(document.data)
-        )
-    }
-
-    /**
-     * Return a parsed document that describes the given path as well as the range
-     * from that document that contains the given position. Returns undefined for
-     * both values if one cannot be loaded.
-     *
-     * @param path The path of the document.
-     * @param position The user's hover position.
-     */
-    private async getRangeByPosition(
-        path: string,
-        position: lsp.Position
-    ): Promise<{ document: DocumentData | undefined; range: RangeData | undefined }> {
-        const document = await this.getDocumentByPath(path)
-        if (!document) {
-            return { document: undefined, range: undefined }
-        }
-
-        const range = getRangeByPosition(document.orderedRanges, position)
-        if (!range) {
-            return { document: undefined, range: undefined }
-        }
-
-        return { document, range }
-    }
-
-    /**
-     * Convert a list of ranges with document ids into a list of ranges with
-     * document paths by looking into the result chunks table and parsing the
-     * data associated with the given identifier.
-     *
-     * @param id The identifier of the definition or reference result.
-     */
-    private async getResultById(id: DefinitionReferenceResultId): Promise<DocumentPathRangeId[]> {
-        const { documentPaths, documentIdRangeIds } = await this.getResultChunkByResultId(id)
-        const ranges = mustGet(documentIdRangeIds, id, 'documentIdRangeId')
-
-        return ranges.map(range => ({
-            documentPath: mustGet(documentPaths, range.documentId, 'documentPath'),
-            rangeId: range.rangeId,
-        }))
-    }
-
-    /**
-     * Return a parsed result chunk that contains the given identifier.
-     *
-     * @param id An identifier contained in the result chunk.
-     */
-    private async getResultChunkByResultId(id: DefinitionReferenceResultId): Promise<ResultChunkData> {
-        // Find the result chunk index this id belongs to
-        const index = hashKey(id, await this.getNumResultChunks())
-
-        const factory = async (): Promise<EncodedJsonCacheValue<ResultChunkData>> => {
-            const resultChunk = await this.withConnection(connection =>
-                connection.getRepository(ResultChunkModel).findOneOrFail(index)
-            )
-
-            return {
-                size: resultChunk.data.length,
-                data: await decodeJSON<ResultChunkData>(resultChunk.data),
-            }
-        }
-
-        return await this.resultChunkCache.withValue(`${this.databasePath}::${index}`, factory, resultChunk =>
-            Promise.resolve(resultChunk.data)
-        )
-    }
-
-    /**
-     * Get the `numResultChunks` value from this database's metadata row.
-     */
-    private async getNumResultChunks(): Promise<number> {
-        const numResultChunks = Database.numResultChunks.get(this.databasePath)
-        if (numResultChunks !== undefined) {
-            return numResultChunks
-        }
-
-        // Not in the shared map, need to query it
-        const meta = await this.withConnection(connection => connection.getRepository(MetaModel).findOneOrFail(1))
-        Database.numResultChunks.set(this.databasePath, meta.numResultChunks)
-        return meta.numResultChunks
-    }
-
-    /**
-     * Create a new database with the same configuration but a different repository,
-     * commit, and databasePath.
-     *
-     *
-     * @param repository The repository for which this database answers queries.
-     * @param commit The commit for which this database answers queries.
-     * @param databasePath The path to the database file.
-     */
-    private createNewDatabase(repository: string, commit: string, databasePath: string): Database {
-        return new Database(
-            this.storageRoot,
-            this.xrepoDatabase,
-            this.connectionCache,
-            this.documentCache,
-            this.resultChunkCache,
-            repository,
-            commit,
-            databasePath
-        )
-    }
-
-    /**
-     * Invoke `callback` with a SQLite connection object obtained from the
-     * cache or created on cache miss.
-     *
-     * @param callback The function invoke with the SQLite connection.
-     */
-    private async withConnection<T>(callback: (connection: Connection) => Promise<T>): Promise<T> {
-        return await this.connectionCache.withConnection(
-            this.databasePath,
-            [DefinitionModel, DocumentModel, MetaModel, ReferenceModel, ResultChunkModel],
-            callback
-        )
-    }
+      })
+    );
+
+    return results.map(result =>
+      lsp.Location.create(
+        pathTransformer(result.documentPath),
+        createRange(result)
+      )
+    );
+  }
+
+  /**
+   * Find the definition of the target moniker outside of the current database. If the
+   * moniker has attached package information, then the correlation database is queried for
+   * the target package. That database is opened, and its def table is queried for the
+   * target moniker.
+   *
+   * @param document The document containing the reference.
+   * @param moniker The target moniker.
+   */
+  private async remoteDefinitions(
+    document: DocumentData,
+    moniker: MonikerData
+  ): Promise<lsp.Location[] | null> {
+    if (!moniker.packageInformationId) {
+      return null;
+    }
+
+    const packageInformation = document.packageInformation.get(
+      moniker.packageInformationId
+    );
+    if (!packageInformation) {
+      return null;
+    }
+
+    const packageEntity = await this.xrepoDatabase.getPackage(
+      moniker.scheme,
+      packageInformation.name,
+      packageInformation.version
+    );
+
+    if (!packageEntity) {
+      return null;
+    }
+
+    const db = this.createNewDatabase(
+      packageEntity.repository,
+      packageEntity.commit,
+      makeFilename(
+        this.storageRoot,
+        packageEntity.repository,
+        packageEntity.commit
+      )
+    );
+
+    const pathTransformer = (path: string): string =>
+      createRemoteUri(packageEntity, path);
+    return await Database.monikerResults(
+      db,
+      DefinitionModel,
+      moniker,
+      pathTransformer
+    );
+  }
+
+  /**
+   * Find the references of of the target moniker inside the database where that moniker is defined.
+   *
+   * @param document The document containing the definition.
+   * @param moniker The target moniker.
+   */
+  private async remoteMoniker(
+    document: DocumentData,
+    moniker: MonikerData
+  ): Promise<lsp.Location[]> {
+    if (!moniker.packageInformationId) {
+      return [];
+    }
+
+    const packageInformation = document.packageInformation.get(
+      moniker.packageInformationId
+    );
+    if (!packageInformation) {
+      return [];
+    }
+
+    const packageEntity = await this.xrepoDatabase.getPackage(
+      moniker.scheme,
+      packageInformation.name,
+      packageInformation.version
+    );
+
+    if (!packageEntity) {
+      return [];
+    }
+
+    const db = this.createNewDatabase(
+      packageEntity.repository,
+      packageEntity.commit,
+      makeFilename(
+        this.storageRoot,
+        packageEntity.repository,
+        packageEntity.commit
+      )
+    );
+
+    const pathTransformer = (path: string): string =>
+      createRemoteUri(packageEntity, path);
+    return await Database.monikerResults(
+      db,
+      ReferenceModel,
+      moniker,
+      pathTransformer
+    );
+  }
+
+  /**
+   * Find the references of the target moniker outside of the current database. If the moniker
+   * has attached package information, then the correlation database is queried for the packages that
+   * require this particular moniker identifier. These databases are opened, and their ref tables
+   * are queried for the target moniker.
+   *
+   * @param document The document containing the definition.
+   * @param moniker The target moniker.
+   */
+  private async remoteReferences(
+    document: DocumentData,
+    moniker: MonikerData
+  ): Promise<lsp.Location[]> {
+    if (!moniker.packageInformationId) {
+      return [];
+    }
+
+    const packageInformation = document.packageInformation.get(
+      moniker.packageInformationId
+    );
+    if (!packageInformation) {
+      return [];
+    }
+
+    const references = await this.xrepoDatabase.getReferences({
+      scheme: moniker.scheme,
+      name: packageInformation.name,
+      version: packageInformation.version,
+      value: moniker.identifier
+    });
+
+    let allReferences: lsp.Location[] = [];
+    for (const reference of references) {
+      // Skip the remote reference that show up for ourselves - we've already gathered
+      // these in the previous step of the references query.
+      if (
+        reference.repository === this.repository &&
+        reference.commit === this.commit
+      ) {
+        continue;
+      }
+
+      const db = this.createNewDatabase(
+        reference.repository,
+        reference.commit,
+        makeFilename(this.storageRoot, reference.repository, reference.commit)
+      );
+
+      const pathTransformer = (path: string): string =>
+        createRemoteUri(reference, path);
+      const references = await Database.monikerResults(
+        db,
+        ReferenceModel,
+        moniker,
+        pathTransformer
+      );
+      allReferences = allReferences.concat(references);
+    }
+
+    return allReferences;
+  }
+
+  /**
+   * Return a parsed document that describes the given path. The result of this
+   * method is cached across all database instances.
+   *
+   * @param path The path of the document.
+   */
+  private async getDocumentByPath(
+    path: string
+  ): Promise<DocumentData | undefined> {
+    const factory = async (): Promise<EncodedJsonCacheValue<DocumentData>> => {
+      const document = await this.withConnection(connection =>
+        connection.getRepository(DocumentModel).findOneOrFail(path)
+      );
+
+      return {
+        size: document.data.length,
+        data: await decodeJSON<DocumentData>(document.data)
+      };
+    };
+
+    return await this.documentCache.withValue(
+      `${this.databasePath}::${path}`,
+      factory,
+      document => Promise.resolve(document.data)
+    );
+  }
+
+  /**
+   * Return a parsed document that describes the given path as well as the range
+   * from that document that contains the given position. Returns undefined for
+   * both values if one cannot be loaded.
+   *
+   * @param path The path of the document.
+   * @param position The user's hover position.
+   */
+  private async getRangeByPosition(
+    path: string,
+    position: lsp.Position
+  ): Promise<{
+    document: DocumentData | undefined;
+    range: RangeData | undefined;
+  }> {
+    const document = await this.getDocumentByPath(path);
+    if (!document) {
+      return { document: undefined, range: undefined };
+    }
+
+    const range = getRangeByPosition(document.orderedRanges, position);
+    if (!range) {
+      return { document: undefined, range: undefined };
+    }
+
+    return { document, range };
+  }
+
+  /**
+   * Convert a list of ranges with document ids into a list of ranges with
+   * document paths by looking into the result chunks table and parsing the
+   * data associated with the given identifier.
+   *
+   * @param id The identifier of the definition or reference result.
+   */
+  private async getResultById(
+    id: DefinitionReferenceResultId
+  ): Promise<DocumentPathRangeId[]> {
+    const {
+      documentPaths,
+      documentIdRangeIds
+    } = await this.getResultChunkByResultId(id);
+    const ranges = mustGet(documentIdRangeIds, id, "documentIdRangeId");
+
+    return ranges.map(range => ({
+      documentPath: mustGet(documentPaths, range.documentId, "documentPath"),
+      rangeId: range.rangeId
+    }));
+  }
+
+  /**
+   * Return a parsed result chunk that contains the given identifier.
+   *
+   * @param id An identifier contained in the result chunk.
+   */
+  private async getResultChunkByResultId(
+    id: DefinitionReferenceResultId
+  ): Promise<ResultChunkData> {
+    // Find the result chunk index this id belongs to
+    const index = hashKey(id, await this.getNumResultChunks());
+
+    const factory = async (): Promise<
+      EncodedJsonCacheValue<ResultChunkData>
+    > => {
+      const resultChunk = await this.withConnection(connection =>
+        connection.getRepository(ResultChunkModel).findOneOrFail(index)
+      );
+
+      return {
+        size: resultChunk.data.length,
+        data: await decodeJSON<ResultChunkData>(resultChunk.data)
+      };
+    };
+
+    return await this.resultChunkCache.withValue(
+      `${this.databasePath}::${index}`,
+      factory,
+      resultChunk => Promise.resolve(resultChunk.data)
+    );
+  }
+
+  /**
+   * Get the `numResultChunks` value from this database's metadata row.
+   */
+  private async getNumResultChunks(): Promise<number> {
+    const numResultChunks = Database.numResultChunks.get(this.databasePath);
+    if (numResultChunks !== undefined) {
+      return numResultChunks;
+    }
+
+    // Not in the shared map, need to query it
+    const meta = await this.withConnection(connection =>
+      connection.getRepository(MetaModel).findOneOrFail(1)
+    );
+    Database.numResultChunks.set(this.databasePath, meta.numResultChunks);
+    return meta.numResultChunks;
+  }
+
+  /**
+   * Create a new database with the same configuration but a different repository,
+   * commit, and databasePath.
+   *
+   *
+   * @param repository The repository for which this database answers queries.
+   * @param commit The commit for which this database answers queries.
+   * @param databasePath The path to the database file.
+   */
+  private createNewDatabase(
+    repository: string,
+    commit: string,
+    databasePath: string
+  ): Database {
+    return new Database(
+      this.storageRoot,
+      this.xrepoDatabase,
+      this.connectionCache,
+      this.documentCache,
+      this.resultChunkCache,
+      repository,
+      commit,
+      databasePath
+    );
+  }
+
+  /**
+   * Invoke `callback` with a SQLite connection object obtained from the
+   * cache or created on cache miss.
+   *
+   * @param callback The function invoke with the SQLite connection.
+   */
+  private async withConnection<T>(
+    callback: (connection: Connection) => Promise<T>
+  ): Promise<T> {
+    return await this.connectionCache.withConnection(
+      this.databasePath,
+      [
+        DefinitionModel,
+        DocumentModel,
+        MetaModel,
+        ReferenceModel,
+        ResultChunkModel
+      ],
+      callback
+    );
+  }
 }
 
 /**
@@ -578,27 +716,30 @@
  * @param orderedRanges The ranges of the document, ordered by startLine/startCharacter.
  * @param position The user's hover position.
  */
-export function getRangeByPosition(orderedRanges: OrderedRanges, position: lsp.Position): RangeData | undefined {
-    let lo = 0
-    let hi = orderedRanges.length - 1
-
-    while (lo <= hi) {
-        const mid = Math.floor((lo + hi) / 2)
-        const range = orderedRanges[mid]
-
-        const cmp = comparePosition(range, position)
-        if (cmp === 0) {
-            return range
-        }
-
-        if (cmp < 0) {
-            lo = mid + 1
-        } else {
-            hi = mid - 1
-        }
-    }
-
-    return undefined
+export function getRangeByPosition(
+  orderedRanges: OrderedRanges,
+  position: lsp.Position
+): RangeData | undefined {
+  let lo = 0;
+  let hi = orderedRanges.length - 1;
+
+  while (lo <= hi) {
+    const mid = Math.floor((lo + hi) / 2);
+    const range = orderedRanges[mid];
+
+    const cmp = comparePosition(range, position);
+    if (cmp === 0) {
+      return range;
+    }
+
+    if (cmp < 0) {
+      lo = mid + 1;
+    } else {
+      hi = mid - 1;
+    }
+  }
+
+  return undefined;
 }
 
 /**
@@ -609,24 +750,33 @@
  * @param range The range.
  * @param position The position.
  */
-export function comparePosition(range: RangeData, position: lsp.Position): number {
-    if (position.line < range.startLine) {
-        return +1
-    }
-
-    if (position.line > range.endLine) {
-        return -1
-    }
-
-    if (position.line === range.startLine && position.character < range.startCharacter) {
-        return +1
-    }
-
-    if (position.line === range.endLine && position.character > range.endCharacter) {
-        return -1
-    }
-
-    return 0
+export function comparePosition(
+  range: RangeData,
+  position: lsp.Position
+): number {
+  if (position.line < range.startLine) {
+    return +1;
+  }
+
+  if (position.line > range.endLine) {
+    return -1;
+  }
+
+  if (
+    position.line === range.startLine &&
+    position.character < range.startCharacter
+  ) {
+    return +1;
+  }
+
+  if (
+    position.line === range.endLine &&
+    position.character > range.endCharacter
+  ) {
+    return -1;
+  }
+
+  return 0;
 }
 
 /**
@@ -639,19 +789,24 @@
  * @param monikers The list of monikers.
  */
 export function sortMonikers(monikers: MonikerData[]): MonikerData[] {
-    const monikerKindPreferences = ['import', 'local', 'export']
-    const monikerSchemePreferences = ['npm', 'tsc']
-
-    monikers.sort((a, b) => {
-        const ord = monikerKindPreferences.indexOf(a.kind) - monikerKindPreferences.indexOf(b.kind)
-        if (ord !== 0) {
-            return ord
-        }
-
-        return monikerSchemePreferences.indexOf(a.scheme) - monikerSchemePreferences.indexOf(b.scheme)
-    })
-
-    return monikers
+  const monikerKindPreferences = ["import", "local", "export"];
+  const monikerSchemePreferences = ["npm", "tsc"];
+
+  monikers.sort((a, b) => {
+    const ord =
+      monikerKindPreferences.indexOf(a.kind) -
+      monikerKindPreferences.indexOf(b.kind);
+    if (ord !== 0) {
+      return ord;
+    }
+
+    return (
+      monikerSchemePreferences.indexOf(a.scheme) -
+      monikerSchemePreferences.indexOf(b.scheme)
+    );
+  });
+
+  return monikers;
 }
 
 /**
@@ -662,10 +817,10 @@
  * @param path The path relative to the project root.
  */
 export function createRemoteUri(pkg: PackageModel, path: string): string {
-    const url = new URL(`git://${pkg.repository}`)
-    url.search = pkg.commit
-    url.hash = path
-    return url.href
+  const url = new URL(`git://${pkg.repository}`);
+  url.search = pkg.commit;
+  url.hash = path;
+  return url.href;
 }
 
 /**
@@ -674,12 +829,17 @@
  * @param result The start/end line/character of the range.
  */
 function createRange(result: {
-    startLine: number
-    startCharacter: number
-    endLine: number
-    endCharacter: number
+  startLine: number;
+  startCharacter: number;
+  endLine: number;
+  endCharacter: number;
 }): lsp.Range {
-    return lsp.Range.create(result.startLine, result.startCharacter, result.endLine, result.endCharacter)
+  return lsp.Range.create(
+    result.startLine,
+    result.startCharacter,
+    result.endLine,
+    result.endCharacter
+  );
 }
 
 /**
@@ -691,10 +851,15 @@
  * @param ids The set of range identifiers for each resulting location.
  */
 export function mapRangesToLocations(
-    ranges: Map<RangeId, Ix<OrderedRanges>>,
-    orderedRanges: OrderedRanges,
-    uri: string,
-    ids: RangeId[]
+  ranges: Map<RangeId, Ix<OrderedRanges>>,
+  orderedRanges: OrderedRanges,
+  uri: string,
+  ids: RangeId[]
 ): lsp.Location[] {
-    return ids.map(id => lsp.Location.create(uri, createRange(orderedRanges[mustGet(ranges, id, 'range')])))
+  return ids.map(id =>
+    lsp.Location.create(
+      uri,
+      createRange(orderedRanges[mustGet(ranges, id, "range")])
+    )
+  );
 }