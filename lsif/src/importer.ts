import { assertId, hashKey, mustGet, readEnvInt } from './util'
import { Correlator, ResultSetData, ResultSetId } from './correlator'
import { DefaultMap } from './default-map'
import { Edge, Id, MonikerKind, RangeId, Vertex } from 'lsif-protocol'
import { encodeJSON } from './encoding'
import { EntityManager } from 'typeorm'
import { isEqual, uniqWith } from 'lodash'
import { Package, SymbolReferences } from './xrepo'
import { TableInserter } from './inserter'
import {
    DefinitionModel,
    DocumentData,
    DocumentModel,
    MetaModel,
    MonikerData,
    PackageInformationData,
    RangeData,
    ReferenceModel,
    ResultChunkModel,
    DocumentIdRangeId,
    DefinitionResultId,
    MonikerId,
    DefinitionReferenceResultId,
    DocumentId,
    ReferenceResultId,
    PackageInformationId,
    HoverResultId,
} from './models.database'

/**
 * The internal version of our SQLite databases. We need to keep this in case
 * we add something that can't be done transparently; if we change how we process
 * something in the future we'll need to consider a number of previous version
 * while we update or re-process the already-uploaded data.
 */
const INTERNAL_LSIF_VERSION = '0.1.0'

/**
 * The target results per result chunk. This is used to determine the number of chunks
 * created during conversion, but does not guarantee that the distribution of hash keys
 * will wbe even. In practice, chunks are fairly evenly filled.
 */
const RESULTS_PER_RESULT_CHUNK = readEnvInt('RESULTS_PER_RESULT_CHUNK', 500)

/**
 * The maximum number of result chunks that will be created during conversion.
 */
const MAX_NUM_RESULT_CHUNKS = readEnvInt('MAX_NUM_RESULT_CHUNKS', 1000)

/**
 * Correlate each vertex and edge together, then populate the provided entity manager
 * with the document, definition, and reference information. Returns the package and
 * external reference data needed to populate the xrepo database.
 *
 * @param entityManager A transactional SQLite entity manager.
 * @param elements The stream of vertex and edge objects composing the LSIF dump.
 */
export async function importLsif(
    entityManager: EntityManager,
    elements: AsyncIterable<Vertex | Edge>
): Promise<{ packages: Package[]; references: SymbolReferences[] }> {
    const correlator = new Correlator()

    let line = 0
    for await (const element of elements) {
        try {
            correlator.insert(element)
        } catch (e) {
            throw Object.assign(
                new Error(`Failed to process line #${line + 1} (${JSON.stringify(element)}): ${e && e.message}`),
                { status: 422 }
            )
        }

        line++
    }

    if (correlator.lsifVersion === undefined) {
        throw new Error('No metadata defined.')
    }

    // Determine which reference results are linked together. Determine a canonical
    // reference result for each set so that we can remap all identifiers to the
    // chosen one.

    const canonicalReferenceResultIds = canonicalizeReferenceResults(correlator)

    // Calculate the number of result chunks that we'll attempt to populate
    const numResults = correlator.definitionData.size + correlator.referenceData.size
    const numResultChunks = Math.min(MAX_NUM_RESULT_CHUNKS, Math.floor(numResults / RESULTS_PER_RESULT_CHUNK) || 1)

    // Insert metadata
    const metaInserter = new TableInserter(entityManager, MetaModel, MetaModel.BatchSize)
    await populateMetadataTable(correlator, metaInserter, numResultChunks)
    await metaInserter.flush()

    // Insert documents
<<<<<<< HEAD
    const documentInserter = new TableInserter(entityManager, DocumentModel, getBatchSize(2))
    await populateDocumentsTable(correlator, documentInserter, canonicalReferenceResultIds)
=======
    const documentInserter = new TableInserter(entityManager, DocumentModel, DocumentModel.BatchSize)
    await populateDocumentsTable(correlator, documentInserter)
>>>>>>> 8729da64
    await documentInserter.flush()

    // Insert result chunks
    const resultChunkInserter = new TableInserter(entityManager, ResultChunkModel, ResultChunkModel.BatchSize)
    await populateResultChunksTable(correlator, resultChunkInserter, numResultChunks)
    await resultChunkInserter.flush()

    // Insert definitions and references
    const definitionInserter = new TableInserter(entityManager, DefinitionModel, DefinitionModel.BatchSize)
    const referenceInserter = new TableInserter(entityManager, ReferenceModel, ReferenceModel.BatchSize)
    await populateDefinitionsAndReferencesTables(correlator, definitionInserter, referenceInserter)
    await definitionInserter.flush()
    await referenceInserter.flush()

    // Return data to populate xrepo database
    return { packages: getPackages(correlator), references: getReferences(correlator) }
}

/**
 * Correlate, encode, and insert all document entries for this dump.
 *
 * @param correlator The correlator with all vertices and edges inserted.
 * @param documentInserter The inserter for the documents table.
 * @param canonicalReferenceResultIds A map from reference result identifiers to its canonical identifier.
 */
async function populateDocumentsTable(
    correlator: Correlator,
    documentInserter: TableInserter<DocumentModel, new () => DocumentModel>,
    canonicalReferenceResultIds: Map<ReferenceResultId, ReferenceResultId>
): Promise<void> {
    // Collapse result sets data into the ranges that can reach them. The
    // remainder of this function assumes that we can completely ignore
    // the "next" edges coming from range data.
    for (const [rangeId, range] of correlator.rangeData) {
        canonicalizeItem(correlator, canonicalReferenceResultIds, rangeId, range)
    }

    // Gather and insert document data that includes the ranges contained in the document,
    // any associated hover data, and any associated moniker data/package information.
    // Each range also has identifiers that correlate to a definition or reference result
    // which can be found in a result chunk, created in the next step.

    for (const [documentId, documentPath] of correlator.documentPaths) {
        // Create document record from the correlated information. This will also insert
        // external definitions and references into the maps initialized above, which are
        // inserted into the definitions and references table, respectively, below.
        const document = gatherDocument(correlator, documentId, documentPath)

        // Encode and insert document record
        await documentInserter.insert({
            path: documentPath,
            data: await encodeJSON({
                ranges: document.ranges,
                hoverResults: document.hoverResults,
                monikers: document.monikers,
                packageInformation: document.packageInformation,
            }),
        })
    }
}

/**
 * Correlate and insert all result chunk entries for this dump.
 *
 * @param correlator The correlator with all vertices and edges inserted.
 * @param documentInserter The inserter for the result chunks table.
 * @param numResultChunks The number of result chunks used to hash compute the result identifier hash.
 */
async function populateResultChunksTable(
    correlator: Correlator,
    resultChunkInserter: TableInserter<ResultChunkModel, new () => ResultChunkModel>,
    numResultChunks: number
): Promise<void> {
    // Create all the result chunks we'll be populating and inserting up-front. Data will
    // be inserted into result chunks based on hash values (modulo the number of result chunks),
    // and we don't want to create them lazily.

    const resultChunks = new Array(numResultChunks).fill(null).map(() => ({
        paths: new Map<DocumentId, string>(),
        documentIdRangeIds: new Map<DefinitionReferenceResultId, DocumentIdRangeId[]>(),
    }))

    const chunkResults = (data: Map<DefinitionReferenceResultId, Map<DocumentId, RangeId[]>>): void => {
        for (const [id, documentRanges] of data) {
            // Flatten map into list of ranges
            let documentIdRangeIds: DocumentIdRangeId[] = []
            for (const [documentId, rangeIds] of documentRanges) {
                documentIdRangeIds = documentIdRangeIds.concat(rangeIds.map(rangeId => ({ documentId, rangeId })))
            }

            // Insert ranges into target result chunk
            const resultChunk = resultChunks[hashKey(id, resultChunks.length)]
            resultChunk.documentIdRangeIds.set(id, documentIdRangeIds)

            for (const documentId of documentRanges.keys()) {
                // Add paths into the result chunk where they are used
                resultChunk.paths.set(documentId, mustGet(correlator.documentPaths, documentId, 'documentPath'))
            }
        }
    }

    // Add definitions and references to result chunks
    chunkResults(correlator.definitionData)
    chunkResults(correlator.referenceData)

    for (let id = 0; id < resultChunks.length; id++) {
        // Empty chunk, no need to serialize as it will never be queried
        if (resultChunks[id].paths.size === 0 && resultChunks[id].documentIdRangeIds.size === 0) {
            continue
        }

        const data = await encodeJSON({
            documentPaths: resultChunks[id].paths,
            documentIdRangeIds: resultChunks[id].documentIdRangeIds,
        })

        // Encode and insert result chunk record
        await resultChunkInserter.insert({ id, data })
    }
}

/**
 * Correlate and insert all definition and reference entries for this dump.
 *
 * @param correlator The correlator with all vertices and edges inserted.
 * @param definitionInserter The inserter for the definitions table.
 * @param referenceInserter The inserter for the references table.
 */
async function populateDefinitionsAndReferencesTables(
    correlator: Correlator,
    definitionInserter: TableInserter<DefinitionModel, new () => DefinitionModel>,
    referenceInserter: TableInserter<ReferenceModel, new () => ReferenceModel>
): Promise<void> {
    // Determine the set of monikers that are attached to a definition or a
    // reference result. Correlating information in this way has two benefits:
    //   (1) it reduces duplicates in the definitions and references tables
    //   (2) it stop us from re-iterating over the range data of the entire
    //       LSIF dump, which is by far the largest proportion of data.

    const definitionMonikers = new DefaultMap<DefinitionResultId, Set<MonikerId>>(() => new Set<MonikerId>())
    const referenceMonikers = new DefaultMap<ReferenceResultId, Set<MonikerId>>(() => new Set<MonikerId>())

    for (const range of correlator.rangeData.values()) {
        if (range.monikerIds.size === 0) {
            continue
        }

        if (range.definitionResultId !== undefined) {
            const set = definitionMonikers.getOrDefault(range.definitionResultId)
            for (const monikerId of range.monikerIds) {
                set.add(monikerId)
            }
        }

        if (range.referenceResultId !== undefined) {
            const set = referenceMonikers.getOrDefault(range.referenceResultId)
            for (const monikerId of range.monikerIds) {
                set.add(monikerId)
            }
        }
    }

    const insertMonikerRanges = async (
        data: Map<DefinitionReferenceResultId, Map<DocumentId, RangeId[]>>,
        monikers: Map<MonikerId, Set<RangeId>>,
        inserter: TableInserter<DefinitionModel | ReferenceModel, new () => DefinitionModel | ReferenceModel>
    ): Promise<void> => {
        for (const [id, documentRanges] of data) {
            // Get monikers. Nothing to insert if we don't have any.
            const monikerIds = monikers.get(id)
            if (monikerIds === undefined) {
                continue
            }

            // Correlate each moniker with the document/range pairs stored in
            // the result set provided by the data argument of this function.

            for (const monikerId of monikerIds) {
                const moniker = mustGet(correlator.monikerData, monikerId, 'moniker')

                for (const [documentId, rangeIds] of documentRanges) {
                    const documentPath = mustGet(correlator.documentPaths, documentId, 'documentPath')

                    for (const rangeId of rangeIds) {
                        const range = mustGet(correlator.rangeData, rangeId, 'range')

                        await inserter.insert({
                            scheme: moniker.scheme,
                            identifier: moniker.identifier,
                            documentPath,
                            ...range,
                        })
                    }
                }
            }
        }
    }

    // Insert definitions and references records
    await insertMonikerRanges(correlator.definitionData, definitionMonikers, definitionInserter)
    await insertMonikerRanges(correlator.referenceData, referenceMonikers, referenceInserter)
}

/**
 * Insert metadata row. This gives us a place to store the version of the converter that
 * created a database in case we have backwards-incompatible changes in the future that
 * require historic version flagging. This also stores the number of result chunks
 * determined above so that we can have stable hashes at query time.
 *
 * @param correlator The correlator with all vertices and edges inserted.
 * @param metaInserter The inserter for the meta table.
 * @param numResultChunks The number of result chunks used to hash compute the result identifier hash.
 */
async function populateMetadataTable(
    correlator: Correlator,
    metaInserter: TableInserter<MetaModel, new () => MetaModel>,
    numResultChunks: number
): Promise<void> {
    await metaInserter.insert({
        id: 1,
        lsifVersion: correlator.lsifVersion,
        sourcegraphVersion: INTERNAL_LSIF_VERSION,
        numResultChunks,
    })
}

/**
 * Gather all package information that is referenced by an exported
 * moniker. These will be the packages that are provided by the repository
 * represented by this LSIF dump.
 *
 * @param correlator The correlator with all vertices and edges inserted.
 */
function getPackages(correlator: Correlator): Package[] {
    const packages: Package[] = []
    for (const id of correlator.exportedMonikers) {
        const source = mustGet(correlator.monikerData, id, 'moniker')
        const packageInformationId = assertId(source.packageInformationId)
        const packageInfo = mustGet(correlator.packageInformationData, packageInformationId, 'packageInformation')
        packages.push({
            scheme: source.scheme,
            name: packageInfo.name,
            version: packageInfo.version,
        })
    }

    return uniqWith(packages, isEqual)
}

/**
 * Gather all imported moniker identifiers along with their package
 * information. These will be the packages that are a dependency of the
 * repository represented by this LSIF dump.
 *
 * @param correlator The correlator with all vertices and edges inserted.
 */
function getReferences(correlator: Correlator): SymbolReferences[] {
    const packageIdentifiers: Map<string, string[]> = new Map()
    for (const id of correlator.importedMonikers) {
        const source = mustGet(correlator.monikerData, id, 'moniker')
        const packageInformationId = assertId(source.packageInformationId)
        const packageInfo = mustGet(correlator.packageInformationData, packageInformationId, 'packageInformation')
        const pkg = JSON.stringify({
            scheme: source.scheme,
            name: packageInfo.name,
            version: packageInfo.version,
        })

        const list = packageIdentifiers.get(pkg)
        if (list) {
            list.push(source.identifier)
        } else {
            packageIdentifiers.set(pkg, [source.identifier])
        }
    }

    return Array.from(packageIdentifiers).map(([key, identifiers]) => ({
        package: JSON.parse(key) as Package,
        identifiers,
    }))
}

/**
 * Determine which reference result sets are linked via item edges. Choose a canonical
 * reference result from each batch. Merge all data into the canonical result and remove
 * all non-canonical results from the correlator (note: this leave unlinked results alone).
 * Return a map from reference result identifier to the identifier of the canonical result.
 *
 * @param correlator The correlator with all vertices and edges inserted.
 */
function canonicalizeReferenceResults(correlator: Correlator): Map<ReferenceResultId, ReferenceResultId> {
    const canonicalReferenceResultIds = new Map<ReferenceResultId, ReferenceResultId>()

    for (const referenceResultId of correlator.linkedReferenceResults.keys()) {
        if (canonicalReferenceResultIds.has(referenceResultId)) {
            continue
        }

        const linkedIds = Array.from(reachableItems(referenceResultId, correlator.linkedReferenceResults))
        linkedIds.sort()

        const canonicalId = linkedIds[0]
        const canonicalReferenceResult = mustGet(correlator.referenceData, canonicalId, 'referenceResult')

        for (const linkedId of linkedIds) {
            canonicalReferenceResultIds.set(linkedId, canonicalId)

            if (linkedId !== canonicalId) {
                for (const [documentId, rangeIds] of mustGet(correlator.referenceData, linkedId, 'referenceResult')) {
                    canonicalReferenceResult.getOrDefault(documentId).push(...rangeIds)
                }
            }
        }
    }

    const keys = new Set(canonicalReferenceResultIds.keys())
    const vals = new Set(canonicalReferenceResultIds.values())
    for (const key of keys) {
        if (!vals.has(key)) {
            correlator.referenceData.delete(key)
        }
    }

    return canonicalReferenceResultIds
}
/**
 * Flatten the definition result, reference result, hover results, and monikers of range
 * and result set items by following next links in the graph. This needs to be run over
 * each range before committing them to a document.
 *
 * @param correlator The correlator with all vertices and edges inserted.
 * @param canonicalReferenceResultIds A map from reference result identifiers to its canonical identifier.
 * @param id The item identifier.
 * @param item The range or result set item.
 */
function canonicalizeItem(
    correlator: Correlator,
    canonicalReferenceResultIds: Map<ReferenceResultId, ReferenceResultId>,
    id: RangeId | ResultSetId,
    item: RangeData | ResultSetData
): void {
    const monikers = new Set<MonikerId>()
    if (item.monikerIds.size > 0) {
        // If we have any monikers attached to this item, then we only need to look at the
        // monikers reachable from any attached moniker. All other attached monikers are
        // necessarily reachable, so we can choose any single value from the moniker set
        // as the source of the graph traversal.

        const candidateMoniker = item.monikerIds.keys().next().value

        for (const monikerId of reachableItems(candidateMoniker, correlator.linkedMonikers)) {
            if (mustGet(correlator.monikerData, monikerId, 'moniker').kind !== MonikerKind.local) {
                monikers.add(monikerId)
            }
        }
    }

    const nextId = correlator.nextData.get(id)
    if (nextId !== undefined) {
        // If we have a next edge to a result set, get it and canonicalize it first. This
        // will recursively look at any result that that it can reach that hasn't yet been
        // canonicalized.

        const nextItem = mustGet(correlator.resultSetData, nextId, 'resultSet')
        canonicalizeItem(correlator, canonicalReferenceResultIds, nextId, nextItem)

        // Add each moniker of the next set to this item
        for (const monikerId of nextItem.monikerIds) {
            monikers.add(monikerId)
        }

        // If we do not have a definition, reference, or hover result, take the result
        // value from the next item.

        if (item.definitionResultId === undefined) {
            item.definitionResultId = nextItem.definitionResultId
        }

        if (item.referenceResultId === undefined) {
            item.referenceResultId = nextItem.referenceResultId
        }

        if (item.hoverResultId === undefined) {
            item.hoverResultId = nextItem.hoverResultId
        }
    }

    if (item.referenceResultId && canonicalReferenceResultIds.has(item.referenceResultId)) {
        // If there is a canonical version of this reference result, use that instead
        item.referenceResultId = canonicalReferenceResultIds.get(item.referenceResultId)
    }

    // Update our moniker sets (our normalized sets and any monikers of our next item)
    item.monikerIds = monikers

    // Remove the next edge so we don't traverse it a second time
    correlator.nextData.delete(id)
}

/**
 * Create a self-contained document object from the data in the given correlator. This
 * includes hover and moniker results, as well as identifiers to definition and reference
 * results (but not the actual ranges). See result chunk table for details.
 *
 * @param correlator The correlator with all vertices and edges inserted.
 * @param currentDocumentId The identifier of the document.
 * @param path The path of the document.
 */
function gatherDocument(correlator: Correlator, currentDocumentId: DocumentId, path: string): DocumentData {
    const document = {
        path,
        ranges: new Map<RangeId, RangeData>(),
        hoverResults: new Map<HoverResultId, string>(),
        monikers: new Map<MonikerId, MonikerData>(),
        packageInformation: new Map<PackageInformationId, PackageInformationData>(),
    }

    const addHover = (id: HoverResultId | undefined): void => {
        if (id === undefined || document.hoverResults.has(id)) {
            return
        }

        // Add hover result to the document, if defined and not a duplicate
        const data = mustGet(correlator.hoverData, id, 'hoverResult')
        document.hoverResults.set(id, data)
    }

    const addPackageInformation = (id: PackageInformationId | undefined): void => {
        if (id === undefined || document.packageInformation.has(id)) {
            return
        }

        // Add package information to the document, if defined and not a duplicate
        const data = mustGet(correlator.packageInformationData, id, 'packageInformation')
        document.packageInformation.set(id, data)
    }

    const addMoniker = (id: MonikerId | undefined): void => {
        if (id === undefined || document.monikers.has(id)) {
            return
        }

        // Add moniker to the document, if defined and not a duplicate
        const moniker = mustGet(correlator.monikerData, id, 'moniker')
        document.monikers.set(id, moniker)

        // Add related package information to document
        addPackageInformation(moniker.packageInformationId)
    }

    for (const id of mustGet(correlator.containsData, currentDocumentId, 'contains')) {
        const range = mustGet(correlator.rangeData, id, 'range')
        addHover(range.hoverResultId)
        for (const id of range.monikerIds) {
            addMoniker(id)
        }

        document.ranges.set(id, range)
    }

    return document
}

/**
 * Return the set of item identifiers that are reachable from the given source
 * identifier through a directed graph of identifiers supplied as an adjacency list.
 *
 * @param sourceId The item identifier with which to start the search.
 * @param linkedItemIds A map from identifiers to reachable neighbor identifiers.
 */
export function reachableItems<T extends Id>(sourceId: T, linkedItemIds: Map<T, Set<T>>): Set<T> {
    const itemIds = new Set<T>()
    let frontier = [sourceId]

    while (frontier.length > 0) {
        const val = assertId(frontier.pop())
        if (itemIds.has(val)) {
            continue
        }

        itemIds.add(val)

        const nextValues = linkedItemIds.get(val)
        if (nextValues) {
            frontier = frontier.concat(Array.from(nextValues))
        }
    }

    return itemIds
}<|MERGE_RESOLUTION|>--- conflicted
+++ resolved
@@ -95,13 +95,8 @@
     await metaInserter.flush()
 
     // Insert documents
-<<<<<<< HEAD
-    const documentInserter = new TableInserter(entityManager, DocumentModel, getBatchSize(2))
-    await populateDocumentsTable(correlator, documentInserter, canonicalReferenceResultIds)
-=======
     const documentInserter = new TableInserter(entityManager, DocumentModel, DocumentModel.BatchSize)
-    await populateDocumentsTable(correlator, documentInserter)
->>>>>>> 8729da64
+    await populateDocumentsTable(correlator, documentInserter,canonicalReferenceResultIds)
     await documentInserter.flush()
 
     // Insert result chunks
