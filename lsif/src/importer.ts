--- conflicted
+++ resolved
@@ -1,4 +1,3 @@
-import winston from 'winston'
 import { assertId, hashKey, mustGet, readEnvInt } from './util'
 import { Correlator, ResultSetData, ResultSetId } from './correlator'
 import { createConnection } from './connection'
@@ -7,10 +6,7 @@
 import { EntityManager } from 'typeorm'
 import { gzipJSON } from './encoding'
 import { isEqual, uniqWith } from 'lodash'
-<<<<<<< HEAD
-=======
 import { Logger } from 'winston'
->>>>>>> d53a0096
 import { MonikerKind, RangeId } from 'lsif-protocol'
 import { Package, SymbolReferences } from './xrepo'
 import { processLsifInput } from './input'
@@ -67,11 +63,7 @@
 export async function convertLsif(
     input: Readable,
     database: string,
-<<<<<<< HEAD
-    logger: winston.Logger
-=======
     logger: Logger
->>>>>>> d53a0096
 ): Promise<{ packages: Package[]; references: SymbolReferences[] }> {
     const connection = await createConnection(database, [
         DefinitionModel,
@@ -98,20 +90,12 @@
  *
  * @param entityManager A transactional SQLite entity manager.
  * @param input A gzipped compressed stream of JSON lines composing the LSIF dump.
-<<<<<<< HEAD
- * @param logger The logger tagged with the request's repo and commit.s
-=======
  * @param logger The logger tagged with the request's repo and commit.
->>>>>>> d53a0096
  */
 export async function importLsif(
     entityManager: EntityManager,
     input: Readable,
-<<<<<<< HEAD
-    logger: winston.Logger
-=======
     logger: Logger
->>>>>>> d53a0096
 ): Promise<{ packages: Package[]; references: SymbolReferences[] }> {
     const correlator = new Correlator()
 
