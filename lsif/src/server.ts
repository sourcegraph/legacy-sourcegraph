import * as definitionsSchema from './lsif.schema.json'
import * as fs from 'mz/fs'
import * as path from 'path'
import Ajv, { ValidateFunction } from 'ajv'
import bodyParser from 'body-parser'
import exitHook from 'async-exit-hook'
import express from 'express'
import promBundle from 'express-prom-bundle'
import uuid from 'uuid'
import { ConnectionCache, DocumentCache, ResultChunkCache } from './cache'
<<<<<<< HEAD
import { createDirectory, hasErrorCode, logErrorAndExit, readEnvInt, createDatabaseFilename } from './util'
=======
import { connectionCacheCapacityGauge, documentCacheCapacityGauge, resultChunkCacheCapacityGauge } from './metrics.js'
import { createBackend, ERRNOLSIFDATA } from './backend'
import { ensureDirectory, hasErrorCode, logErrorAndExit, readEnvInt } from './util'
>>>>>>> d2aeb53a
import { Queue, Scheduler } from 'node-resque'
import { validateLsifInput } from './input'
import { wrap } from 'async-middleware'
<<<<<<< HEAD
import {
    CONNECTION_CACHE_CAPACITY_GAUGE,
    DOCUMENT_CACHE_CAPACITY_GAUGE,
    RESULT_CHUNK_CACHE_CAPACITY_GAUGE,
} from './metrics'
import { XrepoDatabase } from './xrepo.js'
import { Database } from './database.js'
=======
>>>>>>> d2aeb53a

/**
 * Which port to run the LSIF server on. Defaults to 3186.
 */
const HTTP_PORT = readEnvInt('HTTP_PORT', 3186)

/**
 * The host running the redis instance containing work queues. Defaults to localhost.
 */
const REDIS_HOST = process.env.REDIS_HOST || 'localhost'

/**
 * The port of the redis instance containing work queues. Defaults to 6379.
 */
const REDIS_PORT = readEnvInt('REDIS_PORT', 6379)

/**
 * The number of SQLite connections that can be opened at once. This
 * value may be exceeded for a short period if many handles are held
 * at once.
 */
const CONNECTION_CACHE_CAPACITY = readEnvInt('CONNECTION_CACHE_CAPACITY', 100)

/**
 * The maximum number of documents that can be held in memory at once.
 */
const DOCUMENT_CACHE_CAPACITY = readEnvInt('DOCUMENT_CACHE_CAPACITY', 1024 * 1024 * 1024)

/**
 * The maximum number of result chunks that can be held in memory at once.
 */
const RESULT_CHUNK_CACHE_CAPACITY = readEnvInt('RESULT_CHUNK_CACHE_CAPACITY', 1024 * 1024 * 1024)

/**
 * Whether or not to log a message when the HTTP server is ready and listening.
 */
const LOG_READY = process.env.DEPLOY_TYPE === 'dev'

/**
 * Where on the file system to store LSIF files.
 */
const STORAGE_ROOT = process.env.LSIF_STORAGE_ROOT || 'lsif-storage'

/**
 * Whether or not to disable input validation. Validation is enabled by default.
 */
const DISABLE_VALIDATION = process.env.DISABLE_VALIDATION === 'true'

/**
 * Runs the HTTP server which accepts LSIF dump uploads and responds to LSIF requests.
 */
async function main(): Promise<void> {
    // Update cache capacities on startup
    connectionCacheCapacityGauge.set(CONNECTION_CACHE_CAPACITY)
    documentCacheCapacityGauge.set(DOCUMENT_CACHE_CAPACITY)
    resultChunkCacheCapacityGauge.set(RESULT_CHUNK_CACHE_CAPACITY)

    // Ensure storage roots exist
    await ensureDirectory(STORAGE_ROOT)
    await ensureDirectory(path.join(STORAGE_ROOT, 'tmp'))
    await ensureDirectory(path.join(STORAGE_ROOT, 'uploads'))

    // Create cross-repos database
    const connectionCache = new ConnectionCache(CONNECTION_CACHE_CAPACITY)
    const documentCache = new DocumentCache(DOCUMENT_CACHE_CAPACITY)
    const resultChunkCache = new ResultChunkCache(RESULT_CHUNK_CACHE_CAPACITY)
    const filename = path.join(STORAGE_ROOT, 'xrepo.db')
    const xrepoDatabase = new XrepoDatabase(connectionCache, filename)

    const createDatabase = async (repository: string, commit: string): Promise<Database | undefined> => {
        const file = createDatabaseFilename(STORAGE_ROOT, repository, commit)

        try {
            await fs.stat(file)
        } catch (e) {
            if (hasErrorCode(e, 'ENOENT')) {
                return undefined
            }

            throw e
        }

        return new Database(
            STORAGE_ROOT,
            xrepoDatabase,
            connectionCache,
            documentCache,
            resultChunkCache,
            repository,
            commit,
            file
        )
    }

    // Create queue to publish jobs for worker
    const queue = await setupQueue()

    // Compile the JSON schema used for validation
    const validator = createInputValidator()

    const app = express()
    app.use(errorHandler)
    app.get('/healthz', (_, res) => res.send('ok'))
    app.use(promBundle({}))

    app.post(
        '/upload',
        wrap(
            async (req: express.Request, res: express.Response, next: express.NextFunction): Promise<void> => {
                const { repository, commit } = req.query
                checkRepository(repository)
                checkCommit(commit)

                const filename = path.join(STORAGE_ROOT, 'uploads', uuid.v4())
                const output = fs.createWriteStream(filename)

                try {
                    await validateLsifInput(req, output, DISABLE_VALIDATION ? undefined : validator)
                } catch (e) {
                    throw Object.assign(e, { status: 422 })
                }

                await queue.enqueue('lsif', 'convert', [repository, commit, filename])
                res.json(null)
            }
        )
    )

    app.post(
        '/exists',
        wrap(
            async (req: express.Request, res: express.Response): Promise<void> => {
                const { repository, commit, file } = req.query
                checkRepository(repository)
                checkCommit(commit)

                const db = await createDatabase(repository, commit)
                if (!db) {
                    res.json(false)
                    return
                }

                const result = !file || (await db.exists(file))
                res.json(result)
            }
        )
    )

    app.post(
        '/request',
        bodyParser.json({ limit: '1mb' }),
        wrap(
            async (req: express.Request, res: express.Response): Promise<void> => {
                const { repository, commit } = req.query
                const { path, position, method } = req.body
                checkRepository(repository)
                checkCommit(commit)
                checkMethod(method, ['definitions', 'references', 'hover'])
                const cleanMethod = method as 'definitions' | 'references' | 'hover'

                const db = await createDatabase(repository, commit)
                if (!db) {
                    throw Object.assign(new Error(`No LSIF data available for ${repository}@${commit}.`), {
                        status: 404,
                    })
                }

                res.json(await db[cleanMethod](path, position))
            }
        )
    )

    app.listen(HTTP_PORT, () => {
        if (LOG_READY) {
            console.log(`Listening for HTTP requests on port ${HTTP_PORT}`)
        }
    })
}

/**
 * Connect and start an active connection to the worker queue. We also run a
 * node-resque scheduler on each server instance, as these are guaranteed to
 * always be up with a responsive system. The schedulers will do their own
 * master election via a redis key and will check for dead workers attached
 * to the queue.
 */
async function setupQueue(): Promise<Queue> {
    const connectionOptions = {
        host: REDIS_HOST,
        port: REDIS_PORT,
        namespace: 'lsif',
    }

    const queue = new Queue({ connection: connectionOptions })
    queue.on('error', logErrorAndExit)
    await queue.connect()
    exitHook(() => queue.end())

    const scheduler = new Scheduler({ connection: connectionOptions })
    scheduler.on('error', logErrorAndExit)
    await scheduler.connect()
    exitHook(() => scheduler.end())
    await scheduler.start()

    return queue
}

/**
 * Create a json schema validation function that can validate each line of an
 * LSIF dump input.
 */
function createInputValidator(): ValidateFunction {
    // Compile schema with defs as a reference
    return new Ajv().addSchema({ $id: 'defs.json', ...definitionsSchema }).compile({
        oneOf: [{ $ref: 'defs.json#/definitions/Vertex' }, { $ref: 'defs.json#/definitions/Edge' }],
    })
}

/**
 * Middleware function used to convert uncaught exceptions into 500 responses.
 */
function errorHandler(err: any, req: express.Request, res: express.Response, next: express.NextFunction): void {
    if (err && err.status) {
        res.status(err.status).send({ message: err.message })
        return
    }

    console.error(err)
    res.status(500).send({ message: 'Unknown error' })
}

/**
 * Throws an error with status 400 if the repository string is invalid.
 */
export function checkRepository(repository: any): void {
    if (typeof repository !== 'string') {
        throw Object.assign(new Error('Must specify the repository (usually of the form github.com/user/repo)'), {
            status: 400,
        })
    }
}

/**
 * Throws an error with status 400 if the commit string is invalid.
 */
export function checkCommit(commit: any): void {
    if (typeof commit !== 'string' || commit.length !== 40 || !/^[0-9a-f]+$/.test(commit)) {
        throw Object.assign(new Error('Must specify the commit as a 40 character hash ' + commit), { status: 400 })
    }
}

/**
 * Throws an error with status 422 if the requested method is not supported.
 */
export function checkMethod(method: string, supportedMethods: string[]): void {
    if (!supportedMethods.includes(method)) {
        throw Object.assign(new Error(`Method must be one of ${Array.from(supportedMethods).join(', ')}`), {
            status: 422,
        })
    }
}

main().catch(logErrorAndExit)<|MERGE_RESOLUTION|>--- conflicted
+++ resolved
@@ -1,33 +1,23 @@
-import * as definitionsSchema from './lsif.schema.json'
-import * as fs from 'mz/fs'
-import * as path from 'path'
-import Ajv, { ValidateFunction } from 'ajv'
-import bodyParser from 'body-parser'
-import exitHook from 'async-exit-hook'
-import express from 'express'
-import promBundle from 'express-prom-bundle'
-import uuid from 'uuid'
-import { ConnectionCache, DocumentCache, ResultChunkCache } from './cache'
-<<<<<<< HEAD
-import { createDirectory, hasErrorCode, logErrorAndExit, readEnvInt, createDatabaseFilename } from './util'
-=======
-import { connectionCacheCapacityGauge, documentCacheCapacityGauge, resultChunkCacheCapacityGauge } from './metrics.js'
-import { createBackend, ERRNOLSIFDATA } from './backend'
-import { ensureDirectory, hasErrorCode, logErrorAndExit, readEnvInt } from './util'
->>>>>>> d2aeb53a
-import { Queue, Scheduler } from 'node-resque'
-import { validateLsifInput } from './input'
-import { wrap } from 'async-middleware'
-<<<<<<< HEAD
+import * as definitionsSchema from './lsif.schema.json';
+import * as fs from 'mz/fs';
+import * as path from 'path';
+import Ajv, { ValidateFunction } from 'ajv';
+import bodyParser from 'body-parser';
+import exitHook from 'async-exit-hook';
+import express from 'express';
+import promBundle from 'express-prom-bundle';
+import uuid from 'uuid';
+import { ConnectionCache, DocumentCache, ResultChunkCache } from './cache';
+import { connectionCacheCapacityGauge, documentCacheCapacityGauge, resultChunkCacheCapacityGauge } from './metrics.js';
 import {
-    CONNECTION_CACHE_CAPACITY_GAUGE,
-    DOCUMENT_CACHE_CAPACITY_GAUGE,
-    RESULT_CHUNK_CACHE_CAPACITY_GAUGE,
-} from './metrics'
-import { XrepoDatabase } from './xrepo.js'
-import { Database } from './database.js'
-=======
->>>>>>> d2aeb53a
+    ensureDirectory,
+    hasErrorCode,
+    logErrorAndExit,
+    readEnvInt
+} from './util';
+import { Queue, Scheduler } from 'node-resque';
+import { validateLsifInput } from './input';
+import { wrap } from 'async-middleware';
 
 /**
  * Which port to run the LSIF server on. Defaults to 3186.
