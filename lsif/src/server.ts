import { Queue } from 'bull'
import * as fs from 'mz/fs'
import * as path from 'path'
import bodyParser from 'body-parser'
import express from 'express'
import onFinished from 'on-finished'
import promClient from 'prom-client'
import uuid from 'uuid'
import { httpUploadDurationHistogram, httpQueryDurationHistogram, queueSizeGauge } from './server.metrics'
import { chunk } from 'lodash'
import {
    connectionCacheCapacityGauge,
    documentCacheCapacityGauge,
    resultChunkCacheCapacityGauge,
} from './cache.metrics'
import { dbFilename, dbFilenameOld, ensureDirectory, readEnvInt } from './util'
import { createGzip } from 'mz/zlib'
import { createPostgresConnection } from './connection'
import { Backend, ReferencePaginationCursor } from './backend'
import { logger as loggingMiddleware } from 'express-winston'
import { Logger } from 'winston'
import { pipeline as _pipeline, Readable } from 'stream'
import { promisify } from 'util'
import { readGzippedJsonElements, stringifyJsonLines, validateLsifElements } from './input'
import { wrap } from 'async-middleware'
import { XrepoDatabase } from './xrepo'
import { createTracer, logAndTraceCall, TracingContext, addTags } from './tracing'
import { Span, Tracer } from 'opentracing'
import { default as tracingMiddleware } from 'express-opentracing'
import { waitForConfiguration } from './config'
import { createLogger } from './logging'
import { enqueue, createQueue, ensureOnlyRepeatableJob, queueTypes, QUEUE_PREFIX } from './queue'
import { Connection } from 'typeorm'
import { LsifDump } from './xrepo.models'
import * as constants from './constants'
import pTimeout from 'p-timeout'
import { formatJob, formatJobFromMap } from './api-job'
import { Redis } from 'ioredis'
import * as settings from './settings'

const pipeline = promisify(_pipeline)

/**
 * Which port to run the LSIF server on. Defaults to 3186.
 */
const HTTP_PORT = readEnvInt('HTTP_PORT', 3186)

/**
 * The host and port running the redis instance containing work queues.
 *
 * Set addresses. Prefer in this order:
 *   - Specific envvar REDIS_STORE_ENDPOINT
 *   - Fallback envvar REDIS_ENDPOINT
 *   - redis-store:6379
 *
 *  Additionally keep this logic in sync with pkg/redispool/redispool.go and cmd/server/redis.go
 */
const REDIS_ENDPOINT = process.env.REDIS_STORE_ENDPOINT || process.env.REDIS_ENDPOINT || 'redis-store:6379'

/**
 * Where on the file system to store LSIF files.
 */
const STORAGE_ROOT = process.env.LSIF_STORAGE_ROOT || 'lsif-storage'

/**
 * The interval (in seconds) to schedule the update-tips job.
 */
const UPDATE_TIPS_JOB_SCHEDULE_INTERVAL = readEnvInt('UPDATE_TIPS_JOB_SCHEDULE_INTERVAL', 60 * 5)

/**
 * The interval (in seconds) to schedule the clean-old-jobs job.
 */
const CLEAN_OLD_JOBS_INTERVAL = readEnvInt('CLEAN_OLD_JOBS_INTERVAL', 60 * 60 * 8)

/**
 * The default number of remote dumps to open when performing a global find-reference operation.
 */
const DEFAULT_REFERENCES_NUM_REMOTE_DUMPS = 10

/**
 * The interval (in seconds) to schedule the clean-failed-jobs job.
 */
const CLEAN_FAILED_JOBS_INTERVAL = readEnvInt('CLEAN_FAILED_JOBS_INTERVAL', 60 * 60 * 8)

/**
<<<<<<< HEAD
 * The default page size for the job endpoints.
 */
const DEFAULT_JOB_PAGE_SIZE = readEnvInt('DEFAULT_JOB_PAGE_SIZE', 50)

/**
 * The maximum number of jobs to search in one call to the search-jobs.lua script.
 */
export const MAX_JOB_SEARCH = readEnvInt('MAX_JOB_SEARCH', 10000)
=======
 * The default page size for the dumps endpoint.
 */
const DEFAULT_DUMP_PAGE_SIZE = 50
>>>>>>> abf9d9f0

/**
 * Middleware function used to convert uncaught exceptions into 500 responses.
 *
 * @param logger The logger instance.
 */
const errorHandler = (
    logger: Logger
): ((error: any, req: express.Request, res: express.Response, next: express.NextFunction) => void) => (
    error: any,
    req: express.Request,
    res: express.Response,
    next: express.NextFunction
): void => {
    if (!error || !error.status) {
        // Only log errors that don't have a status attached
        logger.error('uncaught exception', { error })
    }

    if (!res.headersSent) {
        res.status((error && error.status) || 500).send({ message: (error && error.message) || 'Unknown error' })
    }
}

/**
 * Runs the HTTP server which accepts LSIF dump uploads and responds to LSIF requests.
 *
 * @param logger The logger instance.
 */
async function main(logger: Logger): Promise<void> {
    // Collect process metrics
    promClient.collectDefaultMetrics({ prefix: 'lsif_' })

    // Read configuration from frontend
    const fetchConfiguration = await waitForConfiguration(logger)

    // Configure distributed tracing
    const tracer = createTracer('lsif-server', fetchConfiguration())

    // Update cache capacities on startup
    connectionCacheCapacityGauge.set(settings.CONNECTION_CACHE_CAPACITY)
    documentCacheCapacityGauge.set(settings.DOCUMENT_CACHE_CAPACITY)
    resultChunkCacheCapacityGauge.set(settings.RESULT_CHUNK_CACHE_CAPACITY)

    // Ensure storage roots exist
    await ensureDirectory(STORAGE_ROOT)
    await ensureDirectory(path.join(STORAGE_ROOT, constants.DBS_DIR))
    await ensureDirectory(path.join(STORAGE_ROOT, constants.TEMP_DIR))
    await ensureDirectory(path.join(STORAGE_ROOT, constants.UPLOADS_DIR))

    // Create cross-repo database
    const connection = await createPostgresConnection(fetchConfiguration(), logger)
    const xrepoDatabase = new XrepoDatabase(STORAGE_ROOT, connection)
    const backend = new Backend(STORAGE_ROOT, xrepoDatabase, fetchConfiguration)

    // Temporary migrations
    await moveDatabaseFilesToSubdir() // TODO - remove after 3.12
    await ensureFilenamesAreIDs(connection) // TODO - remove after 3.10

    // Create queue to publish convert
    const queue = createQueue(REDIS_ENDPOINT, logger)

    // Schedule jobs on timers
    await ensureOnlyRepeatableJob(queue, 'update-tips', {}, UPDATE_TIPS_JOB_SCHEDULE_INTERVAL * 1000)
    await ensureOnlyRepeatableJob(queue, 'clean-old-jobs', {}, CLEAN_OLD_JOBS_INTERVAL * 1000)
    await ensureOnlyRepeatableJob(queue, 'clean-failed-jobs', {}, CLEAN_FAILED_JOBS_INTERVAL * 1000)

    // Update queue size metric on a timer
    setInterval(
        () =>
            queue
                .count()
                .then(count => queueSizeGauge.set(count))
                .catch(() => {}),
        1000
    )

    const app = express()

    if (tracer !== undefined) {
        app.use(tracingMiddleware({ tracer }))
    }

    app.use(
        loggingMiddleware({
            winstonInstance: logger,
            level: 'debug',
            ignoredRoutes: ['/ping', '/healthz', '/metrics'],
            requestWhitelist: ['method', 'url', 'query'],
            msg: 'request',
        })
    )
    app.use(metricsMiddleware)

    // Register endpoints
    app.use(metaEndpoints())
<<<<<<< HEAD
    app.use(await lsifEndpoints(queue, fetchConfiguration, logger, tracer))
    app.use(await jobEndpoints(queue, logger))
=======
    app.use(lsifEndpoints(backend, queue, logger, tracer))
    app.use(dumpEndpoints(backend, logger, tracer))
>>>>>>> abf9d9f0

    // Error handler must be registered last
    app.use(errorHandler(logger))

    app.listen(HTTP_PORT, () => logger.debug('listening', { port: HTTP_PORT }))
}

/**
 * Move all db files in storage root to a subdirectory.
 */
async function moveDatabaseFilesToSubdir(): Promise<void> {
    for (const filename of await fs.readdir(STORAGE_ROOT)) {
        if (filename.endsWith('.db')) {
            await fs.rename(path.join(STORAGE_ROOT, filename), path.join(STORAGE_ROOT, constants.DBS_DIR, filename))
        }
    }
}

/**
 * If it hasn't been done already, migrate from the old pre-3.9 filename format
 * `$REPO@$COMMIT.lsif.db` to the new format `$ID.lsif.db`.
 */
async function ensureFilenamesAreIDs(db: Connection): Promise<void> {
    const doneFile = path.join(STORAGE_ROOT, 'id-based-filenames')
    if (await fs.exists(doneFile)) {
        // Already migrated.
        return
    }

    for (const dump of await db.getRepository(LsifDump).find()) {
        const oldFile = dbFilenameOld(STORAGE_ROOT, dump.repository, dump.commit)
        const newFile = dbFilename(STORAGE_ROOT, dump.id, dump.repository, dump.commit)
        if (!(await fs.exists(oldFile))) {
            continue
        }
        await fs.rename(oldFile, newFile)
    }

    // Create an empty done file to record that all files have been renamed.
    await fs.close(await fs.open(doneFile, 'w'))
}

/**
 * Middleware function used to emit HTTP durations for LSIF functions. Originally
 * we used an express bundle, but that did not allow us to have different histogram
 * bucket for different endpoints, which makes half of the metrics useless in the
 * presence of large uploads.
 */
function metricsMiddleware(req: express.Request, res: express.Response, next: express.NextFunction): void {
    let histogram: promClient.Histogram | undefined
    switch (req.path) {
        case '/upload':
            histogram = httpUploadDurationHistogram
            break

        case '/exists':
        case '/request':
            histogram = httpQueryDurationHistogram
    }

    if (histogram !== undefined) {
        const labels = { code: 0 }
        const end = histogram.startTimer(labels)

        onFinished(res, () => {
            labels.code = res.statusCode
            end()
        })
    }

    next()
}

/**
 * Create a router containing health endpoint.
 */
function metaEndpoints(): express.Router {
    const router = express.Router()
    router.get('/ping', (_, res) => res.send('ok'))
    router.get('/healthz', (_, res) => res.send('ok'))
    router.get('/metrics', (_, res) => {
        res.writeHead(200, { 'Content-Type': 'text/plain' })
        res.end(promClient.register.metrics())
    })

    return router
}

/**
 * Create a router containing the LSIF upload and query endpoints.
 *
 * @param backend The backend instance.
 * @param queue The queue containing LSIF jobs.
 * @param logger The logger instance.
 * @param tracer The tracer instance.
 */
function lsifEndpoints(backend: Backend, queue: Queue, logger: Logger, tracer: Tracer | undefined): express.Router {
    const router = express.Router()

    router.post(
        '/upload',
        wrap(
<<<<<<< HEAD
            async (req: express.Request & { span?: Span }, res: express.Response): Promise<void> => {
                const { repository, commit, root, skipValidation: skipValidationRaw, blocking, maxWait } = req.query
=======
            async (req: express.Request, res: express.Response): Promise<void> => {
                const { repository, commit, root, skipValidation: skipValidationRaw } = req.query
>>>>>>> abf9d9f0
                const skipValidation = skipValidationRaw === 'true'
                const timeout = parseInt(maxWait, 10) || 0
                checkRepository(repository)
                checkCommit(commit)

                const ctx = createTracingContext(logger, req, { repository, commit, root })
                const filename = path.join(STORAGE_ROOT, constants.UPLOADS_DIR, uuid.v4())
                const output = fs.createWriteStream(filename)

                try {
                    await logAndTraceCall(ctx, 'uploading dump', async () => {
                        await pipeline(
                            skipValidation
                                ? req
                                : Readable.from(
                                      stringifyJsonLines(validateLsifElements(readGzippedJsonElements(req)))
                                  ).pipe(createGzip()),
                            output
                        )
                    })
                } catch (e) {
                    throw Object.assign(e, { status: 422 })
                }

                // Enqueue convert job
                logger.debug('enqueueing convert job', { repository, commit, root })
                const args = { repository, commit, root: root || '', filename }
                const job = await enqueue(queue, 'convert', args, {}, tracer, ctx.span)

                if (blocking) {
                    let promise = job.finished()
                    if (timeout >= 0) {
                        promise = pTimeout(promise, timeout * 1000)
                    }

                    try {
                        await promise

                        // Job succeeded while blocked, send success
                        res.status(200)
                        res.send({ id: job.id })
                        return
                    } catch (error) {
                        // Throw the job error, but not the timeout error
                        if (!error.message.includes('Promise timed out')) {
                            throw error
                        }
                    }
                }

                // Job will complete asynchronously, send a 202: Accepted with
                // the job id so that the client can continue to track the progress
                // asynchronously.

                res.status(202)
                res.send({ id: job.id })
            }
        )
    )

    router.post(
        '/exists',
        bodyParser.json({ limit: '1mb' }),
        wrap(
            async (req: express.Request, res: express.Response): Promise<void> => {
                const { repository, commit, file } = req.query
                checkRepository(repository)
                checkCommit(commit)
                checkFile(file)

                const ctx = createTracingContext(logger, req, { repository, commit })
                res.json(await backend.exists(repository, commit, file, ctx))
            }
        )
    )

    router.post(
        '/request',
        bodyParser.json({ limit: '1mb' }),
        wrap(
            async (req: express.Request, res: express.Response): Promise<void> => {
                const { repository, commit } = req.query
                const { path, position, method } = req.body
                checkRepository(repository)
                checkCommit(commit)
                checkMethod(method, ['definitions', 'references', 'hover'])

                const ctx = createTracingContext(logger, req, { repository, commit })

                switch (method) {
                    case 'definitions':
                        res.json(await backend.definitions(repository, commit, path, position, ctx))
                        break

                    case 'hover':
                        res.json(await backend.hover(repository, commit, path, position, ctx))
                        break

                    case 'references': {
                        const { cursor: cursorRaw } = req.query
                        const limit = extractLimit(req, DEFAULT_REFERENCES_NUM_REMOTE_DUMPS)
                        const startCursor = parseCursor<ReferencePaginationCursor>(cursorRaw)

                        const { locations, cursor: endCursor } = await backend.references(
                            repository,
                            commit,
                            path,
                            position,
                            { limit, cursor: startCursor },
                            ctx
                        )

                        const encodedCursor = encodeCursor<ReferencePaginationCursor>(endCursor)
                        if (!encodedCursor) {
                            res.set('Link', nextLink(req, { limit, cursor: encodedCursor }))
                        }

                        res.json(locations)
                        break
                    }
                }
            }
        )
    )

    return router
}

/**
 * Create a router containing the LSIF dump endpoints.
 *
 * @param backend The backend instance.
 * @param logger The logger instance.
 * @param tracer The tracer instance.
 */
function dumpEndpoints(backend: Backend, logger: Logger, tracer: Tracer | undefined): express.Router {
    const router = express.Router()

    router.get(
        '/dumps/:repository',
        wrap(
            async (req: express.Request, res: express.Response): Promise<void> => {
                const { repository } = req.params
                const { query } = req.query
                const { limit, offset } = limitOffset(req, DEFAULT_DUMP_PAGE_SIZE)
                const { dumps, totalCount } = await backend.dumps(repository, query, limit, offset)

                if (offset + dumps.length < totalCount) {
                    res.set('Link', nextLink(req, { limit, offset: offset + dumps.length }))
                }

                res.json({ dumps, totalCount })
            }
        )
    )

    router.get(
        '/dumps/:repository/:id',
        wrap(
            async (req: express.Request, res: express.Response): Promise<void> => {
                const { repository, id } = req.params
                const dump = await backend.dump(parseInt(id, 10))
                if (!dump || dump.repository !== repository) {
                    throw Object.assign(new Error('LSIF dump not found'), { status: 404 })
                }

                res.json(dump)
            }
        )
    )

    return router
}

/**
 * Create a router containing the job endpoints.
 *
 * @param queue The queue instance.
 * @param logger The logger instance.
 */
async function jobEndpoints(queue: Queue, logger: Logger): Promise<express.Router> {
    const router = express.Router()

    // Register the required commands on the queue's Redis client
    const scriptedClient = await defineRedisCommands(queue.client)

    router.get(
        '/jobs/stats',
        wrap(
            async (req: express.Request, res: express.Response): Promise<void> => {
                const counts = await queue.getJobCounts()

                res.send({
                    active: counts.active,
                    queued: counts.waiting,
                    scheduled: counts.delayed,
                    completed: counts.completed,
                    failed: counts.failed,
                })
            }
        )
    )

    router.get(
        `/jobs/:status(${Array.from(queueTypes.keys()).join('|')})`,
        wrap(
            async (req: express.Request, res: express.Response): Promise<void> => {
                const { status } = req.params
                const { search } = req.query
                const { limit, offset } = limitOffset(req, DEFAULT_JOB_PAGE_SIZE)

                const queueName = queueTypes.get(status)
                if (!queueName) {
                    throw new Error(`Unknown job status ${status}`)
                }

                if (!search) {
                    const rawJobs = await queue.getJobs([queueName], offset, offset + limit - 1)
                    const jobs = rawJobs.map(job => formatJob(job, status))
                    const totalCount = (await queue.getJobCountByTypes([queueName])) as never

                    if (offset + jobs.length < totalCount) {
                        res.set('Link', nextLink(req, { limit, offset: offset + jobs.length }))
                    }

                    res.send({ jobs, totalCount })
                } else {
                    const [payloads, nextOffset] = await scriptedClient.searchJobs([
                        QUEUE_PREFIX,
                        queueName,
                        search,
                        offset,
                        limit,
                        MAX_JOB_SEARCH,
                    ])

                    const jobs = payloads
                        // Convert each hgetall response into a map
                        .map(payload => new Map(chunk(payload, 2) as [string, string][]))
                        // Format each job
                        .map(payload => formatJobFromMap(payload, status))

                    if (nextOffset) {
                        res.set('Link', nextLink(req, { limit, offset: nextOffset }))
                    }

                    res.send({ jobs })
                }
            }
        )
    )

    router.get(
        '/jobs/:id',
        wrap(
            async (req: express.Request, res: express.Response): Promise<void> => {
                const job = await queue.getJob(req.params.id)
                if (!job) {
                    throw Object.assign(new Error('Job not found'), {
                        status: 404,
                    })
                }

                res.send(formatJob(job, await job.getState()))
            }
        )
    )

    return router
}

/**
 * The type of the Redis client with additional script commands defined.
 */
type ScriptedRedis = Redis & {
    // runs ./search-jobs.lua
    searchJobs: (args: (string | number | boolean)[]) => Promise<[string[][], number | null]>
}

/**
 * Registers the search-jobs.lua script in the given Redis instance. This function
 * returns the same redis client with additional methods attached.
 *
 * @param client The redis client.
 */
async function defineRedisCommands(client: Redis): Promise<ScriptedRedis> {
    client.defineCommand('searchJobs', {
        numberOfKeys: 2,
        lua: (await fs.readFile(`${__dirname}/search-jobs.lua`)).toString(),
    })

    // The defineCommand method on the client dynamically defines a new method, but
    // the type system doesn't know that. We need to do a dumb cast here. This only
    // requires us to know the return type of the script.
    return client as ScriptedRedis
}

/**
 * Throws an error with status 400 if the repository string is invalid.
 */
function checkRepository(repository: any): void {
    if (typeof repository !== 'string') {
        throw Object.assign(new Error(`Must specify a repository ${repository}`), {
            status: 400,
        })
    }
}

/**
 * Throws an error with status 400 if the commit string is invalid.
 */
function checkCommit(commit: any): void {
    if (typeof commit !== 'string' || commit.length !== 40 || !/^[0-9a-f]+$/.test(commit)) {
        throw Object.assign(new Error(`Must specify the commit as a 40 character hash ${commit}`), { status: 400 })
    }
}

/**
 * Throws an error with status 400 if the file is not present.
 */
function checkFile(file: any): void {
    if (typeof file !== 'string') {
        throw Object.assign(new Error(`Must specify a file ${file}`), { status: 400 })
    }
}

/**
 * Throws an error with status 422 if the requested method is not supported.
 */
function checkMethod(method: string, supportedMethods: string[]): void {
    if (!supportedMethods.includes(method)) {
        throw Object.assign(new Error(`Method must be one of ${Array.from(supportedMethods).join(', ')}`), {
            status: 422,
        })
    }
}

/**
 * Create a tracing context from the request logger and tracing span
 * tagged with the given values.
 *
 * @param logger The logger instance.
 * @param req The express request.
 * @param tags The tags to apply to the logger and span.
 */
function createTracingContext(
    logger: Logger,
    req: express.Request & { span?: Span },
    tags: { [K: string]: any }
): TracingContext {
    return addTags({ logger, span: req.span }, tags)
}

/**
 * Extract a page limit from the request query string.
 *
 * @param req The HTTP request.
 * @param defaultLimit The limit to use if one is not supplied.
 */
function extractLimit(req: express.Request, defaultLimit: number): number {
    return parseInt(req.query.limit, 10) || defaultLimit
}

/**
 * Extract a page limit and offset from the request query string.
 *
 * @param req The HTTP request.
 * @param defaultLimit The limit to use if one is not supplied.
 */
function limitOffset(req: express.Request, defaultLimit: number): { limit: number; offset: number } {
    return {
        limit: parseInt(req.query.limit, 10) || defaultLimit,
        offset: parseInt(req.query.offset, 10) || 0,
    }
}

/**
 * Create a link header payload with a next link based on the previous endpoint.
 *
 * @param req The HTTP request.
 * @param params The query params to overwrite.
 */
function nextLink(req: express.Request, params: { [K: string]: any }): string {
    const url = new URL(`${req.protocol}://${req.get('host')}${req.originalUrl}`)
    for (const [key, value] of Object.entries(params)) {
        url.searchParams.set(key, String(value))
    }

    return `<${url.href}>; rel="next"`
}

/**
 * Parse a base64-encoded JSON payload into the expected type.
 *
 * @param cursorRaw The raw cursor.
 */
function parseCursor<T>(cursorRaw: any): T | undefined {
    if (cursorRaw === undefined) {
        return undefined
    }

    try {
        return JSON.parse(new Buffer(cursorRaw, 'base64').toString('ascii'))
    } catch {
        throw Object.assign(new Error(`Malformed cursor supplied ${cursorRaw}`), { status: 400 })
    }
}

function encodeCursor<T>(cursor: T | undefined): string | undefined {
    if (!cursor) {
        return undefined
    }

    return new Buffer(JSON.stringify(cursor)).toString('base64')
}

// Initialize logger
const appLogger = createLogger('lsif-server')

// Run app!
main(appLogger).catch(error => {
    appLogger.error('failed to start process', { error })
    appLogger.on('finish', () => process.exit(1))
    appLogger.end()
})<|MERGE_RESOLUTION|>--- conflicted
+++ resolved
@@ -83,7 +83,6 @@
 const CLEAN_FAILED_JOBS_INTERVAL = readEnvInt('CLEAN_FAILED_JOBS_INTERVAL', 60 * 60 * 8)
 
 /**
-<<<<<<< HEAD
  * The default page size for the job endpoints.
  */
 const DEFAULT_JOB_PAGE_SIZE = readEnvInt('DEFAULT_JOB_PAGE_SIZE', 50)
@@ -92,11 +91,11 @@
  * The maximum number of jobs to search in one call to the search-jobs.lua script.
  */
 export const MAX_JOB_SEARCH = readEnvInt('MAX_JOB_SEARCH', 10000)
-=======
+
+/**
  * The default page size for the dumps endpoint.
  */
 const DEFAULT_DUMP_PAGE_SIZE = 50
->>>>>>> abf9d9f0
 
 /**
  * Middleware function used to convert uncaught exceptions into 500 responses.
@@ -174,6 +173,9 @@
         1000
     )
 
+    // Register the required commands on the queue's Redis client
+    const scriptedClient = await defineRedisCommands(queue.client)
+
     const app = express()
 
     if (tracer !== undefined) {
@@ -193,13 +195,9 @@
 
     // Register endpoints
     app.use(metaEndpoints())
-<<<<<<< HEAD
-    app.use(await lsifEndpoints(queue, fetchConfiguration, logger, tracer))
-    app.use(await jobEndpoints(queue, logger))
-=======
     app.use(lsifEndpoints(backend, queue, logger, tracer))
     app.use(dumpEndpoints(backend, logger, tracer))
->>>>>>> abf9d9f0
+    app.use(jobEndpoints(queue, scriptedClient, logger, tracer))
 
     // Error handler must be registered last
     app.use(errorHandler(logger))
@@ -302,13 +300,8 @@
     router.post(
         '/upload',
         wrap(
-<<<<<<< HEAD
             async (req: express.Request & { span?: Span }, res: express.Response): Promise<void> => {
                 const { repository, commit, root, skipValidation: skipValidationRaw, blocking, maxWait } = req.query
-=======
-            async (req: express.Request, res: express.Response): Promise<void> => {
-                const { repository, commit, root, skipValidation: skipValidationRaw } = req.query
->>>>>>> abf9d9f0
                 const skipValidation = skipValidationRaw === 'true'
                 const timeout = parseInt(maxWait, 10) || 0
                 checkRepository(repository)
@@ -487,13 +480,17 @@
  * Create a router containing the job endpoints.
  *
  * @param queue The queue instance.
+ * @param scriptedClient The Redis client with scripts loaded.
  * @param logger The logger instance.
- */
-async function jobEndpoints(queue: Queue, logger: Logger): Promise<express.Router> {
+ * @param tracer The tracer instance.
+ */
+function jobEndpoints(
+    queue: Queue,
+    scriptedClient: ScriptedRedis,
+    logger: Logger,
+    tracer: Tracer | undefined
+): express.Router {
     const router = express.Router()
-
-    // Register the required commands on the queue's Redis client
-    const scriptedClient = await defineRedisCommands(queue.client)
 
     router.get(
         '/jobs/stats',
