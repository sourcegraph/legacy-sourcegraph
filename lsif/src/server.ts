import * as fs from 'mz/fs'
import * as path from 'path'
import bodyParser from 'body-parser'
import exitHook from 'async-exit-hook'
import express from 'express'
import promBundle from 'express-prom-bundle'
import uuid from 'uuid'
import { ConnectionCache, DocumentCache, ResultChunkCache } from './cache'
import { connectionCacheCapacityGauge, documentCacheCapacityGauge, resultChunkCacheCapacityGauge } from './metrics'
<<<<<<< HEAD
import { createDatabaseFilename, ensureDirectory, hasErrorCode, readEnvInt } from './util'
import { createGzip } from 'zlib'
import { createLogger } from './logging'
import { createPostgresConnection } from './connection'
import { Database } from './database.js'
=======
import { createDatabaseFilename, ensureDirectory, logErrorAndExit, readEnvInt } from './util'
import { createGzip } from 'mz/zlib'
import { createPostgresConnection } from './connection'
import { Database, tryCreateDatabase } from './database.js'
>>>>>>> bb642787
import { Edge, Vertex } from 'lsif-protocol'
import { updateCommits } from './commits'
import { identity } from 'lodash'
import { logger as loggingMiddleware } from 'express-winston'
import { Logger } from 'winston'
import { pipeline as _pipeline, Readable } from 'stream'
import { promisify } from 'util'
import { Queue, Scheduler } from 'node-resque'
import { readGzippedJsonElements, stringifyJsonLines, validateLsifElements } from './input'
import { wrap } from 'async-middleware'
import { XrepoDatabase } from './xrepo'
<<<<<<< HEAD
import { monitor, MonitoringContext } from './monitoring'
import { Tracer, Span } from 'opentracing'
import { default as tracingMiddleware } from 'express-opentracing'
import { waitForConfiguration, ConfigurationFetcher } from './config'
import { createTracer } from './tracing'
=======
import { waitForConfiguration } from './config'
>>>>>>> bb642787

const pipeline = promisify(_pipeline)

/**
 * Which port to run the LSIF server on. Defaults to 3186.
 */
const HTTP_PORT = readEnvInt('HTTP_PORT', 3186)

/**
 * The host and port running the redis instance containing work queues.
 *
 * Set addresses. Prefer in this order:
 *   - Specific envvar REDIS_STORE_ENDPOINT
 *   - Fallback envvar REDIS_ENDPOINT
 *   - redis-store:6379
 *
 *  Additionally keep this logic in sync with pkg/redispool/redispool.go and cmd/server/redis.go
 */
const REDIS_ENDPOINT = process.env.REDIS_STORE_ENDPOINT || process.env.REDIS_ENDPOINT || 'redis-store:6379'

/**
 * The number of SQLite connections that can be opened at once. This
 * value may be exceeded for a short period if many handles are held
 * at once.
 */
const CONNECTION_CACHE_CAPACITY = readEnvInt('CONNECTION_CACHE_CAPACITY', 100)

/**
 * The maximum number of documents that can be held in memory at once.
 */
const DOCUMENT_CACHE_CAPACITY = readEnvInt('DOCUMENT_CACHE_CAPACITY', 1024 * 1024 * 1024)

/**
 * The maximum number of result chunks that can be held in memory at once.
 */
const RESULT_CHUNK_CACHE_CAPACITY = readEnvInt('RESULT_CHUNK_CACHE_CAPACITY', 1024 * 1024 * 1024)

/**
 * Where on the file system to store LSIF files.
 */
const STORAGE_ROOT = process.env.LSIF_STORAGE_ROOT || 'lsif-storage'

/**
 * Whether or not to disable input validation. Validation is enabled by default.
 */
const DISABLE_VALIDATION = process.env.DISABLE_VALIDATION === 'true'

/**
 * The JSON schema validation function to use. If validation is disabled, then
 * this method has no observable behavior.
 */
const validateIfEnabled: (data: AsyncIterable<unknown>) => AsyncIterable<Vertex | Edge> = DISABLE_VALIDATION
    ? identity
    : validateLsifElements

/**
 * Middleware function used to convert uncaught exceptions into 500 responses.
 *
 * @param logger The logger instance.
 */
const errorHandler = (
    logger: Logger
): ((error: any, req: express.Request, res: express.Response, next: express.NextFunction) => void) => (
    error: any,
    req: express.Request,
    res: express.Response,
    next: express.NextFunction
): void => {
    if (!error || !error.status) {
        // Only log errors that don't have a status attached
        logger.error('uncaught exception', { error })
    }

    if (!res.headersSent) {
        res.status((error && error.status) || 500).send({ message: (error && error.message) || 'Unknown error' })
    }
}

/**
 * Runs the HTTP server which accepts LSIF dump uploads and responds to LSIF requests.
 *
 * @param logger The logger instance.
 */
<<<<<<< HEAD
async function main(logger: Logger): Promise<void> {
    // Read configuration from frontend
    const configurationFetcher = await waitForConfiguration(logger)

    // Configure distributed tracing
    const tracer = createTracer('lsif-server', configurationFetcher())
=======
async function main(): Promise<void> {
    // Read configuration from frontend
    const fetchConfiguration = await waitForConfiguration()
>>>>>>> bb642787

    // Update cache capacities on startup
    connectionCacheCapacityGauge.set(CONNECTION_CACHE_CAPACITY)
    documentCacheCapacityGauge.set(DOCUMENT_CACHE_CAPACITY)
    resultChunkCacheCapacityGauge.set(RESULT_CHUNK_CACHE_CAPACITY)

    // Ensure storage roots exist
    await ensureDirectory(STORAGE_ROOT)
    await ensureDirectory(path.join(STORAGE_ROOT, 'tmp'))
    await ensureDirectory(path.join(STORAGE_ROOT, 'uploads'))

    // Create queue to publish jobs for worker
<<<<<<< HEAD
    const queue = await setupQueue(logger)

    const app = express()

    if (tracer !== undefined) {
        app.use(tracingMiddleware({ tracer }))
    }

    app.use(
        loggingMiddleware({
            winstonInstance: logger,
            level: 'debug',
            ignoredRoutes: ['/ping', '/healthz', '/metrics'],
            requestWhitelist: ['method', 'url', 'query'],
            msg: 'request',
        })
    )
    app.use(promBundle({}))

    // Register endpoints
    app.use(metaEndpoints())
    app.use(await lsifEndpoints(queue, configurationFetcher, logger, tracer))

    // Error handler must be registered last
    app.use(errorHandler(logger))

    app.listen(HTTP_PORT, () => logger.debug('listening', { port: HTTP_PORT }))
}

/**
 * Connect and start an active connection to the worker queue. We also run a
 * node-resque scheduler on each server instance, as these are guaranteed to
 * always be up with a responsive system. The schedulers will do their own
 * master election via a redis key and will check for dead workers attached
 * to the queue.
 *
 * @param logger The logger instance.
 */
async function setupQueue(logger: Logger): Promise<Queue> {
    const [host, port] = REDIS_ENDPOINT.split(':', 2)

    const connectionOptions = {
        host,
        port: parseInt(port, 10),
        namespace: 'lsif',
    }

    // Create queue and log the interesting events
    const queue = new Queue({ connection: connectionOptions })
    queue.on('error', error => logger.error('queue error', { error }))
    await queue.connect()
    exitHook(() => queue.end())

    // Create scheduler log the interesting events
    const scheduler = new Scheduler({ connection: connectionOptions })
    scheduler.on('start', () => logger.debug('scheduler started'))
    scheduler.on('end', () => logger.debug('scheduler ended'))
    scheduler.on('poll', () => logger.debug('scheduler checking for stuck workers'))
    scheduler.on('master', () => logger.debug('scheduler became master'))
    scheduler.on('cleanStuckWorker', worker => logger.debug('scheduler cleaning stuck worker', { worker }))
    scheduler.on('transferredJob', (_, job) => logger.debug('scheduler transferring job', { job }))
    scheduler.on('error', error => logger.error('scheduler error', { error }))

    await scheduler.connect()
    exitHook(() => scheduler.end())
    await scheduler.start()

    return queue
}

/**
 * Create a router containing health endpoint.
 */
function metaEndpoints(): express.Router {
    const router = express.Router()
    router.get('/ping', (_, res) => res.send('ok'))
    router.get('/healthz', (_, res) => res.send('ok'))
    return router
}

/**
 * Create a router containing the LSIF upload and query endpoints.
 *
 * @param queue The queue containing LSIF jobs.
 * @param configurationFetcher A function that returns the current configuration.
 * @param logger The logger instance.
 * @param tracer The tracer instance.
 */
async function lsifEndpoints(
    queue: Queue,
    configurationFetcher: ConfigurationFetcher,
    logger: Logger,
    tracer: Tracer | undefined
): Promise<express.Router> {
    const router = express.Router()

    // Create cross-repo database
    const connectionCache = new ConnectionCache(CONNECTION_CACHE_CAPACITY)
    const documentCache = new DocumentCache(DOCUMENT_CACHE_CAPACITY)
    const resultChunkCache = new ResultChunkCache(RESULT_CHUNK_CACHE_CAPACITY)

    // Create cross-repo database
    const connection = await createPostgresConnection(configurationFetcher(), logger)
    const xrepoDatabase = new XrepoDatabase(connection)

    /**
     * Return the name of the database file for the given repository and commit
     * if it exists, returning undefined otherwise.
     *
     * @param repository The repository name.
     * @param commit The commit.
     */
    const createDatabaseFilenameStat = async (repository: string, commit: string): Promise<string | undefined> => {
        const file = createDatabaseFilename(STORAGE_ROOT, repository, commit)
=======
    const queue = await setupQueue()

    // Prepare caches
    const connectionCache = new ConnectionCache(CONNECTION_CACHE_CAPACITY)
    const documentCache = new DocumentCache(DOCUMENT_CACHE_CAPACITY)
    const resultChunkCache = new ResultChunkCache(RESULT_CHUNK_CACHE_CAPACITY)
>>>>>>> bb642787

    // Create cross-repo database
    const connection = await createPostgresConnection(fetchConfiguration())
    const xrepoDatabase = new XrepoDatabase(connection)

    const loadDatabase = async (
        gitserverUrls: string[],
        repository: string,
        commit: string
    ): Promise<Database | undefined> => {
        // Try to construct database for the exact commit
        const database = await tryCreateDatabase(
            STORAGE_ROOT,
            xrepoDatabase,
            connectionCache,
            documentCache,
            resultChunkCache,
            repository,
            commit,
            createDatabaseFilename(STORAGE_ROOT, repository, commit)
        )
        if (database) {
            return database
        }

        // Determine the closest commit that we actually have LSIF data for. If the commit is
        // not tracked, then commit data is requested from gitserver and insert the ancestors
        // data for this commit.
        const commitWithData = await xrepoDatabase.findClosestCommitWithData(repository, commit, gitserverUrls)
        if (!commitWithData) {
            return undefined
        }

<<<<<<< HEAD
        return file
    }

    /**
     * Create a database for the given repository and commit if the underlying
     * file exists.
     *
     * @param repository The repository name.
     * @param commit The commit.
     */
    const tryCreateDatabase = async (repository: string, commit: string): Promise<Database | undefined> => {
        const file = await createDatabaseFilenameStat(repository, commit)
        if (!file) {
            return undefined
        }

        return new Database(
=======
        // Try to construct a database for the approximate commit
        return tryCreateDatabase(
>>>>>>> bb642787
            STORAGE_ROOT,
            xrepoDatabase,
            connectionCache,
            documentCache,
            resultChunkCache,
            repository,
            commitWithData,
            createDatabaseFilename(STORAGE_ROOT, repository, commitWithData)
        )
    }

<<<<<<< HEAD
    /**
     * Create a database for the given repository and a commit nearest to the
     * given commit or which we have LSIF data commit. This may request more
     * data from gitserver on-demand.
     *
     * @param gitserverUrls The set of ordered gitserver urls.
     * @param repository The repository name.
     * @param commit The commit.
     * @param ctx The monitoring context.
     */
    const createDatabase = async (
        gitserverUrls: string[],
        repository: string,
        commit: string,
        ctx: MonitoringContext
    ): Promise<Database | undefined> => {
        // Try to construct database for the exact commit
        const database = await tryCreateDatabase(repository, commit)
        if (database) {
            return database
        }

        // Request updated commit data from gitserver if this commit isn't
        // already tracked. This will pull back ancestors for this commit
        // up to a certain (configurable) depth and insert them into the
        // cross-repository database. This populates the necessary data for
        // the following query.
        await monitor(ctx, 'updating commits for repo', (ctx: MonitoringContext) =>
            updateCommits(gitserverUrls, xrepoDatabase, repository, commit, ctx)
        )
=======
    const app = express()
    app.use(errorHandler)
    app.get('/ping', (_, res) => res.send('ok'))
    app.get('/healthz', (_, res) => res.send('ok'))
    app.use(promBundle({}))
>>>>>>> bb642787

        // Determine the closest commit that we actually have LSIF data for
        const commitWithData = await monitor(ctx, 'querying closest commit with LISF data', () =>
            xrepoDatabase.findClosestCommitWithData(repository, commit)
        )

        if (!commitWithData) {
            return undefined
        }

        // Try to construct a database for the approximate commit
        return tryCreateDatabase(repository, commitWithData)
    }

    /**
     * Create a monitoring context from the request logger and tracing span
     * tagged with the currently request repository and commit.
     *
     * @param req The express request.
     * @param repository The repository name.
     * @param commit The commit.
     */
    const createMonitoringContext = (
        req: express.Request & { span?: Span },
        repository: string,
        commit: string
    ): MonitoringContext => ({
        // Tag logger with target repo/commit
        logger: logger.child({ repository, commit }),
        // Pull span from request (injected by middleware)
        span: req.span && req.span,
    })

    router.post(
        '/upload',
        wrap(
            async (
                req: express.Request & { span?: Span },
                res: express.Response,
                next: express.NextFunction
            ): Promise<void> => {
                const { repository, commit } = req.query
                checkRepository(repository)
                checkCommit(commit)

                const ctx = createMonitoringContext(req, repository, commit)
                const filename = path.join(STORAGE_ROOT, 'uploads', uuid.v4())
                const output = fs.createWriteStream(filename)

                try {
                    await monitor(ctx, 'uploading dump', async () => {
                        const elements = readGzippedJsonElements(req)
                        const lsifElements = validateIfEnabled(elements)
                        const stringifiedLines = stringifyJsonLines(lsifElements)
                        await pipeline(Readable.from(stringifiedLines), createGzip(), output)
                    })
                } catch (e) {
                    throw Object.assign(e, { status: 422 })
                }

                // Enqueue convert job
                logger.debug('enqueueing convert job', { repository, commit })
                await queue.enqueue('lsif', 'convert', [repository, commit, filename])
                res.json(null)
            }
        )
    )

    router.post(
        '/exists',
        wrap(
            async (req: express.Request & { span?: Span }, res: express.Response): Promise<void> => {
                const { repository, commit, file } = req.query
                checkRepository(repository)
                checkCommit(commit)

<<<<<<< HEAD
                const ctx = createMonitoringContext(req, repository, commit)
                const db = await monitor(ctx, 'creating database', ctx =>
                    createDatabase(configurationFetcher().gitServers, repository, commit, ctx)
                )
=======
                const db = await loadDatabase(fetchConfiguration().gitServers, repository, commit)
>>>>>>> bb642787
                if (!db) {
                    res.json(false)
                    return
                }

                // If filename supplied, ensure we have data for it
                const result = file ? await db.exists(file) : true
                res.json(result)
            }
        )
    )

    router.post(
        '/request',
        bodyParser.json({ limit: '1mb' }),
        wrap(
            async (req: express.Request & { span?: Span }, res: express.Response): Promise<void> => {
                const { repository, commit } = req.query
                const { path, position, method } = req.body
                checkRepository(repository)
                checkCommit(commit)
                checkMethod(method, ['definitions', 'references', 'hover'])
                const cleanMethod = method as 'definitions' | 'references' | 'hover'

<<<<<<< HEAD
                const ctx = createMonitoringContext(req, repository, commit)
                const db = await monitor(ctx, 'creating database', ctx =>
                    createDatabase(configurationFetcher().gitServers, repository, commit, ctx)
                )
=======
                const db = await loadDatabase(fetchConfiguration().gitServers, repository, commit)
>>>>>>> bb642787
                if (!db) {
                    throw Object.assign(new Error(`No LSIF data available for ${repository}@${commit}.`), {
                        status: 404,
                    })
                }

                res.json(await db[cleanMethod](path, position))
            }
        )
    )

    return router
}

/**
 * Throws an error with status 400 if the repository string is invalid.
 */
export function checkRepository(repository: any): void {
    if (typeof repository !== 'string') {
        throw Object.assign(new Error('Must specify the repository (usually of the form github.com/user/repo)'), {
            status: 400,
        })
    }
}

/**
 * Throws an error with status 400 if the commit string is invalid.
 */
export function checkCommit(commit: any): void {
    if (typeof commit !== 'string' || commit.length !== 40 || !/^[0-9a-f]+$/.test(commit)) {
        throw Object.assign(new Error(`Must specify the commit as a 40 character hash ${commit}`), { status: 400 })
    }
}

/**
 * Throws an error with status 422 if the requested method is not supported.
 */
export function checkMethod(method: string, supportedMethods: string[]): void {
    if (!supportedMethods.includes(method)) {
        throw Object.assign(new Error(`Method must be one of ${Array.from(supportedMethods).join(', ')}`), {
            status: 422,
        })
    }
}

// Initialize logger
const appLogger = createLogger('lsif-server')

// Run app!
main(appLogger).catch(error => {
    appLogger.error('failed to start process', { error })
    appLogger.on('finish', () => process.exit(1))
    appLogger.end()
})<|MERGE_RESOLUTION|>--- conflicted
+++ resolved
@@ -7,20 +7,11 @@
 import uuid from 'uuid'
 import { ConnectionCache, DocumentCache, ResultChunkCache } from './cache'
 import { connectionCacheCapacityGauge, documentCacheCapacityGauge, resultChunkCacheCapacityGauge } from './metrics'
-<<<<<<< HEAD
-import { createDatabaseFilename, ensureDirectory, hasErrorCode, readEnvInt } from './util'
-import { createGzip } from 'zlib'
-import { createLogger } from './logging'
-import { createPostgresConnection } from './connection'
-import { Database } from './database.js'
-=======
-import { createDatabaseFilename, ensureDirectory, logErrorAndExit, readEnvInt } from './util'
+import { createDatabaseFilename, ensureDirectory, readEnvInt } from './util'
 import { createGzip } from 'mz/zlib'
 import { createPostgresConnection } from './connection'
 import { Database, tryCreateDatabase } from './database.js'
->>>>>>> bb642787
 import { Edge, Vertex } from 'lsif-protocol'
-import { updateCommits } from './commits'
 import { identity } from 'lodash'
 import { logger as loggingMiddleware } from 'express-winston'
 import { Logger } from 'winston'
@@ -30,15 +21,12 @@
 import { readGzippedJsonElements, stringifyJsonLines, validateLsifElements } from './input'
 import { wrap } from 'async-middleware'
 import { XrepoDatabase } from './xrepo'
-<<<<<<< HEAD
 import { monitor, MonitoringContext } from './monitoring'
-import { Tracer, Span } from 'opentracing'
+import { Span } from 'opentracing'
 import { default as tracingMiddleware } from 'express-opentracing'
 import { waitForConfiguration, ConfigurationFetcher } from './config'
 import { createTracer } from './tracing'
-=======
-import { waitForConfiguration } from './config'
->>>>>>> bb642787
+import { createLogger } from './logging'
 
 const pipeline = promisify(_pipeline)
 
@@ -107,33 +95,27 @@
     res: express.Response,
     next: express.NextFunction
 ): void => {
-    if (!error || !error.status) {
-        // Only log errors that don't have a status attached
-        logger.error('uncaught exception', { error })
-    }
-
-    if (!res.headersSent) {
-        res.status((error && error.status) || 500).send({ message: (error && error.message) || 'Unknown error' })
-    }
-}
+        if (!error || !error.status) {
+            // Only log errors that don't have a status attached
+            logger.error('uncaught exception', { error })
+        }
+
+        if (!res.headersSent) {
+            res.status((error && error.status) || 500).send({ message: (error && error.message) || 'Unknown error' })
+        }
+    }
 
 /**
  * Runs the HTTP server which accepts LSIF dump uploads and responds to LSIF requests.
  *
  * @param logger The logger instance.
  */
-<<<<<<< HEAD
 async function main(logger: Logger): Promise<void> {
     // Read configuration from frontend
-    const configurationFetcher = await waitForConfiguration(logger)
+    const fetchConfiguration = await waitForConfiguration(logger)
 
     // Configure distributed tracing
-    const tracer = createTracer('lsif-server', configurationFetcher())
-=======
-async function main(): Promise<void> {
-    // Read configuration from frontend
-    const fetchConfiguration = await waitForConfiguration()
->>>>>>> bb642787
+    const tracer = createTracer('lsif-server', fetchConfiguration())
 
     // Update cache capacities on startup
     connectionCacheCapacityGauge.set(CONNECTION_CACHE_CAPACITY)
@@ -146,7 +128,6 @@
     await ensureDirectory(path.join(STORAGE_ROOT, 'uploads'))
 
     // Create queue to publish jobs for worker
-<<<<<<< HEAD
     const queue = await setupQueue(logger)
 
     const app = express()
@@ -168,7 +149,7 @@
 
     // Register endpoints
     app.use(metaEndpoints())
-    app.use(await lsifEndpoints(queue, configurationFetcher, logger, tracer))
+    app.use(await lsifEndpoints(queue, fetchConfiguration, logger))
 
     // Error handler must be registered last
     app.use(errorHandler(logger))
@@ -231,15 +212,13 @@
  * Create a router containing the LSIF upload and query endpoints.
  *
  * @param queue The queue containing LSIF jobs.
- * @param configurationFetcher A function that returns the current configuration.
+ * @param fetchConfiguration A function that returns the current configuration.
  * @param logger The logger instance.
- * @param tracer The tracer instance.
  */
 async function lsifEndpoints(
     queue: Queue,
-    configurationFetcher: ConfigurationFetcher,
-    logger: Logger,
-    tracer: Tracer | undefined
+    fetchConfiguration: ConfigurationFetcher,
+    logger: Logger
 ): Promise<express.Router> {
     const router = express.Router()
 
@@ -249,35 +228,24 @@
     const resultChunkCache = new ResultChunkCache(RESULT_CHUNK_CACHE_CAPACITY)
 
     // Create cross-repo database
-    const connection = await createPostgresConnection(configurationFetcher(), logger)
+    const connection = await createPostgresConnection(fetchConfiguration(), logger)
     const xrepoDatabase = new XrepoDatabase(connection)
 
     /**
-     * Return the name of the database file for the given repository and commit
-     * if it exists, returning undefined otherwise.
+     * Create a database instance for the given repository at the commit
+     * closest to the target commit for which we have LSIF data. Returns
+     * undefined if no such database can be created.
      *
      * @param repository The repository name.
-     * @param commit The commit.
+     * @param commit The target commit.
+     * @param ctx The monitoring context.
+     * @param gitserverUrls The set of ordered gitserver urls.
      */
-    const createDatabaseFilenameStat = async (repository: string, commit: string): Promise<string | undefined> => {
-        const file = createDatabaseFilename(STORAGE_ROOT, repository, commit)
-=======
-    const queue = await setupQueue()
-
-    // Prepare caches
-    const connectionCache = new ConnectionCache(CONNECTION_CACHE_CAPACITY)
-    const documentCache = new DocumentCache(DOCUMENT_CACHE_CAPACITY)
-    const resultChunkCache = new ResultChunkCache(RESULT_CHUNK_CACHE_CAPACITY)
->>>>>>> bb642787
-
-    // Create cross-repo database
-    const connection = await createPostgresConnection(fetchConfiguration())
-    const xrepoDatabase = new XrepoDatabase(connection)
-
     const loadDatabase = async (
-        gitserverUrls: string[],
         repository: string,
-        commit: string
+        commit: string,
+        ctx: MonitoringContext,
+        gitserverUrls: string[]
     ): Promise<Database | undefined> => {
         // Try to construct database for the exact commit
         const database = await tryCreateDatabase(
@@ -297,33 +265,15 @@
         // Determine the closest commit that we actually have LSIF data for. If the commit is
         // not tracked, then commit data is requested from gitserver and insert the ancestors
         // data for this commit.
-        const commitWithData = await xrepoDatabase.findClosestCommitWithData(repository, commit, gitserverUrls)
+        const commitWithData = await monitor(ctx, 'determining closest commit', (ctx: MonitoringContext) =>
+            xrepoDatabase.findClosestCommitWithData(repository, commit, ctx, gitserverUrls)
+        )
         if (!commitWithData) {
             return undefined
         }
 
-<<<<<<< HEAD
-        return file
-    }
-
-    /**
-     * Create a database for the given repository and commit if the underlying
-     * file exists.
-     *
-     * @param repository The repository name.
-     * @param commit The commit.
-     */
-    const tryCreateDatabase = async (repository: string, commit: string): Promise<Database | undefined> => {
-        const file = await createDatabaseFilenameStat(repository, commit)
-        if (!file) {
-            return undefined
-        }
-
-        return new Database(
-=======
         // Try to construct a database for the approximate commit
         return tryCreateDatabase(
->>>>>>> bb642787
             STORAGE_ROOT,
             xrepoDatabase,
             connectionCache,
@@ -333,58 +283,6 @@
             commitWithData,
             createDatabaseFilename(STORAGE_ROOT, repository, commitWithData)
         )
-    }
-
-<<<<<<< HEAD
-    /**
-     * Create a database for the given repository and a commit nearest to the
-     * given commit or which we have LSIF data commit. This may request more
-     * data from gitserver on-demand.
-     *
-     * @param gitserverUrls The set of ordered gitserver urls.
-     * @param repository The repository name.
-     * @param commit The commit.
-     * @param ctx The monitoring context.
-     */
-    const createDatabase = async (
-        gitserverUrls: string[],
-        repository: string,
-        commit: string,
-        ctx: MonitoringContext
-    ): Promise<Database | undefined> => {
-        // Try to construct database for the exact commit
-        const database = await tryCreateDatabase(repository, commit)
-        if (database) {
-            return database
-        }
-
-        // Request updated commit data from gitserver if this commit isn't
-        // already tracked. This will pull back ancestors for this commit
-        // up to a certain (configurable) depth and insert them into the
-        // cross-repository database. This populates the necessary data for
-        // the following query.
-        await monitor(ctx, 'updating commits for repo', (ctx: MonitoringContext) =>
-            updateCommits(gitserverUrls, xrepoDatabase, repository, commit, ctx)
-        )
-=======
-    const app = express()
-    app.use(errorHandler)
-    app.get('/ping', (_, res) => res.send('ok'))
-    app.get('/healthz', (_, res) => res.send('ok'))
-    app.use(promBundle({}))
->>>>>>> bb642787
-
-        // Determine the closest commit that we actually have LSIF data for
-        const commitWithData = await monitor(ctx, 'querying closest commit with LISF data', () =>
-            xrepoDatabase.findClosestCommitWithData(repository, commit)
-        )
-
-        if (!commitWithData) {
-            return undefined
-        }
-
-        // Try to construct a database for the approximate commit
-        return tryCreateDatabase(repository, commitWithData)
     }
 
     /**
@@ -449,14 +347,10 @@
                 checkRepository(repository)
                 checkCommit(commit)
 
-<<<<<<< HEAD
                 const ctx = createMonitoringContext(req, repository, commit)
                 const db = await monitor(ctx, 'creating database', ctx =>
-                    createDatabase(configurationFetcher().gitServers, repository, commit, ctx)
+                    loadDatabase(repository, commit, ctx, fetchConfiguration().gitServers)
                 )
-=======
-                const db = await loadDatabase(fetchConfiguration().gitServers, repository, commit)
->>>>>>> bb642787
                 if (!db) {
                     res.json(false)
                     return
@@ -481,14 +375,10 @@
                 checkMethod(method, ['definitions', 'references', 'hover'])
                 const cleanMethod = method as 'definitions' | 'references' | 'hover'
 
-<<<<<<< HEAD
                 const ctx = createMonitoringContext(req, repository, commit)
                 const db = await monitor(ctx, 'creating database', ctx =>
-                    createDatabase(configurationFetcher().gitServers, repository, commit, ctx)
+                    loadDatabase(repository, commit, ctx, fetchConfiguration().gitServers)
                 )
-=======
-                const db = await loadDatabase(fetchConfiguration().gitServers, repository, commit)
->>>>>>> bb642787
                 if (!db) {
                     throw Object.assign(new Error(`No LSIF data available for ${repository}@${commit}.`), {
                         status: 404,
