import bodyParser from 'body-parser'
import express from 'express'
import { ConnectionCache, DocumentCache } from './cache'
import { ERRNOLSIFDATA, createBackend } from './backend'
import { hasErrorCode, readEnvInt } from './util'
import { wrap } from 'async-middleware'
import * as zlib from 'mz/zlib'

/**
 * Which port to run the LSIF server on. Defaults to 3186.
 */
const HTTP_PORT = readEnvInt('LSIF_HTTP_PORT', 3186)

/**
 * The number of SQLite connections that can be opened at once. This
 * value may be exceeded for a short period if many handles are held
 * at once.
 */
const CONNECTION_CACHE_SIZE = readEnvInt('CONNECTION_CACHE_SIZE', 1000)

/**
 * The maximum number of documents that can be held in memory at once.
 */
const DOCUMENT_CACHE_SIZE = readEnvInt('DOCUMENT_CACHE_SIZE', 1000)

/**
 * Whether or not to log a message when the HTTP server is ready and listening.
 */
const LOG_READY = process.env.DEPLOY_TYPE === 'dev'

/**
 * Runs the HTTP server which accepts LSIF dump uploads and responds to LSIF requests.
 */
async function main(): Promise<void> {
    const connectionCache = new ConnectionCache(CONNECTION_CACHE_SIZE)
    const documentCache = new DocumentCache(DOCUMENT_CACHE_SIZE)
    const backend = await createBackend(connectionCache, documentCache)
    const app = express()
    app.use(errorHandler)

    app.get('/ping', (_, res) => {
        res.send({ pong: 'pong' })
    })

    app.post(
        '/upload',
<<<<<<< HEAD
        bodyParser.raw({ limit: MAX_UPLOAD }),
        wrap(async (req, res) => {
            const { repository, commit } = req.query
            checkRepository(repository)
            checkCommit(commit)
            await backend.insertDump(req.pipe(zlib.createGunzip()), repository, commit)
            res.json(null)
        })
=======
        wrap(
            async (req: express.Request, res: express.Response, next: express.NextFunction): Promise<void> => {
                const { repository, commit } = req.query
                checkRepository(repository)
                checkCommit(commit)
                const input = req.pipe(zlib.createGunzip()).on('error', next)
                await backend.insertDump(input, repository, commit)
                res.json(null)
            }
        )
>>>>>>> 7a54b023
    )

    app.post(
        '/exists',
<<<<<<< HEAD
        wrap(async (req, res) => {
            const { repository, commit, file } = req.query
            checkRepository(repository)
            checkCommit(commit)

            try {
                const db = await backend.createDatabase(repository, commit)
                const result = !file || (await db.exists(file))
                res.json(result)
            } catch (e) {
                if (hasErrorCode(e, ERRNOLSIFDATA)) {
                    res.json(false)
                    return
=======
        wrap(
            async (req: express.Request, res: express.Response): Promise<void> => {
                const { repository, commit, file } = req.query
                checkRepository(repository)
                checkCommit(commit)

                try {
                    const db = await backend.createDatabase(repository, commit)
                    const result = !file || (await db.exists(file))
                    res.json(result)
                } catch (e) {
                    if (hasErrorCode(e, ERRNOLSIFDATA)) {
                        res.json(false)
                        return
                    }

                    throw e
>>>>>>> 7a54b023
                }
            }
<<<<<<< HEAD
        })
    )

    app.post(
        '/definitions',
        bodyParser.json({ limit: '1mb' }),
        wrap(async (req, res) => {
            const { repository, commit } = req.query
            const { path, position } = req.body
            checkRepository(repository)
            checkCommit(commit)

            const db = await backend.createDatabase(repository, commit)
            const data = await db.definitions(path, position)
            res.json({ data })
        })
    )

    app.post(
        '/references',
        bodyParser.json({ limit: '1mb' }),
        wrap(async (req, res) => {
            const { repository, commit, page } = req.query
            const { path, position } = req.body
            checkRepository(repository)
            checkCommit(commit)

            const db = await backend.createDatabase(repository, commit)
            const { data, nextPage } = await db.references(path, position, page !== '' ? parseInt(page, 10) : undefined)
            res.json({ data, nextPage })
        })
    )

    app.post(
        '/hover',
        bodyParser.json({ limit: '1mb' }),
        wrap(async (req, res) => {
            // TODO - why are these split this way?
            const { repository, commit } = req.query
            const { path, position } = req.body
            checkRepository(repository)
            checkCommit(commit)

            const db = await backend.createDatabase(repository, commit)
            const data = await db.hover(path, position)
            res.json({ data })
        })
=======
        )
    )

    app.post(
        '/request',
        bodyParser.json({ limit: '1mb' }),
        wrap(
            async (req: express.Request, res: express.Response): Promise<void> => {
                const { repository, commit } = req.query
                const { path, position, method } = req.body
                checkRepository(repository)
                checkCommit(commit)
                checkMethod(method, ['definitions', 'references', 'hover'])
                const cleanMethod = method as 'definitions' | 'references' | 'hover'

                try {
                    // TODO - is null needed here now?
                    const db = await backend.createDatabase(repository, commit)
                    res.json((await db[cleanMethod](path, position)) || null)
                } catch (e) {
                    if (hasErrorCode(e, ERRNOLSIFDATA)) {
                        throw Object.assign(e, { status: 404 })
                    }

                    throw e
                }
            }
        )
>>>>>>> 7a54b023
    )

    app.listen(HTTP_PORT, () => {
        if (LOG_READY) {
            console.log(`Listening for HTTP requests on port ${HTTP_PORT}`)
        }
    })
}

/**
 * Turn an async handler function into an express handler. Catch any exceptions that
 * are thrown and pass them to the registered error handler. If the exception is an
 * ERRNOLSIFDATA exception, return with a 404 response.
 *
 * @param handler The two-argument handler.
 */
function wrap(
    handler: (req: express.Request, res: express.Response) => Promise<void>
): (req: express.Request, res: express.Response, next: express.NextFunction) => Promise<void> {
    return async (req: express.Request, res: express.Response, next: express.NextFunction) => {
        try {
            return await handler(req, res)
        } catch (e) {
            if (hasErrorCode(e, ERRNOLSIFDATA)) {
                res.status(404).send({ message: e.message })
                return
            }

            return next(e)
        }
    }
}

/* eslint-disable @typescript-eslint/no-unused-vars */
/* eslint-disable @typescript-eslint/no-explicit-any */

/**
 * Middleware function used to convert uncaught exceptions into 500 responses.
 */
function errorHandler(err: any, req: express.Request, res: express.Response, next: express.NextFunction): void {
    if (err && err.status) {
        res.status(err.status).send({ message: err.message })
        return
    }

    console.error(err)
    res.status(500).send({ message: 'Unknown error' })
}

/**
 * Throws an error with status 400 if the repository string is invalid.
 */
export function checkRepository(repository: any): void {
    if (typeof repository !== 'string') {
        throw Object.assign(new Error('Must specify the repository (usually of the form github.com/user/repo)'), {
            status: 400,
        })
    }
}

/**
 * Throws an error with status 400 if the commit string is invalid.
 */
export function checkCommit(commit: any): void {
    if (typeof commit !== 'string' || commit.length !== 40 || !/^[0-9a-f]+$/.test(commit)) {
        throw Object.assign(new Error('Must specify the commit as a 40 character hash ' + commit), { status: 400 })
    }
}

main().catch(e => {
    console.error(e)
    setTimeout(() => process.exit(1), 0)
})<|MERGE_RESOLUTION|>--- conflicted
+++ resolved
@@ -44,16 +44,6 @@
 
     app.post(
         '/upload',
-<<<<<<< HEAD
-        bodyParser.raw({ limit: MAX_UPLOAD }),
-        wrap(async (req, res) => {
-            const { repository, commit } = req.query
-            checkRepository(repository)
-            checkCommit(commit)
-            await backend.insertDump(req.pipe(zlib.createGunzip()), repository, commit)
-            res.json(null)
-        })
-=======
         wrap(
             async (req: express.Request, res: express.Response, next: express.NextFunction): Promise<void> => {
                 const { repository, commit } = req.query
@@ -64,26 +54,10 @@
                 res.json(null)
             }
         )
->>>>>>> 7a54b023
     )
 
     app.post(
         '/exists',
-<<<<<<< HEAD
-        wrap(async (req, res) => {
-            const { repository, commit, file } = req.query
-            checkRepository(repository)
-            checkCommit(commit)
-
-            try {
-                const db = await backend.createDatabase(repository, commit)
-                const result = !file || (await db.exists(file))
-                res.json(result)
-            } catch (e) {
-                if (hasErrorCode(e, ERRNOLSIFDATA)) {
-                    res.json(false)
-                    return
-=======
         wrap(
             async (req: express.Request, res: express.Response): Promise<void> => {
                 const { repository, commit, file } = req.query
@@ -101,17 +75,15 @@
                     }
 
                     throw e
->>>>>>> 7a54b023
                 }
             }
-<<<<<<< HEAD
-        })
+        )
     )
 
     app.post(
         '/definitions',
         bodyParser.json({ limit: '1mb' }),
-        wrap(async (req, res) => {
+        async (req: express.Request, res: express.Response): Promise<void> => {
             const { repository, commit } = req.query
             const { path, position } = req.body
             checkRepository(repository)
@@ -120,13 +92,13 @@
             const db = await backend.createDatabase(repository, commit)
             const data = await db.definitions(path, position)
             res.json({ data })
-        })
+        }
     )
 
     app.post(
         '/references',
         bodyParser.json({ limit: '1mb' }),
-        wrap(async (req, res) => {
+        async (req: express.Request, res: express.Response): Promise<void> => {
             const { repository, commit, page } = req.query
             const { path, position } = req.body
             checkRepository(repository)
@@ -135,13 +107,13 @@
             const db = await backend.createDatabase(repository, commit)
             const { data, nextPage } = await db.references(path, position, page !== '' ? parseInt(page, 10) : undefined)
             res.json({ data, nextPage })
-        })
+        }
     )
 
     app.post(
         '/hover',
         bodyParser.json({ limit: '1mb' }),
-        wrap(async (req, res) => {
+        async (req: express.Request, res: express.Response): Promise<void> => {
             // TODO - why are these split this way?
             const { repository, commit } = req.query
             const { path, position } = req.body
@@ -151,37 +123,7 @@
             const db = await backend.createDatabase(repository, commit)
             const data = await db.hover(path, position)
             res.json({ data })
-        })
-=======
-        )
-    )
-
-    app.post(
-        '/request',
-        bodyParser.json({ limit: '1mb' }),
-        wrap(
-            async (req: express.Request, res: express.Response): Promise<void> => {
-                const { repository, commit } = req.query
-                const { path, position, method } = req.body
-                checkRepository(repository)
-                checkCommit(commit)
-                checkMethod(method, ['definitions', 'references', 'hover'])
-                const cleanMethod = method as 'definitions' | 'references' | 'hover'
-
-                try {
-                    // TODO - is null needed here now?
-                    const db = await backend.createDatabase(repository, commit)
-                    res.json((await db[cleanMethod](path, position)) || null)
-                } catch (e) {
-                    if (hasErrorCode(e, ERRNOLSIFDATA)) {
-                        throw Object.assign(e, { status: 404 })
-                    }
-
-                    throw e
-                }
-            }
-        )
->>>>>>> 7a54b023
+        }
     )
 
     app.listen(HTTP_PORT, () => {
@@ -189,30 +131,6 @@
             console.log(`Listening for HTTP requests on port ${HTTP_PORT}`)
         }
     })
-}
-
-/**
- * Turn an async handler function into an express handler. Catch any exceptions that
- * are thrown and pass them to the registered error handler. If the exception is an
- * ERRNOLSIFDATA exception, return with a 404 response.
- *
- * @param handler The two-argument handler.
- */
-function wrap(
-    handler: (req: express.Request, res: express.Response) => Promise<void>
-): (req: express.Request, res: express.Response, next: express.NextFunction) => Promise<void> {
-    return async (req: express.Request, res: express.Response, next: express.NextFunction) => {
-        try {
-            return await handler(req, res)
-        } catch (e) {
-            if (hasErrorCode(e, ERRNOLSIFDATA)) {
-                res.status(404).send({ message: e.message })
-                return
-            }
-
-            return next(e)
-        }
-    }
 }
 
 /* eslint-disable @typescript-eslint/no-unused-vars */
