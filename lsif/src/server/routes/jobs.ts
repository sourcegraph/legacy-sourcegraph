--- conflicted
+++ resolved
@@ -4,11 +4,6 @@
 import { ApiJobState, QUEUE_PREFIX, queueTypes, statesByQueue } from '../../shared/queue/queue'
 import { chunk } from 'lodash'
 import { Job, Queue } from 'bull'
-<<<<<<< HEAD
-import { Logger } from 'winston'
-=======
-import { limitOffset } from '../pagination/limit-offset'
->>>>>>> 9bda25a7
 import { nextLink } from '../pagination/link'
 import { ScriptedRedis } from '../redis/redis'
 import { wrap } from 'async-middleware'
