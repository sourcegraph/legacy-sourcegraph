--- conflicted
+++ resolved
@@ -84,20 +84,8 @@
             validation.validateOptionalString('indexerName'),
         ]),
         wrap(
-<<<<<<< HEAD
-            async (req: express.Request, res: express.Response): Promise<void> => {
+            async (req: express.Request, res: express.Response<{ id: number }>): Promise<void> => {
                 const { repositoryId, commit, root: rootRaw, indexerName }: UploadQueryArgs = req.query
-=======
-            async (req: express.Request, res: express.Response<{ id: number }>): Promise<void> => {
-                const {
-                    repositoryId,
-                    commit,
-                    root: rootRaw,
-                    indexerName,
-                    blocking,
-                    maxWait,
-                }: UploadQueryArgs = req.query
->>>>>>> 52f03397
 
                 const root = sanitizeRoot(rootRaw)
                 const ctx = createTracingContext(req, { repositoryId, commit, root })
