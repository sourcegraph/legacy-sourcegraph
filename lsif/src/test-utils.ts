<<<<<<< HEAD
import { Logger, transports, createLogger } from 'winston'
=======
import * as fs from 'mz/fs'
import * as path from 'path'
>>>>>>> 754bf171
import { lsp } from 'lsif-protocol'
import { Readable } from 'stream'

/**
 * Return a filesystem read stream for the given test file. This will cover
 * the cases where `yarn test` is ran from the root or from the lsif directory.
 *
 * @param filename The path relative to test-data directory.
 */
export async function getTestData(filename: string): Promise<Readable> {
    return fs.createReadStream(path.join((await fs.exists('lsif')) ? 'lsif' : '', 'test-data', filename))
}

export function createSilentLogger(): Logger {
    const transport = new transports.Console({})
    transport.silent = true
    return createLogger({ level: 'debug', transports: [transport] })
}

export function createLocation(
    uri: string,
    startLine: number,
    startCharacter: number,
    endLine: number,
    endCharacter: number
): lsp.Location {
    return lsp.Location.create(uri, {
        start: { line: startLine, character: startCharacter },
        end: { line: endLine, character: endCharacter },
    })
}

export function createRemoteLocation(
    repository: string,
    path: string,
    startLine: number,
    startCharacter: number,
    endLine: number,
    endCharacter: number
): lsp.Location {
    const url = new URL(`git://${repository}`)
    url.search = createCommit(repository)
    url.hash = path

    return createLocation(url.href, startLine, startCharacter, endLine, endCharacter)
}

export function createCommit(repository: string): string {
    return repository.repeat(40).substring(0, 40)
}<|MERGE_RESOLUTION|>--- conflicted
+++ resolved
@@ -1,9 +1,6 @@
-<<<<<<< HEAD
-import { Logger, transports, createLogger } from 'winston'
-=======
 import * as fs from 'mz/fs'
 import * as path from 'path'
->>>>>>> 754bf171
+import { createLogger, Logger, transports } from 'winston'
 import { lsp } from 'lsif-protocol'
 import { Readable } from 'stream'
 
@@ -17,6 +14,9 @@
     return fs.createReadStream(path.join((await fs.exists('lsif')) ? 'lsif' : '', 'test-data', filename))
 }
 
+/**
+ * Create a logger that emits no data to stdout/stderr.
+ */
 export function createSilentLogger(): Logger {
     const transport = new transports.Console({})
     transport.silent = true
