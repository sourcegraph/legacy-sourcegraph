import * as fs from 'mz/fs'
import * as path from 'path'
import rmfr from 'rmfr'
import { ConnectionCache, DocumentCache, ResultChunkCache } from './cache'
<<<<<<< HEAD
import { convertLsif } from './importer'
import { createCommit, createLocation, createRemoteLocation } from './test-utils'
import { createDatabaseFilename } from './util'
import { Database } from './database'
=======
import { createBackend } from './backend'
import { createCommit, createLocation, createRemoteLocation, getTestData } from './test-utils'
>>>>>>> a3606438
import { Readable } from 'stream'
import { XrepoDatabase } from './xrepo'

describe('Database', () => {
    let storageRoot!: string
    const connectionCache = new ConnectionCache(10)
    const documentCache = new DocumentCache(10)
    const resultChunkCache = new ResultChunkCache(10)

    beforeAll(async () => {
        storageRoot = await fs.mkdtemp('typescript-', { encoding: 'utf8' })
        const xrepoDatabase = new XrepoDatabase(connectionCache, path.join(storageRoot, 'xrepo.db'))
        const inputs: { input: Readable; repository: string; commit: string }[] = []

        for (const repository of ['a', 'b1', 'b2', 'b3', 'c1', 'c2', 'c3']) {
<<<<<<< HEAD
            const input = fs.createReadStream(`./test-data/typescript/xrepo/data/${repository}.lsif.gz`)
=======
            const input = (await getTestData(`typescript/xrepo/data/${repository}.lsif.gz`)).pipe(zlib.createGunzip())
>>>>>>> a3606438
            const commit = createCommit(repository)
            inputs.push({ input, repository, commit })
        }

        for (const { input, repository, commit } of createTestInputs()) {
            const database = createDatabaseFilename(storageRoot, repository, commit)
            const { packages, references } = await convertLsif(input, database)
            await xrepoDatabase.addPackagesAndReferences(repository, commit, packages, references)
        }
    })

    afterAll(async () => await rmfr(storageRoot))

    const loadDatabase = (repository: string, commit: string): Database =>
        new Database(
            storageRoot,
            new XrepoDatabase(connectionCache, path.join(storageRoot, 'xrepo.db')),
            connectionCache,
            documentCache,
            resultChunkCache,
            repository,
            commit,
            createDatabaseFilename(storageRoot, repository, commit)
        )

    it('should find all defs of `add` from repo a', async () => {
        const db = loadDatabase('a', createCommit('a'))
        const definitions = await db.definitions('src/index.ts', { line: 11, character: 18 })
        expect(definitions).toContainEqual(createLocation('src/index.ts', 0, 16, 0, 19))
        expect(definitions && definitions.length).toEqual(1)
    })

    it('should find all defs of `add` from repo b1', async () => {
        const db = loadDatabase('b1', createCommit('b1'))
        const definitions = await db.definitions('src/index.ts', { line: 3, character: 12 })
        expect(definitions).toContainEqual(createRemoteLocation('a', 'src/index.ts', 0, 16, 0, 19))
        expect(definitions && definitions.length).toEqual(1)
    })

    it('should find all defs of `mul` from repo b1', async () => {
        const db = loadDatabase('b1', createCommit('b1'))
        const definitions = await db.definitions('src/index.ts', { line: 3, character: 16 })
        expect(definitions).toContainEqual(createRemoteLocation('a', 'src/index.ts', 4, 16, 4, 19))
        expect(definitions && definitions.length).toEqual(1)
    })

    it('should find all refs of `mul` from repo a', async () => {
        const db = loadDatabase('a', createCommit('a'))
        // TODO - (FIXME) why are these garbage results in the index
        const references = (await db.references('src/index.ts', { line: 4, character: 19 }))!.filter(
            l => !l.uri.includes('node_modules')
        )

        // TODO - should the definition be in this result set?
        expect(references).toContainEqual(createLocation('src/index.ts', 4, 16, 4, 19)) // def
        expect(references).toContainEqual(createRemoteLocation('b1', 'src/index.ts', 0, 14, 0, 17)) // import
        expect(references).toContainEqual(createRemoteLocation('b1', 'src/index.ts', 3, 15, 3, 18)) // 1st use
        expect(references).toContainEqual(createRemoteLocation('b1', 'src/index.ts', 3, 26, 3, 29)) // 2nd use
        expect(references).toContainEqual(createRemoteLocation('b2', 'src/index.ts', 0, 14, 0, 17)) // import
        expect(references).toContainEqual(createRemoteLocation('b2', 'src/index.ts', 3, 15, 3, 18)) // 1st use
        expect(references).toContainEqual(createRemoteLocation('b2', 'src/index.ts', 3, 26, 3, 29)) // 2nd use
        expect(references).toContainEqual(createRemoteLocation('b3', 'src/index.ts', 0, 14, 0, 17)) // import
        expect(references).toContainEqual(createRemoteLocation('b3', 'src/index.ts', 3, 15, 3, 18)) // 1st use
        expect(references).toContainEqual(createRemoteLocation('b3', 'src/index.ts', 3, 26, 3, 29)) // 2nd use

        // Ensure no additional references
        expect(references && references.length).toEqual(10)
    })

    it('should find all refs of `mul` from repo b1', async () => {
        const db = loadDatabase('b1', createCommit('b1'))
        // TODO - (FIXME) why are these garbage results in the index
        const references = (await db.references('src/index.ts', { line: 3, character: 16 }))!.filter(
            l => !l.uri.includes('node_modules')
        )

        // TODO - should the definition be in this result set?
        expect(references).toContainEqual(createRemoteLocation('a', 'src/index.ts', 4, 16, 4, 19)) // def
        expect(references).toContainEqual(createLocation('src/index.ts', 0, 14, 0, 17)) // import
        expect(references).toContainEqual(createLocation('src/index.ts', 3, 15, 3, 18)) // 1st use
        expect(references).toContainEqual(createLocation('src/index.ts', 3, 26, 3, 29)) // 2nd use
        expect(references).toContainEqual(createRemoteLocation('b2', 'src/index.ts', 0, 14, 0, 17)) // import
        expect(references).toContainEqual(createRemoteLocation('b2', 'src/index.ts', 3, 15, 3, 18)) // 1st use
        expect(references).toContainEqual(createRemoteLocation('b2', 'src/index.ts', 3, 26, 3, 29)) // 2nd use
        expect(references).toContainEqual(createRemoteLocation('b3', 'src/index.ts', 0, 14, 0, 17)) // import
        expect(references).toContainEqual(createRemoteLocation('b3', 'src/index.ts', 3, 15, 3, 18)) // 1st use
        expect(references).toContainEqual(createRemoteLocation('b3', 'src/index.ts', 3, 26, 3, 29)) // 2nd use

        // Ensure no additional references
        expect(references && references.length).toEqual(10)
    })

    it('should find all refs of `add` from repo a', async () => {
        const db = loadDatabase('a', createCommit('a'))
        // TODO - (FIXME) why are these garbage results in the index
        const references = (await db.references('src/index.ts', { line: 0, character: 17 }))!.filter(
            l => !l.uri.includes('node_modules')
        )

        // TODO - should the definition be in this result set?
        expect(references).toContainEqual(createLocation('src/index.ts', 0, 16, 0, 19)) // def
        expect(references).toContainEqual(createLocation('src/index.ts', 11, 18, 11, 21)) // 1st use
        expect(references).toContainEqual(createRemoteLocation('b1', 'src/index.ts', 0, 9, 0, 12)) // import
        expect(references).toContainEqual(createRemoteLocation('b1', 'src/index.ts', 3, 11, 3, 14)) // 1st use
        expect(references).toContainEqual(createRemoteLocation('b2', 'src/index.ts', 0, 9, 0, 12)) // import
        expect(references).toContainEqual(createRemoteLocation('b2', 'src/index.ts', 3, 11, 3, 14)) // 1st use
        expect(references).toContainEqual(createRemoteLocation('b3', 'src/index.ts', 0, 9, 0, 12)) // import
        expect(references).toContainEqual(createRemoteLocation('b3', 'src/index.ts', 3, 11, 3, 14)) // 1st use
        expect(references).toContainEqual(createRemoteLocation('c1', 'src/index.ts', 0, 9, 0, 12)) // import
        expect(references).toContainEqual(createRemoteLocation('c1', 'src/index.ts', 3, 11, 3, 14)) // 1st use
        expect(references).toContainEqual(createRemoteLocation('c1', 'src/index.ts', 3, 15, 3, 18)) // 2nd use
        expect(references).toContainEqual(createRemoteLocation('c1', 'src/index.ts', 3, 26, 3, 29)) // 3rd use
        expect(references).toContainEqual(createRemoteLocation('c2', 'src/index.ts', 0, 9, 0, 12)) // import
        expect(references).toContainEqual(createRemoteLocation('c2', 'src/index.ts', 3, 11, 3, 14)) // 1st use
        expect(references).toContainEqual(createRemoteLocation('c2', 'src/index.ts', 3, 15, 3, 18)) // 2nd use
        expect(references).toContainEqual(createRemoteLocation('c2', 'src/index.ts', 3, 26, 3, 29)) // 3rd use
        expect(references).toContainEqual(createRemoteLocation('c3', 'src/index.ts', 0, 9, 0, 12)) // import
        expect(references).toContainEqual(createRemoteLocation('c3', 'src/index.ts', 3, 11, 3, 14)) // 1st use
        expect(references).toContainEqual(createRemoteLocation('c3', 'src/index.ts', 3, 15, 3, 18)) // 2nd use
        expect(references).toContainEqual(createRemoteLocation('c3', 'src/index.ts', 3, 26, 3, 29)) // 3rd use

        // Ensure no additional references
        expect(references && references.length).toEqual(20)
    })

    it('should find all refs of `add` from repo c1', async () => {
        const db = loadDatabase('c1', createCommit('c1'))
        // TODO - (FIXME) why are these garbage results in the index
        const references = (await db.references('src/index.ts', { line: 3, character: 16 }))!.filter(
            l => !l.uri.includes('node_modules')
        )

        // TODO - should the definition be in this result set?
        expect(references).toContainEqual(createRemoteLocation('a', 'src/index.ts', 0, 16, 0, 19)) // def
        expect(references).toContainEqual(createRemoteLocation('a', 'src/index.ts', 11, 18, 11, 21)) // 1st use
        expect(references).toContainEqual(createRemoteLocation('b1', 'src/index.ts', 0, 9, 0, 12)) // import
        expect(references).toContainEqual(createRemoteLocation('b1', 'src/index.ts', 3, 11, 3, 14)) // 1st use
        expect(references).toContainEqual(createRemoteLocation('b2', 'src/index.ts', 0, 9, 0, 12)) // import
        expect(references).toContainEqual(createRemoteLocation('b2', 'src/index.ts', 3, 11, 3, 14)) // 1st use
        expect(references).toContainEqual(createRemoteLocation('b3', 'src/index.ts', 0, 9, 0, 12)) // import
        expect(references).toContainEqual(createRemoteLocation('b3', 'src/index.ts', 3, 11, 3, 14)) // 1st use
        expect(references).toContainEqual(createLocation('src/index.ts', 0, 9, 0, 12)) // import
        expect(references).toContainEqual(createLocation('src/index.ts', 3, 11, 3, 14)) // 1st use
        expect(references).toContainEqual(createLocation('src/index.ts', 3, 15, 3, 18)) // 2nd use
        expect(references).toContainEqual(createLocation('src/index.ts', 3, 26, 3, 29)) // 3rd use
        expect(references).toContainEqual(createRemoteLocation('c2', 'src/index.ts', 0, 9, 0, 12)) // import
        expect(references).toContainEqual(createRemoteLocation('c2', 'src/index.ts', 3, 11, 3, 14)) // 1st use
        expect(references).toContainEqual(createRemoteLocation('c2', 'src/index.ts', 3, 15, 3, 18)) // 2nd use
        expect(references).toContainEqual(createRemoteLocation('c2', 'src/index.ts', 3, 26, 3, 29)) // 3rd use
        expect(references).toContainEqual(createRemoteLocation('c3', 'src/index.ts', 0, 9, 0, 12)) // import
        expect(references).toContainEqual(createRemoteLocation('c3', 'src/index.ts', 3, 11, 3, 14)) // 1st use
        expect(references).toContainEqual(createRemoteLocation('c3', 'src/index.ts', 3, 15, 3, 18)) // 2nd use
        expect(references).toContainEqual(createRemoteLocation('c3', 'src/index.ts', 3, 26, 3, 29)) // 3rd use

        // Ensure no additional references
        expect(references && references.length).toEqual(20)
    })
})

function createTestInputs(): {
    input: Readable
    repository: string
    commit: string
}[] {
    const repositories = ['a', 'b1', 'b2', 'b3', 'c1', 'c2', 'c3']

    const inputs = []
    for (const repository of repositories) {
        const input = fs.createReadStream(`./test-data/typescript/xrepo/data/${repository}.lsif.gz`)
        const commit = createCommit(repository)
        inputs.push({ input, repository, commit })
    }

    return inputs
}<|MERGE_RESOLUTION|>--- conflicted
+++ resolved
@@ -2,15 +2,10 @@
 import * as path from 'path'
 import rmfr from 'rmfr'
 import { ConnectionCache, DocumentCache, ResultChunkCache } from './cache'
-<<<<<<< HEAD
 import { convertLsif } from './importer'
-import { createCommit, createLocation, createRemoteLocation } from './test-utils'
+import { createCommit, createLocation, createRemoteLocation, getTestData } from './test-utils'
 import { createDatabaseFilename } from './util'
 import { Database } from './database'
-=======
-import { createBackend } from './backend'
-import { createCommit, createLocation, createRemoteLocation, getTestData } from './test-utils'
->>>>>>> a3606438
 import { Readable } from 'stream'
 import { XrepoDatabase } from './xrepo'
 
@@ -23,19 +18,8 @@
     beforeAll(async () => {
         storageRoot = await fs.mkdtemp('typescript-', { encoding: 'utf8' })
         const xrepoDatabase = new XrepoDatabase(connectionCache, path.join(storageRoot, 'xrepo.db'))
-        const inputs: { input: Readable; repository: string; commit: string }[] = []
 
-        for (const repository of ['a', 'b1', 'b2', 'b3', 'c1', 'c2', 'c3']) {
-<<<<<<< HEAD
-            const input = fs.createReadStream(`./test-data/typescript/xrepo/data/${repository}.lsif.gz`)
-=======
-            const input = (await getTestData(`typescript/xrepo/data/${repository}.lsif.gz`)).pipe(zlib.createGunzip())
->>>>>>> a3606438
-            const commit = createCommit(repository)
-            inputs.push({ input, repository, commit })
-        }
-
-        for (const { input, repository, commit } of createTestInputs()) {
+        for (const { input, repository, commit } of await createTestInputs()) {
             const database = createDatabaseFilename(storageRoot, repository, commit)
             const { packages, references } = await convertLsif(input, database)
             await xrepoDatabase.addPackagesAndReferences(repository, commit, packages, references)
@@ -190,7 +174,7 @@
     })
 })
 
-function createTestInputs(): {
+async function createTestInputs(): {
     input: Readable
     repository: string
     commit: string
@@ -199,7 +183,7 @@
 
     const inputs = []
     for (const repository of repositories) {
-        const input = fs.createReadStream(`./test-data/typescript/xrepo/data/${repository}.lsif.gz`)
+        const input = await getTestData(`typescript/xrepo/data/${repository}.lsif.gz`)
         const commit = createCommit(repository)
         inputs.push({ input, repository, commit })
     }
