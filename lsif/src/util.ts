import * as fs from 'mz/fs'
import { DefinitionReferenceResultId } from './models.database'
import { Id } from 'lsif-protocol'

/**
 * Reads an integer from an environment variable or defaults to the given value.
 *
 * @param key The environment variable name.
 * @param defaultValue The default value.
 */
export function readEnvInt(key: string, defaultValue: number): number {
    return (process.env[key] && parseInt(process.env[key] || '', 10)) || defaultValue
}

/**
 * Determine if an exception value has the given error code.
 *
 * @param e The exception value.
 * @param expectedCode The expected error code.
 */
export function hasErrorCode(e: any, expectedCode: string): boolean {
    return e && e.code === expectedCode
}

/**
 * Return the value of the given key from the given map. If the key does not
 * exist in the map, an exception is thrown with the given error text.
 *
 * @param map The map to query.
 * @param key The key to search for.
 * @param elementType The type of element (used for exception message).
 */
export function mustGet<K, V>(map: Map<K, V>, key: K, elementType: string): V {
    const value = map.get(key)
    if (value !== undefined) {
        return value
    }

    throw new Error(`Unknown ${elementType} '${key}'.`)
}

/**
 * Return the value of the given key from one of the given maps. The first
 * non-undefined value to be found is returned. If the key does not exist in
 * either map, an exception is thrown with the given error text.
 *
 * @param map1 The first map to query.
 * @param map2 The second map to query.
 * @param key The key to search for.
 * @param elementType The type of element (used for exception message).
 */
export function mustGetFromEither<K1, V1, K2, V2>(
    map1: Map<K1, V1>,
    map2: Map<K2, V2>,
    key: K1 & K2,
    elementType: string
): V1 | V2 {
    for (const map of [map1, map2]) {
        const value = map.get(key)
        if (value !== undefined) {
            return value
        }
    }

    throw new Error(`Unknown ${elementType} '${key}'.`)
}

/**
 * Return the value of `id`, or throw an exception if it is undefined.
 *
 * @param id The identifier.
 */
export function assertId<T extends Id>(id: T | undefined): T {
    if (id !== undefined) {
        return id
    }

    throw new Error('id is undefined')
}

/**
 * Hash a string or numeric identifier into the range `[0, maxIndex)`. The
 * hash algorithm here is similar to the one used in Java's String.hashCode.
 *
 * @param id The identifier to hash.
 * @param maxIndex The maximum of the range.
 */
export function hashKey(id: DefinitionReferenceResultId, maxIndex: number): number {
    const s = `${id}`

    let hash = 0
    for (let i = 0; i < s.length; i++) {
        const chr = s.charCodeAt(i)
        hash = (hash << 5) - hash + chr
        hash |= 0
    }

    // Hash value may be negative - must unset sign bit before modulus
    return Math.abs(hash) % maxIndex
}

/**
<<<<<<< HEAD
 * Ensure the directory exists.
 *
 * @param path The directory path.
 */
export async function createDirectory(path: string): Promise<void> {
    try {
        await fs.mkdir(path)
    } catch (e) {
        if (!hasErrorCode(e, 'EEXIST')) {
            throw e
        }
    }
}

/**
 * Log an error value to standard error and exit the process after a short
 * timeout to allow outstanding logs to flush.
 *
 * @param e The error value.
 */
export function logErrorAndExit(e: any): void {
    console.error(e)
    setTimeout(() => process.exit(1), 100)
=======
 * Determine the table inserter batch size for an entity given the number of
 * fields inserted for that entity. We cannot perform an insert operation with
 * more than 999 placeholder variables, so we need to flush our batch before
 * we reach that amount. If fields are added to the models, the argument to
 * this function also needs to change.
 *
 * @param numFields The number of fields for an entity.
 */
export function getBatchSize(numFields: number): number {
    return Math.floor(999 / numFields)
>>>>>>> 7c54eb86
}<|MERGE_RESOLUTION|>--- conflicted
+++ resolved
@@ -100,7 +100,6 @@
 }
 
 /**
-<<<<<<< HEAD
  * Ensure the directory exists.
  *
  * @param path The directory path.
@@ -124,7 +123,9 @@
 export function logErrorAndExit(e: any): void {
     console.error(e)
     setTimeout(() => process.exit(1), 100)
-=======
+}
+
+/**
  * Determine the table inserter batch size for an entity given the number of
  * fields inserted for that entity. We cannot perform an insert operation with
  * more than 999 placeholder variables, so we need to flush our batch before
@@ -135,5 +136,4 @@
  */
 export function getBatchSize(numFields: number): number {
     return Math.floor(999 / numFields)
->>>>>>> 7c54eb86
 }