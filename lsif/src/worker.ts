import * as fs from 'mz/fs'
import * as path from 'path'
import exitHook from 'async-exit-hook'
import express from 'express'
import promBundle from 'express-prom-bundle'
import uuid from 'uuid'
import { convertLsif } from './importer'
<<<<<<< HEAD
import { createDatabaseFilename, ensureDirectory, readEnvInt } from './util'
import { createLogger } from './logging'
=======
import { createDatabaseFilename, ensureDirectory, logErrorAndExit, readEnvInt } from './util'
>>>>>>> bb642787
import { createPostgresConnection } from './connection'
import { JobsHash, Worker } from 'node-resque'
import { Logger } from 'winston'
import { XrepoDatabase } from './xrepo'
<<<<<<< HEAD
import { Tracer } from 'opentracing'
import { MonitoringContext, monitor } from './monitoring'
import { waitForConfiguration, ConfigurationFetcher } from './config'
import { createTracer } from './tracing'
import { updateCommits } from './commits'
=======
import { waitForConfiguration, ConfigurationFetcher } from './config'
import { discoverAndUpdateCommit } from './commits'
>>>>>>> bb642787

/**
 * Which port to run the worker metrics server on. Defaults to 3187.
 */
const WORKER_METRICS_PORT = readEnvInt('WORKER_METRICS_PORT', 3187)

/**
 * The host and port running the redis instance containing work queues.
 *
 * Set addresses. Prefer in this order:
 *   - Specific envvar REDIS_STORE_ENDPOINT
 *   - Fallback envvar REDIS_ENDPOINT
 *   - redis-store:6379
 *
 *  Additionally keep this logic in sync with pkg/redispool/redispool.go and cmd/server/redis.go
 */
const REDIS_ENDPOINT = process.env.REDIS_STORE_ENDPOINT || process.env.REDIS_ENDPOINT || 'redis-store:6379'

/**
<<<<<<< HEAD
=======
 * Whether or not to log a message when the HTTP server is ready and listening.
 */
const LOG_READY = process.env.DEPLOY_TYPE === 'dev'

/**
>>>>>>> bb642787
 * Where on the file system to store LSIF files.
 */
const STORAGE_ROOT = process.env.LSIF_STORAGE_ROOT || 'lsif-storage'

/**
 * Create a job that takes a repository, commit, and filename containing the gzipped
 * input of an LSIF dump and converts it to a SQLite database. This will also populate
 * the cross-repo database for this dump.
 *
 * @param xrepoDatabase The cross-repo database.
<<<<<<< HEAD
 * @param configurationFetcher A function that returns the current configuration.
 * @param logger The logger instance.
 * @param tracer The tracer instance.
 */
function createConvertJob(
    xrepoDatabase: XrepoDatabase,
    configurationFetcher: ConfigurationFetcher,
    logger: Logger,
    tracer: Tracer | undefined
): (repository: string, commit: string, filename: string) => Promise<void> {
    return async (repository, commit, filename) => {
        const ctx = {
            logger: logger.child({ jobId: uuid.v4(), repository, commit }),
            span: tracer && tracer.startSpan('create convert job'),
        }

        await monitor(ctx, 'converting LSIF data', async (ctx: MonitoringContext) => {
            const input = fs.createReadStream(filename)
            const tempFile = path.join(STORAGE_ROOT, 'tmp', uuid.v4())

            try {
                // Create database in a temp path
                const { packages, references } = await convertLsif(input, tempFile, ctx)

                // Move the temp file where it can be found by the server
                await fs.rename(tempFile, createDatabaseFilename(STORAGE_ROOT, repository, commit))

                // Add the new database to the xrepo db
                await monitor(ctx, 'populating cross-repo database', () =>
                    xrepoDatabase.addPackagesAndReferences(repository, commit, packages, references)
                )
            } catch (e) {
                // Don't leave busted artifacts
                await fs.unlink(tempFile)
                throw e
            }

            // Update commit parentage information for this commit
            await updateCommits(configurationFetcher().gitServers, xrepoDatabase, repository, commit, ctx)

            // Remove input
            await fs.unlink(filename)
        })
    }
=======
 * @param fetchConfiguration A function that returns the current configuration.
 */
const createConvertJob = (xrepoDatabase: XrepoDatabase, fetchConfiguration: ConfigurationFetcher) => async (
    repository: string,
    commit: string,
    filename: string
): Promise<void> => {
    console.log(`Converting ${repository}@${commit}`)

    const input = fs.createReadStream(filename)
    const tempFile = path.join(STORAGE_ROOT, 'tmp', uuid.v4())

    try {
        // Create database in a temp path
        const { packages, references } = await convertLsif(input, tempFile)

        // Move the temp file where it can be found by the server
        await fs.rename(tempFile, createDatabaseFilename(STORAGE_ROOT, repository, commit))

        // Add the new database to the xrepo db
        await xrepoDatabase.addPackagesAndReferences(repository, commit, packages, references)
    } catch (e) {
        // Don't leave busted artifacts
        await fs.unlink(tempFile)
        throw e
    }

    // Update commit parentage information for this commit
    await discoverAndUpdateCommit(xrepoDatabase, repository, commit, fetchConfiguration().gitServers)

    // Remove input
    await fs.unlink(filename)
>>>>>>> bb642787
}

/**
 * Runs the worker which accepts LSIF conversion jobs from node-resque.
 *
 * @param logger The logger instance.
 */
<<<<<<< HEAD
async function main(logger: Logger): Promise<void> {
    // Read configuration from frontend
    const configurationFetcher = await waitForConfiguration(logger)

    // Configure distributed tracing
    const tracer = createTracer('lsif-worker', configurationFetcher())
=======
async function main(): Promise<void> {
    // Read configuration from frontend
    const fetchConfiguration = await waitForConfiguration()
>>>>>>> bb642787

    // Ensure storage roots exist
    await ensureDirectory(STORAGE_ROOT)
    await ensureDirectory(path.join(STORAGE_ROOT, 'tmp'))
    await ensureDirectory(path.join(STORAGE_ROOT, 'uploads'))

    // Create cross-repo database
<<<<<<< HEAD
    const connection = await createPostgresConnection(configurationFetcher(), logger)
    const xrepoDatabase = new XrepoDatabase(connection)
=======
    const connection = await createPostgresConnection(fetchConfiguration())
    const xrepoDatabase = new XrepoDatabase(connection)

    const jobFunctions = {
        convert: createConvertJob(xrepoDatabase, fetchConfiguration),
    }
>>>>>>> bb642787

    // Start metrics server
    startMetricsServer(logger)

    // Create worker and start processing jobs
    await startWorker(logger, {
        convert: createConvertJob(xrepoDatabase, configurationFetcher, logger, tracer),
    })
}

/**
 * Connect to redis and begin processing work with the given hash of job functions.
 *
 * @param logger The logger instance.
 * @param jobFunctions An object whose values are the functions to execute for a job name matching its key.
 */
async function startWorker(
    logger: Logger,
    jobFunctions: { [name: string]: (...args: any[]) => Promise<any> }
): Promise<void> {
    const [host, port] = REDIS_ENDPOINT.split(':', 2)

    const connectionOptions = {
        host,
        port: parseInt(port, 10),
        namespace: 'lsif',
    }

    const jobs: JobsHash = {}
    for (const key of Object.keys(jobFunctions)) {
        jobs[key] = { perform: jobFunctions[key] }
    }

    // Create worker and log the interesting events
    const worker = new Worker({ connection: connectionOptions, queues: ['lsif'] }, jobs)
    worker.on('start', () => logger.debug('worker started'))
    worker.on('end', () => logger.debug('worker ended'))
    worker.on('poll', () => logger.debug('worker polling queue'))
    worker.on('ping', () => logger.debug('worker pinging queue'))
    worker.on('job', (_, job) => logger.debug('worker accepted job', { job }))
    worker.on('success', (_, job, result) => logger.debug('worker completed job', { job, result }))
    worker.on('failure', (_, job, failure) => logger.debug('worker failed job', { job, failure }))
    worker.on('cleaning_worker', (worker, pid) =>
        logger.debug('worker cleaning old sibling', { worker: `${worker}:${pid}` })
    )
    worker.on('error', error => logger.error('worker error', { error }))

    await worker.connect()
    exitHook(() => worker.end())
    await worker.start()
}

/**
 * Create an express server that only has /healthz and /metric endpoints.
 *
 * @param logger The logger instance.
 */
function startMetricsServer(logger: Logger): void {
    const app = express()
    app.get('/healthz', (_, res) => res.send('ok'))
    app.use(promBundle({}))

    app.listen(WORKER_METRICS_PORT, () => logger.debug('listening', { port: WORKER_METRICS_PORT }))
}

// Initialize logger
const appLogger = createLogger('lsif-worker')

// Launch!
main(appLogger).catch(error => {
    appLogger.error('failed to start process', { error })
    appLogger.on('finish', () => process.exit(1))
    appLogger.end()
})<|MERGE_RESOLUTION|>--- conflicted
+++ resolved
@@ -5,26 +5,17 @@
 import promBundle from 'express-prom-bundle'
 import uuid from 'uuid'
 import { convertLsif } from './importer'
-<<<<<<< HEAD
 import { createDatabaseFilename, ensureDirectory, readEnvInt } from './util'
 import { createLogger } from './logging'
-=======
-import { createDatabaseFilename, ensureDirectory, logErrorAndExit, readEnvInt } from './util'
->>>>>>> bb642787
 import { createPostgresConnection } from './connection'
 import { JobsHash, Worker } from 'node-resque'
 import { Logger } from 'winston'
 import { XrepoDatabase } from './xrepo'
-<<<<<<< HEAD
 import { Tracer } from 'opentracing'
 import { MonitoringContext, monitor } from './monitoring'
-import { waitForConfiguration, ConfigurationFetcher } from './config'
 import { createTracer } from './tracing'
-import { updateCommits } from './commits'
-=======
 import { waitForConfiguration, ConfigurationFetcher } from './config'
 import { discoverAndUpdateCommit } from './commits'
->>>>>>> bb642787
 
 /**
  * Which port to run the worker metrics server on. Defaults to 3187.
@@ -44,14 +35,6 @@
 const REDIS_ENDPOINT = process.env.REDIS_STORE_ENDPOINT || process.env.REDIS_ENDPOINT || 'redis-store:6379'
 
 /**
-<<<<<<< HEAD
-=======
- * Whether or not to log a message when the HTTP server is ready and listening.
- */
-const LOG_READY = process.env.DEPLOY_TYPE === 'dev'
-
-/**
->>>>>>> bb642787
  * Where on the file system to store LSIF files.
  */
 const STORAGE_ROOT = process.env.LSIF_STORAGE_ROOT || 'lsif-storage'
@@ -62,85 +45,50 @@
  * the cross-repo database for this dump.
  *
  * @param xrepoDatabase The cross-repo database.
-<<<<<<< HEAD
- * @param configurationFetcher A function that returns the current configuration.
+ * @param fetchConfiguration A function that returns the current configuration.
  * @param logger The logger instance.
  * @param tracer The tracer instance.
  */
-function createConvertJob(
+const createConvertJob = (
     xrepoDatabase: XrepoDatabase,
-    configurationFetcher: ConfigurationFetcher,
+    fetchConfiguration: ConfigurationFetcher,
     logger: Logger,
     tracer: Tracer | undefined
-): (repository: string, commit: string, filename: string) => Promise<void> {
-    return async (repository, commit, filename) => {
-        const ctx = {
-            logger: logger.child({ jobId: uuid.v4(), repository, commit }),
-            span: tracer && tracer.startSpan('create convert job'),
-        }
+) => async (repository: string, commit: string, filename: string): Promise<void> => {
+    const ctx = {
+        logger: logger.child({ jobId: uuid.v4(), repository, commit }),
+        span: tracer && tracer.startSpan('create convert job'),
+    }
 
-        await monitor(ctx, 'converting LSIF data', async (ctx: MonitoringContext) => {
-            const input = fs.createReadStream(filename)
-            const tempFile = path.join(STORAGE_ROOT, 'tmp', uuid.v4())
-
-            try {
-                // Create database in a temp path
-                const { packages, references } = await convertLsif(input, tempFile, ctx)
-
-                // Move the temp file where it can be found by the server
-                await fs.rename(tempFile, createDatabaseFilename(STORAGE_ROOT, repository, commit))
-
-                // Add the new database to the xrepo db
-                await monitor(ctx, 'populating cross-repo database', () =>
-                    xrepoDatabase.addPackagesAndReferences(repository, commit, packages, references)
-                )
-            } catch (e) {
-                // Don't leave busted artifacts
-                await fs.unlink(tempFile)
-                throw e
-            }
-
-            // Update commit parentage information for this commit
-            await updateCommits(configurationFetcher().gitServers, xrepoDatabase, repository, commit, ctx)
-
-            // Remove input
-            await fs.unlink(filename)
-        })
-    }
-=======
- * @param fetchConfiguration A function that returns the current configuration.
- */
-const createConvertJob = (xrepoDatabase: XrepoDatabase, fetchConfiguration: ConfigurationFetcher) => async (
-    repository: string,
-    commit: string,
-    filename: string
-): Promise<void> => {
     console.log(`Converting ${repository}@${commit}`)
 
-    const input = fs.createReadStream(filename)
-    const tempFile = path.join(STORAGE_ROOT, 'tmp', uuid.v4())
+    await monitor(ctx, 'converting LSIF data', async (ctx: MonitoringContext) => {
+        const input = fs.createReadStream(filename)
+        const tempFile = path.join(STORAGE_ROOT, 'tmp', uuid.v4())
 
-    try {
-        // Create database in a temp path
-        const { packages, references } = await convertLsif(input, tempFile)
+        try {
+            // Create database in a temp path
+            const { packages, references } = await convertLsif(input, tempFile, ctx)
 
-        // Move the temp file where it can be found by the server
-        await fs.rename(tempFile, createDatabaseFilename(STORAGE_ROOT, repository, commit))
+            // Move the temp file where it can be found by the server
+            await fs.rename(tempFile, createDatabaseFilename(STORAGE_ROOT, repository, commit))
 
-        // Add the new database to the xrepo db
-        await xrepoDatabase.addPackagesAndReferences(repository, commit, packages, references)
-    } catch (e) {
-        // Don't leave busted artifacts
-        await fs.unlink(tempFile)
-        throw e
-    }
+            // Add the new database to the xrepo db
+            await monitor(ctx, 'populating cross-repo database', () =>
+                xrepoDatabase.addPackagesAndReferences(repository, commit, packages, references)
+            )
+        } catch (e) {
+            // Don't leave busted artifacts
+            await fs.unlink(tempFile)
+            throw e
+        }
+    })
 
     // Update commit parentage information for this commit
-    await discoverAndUpdateCommit(xrepoDatabase, repository, commit, fetchConfiguration().gitServers)
+    await discoverAndUpdateCommit(xrepoDatabase, repository, commit, fetchConfiguration().gitServers, ctx)
 
     // Remove input
     await fs.unlink(filename)
->>>>>>> bb642787
 }
 
 /**
@@ -148,18 +96,12 @@
  *
  * @param logger The logger instance.
  */
-<<<<<<< HEAD
 async function main(logger: Logger): Promise<void> {
     // Read configuration from frontend
-    const configurationFetcher = await waitForConfiguration(logger)
+    const fetchConfiguration = await waitForConfiguration(logger)
 
     // Configure distributed tracing
-    const tracer = createTracer('lsif-worker', configurationFetcher())
-=======
-async function main(): Promise<void> {
-    // Read configuration from frontend
-    const fetchConfiguration = await waitForConfiguration()
->>>>>>> bb642787
+    const tracer = createTracer('lsif-worker', fetchConfiguration())
 
     // Ensure storage roots exist
     await ensureDirectory(STORAGE_ROOT)
@@ -167,24 +109,15 @@
     await ensureDirectory(path.join(STORAGE_ROOT, 'uploads'))
 
     // Create cross-repo database
-<<<<<<< HEAD
-    const connection = await createPostgresConnection(configurationFetcher(), logger)
+    const connection = await createPostgresConnection(fetchConfiguration(), logger)
     const xrepoDatabase = new XrepoDatabase(connection)
-=======
-    const connection = await createPostgresConnection(fetchConfiguration())
-    const xrepoDatabase = new XrepoDatabase(connection)
-
-    const jobFunctions = {
-        convert: createConvertJob(xrepoDatabase, fetchConfiguration),
-    }
->>>>>>> bb642787
 
     // Start metrics server
     startMetricsServer(logger)
 
     // Create worker and start processing jobs
     await startWorker(logger, {
-        convert: createConvertJob(xrepoDatabase, configurationFetcher, logger, tracer),
+        convert: createConvertJob(xrepoDatabase, fetchConfiguration, logger, tracer),
     })
 }
 
