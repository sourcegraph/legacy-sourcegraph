--- conflicted
+++ resolved
@@ -12,12 +12,9 @@
 import { JobsHash, Worker } from 'node-resque'
 import { Logger } from 'winston'
 import { XrepoDatabase } from './xrepo'
-<<<<<<< HEAD
 import { Tracer } from 'opentracing'
 import { MonitoringContext, monitor } from './monitoring'
-=======
 import { waitForConfiguration } from './config'
->>>>>>> 856be2d4
 
 /**
  * Which port to run the worker metrics server on. Defaults to 3187.
@@ -96,14 +93,12 @@
  *
  * @param logger The logger instance.
  */
-<<<<<<< HEAD
 async function main(logger: Logger): Promise<void> {
-    const tracer = new Tracer()
-=======
-async function main(): Promise<void> {
     // Read configuration from frontend
     const ctx = await waitForConfiguration()
->>>>>>> 856be2d4
+
+    // Configure tracing
+    const tracer = new Tracer()
 
     // Ensure storage roots exist
     await ensureDirectory(STORAGE_ROOT)
@@ -111,11 +106,7 @@
     await ensureDirectory(path.join(STORAGE_ROOT, 'uploads'))
 
     // Create cross-repo database
-<<<<<<< HEAD
-    const connection = await createPostgresConnection(logger)
-=======
-    const connection = await createPostgresConnection(ctx)
->>>>>>> 856be2d4
+    const connection = await createPostgresConnection(ctx, logger)
     const xrepoDatabase = new XrepoDatabase(connection)
 
     // Start metrics server
