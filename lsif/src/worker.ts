--- conflicted
+++ resolved
@@ -1,25 +1,17 @@
-import * as fs from 'mz/fs'
-import * as path from 'path'
-import * as zlib from 'mz/zlib'
-import exitHook from 'async-exit-hook'
-import express from 'express'
-import morgan from 'morgan'
-import promBundle from 'express-prom-bundle'
-<<<<<<< HEAD
-import uuid from 'uuid'
-import { convertLsif } from './conversion'
-import { createDatabaseFilename, createDirectory, logErrorAndExit, readEnvInt } from './util'
-import { JobsHash, Worker } from 'node-resque'
-import { XrepoDatabase } from './xrepo'
-import { ConnectionCache } from './cache'
-import { CONNECTION_CACHE_CAPACITY_GAUGE } from './metrics'
-=======
-import { Backend, createBackend } from './backend'
-import { ConnectionCache, DocumentCache, ResultChunkCache } from './cache'
-import { connectionCacheCapacityGauge, documentCacheCapacityGauge, resultChunkCacheCapacityGauge } from './metrics'
-import { ensureDirectory, logErrorAndExit, readEnvInt } from './util'
-import { JobsHash, Worker } from 'node-resque'
->>>>>>> d2aeb53a
+import * as fs from 'mz/fs';
+import * as path from 'path';
+import * as zlib from 'mz/zlib';
+import exitHook from 'async-exit-hook';
+import express from 'express';
+import morgan from 'morgan';
+import promBundle from 'express-prom-bundle';
+import { ensureDirectory, logErrorAndExit, readEnvInt, createDatabaseFilename } from './util';
+import { JobsHash, Worker } from 'node-resque';
+import { ConnectionCache, } from './cache'
+import { connectionCacheCapacityGauge } from './metrics';
+import { XrepoDatabase } from './xrepo';
+import { convertLsif } from './conversion';
+import uuid from 'uuid';
 
 /**
  * Which port to run the worker metrics server on. Defaults to 3187.
@@ -58,13 +50,7 @@
  */
 async function main(): Promise<void> {
     // Update cache capacities on startup
-<<<<<<< HEAD
-    CONNECTION_CACHE_CAPACITY_GAUGE.set(CONNECTION_CACHE_CAPACITY)
-=======
     connectionCacheCapacityGauge.set(CONNECTION_CACHE_CAPACITY)
-    documentCacheCapacityGauge.set(DOCUMENT_CACHE_CAPACITY)
-    resultChunkCacheCapacityGauge.set(RESULT_CHUNK_CACHE_CAPACITY)
->>>>>>> d2aeb53a
 
     // Ensure storage roots exist
     await ensureDirectory(STORAGE_ROOT)
@@ -104,7 +90,7 @@
     return async (repository, commit, filename) => {
         console.log(`Converting ${repository}@${commit}`)
 
-        const input = fs.createReadStream(filename).pipe(zlib.createGunzip())
+        const input = fs.createReadStream(filename)
         const tempFile = path.join(STORAGE_ROOT, 'tmp', uuid.v4())
 
         try {
