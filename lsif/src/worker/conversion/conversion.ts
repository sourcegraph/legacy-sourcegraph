import uuid from 'uuid'
import * as constants from '../../shared/constants'
import * as fs from 'mz/fs'
import * as path from 'path'
import * as settings from '../settings'
import * as pgModels from '../../shared/models/pg'
import { TracingContext } from '../../shared/tracing'
import { EntityManager } from 'typeorm'
import { convertLsif } from './importer'
import { createSilentLogger } from '../../shared/logging'
import { dbFilename } from '../../shared/paths'
import { DumpManager } from '../../shared/store/dumps'
import { DependencyManager } from '../../shared/store/dependencies'
import { PathVisibilityChecker } from './visibility'

/**
 * Convert the LSIF dump input into a SQLite database and populate the dependency tables
 * with packages and reference data.
 *
 * @param entityManager The EntityManager to use as part of a transaction.
 * @param dumpManager The dumps manager instance.
 * @param dependencyManager The dependency manager instance.
 * @param frontendUrl The url of the frontend internal API.
 * @param upload The unprocessed upload record.
 * @param ctx The tracing context.
 */
export async function convertDatabase(
    entityManager: EntityManager,
    dumpManager: DumpManager,
    dependencyManager: DependencyManager,
    frontendUrl: string,
    upload: pgModels.LsifUpload,
    { logger = createSilentLogger(), span }: TracingContext
): Promise<void> {
<<<<<<< HEAD
    const ctx = { logger, span }
    const tempFile = path.join(settings.STORAGE_ROOT, constants.TEMP_DIR, path.basename(upload.filename))
=======
    const tempFile = path.join(settings.STORAGE_ROOT, constants.TEMP_DIR, uuid.v4())
>>>>>>> 1f051883

    try {
        const pathVisibilityChecker = new PathVisibilityChecker({
            repositoryId: upload.repositoryId,
            commit: upload.commit,
            root: upload.root,
            frontendUrl,
            ctx,
        })

        // Create database in a temp path
        const { packages, references } = await convertLsif(upload.filename, tempFile, pathVisibilityChecker, ctx)

        // Insert dump and add packages and references to Postgres
        await dependencyManager.addPackagesAndReferences(upload.id, packages, references, ctx, entityManager)

        // Move the temp file where it can be found by the server
        await fs.rename(tempFile, dbFilename(settings.STORAGE_ROOT, upload.id))

        logger.info('Converted upload', {
            repositoryId: upload.repositoryId,
            commit: upload.commit,
            root: upload.root,
        })
    } catch (error) {
        // Don't leave busted artifacts
        await fs.unlink(tempFile)
        throw error
    }

    // Remove source upload
    await fs.unlink(upload.filename)
}

/**
 * Update the commits for this repo, and update the visible_at_tip flag on the dumps
 * of this repository. This will query for commits starting from both the current tip
 * of the repo and from the commit that was just processed.
 *
 * @param entityManager The EntityManager to use as part of a transaction.
 * @param dumpManager The dumps manager instance.
 * @param frontendUrl The url of the frontend internal API.
 * @param upload The processed upload record.
 * @param ctx The tracing context.
 */
export async function updateCommitsAndDumpsVisibleFromTip(
    entityManager: EntityManager,
    dumpManager: DumpManager,
    frontendUrl: string,
    upload: pgModels.LsifUpload,
    ctx: TracingContext
): Promise<void> {
    const tipCommit = await dumpManager.discoverTip({
        repositoryId: upload.repositoryId,
        frontendUrl,
        ctx,
    })
    if (tipCommit === undefined) {
        throw new Error('No tip commit available for repository')
    }

    const commits = await dumpManager.discoverCommits({
        repositoryId: upload.repositoryId,
        commit: upload.commit,
        frontendUrl,
        ctx,
    })

    if (tipCommit !== upload.commit) {
        // If the tip is ahead of this commit, we also want to discover all of
        // the commits between this commit and the tip so that we can accurately
        // determine what is visible from the tip. If we do not do this before the
        // updateDumpsVisibleFromTip call below, no dumps will be reachable from
        // the tip and all dumps will be invisible.

        const tipCommits = await dumpManager.discoverCommits({
            repositoryId: upload.repositoryId,
            commit: tipCommit,
            frontendUrl,
            ctx,
        })

        for (const [k, v] of tipCommits.entries()) {
            commits.set(
                k,
                new Set<string>([...(commits.get(k) || []), ...v])
            )
        }
    }

    await dumpManager.updateCommits(upload.repositoryId, commits, ctx, entityManager)
    await dumpManager.updateDumpsVisibleFromTip(upload.repositoryId, tipCommit, ctx, entityManager)
}<|MERGE_RESOLUTION|>--- conflicted
+++ resolved
@@ -32,12 +32,8 @@
     upload: pgModels.LsifUpload,
     { logger = createSilentLogger(), span }: TracingContext
 ): Promise<void> {
-<<<<<<< HEAD
     const ctx = { logger, span }
-    const tempFile = path.join(settings.STORAGE_ROOT, constants.TEMP_DIR, path.basename(upload.filename))
-=======
     const tempFile = path.join(settings.STORAGE_ROOT, constants.TEMP_DIR, uuid.v4())
->>>>>>> 1f051883
 
     try {
         const pathVisibilityChecker = new PathVisibilityChecker({
