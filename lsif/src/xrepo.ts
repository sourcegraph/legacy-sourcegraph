--- conflicted
+++ resolved
@@ -1,11 +1,7 @@
 import { Connection, EntityManager } from 'typeorm'
 import { ConnectionCache } from './cache'
-<<<<<<< HEAD
 import { createFilter, testFilter } from './encoding'
-import { PackageModel, ReferenceModel } from './models'
-=======
-import { ReferenceModel, PackageModel } from './models.xrepo'
->>>>>>> cc3578b5
+import { PackageModel, ReferenceModel } from './models.xrepo'
 import { TableInserter } from './inserter'
 import {
     XREPO_INSERTION_ERRORS_COUNTER,
