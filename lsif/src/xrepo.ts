--- conflicted
+++ resolved
@@ -68,7 +68,6 @@
 export class XrepoDatabase {
     /**
      * Create a new `XrepoDatabase` backed by the given database connection.
-<<<<<<< HEAD
      *
      * @param connection The Postgres connection.
      */
@@ -161,12 +160,6 @@
             await commitInserter.flush()
         })
     }
-=======
-     *
-     * @param connection The Postgres connection.
-     */
-    constructor(private connection: Connection) {}
->>>>>>> a578fdaa
 
     /**
      * Find the package that defines the given `scheme`, `name`, and `version`.
@@ -175,11 +168,6 @@
      * @param name The package name.
      * @param version The package version.
      */
-<<<<<<< HEAD
-    public async getPackage(scheme: string, name: string, version: string | null): Promise<PackageModel | undefined> {
-        return await this.withConnection(connection =>
-            connection.getRepository(PackageModel).findOne({ where: { scheme, name, version } })
-=======
     public getPackage(scheme: string, name: string, version: string | null): Promise<PackageModel | undefined> {
         return this.withConnection(connection =>
             connection.getRepository(PackageModel).findOne({
@@ -189,7 +177,6 @@
                     version,
                 },
             })
->>>>>>> a578fdaa
         )
     }
 
