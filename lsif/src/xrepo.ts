import { Connection, EntityManager } from 'typeorm'
import { ConnectionCache } from './cache'
import { createFilter, testFilter } from './encoding'
import { PackageModel, ReferenceModel } from './models.xrepo'
import { TableInserter } from './inserter'
import {
    XREPO_INSERTION_ERRORS_COUNTER,
    XREPO_INSERTION_DURATION_HISTOGRAM,
    BLOOM_FILTER_EVENTS_COUNTER,
    XREPO_QUERY_DURATION_HISTOGRAM,
    XREPO_QUERY_ERRORS_COUNTER,
    instrument,
} from './metrics'

const insertionMetrics = {
    durationHistogram: XREPO_INSERTION_DURATION_HISTOGRAM,
    errorsCounter: XREPO_INSERTION_ERRORS_COUNTER,
}

/**
 * Represents a package provided by a project or a package that is a dependency
 * of a project, depending on its use.
 */
export interface Package {
    /**
     * The scheme of the package (e.g. npm, pip).
     */
    scheme: string

    /**
     * The name of the package.
     */
    name: string

    /**
     * The version of the package.
     */
    version: string | null
}

/**
 * Represents a use of a set of symbols from a particular dependent package of
 * a project.
 */
export interface SymbolReferences {
    /**
     * The package from which the symbols are imported.
     */
    package: Package

    /**
     * The unique identifiers of the symbols imported from the package.
     */
    identifiers: string[]
}

/**
 * A wrapper around a SQLite database that stitches together the references
 * between projects at a specific commit. This is used for cross-repository
 * jump to definition and find references features.
 */
export class XrepoDatabase {
    /**
     * Create a new ` XrepoDatabase` backed by the given database filename.
     *
     * @param connectionCache The cache of SQLite connections.
     * @param database The filename of the database.
     */
    constructor(private connectionCache: ConnectionCache, private database: string) {}

    /**
     * Find the package that defines the given `scheme`, `name`, and `version`.
     *
     * @param scheme The package manager scheme (e.g. npm, pip).
     * @param name The package name.
     * @param version The package version.
     */
    public async getPackage(scheme: string, name: string, version: string | null): Promise<PackageModel | undefined> {
        return await this.withConnection(connection =>
            connection.getRepository(PackageModel).findOne({
                where: {
                    scheme,
                    name,
                    version,
                },
            })
        )
    }

    /**
     * Correlate a `repository` and `commit` with a set of unique packages.
     *
     * @param repository The repository that defines the given package.
     * @param commit The commit of the that defines the given package.
     * @param packages The package list (scheme, name, and version).
     */
    public async addPackages(repository: string, commit: string, packages: Package[]): Promise<void> {
        return await this.withTransactionalEntityManager(async entityManager => {
            // We replace on conflict here: the first LSIF upload to provide a package will be
            // the repository and commit used in cross-repository jump-to-definition queries.

            const inserter = new TableInserter(
                entityManager,
                PackageModel,
                PackageModel.BatchSize,
                insertionMetrics,
                true
            )
            for (const pkg of packages) {
                await inserter.insert({ repository, commit, ...pkg })
            }

            await inserter.flush()
        })
    }

    /**
     * Find all repository/commit pairs that reference `value` in the given package. The
     * returned results will include only repositories that have a dependency on the given
     * package. The returned results may (but is not likely to) include a repository/commit
     * pair that does not reference `value`. See cache.ts for configuration values that tune
     * the bloom filter false positive rates.
     *
     * @param scheme The package manager scheme (e.g. npm, pip).
     * @param name The package name.
     * @param version The package version.
     * @param value The value to test.
     */
    public async getReferences({
        scheme,
        name,
        version,
        value,
    }: {
        scheme: string
        name: string
        version: string | null
        value: string
    }): Promise<ReferenceModel[]> {
        const results = await this.withConnection(connection =>
            connection.getRepository(ReferenceModel).find({
                where: {
                    scheme,
                    name,
                    version,
                },
            })
        )

        // Test the bloom filter of each reference model concurrently
        const keepFlags = await Promise.all(results.map(result => testFilter(result.filter, value)))

<<<<<<< HEAD
        for (const flag of keepFlags) {
            // Record hit and miss counts
            BLOOM_FILTER_EVENTS_COUNTER.labels(flag ? 'hit' : 'miss').inc()
        }

        // Zip reference model results and the result of the bloom filter test together
        const zip: { result: ReferenceModel; keep: boolean }[] = results.map((result, i) => ({
            result,
            keep: keepFlags[i],
        }))

        // Return the reference models that passed the bloom filter test
        return zip.filter(({ keep }) => keep).map(({ result }) => result)
=======
        // Drop any result that did not pass bloom filter
        return results.filter((_, i) => keepFlags[i])
>>>>>>> f56b5840
    }

    /**
     * Correlate the given `repository` and `commit` with the the names referenced from a
     * particular remote package.
     *
     * @param repository The repository that depends on the given package.
     * @param commit The commit that depends on the given package.
     * @param references The package data (scheme, name, and version) and the symbols that the package references.
     */
    public async addReferences(repository: string, commit: string, references: SymbolReferences[]): Promise<void> {
        return await this.withTransactionalEntityManager(async entityManager => {
            const inserter = new TableInserter(
                entityManager,
                ReferenceModel,
                ReferenceModel.BatchSize,
                insertionMetrics
            )
            for (const reference of references) {
                await inserter.insert({
                    repository,
                    commit,
                    filter: await createFilter(reference.identifiers),
                    ...reference.package,
                })
            }

            await inserter.flush()
        })
    }

    /**
     * Remove references to the given repository and commit from both packages and
     * references table.
     *
     * @param repository The repository.
     * @param commit The commit.
     */
    public async clearCommit(repository: string, commit: string): Promise<void> {
        return await this.withTransactionalEntityManager(async entityManager => {
            await entityManager
                .createQueryBuilder()
                .delete()
                .from(PackageModel)
                .where({ repository, commit })
                .execute()

            await entityManager
                .createQueryBuilder()
                .delete()
                .from(ReferenceModel)
                .where({ repository, commit })
                .execute()
        })
    }

    /**
     * Invoke `callback` with a SQLite connection object obtained from the
     * cache or created on cache miss.
     *
     * @param callback The function invoke with the SQLite connection.
     */
    private async withConnection<T>(callback: (connection: Connection) => Promise<T>): Promise<T> {
        return await this.connectionCache.withConnection(this.database, [PackageModel, ReferenceModel], connection =>
            instrument(XREPO_QUERY_DURATION_HISTOGRAM, XREPO_QUERY_ERRORS_COUNTER, () => callback(connection))
        )
    }

    /**
     * Invoke `callback` with a transactional SQLite manager manager object
     * obtained from the cache or created on cache miss.
     *
     * @param callback The function invoke with the entity manager.
     */
    private async withTransactionalEntityManager<T>(callback: (connection: EntityManager) => Promise<T>): Promise<T> {
        return await this.connectionCache.withTransactionalEntityManager(
            this.database,
            [PackageModel, ReferenceModel],
            callback
        )
    }
}<|MERGE_RESOLUTION|>--- conflicted
+++ resolved
@@ -66,7 +66,7 @@
      * @param connectionCache The cache of SQLite connections.
      * @param database The filename of the database.
      */
-    constructor(private connectionCache: ConnectionCache, private database: string) {}
+    constructor(private connectionCache: ConnectionCache, private database: string) { }
 
     /**
      * Find the package that defines the given `scheme`, `name`, and `version`.
@@ -150,24 +150,12 @@
         // Test the bloom filter of each reference model concurrently
         const keepFlags = await Promise.all(results.map(result => testFilter(result.filter, value)))
 
-<<<<<<< HEAD
         for (const flag of keepFlags) {
             // Record hit and miss counts
             BLOOM_FILTER_EVENTS_COUNTER.labels(flag ? 'hit' : 'miss').inc()
         }
 
-        // Zip reference model results and the result of the bloom filter test together
-        const zip: { result: ReferenceModel; keep: boolean }[] = results.map((result, i) => ({
-            result,
-            keep: keepFlags[i],
-        }))
-
-        // Return the reference models that passed the bloom filter test
-        return zip.filter(({ keep }) => keep).map(({ result }) => result)
-=======
-        // Drop any result that did not pass bloom filter
         return results.filter((_, i) => keepFlags[i])
->>>>>>> f56b5840
     }
 
     /**
