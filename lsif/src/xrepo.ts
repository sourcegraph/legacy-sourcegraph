--- conflicted
+++ resolved
@@ -96,14 +96,16 @@
      */
     public async addPackages(repository: string, commit: string, packages: Package[]): Promise<void> {
         return await this.withTransactionalEntityManager(async entityManager => {
-<<<<<<< HEAD
-            const inserter = new TableInserter(entityManager, PackageModel, 6, insertionMetrics)
-=======
             // We replace on conflict here: the first LSIF upload to provide a package will be
             // the repository and commit used in cross-repository jump-to-definition queries.
 
-            const inserter = new TableInserter(entityManager, PackageModel, PackageModel.BatchSize, true)
->>>>>>> 8729da64
+            const inserter = new TableInserter(
+                entityManager,
+                PackageModel,
+                PackageModel.BatchSize,
+                insertionMetrics,
+                true
+            )
             for (const pkg of packages) {
                 await inserter.insert({ repository, commit, ...pkg })
             }
@@ -173,11 +175,12 @@
      */
     public async addReferences(repository: string, commit: string, references: SymbolReferences[]): Promise<void> {
         return await this.withTransactionalEntityManager(async entityManager => {
-<<<<<<< HEAD
-            const inserter = new TableInserter(entityManager, ReferenceModel, 7, insertionMetrics)
-=======
-            const inserter = new TableInserter(entityManager, ReferenceModel, ReferenceModel.BatchSize)
->>>>>>> 8729da64
+            const inserter = new TableInserter(
+                entityManager,
+                ReferenceModel,
+                ReferenceModel.BatchSize,
+                insertionMetrics
+            )
             for (const reference of references) {
                 await inserter.insert({
                     repository,
