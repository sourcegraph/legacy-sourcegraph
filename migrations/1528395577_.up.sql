BEGIN;

<<<<<<< HEAD
CREATE TABLE query_runner_state AS SELECT * FROM saved_queries;

CREATE TABLE IF NOT EXISTS "saved_searches" (
    "id" serial NOT NULL PRIMARY KEY,
    "description" text NOT NULL,
    "query" text NOT NULL,
    "created_at" timestamp with time zone DEFAULT now(),
    "updated_at" timestamp with time zone DEFAULT now(),
    "notify_owner" boolean,
    "notify_slack" boolean,
    "user_id" integer REFERENCES users (id),
    "org_id" integer REFERENCES orgs (id),
    "slack_webhook_url" text
);
=======
UPDATE repo SET external_id = NULL
WHERE LOWER(external_service_type) = 'awscodecommit';
>>>>>>> c709e9fe

COMMIT;<|MERGE_RESOLUTION|>--- conflicted
+++ resolved
@@ -1,23 +1,6 @@
 BEGIN;
 
-<<<<<<< HEAD
-CREATE TABLE query_runner_state AS SELECT * FROM saved_queries;
-
-CREATE TABLE IF NOT EXISTS "saved_searches" (
-    "id" serial NOT NULL PRIMARY KEY,
-    "description" text NOT NULL,
-    "query" text NOT NULL,
-    "created_at" timestamp with time zone DEFAULT now(),
-    "updated_at" timestamp with time zone DEFAULT now(),
-    "notify_owner" boolean,
-    "notify_slack" boolean,
-    "user_id" integer REFERENCES users (id),
-    "org_id" integer REFERENCES orgs (id),
-    "slack_webhook_url" text
-);
-=======
 UPDATE repo SET external_id = NULL
 WHERE LOWER(external_service_type) = 'awscodecommit';
->>>>>>> c709e9fe
 
 COMMIT;