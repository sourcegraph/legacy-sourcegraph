CREATE EXTENSION IF NOT EXISTS citext;

COMMENT ON EXTENSION citext IS 'data type for case-insensitive character strings';

CREATE EXTENSION IF NOT EXISTS pg_trgm;

COMMENT ON EXTENSION pg_trgm IS 'text similarity measurement and index searching based on trigrams';

CREATE TYPE presentation_type_enum AS ENUM (
    'LINE',
    'PIE'
);

CREATE TYPE series_sort_direction_enum AS ENUM (
    'ASC',
    'DESC'
);

CREATE TYPE series_sort_mode_enum AS ENUM (
    'RESULT_COUNT',
    'LEXICOGRAPHICAL',
    'DATE_ADDED'
);

CREATE TYPE time_unit AS ENUM (
    'HOUR',
    'DAY',
    'WEEK',
    'MONTH',
    'YEAR'
);

CREATE TABLE archived_insight_series_recording_times (
<<<<<<< HEAD
    insight_series_id integer,
    recording_time timestamp with time zone,
    snapshot boolean
=======
    insight_series_id integer NOT NULL,
    recording_time timestamp with time zone NOT NULL,
    snapshot boolean NOT NULL
>>>>>>> fa037a33
);

CREATE TABLE archived_series_points (
    series_id text NOT NULL,
    "time" timestamp with time zone NOT NULL,
    value double precision NOT NULL,
<<<<<<< HEAD
    metadata_id integer,
=======
>>>>>>> fa037a33
    repo_id integer,
    repo_name_id integer,
    original_repo_name_id integer,
    capture text,
    CONSTRAINT check_repo_fields_specifity CHECK ((((repo_id IS NULL) AND (repo_name_id IS NULL) AND (original_repo_name_id IS NULL)) OR ((repo_id IS NOT NULL) AND (repo_name_id IS NOT NULL) AND (original_repo_name_id IS NOT NULL))))
);

CREATE TABLE commit_index (
    committed_at timestamp with time zone NOT NULL,
    repo_id integer NOT NULL,
    commit_bytea bytea NOT NULL,
    indexed_at timestamp without time zone DEFAULT CURRENT_TIMESTAMP,
    debug_field text
);

CREATE TABLE commit_index_metadata (
    repo_id integer NOT NULL,
    enabled boolean DEFAULT true NOT NULL,
    last_indexed_at timestamp with time zone DEFAULT '1900-01-01 00:00:00+00'::timestamp with time zone NOT NULL
);

CREATE TABLE dashboard (
    id integer NOT NULL,
    title text,
    created_at timestamp without time zone DEFAULT now() NOT NULL,
    created_by_user_id integer,
    last_updated_at timestamp without time zone DEFAULT now() NOT NULL,
    deleted_at timestamp without time zone,
    save boolean DEFAULT false NOT NULL,
    type text DEFAULT 'standard'::text NOT NULL
);

COMMENT ON TABLE dashboard IS 'Metadata for dashboards of insights';

COMMENT ON COLUMN dashboard.title IS 'Title of the dashboard';

COMMENT ON COLUMN dashboard.created_at IS 'Timestamp the dashboard was initially created.';

COMMENT ON COLUMN dashboard.created_by_user_id IS 'User that created the dashboard, if available.';

COMMENT ON COLUMN dashboard.last_updated_at IS 'Time the dashboard was last updated, either metadata or insights.';

COMMENT ON COLUMN dashboard.deleted_at IS 'Set to the time the dashboard was soft deleted.';

COMMENT ON COLUMN dashboard.save IS 'TEMPORARY Do not delete this dashboard when migrating settings.';

CREATE TABLE dashboard_grants (
    id integer NOT NULL,
    dashboard_id integer NOT NULL,
    user_id integer,
    org_id integer,
    global boolean
);

COMMENT ON TABLE dashboard_grants IS 'Permission grants for dashboards. Each row should represent a unique principal (user, org, etc).';

COMMENT ON COLUMN dashboard_grants.user_id IS 'User ID that that receives this grant.';

COMMENT ON COLUMN dashboard_grants.org_id IS 'Org ID that that receives this grant.';

COMMENT ON COLUMN dashboard_grants.global IS 'Grant that does not belong to any specific principal and is granted to all users.';

CREATE SEQUENCE dashboard_grants_id_seq
    AS integer
    START WITH 1
    INCREMENT BY 1
    NO MINVALUE
    NO MAXVALUE
    CACHE 1;

ALTER SEQUENCE dashboard_grants_id_seq OWNED BY dashboard_grants.id;

CREATE SEQUENCE dashboard_id_seq
    AS integer
    START WITH 1
    INCREMENT BY 1
    NO MINVALUE
    NO MAXVALUE
    CACHE 1;

ALTER SEQUENCE dashboard_id_seq OWNED BY dashboard.id;

CREATE TABLE dashboard_insight_view (
    id integer NOT NULL,
    dashboard_id integer NOT NULL,
    insight_view_id integer NOT NULL
);

CREATE SEQUENCE dashboard_insight_view_id_seq
    AS integer
    START WITH 1
    INCREMENT BY 1
    NO MINVALUE
    NO MAXVALUE
    CACHE 1;

ALTER SEQUENCE dashboard_insight_view_id_seq OWNED BY dashboard_insight_view.id;

CREATE TABLE insight_dirty_queries (
    id integer NOT NULL,
    insight_series_id integer,
    query text NOT NULL,
    dirty_at timestamp without time zone DEFAULT CURRENT_TIMESTAMP NOT NULL,
    reason text NOT NULL,
    for_time timestamp without time zone NOT NULL
);

COMMENT ON TABLE insight_dirty_queries IS 'Stores queries that were unsuccessful or otherwise flagged as incomplete or incorrect.';

COMMENT ON COLUMN insight_dirty_queries.query IS 'Sourcegraph query string that was executed.';

COMMENT ON COLUMN insight_dirty_queries.dirty_at IS 'Timestamp when this query was marked dirty.';

COMMENT ON COLUMN insight_dirty_queries.reason IS 'Human readable string indicating the reason the query was marked dirty.';

COMMENT ON COLUMN insight_dirty_queries.for_time IS 'Timestamp for which the original data point was recorded or intended to be recorded.';

CREATE SEQUENCE insight_dirty_queries_id_seq
    AS integer
    START WITH 1
    INCREMENT BY 1
    NO MINVALUE
    NO MAXVALUE
    CACHE 1;

ALTER SEQUENCE insight_dirty_queries_id_seq OWNED BY insight_dirty_queries.id;

CREATE TABLE insight_series (
    id integer NOT NULL,
    series_id text NOT NULL,
    query text NOT NULL,
    created_at timestamp without time zone DEFAULT CURRENT_TIMESTAMP NOT NULL,
    oldest_historical_at timestamp without time zone DEFAULT (CURRENT_TIMESTAMP - '1 year'::interval) NOT NULL,
    last_recorded_at timestamp without time zone DEFAULT (CURRENT_TIMESTAMP - '10 years'::interval) NOT NULL,
    next_recording_after timestamp without time zone DEFAULT CURRENT_TIMESTAMP NOT NULL,
    deleted_at timestamp without time zone,
    backfill_queued_at timestamp without time zone,
    last_snapshot_at timestamp without time zone DEFAULT (CURRENT_TIMESTAMP - '10 years'::interval),
    next_snapshot_after timestamp without time zone DEFAULT CURRENT_TIMESTAMP,
    repositories text[],
    sample_interval_unit time_unit DEFAULT 'MONTH'::time_unit NOT NULL,
    sample_interval_value integer DEFAULT 1 NOT NULL,
    generated_from_capture_groups boolean DEFAULT false NOT NULL,
    generation_method text NOT NULL,
    just_in_time boolean DEFAULT false NOT NULL,
    group_by text,
    backfill_attempts integer DEFAULT 0 NOT NULL,
    needs_migration boolean,
    backfill_completed_at timestamp without time zone,
    supports_augmentation boolean DEFAULT true NOT NULL,
    repository_criteria text
);

COMMENT ON TABLE insight_series IS 'Data series that comprise code insights.';

COMMENT ON COLUMN insight_series.id IS 'Primary key ID of this series';

COMMENT ON COLUMN insight_series.series_id IS 'Timestamp that this series completed a full repository iteration for backfill. This flag has limited semantic value, and only means it tried to queue up queries for each repository. It does not guarantee success on those queries.';

COMMENT ON COLUMN insight_series.query IS 'Query string that generates this series';

COMMENT ON COLUMN insight_series.created_at IS 'Timestamp when this series was created';

COMMENT ON COLUMN insight_series.oldest_historical_at IS 'Timestamp representing the oldest point of which this series is backfilled.';

COMMENT ON COLUMN insight_series.last_recorded_at IS 'Timestamp when this series was last recorded (non-historical).';

COMMENT ON COLUMN insight_series.next_recording_after IS 'Timestamp when this series should next record (non-historical).';

COMMENT ON COLUMN insight_series.deleted_at IS 'Timestamp of a soft-delete of this row.';

COMMENT ON COLUMN insight_series.generation_method IS 'Specifies the execution method for how this series is generated. This helps the system understand how to generate the time series data.';

COMMENT ON COLUMN insight_series.just_in_time IS 'Specifies if the series should be resolved just in time at query time, or recorded in background processing.';

COMMENT ON COLUMN insight_series.repository_criteria IS 'The search criteria used to determine the repositories that are included in this series.';

CREATE TABLE insight_series_backfill (
    id integer NOT NULL,
    series_id integer NOT NULL,
    repo_iterator_id integer,
    estimated_cost double precision,
    state text DEFAULT 'new'::text NOT NULL
);

CREATE SEQUENCE insight_series_backfill_id_seq
    AS integer
    START WITH 1
    INCREMENT BY 1
    NO MINVALUE
    NO MAXVALUE
    CACHE 1;

ALTER SEQUENCE insight_series_backfill_id_seq OWNED BY insight_series_backfill.id;

CREATE SEQUENCE insight_series_id_seq
    AS integer
    START WITH 1
    INCREMENT BY 1
    NO MINVALUE
    NO MAXVALUE
    CACHE 1;

ALTER SEQUENCE insight_series_id_seq OWNED BY insight_series.id;

CREATE TABLE insight_series_incomplete_points (
    id integer NOT NULL,
    series_id integer NOT NULL,
    reason text NOT NULL,
    "time" timestamp without time zone NOT NULL,
    repo_id integer
);

CREATE SEQUENCE insight_series_incomplete_points_id_seq
    AS integer
    START WITH 1
    INCREMENT BY 1
    NO MINVALUE
    NO MAXVALUE
    CACHE 1;

ALTER SEQUENCE insight_series_incomplete_points_id_seq OWNED BY insight_series_incomplete_points.id;

CREATE TABLE insight_series_recording_times (
    insight_series_id integer,
    recording_time timestamp with time zone,
    snapshot boolean
);

CREATE TABLE insight_view (
    id integer NOT NULL,
    title text,
    description text,
    unique_id text NOT NULL,
    default_filter_include_repo_regex text,
    default_filter_exclude_repo_regex text,
    other_threshold double precision,
    presentation_type presentation_type_enum DEFAULT 'LINE'::presentation_type_enum NOT NULL,
    is_frozen boolean DEFAULT false NOT NULL,
    default_filter_search_contexts text[],
    series_sort_mode series_sort_mode_enum,
    series_sort_direction series_sort_direction_enum,
    series_limit integer
);

COMMENT ON TABLE insight_view IS 'Views for insight data series. An insight view is an abstraction on top of an insight data series that allows for lightweight modifications to filters or metadata without regenerating the underlying series.';

COMMENT ON COLUMN insight_view.id IS 'Primary key ID for this view';

COMMENT ON COLUMN insight_view.title IS 'Title of the view. This may render in a chart depending on the view type.';

COMMENT ON COLUMN insight_view.description IS 'Description of the view. This may render in a chart depending on the view type.';

COMMENT ON COLUMN insight_view.unique_id IS 'Globally unique identifier for this view that is externally referencable.';

COMMENT ON COLUMN insight_view.other_threshold IS 'Percent threshold for grouping series under "other"';

COMMENT ON COLUMN insight_view.presentation_type IS 'The basic presentation type for the insight view. (e.g Line, Pie, etc.)';

CREATE TABLE insight_view_grants (
    id integer NOT NULL,
    insight_view_id integer NOT NULL,
    user_id integer,
    org_id integer,
    global boolean
);

COMMENT ON TABLE insight_view_grants IS 'Permission grants for insight views. Each row should represent a unique principal (user, org, etc).';

COMMENT ON COLUMN insight_view_grants.user_id IS 'User ID that that receives this grant.';

COMMENT ON COLUMN insight_view_grants.org_id IS 'Org ID that that receives this grant.';

COMMENT ON COLUMN insight_view_grants.global IS 'Grant that does not belong to any specific principal and is granted to all users.';

CREATE SEQUENCE insight_view_grants_id_seq
    AS integer
    START WITH 1
    INCREMENT BY 1
    NO MINVALUE
    NO MAXVALUE
    CACHE 1;

ALTER SEQUENCE insight_view_grants_id_seq OWNED BY insight_view_grants.id;

CREATE SEQUENCE insight_view_id_seq
    AS integer
    START WITH 1
    INCREMENT BY 1
    NO MINVALUE
    NO MAXVALUE
    CACHE 1;

ALTER SEQUENCE insight_view_id_seq OWNED BY insight_view.id;

CREATE TABLE insight_view_series (
    insight_view_id integer NOT NULL,
    insight_series_id integer NOT NULL,
    label text,
    stroke text
);

COMMENT ON TABLE insight_view_series IS 'Join table to correlate data series with insight views';

COMMENT ON COLUMN insight_view_series.insight_view_id IS 'Foreign key to insight view.';

COMMENT ON COLUMN insight_view_series.insight_series_id IS 'Foreign key to insight data series.';

COMMENT ON COLUMN insight_view_series.label IS 'Label text for this data series. This may render in a chart depending on the view type.';

COMMENT ON COLUMN insight_view_series.stroke IS 'Stroke color metadata for this data series. This may render in a chart depending on the view type.';

CREATE TABLE insights_background_jobs (
    id integer NOT NULL,
    state text DEFAULT 'queued'::text,
    failure_message text,
    queued_at timestamp with time zone DEFAULT now(),
    started_at timestamp with time zone,
    finished_at timestamp with time zone,
    process_after timestamp with time zone,
    num_resets integer DEFAULT 0 NOT NULL,
    num_failures integer DEFAULT 0 NOT NULL,
    last_heartbeat_at timestamp with time zone,
    execution_logs json[],
    worker_hostname text DEFAULT ''::text NOT NULL,
    cancel boolean DEFAULT false NOT NULL,
    backfill_id integer
);

CREATE SEQUENCE insights_background_jobs_id_seq
    AS integer
    START WITH 1
    INCREMENT BY 1
    NO MINVALUE
    NO MAXVALUE
    CACHE 1;

ALTER SEQUENCE insights_background_jobs_id_seq OWNED BY insights_background_jobs.id;

CREATE TABLE insights_data_retention_jobs (
    id integer NOT NULL,
    state text DEFAULT 'queued'::text,
    failure_message text,
    queued_at timestamp with time zone DEFAULT now(),
    started_at timestamp with time zone,
    finished_at timestamp with time zone,
    process_after timestamp with time zone,
    num_resets integer DEFAULT 0 NOT NULL,
    num_failures integer DEFAULT 0 NOT NULL,
    last_heartbeat_at timestamp with time zone,
    execution_logs json[],
    worker_hostname text DEFAULT ''::text NOT NULL,
    cancel boolean DEFAULT false NOT NULL,
    series_id integer NOT NULL,
    series_id_string text DEFAULT ''::text NOT NULL
);

CREATE SEQUENCE insights_data_retention_jobs_id_seq
    AS integer
    START WITH 1
    INCREMENT BY 1
    NO MINVALUE
    NO MAXVALUE
    CACHE 1;

ALTER SEQUENCE insights_data_retention_jobs_id_seq OWNED BY insights_data_retention_jobs.id;

CREATE VIEW insights_jobs_backfill_in_progress AS
 SELECT jobs.id,
    jobs.state,
    jobs.failure_message,
    jobs.queued_at,
    jobs.started_at,
    jobs.finished_at,
    jobs.process_after,
    jobs.num_resets,
    jobs.num_failures,
    jobs.last_heartbeat_at,
    jobs.execution_logs,
    jobs.worker_hostname,
    jobs.cancel,
    jobs.backfill_id,
    isb.state AS backfill_state,
    isb.estimated_cost,
    width_bucket(isb.estimated_cost, (0)::double precision, max((isb.estimated_cost + (1)::double precision)) OVER (), 4) AS cost_bucket
   FROM (insights_background_jobs jobs
     JOIN insight_series_backfill isb ON ((jobs.backfill_id = isb.id)))
  WHERE (isb.state = 'processing'::text);

CREATE VIEW insights_jobs_backfill_new AS
 SELECT jobs.id,
    jobs.state,
    jobs.failure_message,
    jobs.queued_at,
    jobs.started_at,
    jobs.finished_at,
    jobs.process_after,
    jobs.num_resets,
    jobs.num_failures,
    jobs.last_heartbeat_at,
    jobs.execution_logs,
    jobs.worker_hostname,
    jobs.cancel,
    jobs.backfill_id,
    isb.state AS backfill_state,
    isb.estimated_cost
   FROM (insights_background_jobs jobs
     JOIN insight_series_backfill isb ON ((jobs.backfill_id = isb.id)))
  WHERE (isb.state = 'new'::text);

CREATE TABLE metadata (
    id bigint NOT NULL,
    metadata jsonb NOT NULL
);

COMMENT ON TABLE metadata IS 'Records arbitrary metadata about events. Stored in a separate table as it is often repeated for multiple events.';

COMMENT ON COLUMN metadata.id IS 'The metadata ID.';

COMMENT ON COLUMN metadata.metadata IS 'Metadata about some event, this can be any arbitrary JSON emtadata which will be returned when querying events, and can be filtered on and grouped using jsonb operators ?, ?&, ?|, and @>. This should be small data only.';

CREATE SEQUENCE metadata_id_seq
    START WITH 1
    INCREMENT BY 1
    NO MINVALUE
    NO MAXVALUE
    CACHE 1;

ALTER SEQUENCE metadata_id_seq OWNED BY metadata.id;

CREATE TABLE repo_iterator (
    id integer NOT NULL,
    created_at timestamp without time zone DEFAULT now(),
    started_at timestamp without time zone,
    completed_at timestamp without time zone,
    last_updated_at timestamp without time zone DEFAULT now() NOT NULL,
    runtime_duration bigint DEFAULT 0 NOT NULL,
    percent_complete double precision DEFAULT 0 NOT NULL,
    total_count integer DEFAULT 0 NOT NULL,
    success_count integer DEFAULT 0 NOT NULL,
    repos integer[],
    repo_cursor integer DEFAULT 0
);

CREATE TABLE repo_iterator_errors (
    id integer NOT NULL,
    repo_iterator_id integer NOT NULL,
    repo_id integer NOT NULL,
    error_message text[] NOT NULL,
    failure_count integer DEFAULT 1
);

CREATE SEQUENCE repo_iterator_errors_id_seq
    AS integer
    START WITH 1
    INCREMENT BY 1
    NO MINVALUE
    NO MAXVALUE
    CACHE 1;

ALTER SEQUENCE repo_iterator_errors_id_seq OWNED BY repo_iterator_errors.id;

CREATE SEQUENCE repo_iterator_id_seq
    AS integer
    START WITH 1
    INCREMENT BY 1
    NO MINVALUE
    NO MAXVALUE
    CACHE 1;

ALTER SEQUENCE repo_iterator_id_seq OWNED BY repo_iterator.id;

CREATE TABLE repo_names (
    id bigint NOT NULL,
    name citext NOT NULL,
    CONSTRAINT check_name_nonempty CHECK ((name OPERATOR(<>) ''::citext))
);

COMMENT ON TABLE repo_names IS 'Records repository names, both historical and present, using a unique repository _name_ ID (unrelated to the repository ID.)';

COMMENT ON COLUMN repo_names.id IS 'The repository _name_ ID.';

COMMENT ON COLUMN repo_names.name IS 'The repository name string, with unique constraint for table entry deduplication and trigram index for e.g. regex filtering.';

CREATE SEQUENCE repo_names_id_seq
    START WITH 1
    INCREMENT BY 1
    NO MINVALUE
    NO MAXVALUE
    CACHE 1;

ALTER SEQUENCE repo_names_id_seq OWNED BY repo_names.id;

CREATE TABLE series_points (
    series_id text NOT NULL,
    "time" timestamp with time zone NOT NULL,
    value double precision NOT NULL,
    metadata_id integer,
    repo_id integer,
    repo_name_id integer,
    original_repo_name_id integer,
    capture text,
    CONSTRAINT check_repo_fields_specifity CHECK ((((repo_id IS NULL) AND (repo_name_id IS NULL) AND (original_repo_name_id IS NULL)) OR ((repo_id IS NOT NULL) AND (repo_name_id IS NOT NULL) AND (original_repo_name_id IS NOT NULL))))
);

COMMENT ON TABLE series_points IS 'Records events over time associated with a repository (or none, i.e. globally) where a single numerical value is going arbitrarily up and down.  Repository association is based on both repository ID and name. The ID can be used to refer toa specific repository, or lookup the current name of a repository after it has been e.g. renamed. The name can be used to refer to the name of the repository at the time of the events creation, for example to trace the change in a gauge back to a repository being renamed.';

COMMENT ON COLUMN series_points.series_id IS 'A unique identifier for the series of data being recorded. This is not an ID from another table, but rather just a unique identifier.';

COMMENT ON COLUMN series_points."time" IS 'The timestamp of the recorded event.';

COMMENT ON COLUMN series_points.value IS 'The floating point value at the time of the event.';

COMMENT ON COLUMN series_points.metadata_id IS 'Associated metadata for this event, if any.';

COMMENT ON COLUMN series_points.repo_id IS 'The repository ID (from the main application DB) at the time the event was created. Note that the repository may no longer exist / be valid at query time, however.';

COMMENT ON COLUMN series_points.repo_name_id IS 'The most recently known name for the repository, updated periodically to account for e.g. repository renames. If the repository was deleted, this is still the most recently known name.  null if the event was not for a single repository (i.e. a global gauge).';

COMMENT ON COLUMN series_points.original_repo_name_id IS 'The repository name as it was known at the time the event was created. It may have been renamed since.';

CREATE TABLE series_points_snapshots (
    series_id text NOT NULL,
    "time" timestamp with time zone NOT NULL,
    value double precision NOT NULL,
    metadata_id integer,
    repo_id integer,
    repo_name_id integer,
    original_repo_name_id integer,
    capture text,
    CONSTRAINT check_repo_fields_specifity CHECK ((((repo_id IS NULL) AND (repo_name_id IS NULL) AND (original_repo_name_id IS NULL)) OR ((repo_id IS NOT NULL) AND (repo_name_id IS NOT NULL) AND (original_repo_name_id IS NOT NULL))))
);

COMMENT ON TABLE series_points_snapshots IS 'Stores ephemeral snapshot data of insight recordings.';

ALTER TABLE ONLY dashboard ALTER COLUMN id SET DEFAULT nextval('dashboard_id_seq'::regclass);

ALTER TABLE ONLY dashboard_grants ALTER COLUMN id SET DEFAULT nextval('dashboard_grants_id_seq'::regclass);

ALTER TABLE ONLY dashboard_insight_view ALTER COLUMN id SET DEFAULT nextval('dashboard_insight_view_id_seq'::regclass);

ALTER TABLE ONLY insight_dirty_queries ALTER COLUMN id SET DEFAULT nextval('insight_dirty_queries_id_seq'::regclass);

ALTER TABLE ONLY insight_series ALTER COLUMN id SET DEFAULT nextval('insight_series_id_seq'::regclass);

ALTER TABLE ONLY insight_series_backfill ALTER COLUMN id SET DEFAULT nextval('insight_series_backfill_id_seq'::regclass);

ALTER TABLE ONLY insight_series_incomplete_points ALTER COLUMN id SET DEFAULT nextval('insight_series_incomplete_points_id_seq'::regclass);

ALTER TABLE ONLY insight_view ALTER COLUMN id SET DEFAULT nextval('insight_view_id_seq'::regclass);

ALTER TABLE ONLY insight_view_grants ALTER COLUMN id SET DEFAULT nextval('insight_view_grants_id_seq'::regclass);

ALTER TABLE ONLY insights_background_jobs ALTER COLUMN id SET DEFAULT nextval('insights_background_jobs_id_seq'::regclass);

ALTER TABLE ONLY insights_data_retention_jobs ALTER COLUMN id SET DEFAULT nextval('insights_data_retention_jobs_id_seq'::regclass);

ALTER TABLE ONLY metadata ALTER COLUMN id SET DEFAULT nextval('metadata_id_seq'::regclass);

ALTER TABLE ONLY repo_iterator ALTER COLUMN id SET DEFAULT nextval('repo_iterator_id_seq'::regclass);

ALTER TABLE ONLY repo_iterator_errors ALTER COLUMN id SET DEFAULT nextval('repo_iterator_errors_id_seq'::regclass);

ALTER TABLE ONLY repo_names ALTER COLUMN id SET DEFAULT nextval('repo_names_id_seq'::regclass);

ALTER TABLE ONLY archived_insight_series_recording_times
    ADD CONSTRAINT archived_insight_series_recor_insight_series_id_recording_t_key UNIQUE (insight_series_id, recording_time);

ALTER TABLE ONLY commit_index_metadata
    ADD CONSTRAINT commit_index_metadata_pkey PRIMARY KEY (repo_id);

ALTER TABLE ONLY commit_index
    ADD CONSTRAINT commit_index_pkey PRIMARY KEY (committed_at, repo_id, commit_bytea);

ALTER TABLE ONLY dashboard_grants
    ADD CONSTRAINT dashboard_grants_pk PRIMARY KEY (id);

ALTER TABLE ONLY dashboard_insight_view
    ADD CONSTRAINT dashboard_insight_view_pk PRIMARY KEY (id);

ALTER TABLE ONLY dashboard
    ADD CONSTRAINT dashboard_pk PRIMARY KEY (id);

ALTER TABLE ONLY insight_dirty_queries
    ADD CONSTRAINT insight_dirty_queries_pkey PRIMARY KEY (id);

ALTER TABLE ONLY insight_series_backfill
    ADD CONSTRAINT insight_series_backfill_pk PRIMARY KEY (id);

ALTER TABLE ONLY insight_series_incomplete_points
    ADD CONSTRAINT insight_series_incomplete_points_pk PRIMARY KEY (id);

ALTER TABLE ONLY insight_series
    ADD CONSTRAINT insight_series_pkey PRIMARY KEY (id);

ALTER TABLE ONLY insight_series_recording_times
    ADD CONSTRAINT insight_series_recording_time_insight_series_id_recording_t_key UNIQUE (insight_series_id, recording_time);

ALTER TABLE ONLY insight_view_grants
    ADD CONSTRAINT insight_view_grants_pk PRIMARY KEY (id);

ALTER TABLE ONLY insight_view
    ADD CONSTRAINT insight_view_pkey PRIMARY KEY (id);

ALTER TABLE ONLY insight_view_series
    ADD CONSTRAINT insight_view_series_pkey PRIMARY KEY (insight_view_id, insight_series_id);

ALTER TABLE ONLY insights_background_jobs
    ADD CONSTRAINT insights_background_jobs_pkey PRIMARY KEY (id);

ALTER TABLE ONLY insights_data_retention_jobs
    ADD CONSTRAINT insights_data_retention_jobs_pkey PRIMARY KEY (id);

ALTER TABLE ONLY metadata
    ADD CONSTRAINT metadata_pkey PRIMARY KEY (id);

ALTER TABLE ONLY repo_iterator_errors
    ADD CONSTRAINT repo_iterator_errors_pk PRIMARY KEY (id);

ALTER TABLE ONLY repo_iterator
    ADD CONSTRAINT repo_iterator_pk PRIMARY KEY (id);

ALTER TABLE ONLY repo_names
    ADD CONSTRAINT repo_names_pkey PRIMARY KEY (id);

ALTER TABLE ONLY dashboard_insight_view
    ADD CONSTRAINT unique_dashboard_id_insight_view_id UNIQUE (dashboard_id, insight_view_id);

CREATE INDEX commit_index_repo_id_idx ON commit_index USING btree (repo_id, committed_at);

CREATE INDEX dashboard_grants_dashboard_id_index ON dashboard_grants USING btree (dashboard_id);

CREATE INDEX dashboard_grants_global_idx ON dashboard_grants USING btree (global) WHERE (global IS TRUE);

CREATE INDEX dashboard_grants_org_id_idx ON dashboard_grants USING btree (org_id);

CREATE INDEX dashboard_grants_user_id_idx ON dashboard_grants USING btree (user_id);

CREATE INDEX dashboard_insight_view_dashboard_id_fk_idx ON dashboard_insight_view USING btree (dashboard_id);

CREATE INDEX dashboard_insight_view_insight_view_id_fk_idx ON dashboard_insight_view USING btree (insight_view_id);

CREATE INDEX insight_dirty_queries_insight_series_id_fk_idx ON insight_dirty_queries USING btree (insight_series_id);

CREATE INDEX insight_series_deleted_at_idx ON insight_series USING btree (deleted_at);

CREATE UNIQUE INDEX insight_series_incomplete_points_unique_idx ON insight_series_incomplete_points USING btree (series_id, reason, "time", repo_id);

CREATE INDEX insight_series_next_recording_after_idx ON insight_series USING btree (next_recording_after);

CREATE UNIQUE INDEX insight_series_series_id_unique_idx ON insight_series USING btree (series_id);

CREATE INDEX insight_view_grants_global_idx ON insight_view_grants USING btree (global) WHERE (global IS TRUE);

CREATE INDEX insight_view_grants_insight_view_id_index ON insight_view_grants USING btree (insight_view_id);

CREATE INDEX insight_view_grants_org_id_idx ON insight_view_grants USING btree (org_id);

CREATE INDEX insight_view_grants_user_id_idx ON insight_view_grants USING btree (user_id);

CREATE UNIQUE INDEX insight_view_unique_id_unique_idx ON insight_view USING btree (unique_id);

CREATE INDEX insights_jobs_state_idx ON insights_background_jobs USING btree (state);

CREATE INDEX metadata_metadata_gin ON metadata USING gin (metadata);

CREATE UNIQUE INDEX metadata_metadata_unique_idx ON metadata USING btree (metadata);

CREATE INDEX repo_iterator_errors_fk_idx ON repo_iterator_errors USING btree (repo_iterator_id);

CREATE INDEX repo_names_name_trgm ON repo_names USING gin (lower((name)::text) gin_trgm_ops);

CREATE UNIQUE INDEX repo_names_name_unique_idx ON repo_names USING btree (name);

CREATE INDEX series_points_original_repo_name_id_btree ON series_points USING btree (original_repo_name_id);

CREATE INDEX series_points_repo_id_btree ON series_points USING btree (repo_id);

CREATE INDEX series_points_repo_name_id_btree ON series_points USING btree (repo_name_id);

CREATE INDEX series_points_series_id_btree ON series_points USING btree (series_id);

CREATE INDEX series_points_series_id_repo_id_time_idx ON series_points USING btree (series_id, repo_id, "time");

CREATE INDEX series_points_snapshots_original_repo_name_id_idx ON series_points_snapshots USING btree (original_repo_name_id);

CREATE INDEX series_points_snapshots_repo_id_idx ON series_points_snapshots USING btree (repo_id);

CREATE INDEX series_points_snapshots_repo_name_id_idx ON series_points_snapshots USING btree (repo_name_id);

CREATE INDEX series_points_snapshots_series_id_idx ON series_points_snapshots USING btree (series_id);

CREATE INDEX series_points_snapshots_series_id_repo_id_time_idx ON series_points_snapshots USING btree (series_id, repo_id, "time");

ALTER TABLE ONLY dashboard_grants
    ADD CONSTRAINT dashboard_grants_dashboard_id_fk FOREIGN KEY (dashboard_id) REFERENCES dashboard(id) ON DELETE CASCADE;

ALTER TABLE ONLY dashboard_insight_view
    ADD CONSTRAINT dashboard_insight_view_dashboard_id_fk FOREIGN KEY (dashboard_id) REFERENCES dashboard(id) ON DELETE CASCADE;

ALTER TABLE ONLY dashboard_insight_view
    ADD CONSTRAINT dashboard_insight_view_insight_view_id_fk FOREIGN KEY (insight_view_id) REFERENCES insight_view(id) ON DELETE CASCADE;

ALTER TABLE ONLY insight_dirty_queries
    ADD CONSTRAINT insight_dirty_queries_insight_series_id_fkey FOREIGN KEY (insight_series_id) REFERENCES insight_series(id) ON DELETE CASCADE;

ALTER TABLE ONLY insight_series_backfill
    ADD CONSTRAINT insight_series_backfill_series_id_fk FOREIGN KEY (series_id) REFERENCES insight_series(id) ON DELETE CASCADE;

ALTER TABLE ONLY insight_series_recording_times
    ADD CONSTRAINT insight_series_id_fkey FOREIGN KEY (insight_series_id) REFERENCES insight_series(id) ON DELETE CASCADE;

ALTER TABLE ONLY archived_insight_series_recording_times
    ADD CONSTRAINT insight_series_id_fkey FOREIGN KEY (insight_series_id) REFERENCES insight_series(id) ON DELETE CASCADE;

ALTER TABLE ONLY insight_series_incomplete_points
    ADD CONSTRAINT insight_series_incomplete_points_series_id_fk FOREIGN KEY (series_id) REFERENCES insight_series(id) ON DELETE CASCADE;

ALTER TABLE ONLY archived_series_points
    ADD CONSTRAINT insight_series_series_id_fkey FOREIGN KEY (series_id) REFERENCES insight_series(series_id) ON DELETE CASCADE;

ALTER TABLE ONLY insight_view_grants
    ADD CONSTRAINT insight_view_grants_insight_view_id_fk FOREIGN KEY (insight_view_id) REFERENCES insight_view(id) ON DELETE CASCADE;

ALTER TABLE ONLY insight_view_series
    ADD CONSTRAINT insight_view_series_insight_series_id_fkey FOREIGN KEY (insight_series_id) REFERENCES insight_series(id);

ALTER TABLE ONLY insight_view_series
    ADD CONSTRAINT insight_view_series_insight_view_id_fkey FOREIGN KEY (insight_view_id) REFERENCES insight_view(id) ON DELETE CASCADE;

ALTER TABLE ONLY insights_background_jobs
    ADD CONSTRAINT insights_background_jobs_backfill_id_fkey FOREIGN KEY (backfill_id) REFERENCES insight_series_backfill(id) ON DELETE CASCADE;

ALTER TABLE ONLY repo_iterator_errors
    ADD CONSTRAINT repo_iterator_fk FOREIGN KEY (repo_iterator_id) REFERENCES repo_iterator(id);

ALTER TABLE ONLY series_points
    ADD CONSTRAINT series_points_metadata_id_fkey FOREIGN KEY (metadata_id) REFERENCES metadata(id) ON DELETE CASCADE DEFERRABLE;

ALTER TABLE ONLY series_points
    ADD CONSTRAINT series_points_original_repo_name_id_fkey FOREIGN KEY (original_repo_name_id) REFERENCES repo_names(id) ON DELETE CASCADE DEFERRABLE;

ALTER TABLE ONLY series_points
    ADD CONSTRAINT series_points_repo_name_id_fkey FOREIGN KEY (repo_name_id) REFERENCES repo_names(id) ON DELETE CASCADE DEFERRABLE;<|MERGE_RESOLUTION|>--- conflicted
+++ resolved
@@ -31,25 +31,15 @@
 );
 
 CREATE TABLE archived_insight_series_recording_times (
-<<<<<<< HEAD
-    insight_series_id integer,
-    recording_time timestamp with time zone,
-    snapshot boolean
-=======
     insight_series_id integer NOT NULL,
     recording_time timestamp with time zone NOT NULL,
     snapshot boolean NOT NULL
->>>>>>> fa037a33
 );
 
 CREATE TABLE archived_series_points (
     series_id text NOT NULL,
     "time" timestamp with time zone NOT NULL,
     value double precision NOT NULL,
-<<<<<<< HEAD
-    metadata_id integer,
-=======
->>>>>>> fa037a33
     repo_id integer,
     repo_name_id integer,
     original_repo_name_id integer,
