--- conflicted
+++ resolved
@@ -168,12 +168,8 @@
     generated_from_capture_groups boolean DEFAULT false NOT NULL,
     generation_method text NOT NULL,
     just_in_time boolean DEFAULT false NOT NULL,
-<<<<<<< HEAD
-    group_by text
-=======
     group_by text,
     backfill_attempts integer DEFAULT 0 NOT NULL
->>>>>>> 6311d62c
 );
 
 COMMENT ON TABLE insight_series IS 'Data series that comprise code insights.';
