CREATE EXTENSION IF NOT EXISTS citext;

COMMENT ON EXTENSION citext IS 'data type for case-insensitive character strings';

CREATE EXTENSION IF NOT EXISTS hstore;

COMMENT ON EXTENSION hstore IS 'data type for storing sets of (key, value) pairs';

CREATE EXTENSION IF NOT EXISTS intarray;

COMMENT ON EXTENSION intarray IS 'functions, operators, and index support for 1-D arrays of integers';

CREATE EXTENSION IF NOT EXISTS pg_stat_statements;

COMMENT ON EXTENSION pg_stat_statements IS 'track execution statistics of all SQL statements executed';

CREATE EXTENSION IF NOT EXISTS pg_trgm;

COMMENT ON EXTENSION pg_trgm IS 'text similarity measurement and index searching based on trigrams';

CREATE EXTENSION IF NOT EXISTS pgcrypto;

COMMENT ON EXTENSION pgcrypto IS 'cryptographic functions';

CREATE TYPE audit_log_operation AS ENUM (
    'create',
    'modify',
    'delete'
);

CREATE TYPE batch_changes_changeset_ui_publication_state AS ENUM (
    'UNPUBLISHED',
    'DRAFT',
    'PUBLISHED'
);

CREATE TYPE cm_email_priority AS ENUM (
    'NORMAL',
    'CRITICAL'
);

CREATE TYPE configuration_policies_transition_columns AS (
	name text,
	type text,
	pattern text,
	retention_enabled boolean,
	retention_duration_hours integer,
	retain_intermediate_commits boolean,
	indexing_enabled boolean,
	index_commit_max_age_hours integer,
	index_intermediate_commits boolean,
	protected boolean,
	repository_patterns text[]
);

COMMENT ON TYPE configuration_policies_transition_columns IS 'A type containing the columns that make-up the set of tracked transition columns. Primarily used to create a nulled record due to `OLD` being unset in INSERT queries, and creating a nulled record with a subquery is not allowed.';

CREATE TYPE critical_or_site AS ENUM (
    'critical',
    'site'
);

CREATE TYPE feature_flag_type AS ENUM (
    'bool',
    'rollout'
);

CREATE TYPE lsif_index_state AS ENUM (
    'queued',
    'processing',
    'completed',
    'errored',
    'failed'
);

CREATE TYPE lsif_upload_state AS ENUM (
    'uploading',
    'queued',
    'processing',
    'completed',
    'errored',
    'deleted',
    'failed'
);

CREATE TYPE lsif_uploads_transition_columns AS (
	state text,
	expired boolean,
	num_resets integer,
	num_failures integer,
	worker_hostname text,
	committed_at timestamp with time zone
);

COMMENT ON TYPE lsif_uploads_transition_columns IS 'A type containing the columns that make-up the set of tracked transition columns. Primarily used to create a nulled record due to `OLD` being unset in INSERT queries, and creating a nulled record with a subquery is not allowed.';

CREATE TYPE persistmode AS ENUM (
    'record',
    'snapshot'
);

CREATE FUNCTION batch_spec_workspace_execution_last_dequeues_upsert() RETURNS trigger
    LANGUAGE plpgsql
    AS $$ BEGIN
    INSERT INTO
        batch_spec_workspace_execution_last_dequeues
    SELECT
        user_id,
        MAX(started_at) as latest_dequeue
    FROM
        newtab
    GROUP BY
        user_id
    ON CONFLICT (user_id) DO UPDATE SET
        latest_dequeue = GREATEST(batch_spec_workspace_execution_last_dequeues.latest_dequeue, EXCLUDED.latest_dequeue);

    RETURN NULL;
END $$;

CREATE FUNCTION changesets_computed_state_ensure() RETURNS trigger
    LANGUAGE plpgsql
    AS $$ BEGIN

    NEW.computed_state = CASE
        WHEN NEW.reconciler_state = 'errored' THEN 'RETRYING'
        WHEN NEW.reconciler_state = 'failed' THEN 'FAILED'
        WHEN NEW.reconciler_state = 'scheduled' THEN 'SCHEDULED'
        WHEN NEW.reconciler_state != 'completed' THEN 'PROCESSING'
        WHEN NEW.publication_state = 'UNPUBLISHED' THEN 'UNPUBLISHED'
        ELSE NEW.external_state
    END AS computed_state;

    RETURN NEW;
END $$;

CREATE FUNCTION delete_batch_change_reference_on_changesets() RETURNS trigger
    LANGUAGE plpgsql
    AS $$
    BEGIN
        UPDATE
          changesets
        SET
          batch_change_ids = changesets.batch_change_ids - OLD.id::text
        WHERE
          changesets.batch_change_ids ? OLD.id::text;

        RETURN OLD;
    END;
$$;

CREATE FUNCTION delete_repo_ref_on_external_service_repos() RETURNS trigger
    LANGUAGE plpgsql
    AS $$
    BEGIN
        -- if a repo is soft-deleted, delete every row that references that repo
        IF (OLD.deleted_at IS NULL AND NEW.deleted_at IS NOT NULL) THEN
        DELETE FROM
            external_service_repos
        WHERE
            repo_id = OLD.id;
        END IF;

        RETURN OLD;
    END;
$$;

CREATE FUNCTION func_configuration_policies_delete() RETURNS trigger
    LANGUAGE plpgsql
    AS $$
    BEGIN
        UPDATE configuration_policies_audit_logs
        SET record_deleted_at = NOW()
        WHERE policy_id IN (
            SELECT id FROM OLD
        );

        RETURN NULL;
    END;
$$;

CREATE FUNCTION func_configuration_policies_insert() RETURNS trigger
    LANGUAGE plpgsql
    AS $$
    BEGIN
        INSERT INTO configuration_policies_audit_logs
        (policy_id, operation, transition_columns)
        VALUES (
            NEW.id, 'create',
            func_configuration_policies_transition_columns_diff(
                (NULL, NULL, NULL, NULL, NULL, NULL, NULL, NULL, NULL, NULL, NULL),
                func_row_to_configuration_policies_transition_columns(NEW)
            )
        );
        RETURN NULL;
    END;
$$;

COMMENT ON FUNCTION func_configuration_policies_insert() IS 'Transforms a record from the configuration_policies table into an `configuration_policies_transition_columns` type variable.';

CREATE FUNCTION func_configuration_policies_transition_columns_diff(old configuration_policies_transition_columns, new configuration_policies_transition_columns) RETURNS hstore[]
    LANGUAGE plpgsql
    AS $$
    BEGIN
        -- array || NULL should be a noop, but that doesn't seem to be happening
        -- hence array_remove here
        RETURN array_remove(
            ARRAY[]::hstore[] ||
            CASE WHEN old.name IS DISTINCT FROM new.name THEN
                hstore(ARRAY['column', 'name', 'old', old.name, 'new', new.name])
                ELSE NULL
            END ||
            CASE WHEN old.type IS DISTINCT FROM new.type THEN
                hstore(ARRAY['column', 'type', 'old', old.type, 'new', new.type])
                ELSE NULL
            END ||
            CASE WHEN old.pattern IS DISTINCT FROM new.pattern THEN
                hstore(ARRAY['column', 'pattern', 'old', old.pattern, 'new', new.pattern])
                ELSE NULL
            END ||
            CASE WHEN old.retention_enabled IS DISTINCT FROM new.retention_enabled THEN
                hstore(ARRAY['column', 'retention_enabled', 'old', old.retention_enabled::text, 'new', new.retention_enabled::text])
                ELSE NULL
            END ||
            CASE WHEN old.retention_duration_hours IS DISTINCT FROM new.retention_duration_hours THEN
                hstore(ARRAY['column', 'retention_duration_hours', 'old', old.retention_duration_hours::text, 'new', new.retention_duration_hours::text])
                ELSE NULL
            END ||
            CASE WHEN old.indexing_enabled IS DISTINCT FROM new.indexing_enabled THEN
                hstore(ARRAY['column', 'indexing_enabled', 'old', old.indexing_enabled::text, 'new', new.indexing_enabled::text])
                ELSE NULL
            END ||
            CASE WHEN old.index_commit_max_age_hours IS DISTINCT FROM new.index_commit_max_age_hours THEN
                hstore(ARRAY['column', 'index_commit_max_age_hours', 'old', old.index_commit_max_age_hours::text, 'new', new.index_commit_max_age_hours::text])
                ELSE NULL
            END ||
            CASE WHEN old.index_intermediate_commits IS DISTINCT FROM new.index_intermediate_commits THEN
                hstore(ARRAY['column', 'index_intermediate_commits', 'old', old.index_intermediate_commits::text, 'new', new.index_intermediate_commits::text])
                ELSE NULL
            END ||
            CASE WHEN old.protected IS DISTINCT FROM new.protected THEN
                hstore(ARRAY['column', 'protected', 'old', old.protected::text, 'new', new.protected::text])
                ELSE NULL
            END ||
            CASE WHEN old.repository_patterns IS DISTINCT FROM new.repository_patterns THEN
                hstore(ARRAY['column', 'repository_patterns', 'old', old.repository_patterns::text, 'new', new.repository_patterns::text])
                ELSE NULL
            END,
        NULL);
    END;
$$;

COMMENT ON FUNCTION func_configuration_policies_transition_columns_diff(old configuration_policies_transition_columns, new configuration_policies_transition_columns) IS 'Diffs two `configuration_policies_transition_columns` values into an array of hstores, where each hstore is in the format {"column"=>"<column name>", "old"=>"<previous value>", "new"=>"<new value>"}.';

CREATE FUNCTION func_configuration_policies_update() RETURNS trigger
    LANGUAGE plpgsql
    AS $$
    DECLARE
        diff hstore[];
    BEGIN
        diff = func_configuration_policies_transition_columns_diff(
            func_row_to_configuration_policies_transition_columns(OLD),
            func_row_to_configuration_policies_transition_columns(NEW)
        );

        IF (array_length(diff, 1) > 0) THEN
            INSERT INTO configuration_policies_audit_logs
            (policy_id, operation, transition_columns)
            VALUES (NEW.id, 'modify', diff);
        END IF;

        RETURN NEW;
    END;
$$;

CREATE FUNCTION func_insert_gitserver_repo() RETURNS trigger
    LANGUAGE plpgsql
    AS $$
BEGIN
INSERT INTO gitserver_repos
(repo_id, shard_id)
VALUES (NEW.id, '');
RETURN NULL;
END;
$$;

CREATE FUNCTION func_lsif_uploads_delete() RETURNS trigger
    LANGUAGE plpgsql
    AS $$
    BEGIN
        UPDATE lsif_uploads_audit_logs
        SET record_deleted_at = NOW()
        WHERE upload_id IN (
            SELECT id FROM OLD
        );

        RETURN NULL;
    END;
$$;

CREATE FUNCTION func_lsif_uploads_insert() RETURNS trigger
    LANGUAGE plpgsql
    AS $$
    BEGIN
        INSERT INTO lsif_uploads_audit_logs
        (upload_id, commit, root, repository_id, uploaded_at,
        indexer, indexer_version, upload_size, associated_index_id,
        operation, transition_columns)
        VALUES (
            NEW.id, NEW.commit, NEW.root, NEW.repository_id, NEW.uploaded_at,
            NEW.indexer, NEW.indexer_version, NEW.upload_size, NEW.associated_index_id,
            'create', func_lsif_uploads_transition_columns_diff(
                (NULL, NULL, NULL, NULL, NULL, NULL),
                func_row_to_lsif_uploads_transition_columns(NEW)
            )
        );
        RETURN NULL;
    END;
$$;

COMMENT ON FUNCTION func_lsif_uploads_insert() IS 'Transforms a record from the lsif_uploads table into an `lsif_uploads_transition_columns` type variable.';

CREATE FUNCTION func_lsif_uploads_transition_columns_diff(old lsif_uploads_transition_columns, new lsif_uploads_transition_columns) RETURNS hstore[]
    LANGUAGE plpgsql
    AS $$
    BEGIN
        -- array || NULL should be a noop, but that doesn't seem to be happening
        -- hence array_remove here
        RETURN array_remove(
            ARRAY[]::hstore[] ||
            CASE WHEN old.state IS DISTINCT FROM new.state THEN
                hstore(ARRAY['column', 'state', 'old', old.state, 'new', new.state])
                ELSE NULL
            END ||
            CASE WHEN old.expired IS DISTINCT FROM new.expired THEN
                hstore(ARRAY['column', 'expired', 'old', old.expired::text, 'new', new.expired::text])
                ELSE NULL
            END ||
            CASE WHEN old.num_resets IS DISTINCT FROM new.num_resets THEN
                hstore(ARRAY['column', 'num_resets', 'old', old.num_resets::text, 'new', new.num_resets::text])
                ELSE NULL
            END ||
            CASE WHEN old.num_failures IS DISTINCT FROM new.num_failures THEN
                hstore(ARRAY['column', 'num_failures', 'old', old.num_failures::text, 'new', new.num_failures::text])
                ELSE NULL
            END ||
            CASE WHEN old.worker_hostname IS DISTINCT FROM new.worker_hostname THEN
                hstore(ARRAY['column', 'worker_hostname', 'old', old.worker_hostname, 'new', new.worker_hostname])
                ELSE NULL
            END ||
            CASE WHEN old.committed_at IS DISTINCT FROM new.committed_at THEN
                hstore(ARRAY['column', 'committed_at', 'old', old.committed_at::text, 'new', new.committed_at::text])
                ELSE NULL
            END,
        NULL);
    END;
$$;

COMMENT ON FUNCTION func_lsif_uploads_transition_columns_diff(old lsif_uploads_transition_columns, new lsif_uploads_transition_columns) IS 'Diffs two `lsif_uploads_transition_columns` values into an array of hstores, where each hstore is in the format {"column"=>"<column name>", "old"=>"<previous value>", "new"=>"<new value>"}.';

CREATE FUNCTION func_lsif_uploads_update() RETURNS trigger
    LANGUAGE plpgsql
    AS $$
    DECLARE
        diff hstore[];
    BEGIN
        diff = func_lsif_uploads_transition_columns_diff(
            func_row_to_lsif_uploads_transition_columns(OLD),
            func_row_to_lsif_uploads_transition_columns(NEW)
        );

        IF (array_length(diff, 1) > 0) THEN
            INSERT INTO lsif_uploads_audit_logs
            (reason, upload_id, commit, root, repository_id, uploaded_at,
            indexer, indexer_version, upload_size, associated_index_id,
            operation, transition_columns)
            VALUES (
                COALESCE(current_setting('codeintel.lsif_uploads_audit.reason', true), ''),
                NEW.id, NEW.commit, NEW.root, NEW.repository_id, NEW.uploaded_at,
                NEW.indexer, NEW.indexer_version, NEW.upload_size, NEW.associated_index_id,
                'modify', diff
            );
        END IF;

        RETURN NEW;
    END;
$$;

CREATE FUNCTION func_row_to_configuration_policies_transition_columns(rec record) RETURNS configuration_policies_transition_columns
    LANGUAGE plpgsql
    AS $$
    BEGIN
        RETURN (
            rec.name, rec.type, rec.pattern,
            rec.retention_enabled, rec.retention_duration_hours, rec.retain_intermediate_commits,
            rec.indexing_enabled, rec.index_commit_max_age_hours, rec.index_intermediate_commits,
            rec.protected, rec.repository_patterns);
    END;
$$;

CREATE FUNCTION func_row_to_lsif_uploads_transition_columns(rec record) RETURNS lsif_uploads_transition_columns
    LANGUAGE plpgsql
    AS $$
    BEGIN
        RETURN (rec.state, rec.expired, rec.num_resets, rec.num_failures, rec.worker_hostname, rec.committed_at);
    END;
$$;

CREATE FUNCTION invalidate_session_for_userid_on_password_change() RETURNS trigger
    LANGUAGE plpgsql
    AS $$
    BEGIN
        IF OLD.passwd != NEW.passwd THEN
            NEW.invalidated_sessions_at = now() + (1 * interval '1 second');
            RETURN NEW;
        END IF;
    RETURN NEW;
    END;
$$;

CREATE FUNCTION merge_audit_log_transitions(internal hstore, arrayhstore hstore[]) RETURNS hstore
    LANGUAGE plpgsql IMMUTABLE
    AS $$
    DECLARE
        trans hstore;
    BEGIN
      FOREACH trans IN ARRAY arrayhstore
      LOOP
          internal := internal || hstore(trans->'column', trans->'new');
      END LOOP;

      RETURN internal;
    END;
$$;

CREATE FUNCTION repo_block(reason text, at timestamp with time zone) RETURNS jsonb
    LANGUAGE sql IMMUTABLE STRICT
    AS $$
SELECT jsonb_build_object(
    'reason', reason,
    'at', extract(epoch from timezone('utc', at))::bigint
);
$$;

CREATE PROCEDURE set_repo_stars_null_to_zero()
    LANGUAGE plpgsql
    AS $$
DECLARE
  done boolean;
  total integer = 0;
  updated integer = 0;

BEGIN
  SELECT COUNT(*) INTO total FROM repo WHERE stars IS NULL;

  RAISE NOTICE 'repo_stars_null_to_zero: updating % rows', total;

  done := total = 0;

  WHILE NOT done LOOP
    UPDATE repo SET stars = 0
    FROM (
      SELECT id FROM repo
      WHERE stars IS NULL
      LIMIT 10000
      FOR UPDATE SKIP LOCKED
    ) s
    WHERE repo.id = s.id;

    COMMIT;

    SELECT COUNT(*) = 0 INTO done FROM repo WHERE stars IS NULL LIMIT 1;

    updated := updated + 10000;

    RAISE NOTICE 'repo_stars_null_to_zero: updated % of % rows', updated, total;
  END LOOP;
END
$$;

CREATE FUNCTION soft_delete_orphan_repo_by_external_service_repos() RETURNS void
    LANGUAGE plpgsql
    AS $$
BEGIN
    -- When an external service is soft or hard-deleted,
    -- performs a clean up to soft-delete orphan repositories.
    UPDATE
        repo
    SET
        name = soft_deleted_repository_name(name),
        deleted_at = transaction_timestamp()
    WHERE
      deleted_at IS NULL
      AND NOT EXISTS (
        SELECT FROM external_service_repos WHERE repo_id = repo.id
      );
END;
$$;

CREATE FUNCTION soft_delete_user_reference_on_external_service() RETURNS trigger
    LANGUAGE plpgsql
    AS $$
BEGIN
    -- If a user is soft-deleted, delete every row that references that user
    IF (OLD.deleted_at IS NULL AND NEW.deleted_at IS NOT NULL) THEN
        UPDATE external_services
        SET deleted_at = NOW()
        WHERE namespace_user_id = OLD.id;
    END IF;

    RETURN OLD;
END;
$$;

CREATE FUNCTION soft_deleted_repository_name(name text) RETURNS text
    LANGUAGE plpgsql STRICT
    AS $$
BEGIN
    RETURN 'DELETED-' || extract(epoch from transaction_timestamp()) || '-' || name;
END;
$$;

CREATE FUNCTION versions_insert_row_trigger() RETURNS trigger
    LANGUAGE plpgsql
    AS $$
BEGIN
    NEW.first_version = NEW.version;
    RETURN NEW;
END $$;

CREATE AGGREGATE snapshot_transition_columns(hstore[]) (
    SFUNC = merge_audit_log_transitions,
    STYPE = hstore,
    INITCOND = ''
);

CREATE TABLE access_tokens (
    id bigint NOT NULL,
    subject_user_id integer NOT NULL,
    value_sha256 bytea NOT NULL,
    note text NOT NULL,
    created_at timestamp with time zone DEFAULT now() NOT NULL,
    last_used_at timestamp with time zone,
    deleted_at timestamp with time zone,
    creator_user_id integer NOT NULL,
    scopes text[] NOT NULL,
    internal boolean DEFAULT false
);

CREATE SEQUENCE access_tokens_id_seq
    START WITH 1
    INCREMENT BY 1
    NO MINVALUE
    NO MAXVALUE
    CACHE 1;

ALTER SEQUENCE access_tokens_id_seq OWNED BY access_tokens.id;

CREATE TABLE batch_changes (
    id bigint NOT NULL,
    name text NOT NULL,
    description text,
    creator_id integer,
    namespace_user_id integer,
    namespace_org_id integer,
    created_at timestamp with time zone DEFAULT now() NOT NULL,
    updated_at timestamp with time zone DEFAULT now() NOT NULL,
    closed_at timestamp with time zone,
    batch_spec_id bigint NOT NULL,
    last_applier_id bigint,
    last_applied_at timestamp with time zone,
    CONSTRAINT batch_changes_has_1_namespace CHECK (((namespace_user_id IS NULL) <> (namespace_org_id IS NULL))),
    CONSTRAINT batch_changes_name_not_blank CHECK ((name <> ''::text))
);

CREATE SEQUENCE batch_changes_id_seq
    START WITH 1
    INCREMENT BY 1
    NO MINVALUE
    NO MAXVALUE
    CACHE 1;

ALTER SEQUENCE batch_changes_id_seq OWNED BY batch_changes.id;

CREATE TABLE batch_changes_site_credentials (
    id bigint NOT NULL,
    external_service_type text NOT NULL,
    external_service_id text NOT NULL,
    created_at timestamp with time zone DEFAULT now() NOT NULL,
    updated_at timestamp with time zone DEFAULT now() NOT NULL,
    credential bytea NOT NULL,
    encryption_key_id text DEFAULT ''::text NOT NULL
);

CREATE SEQUENCE batch_changes_site_credentials_id_seq
    START WITH 1
    INCREMENT BY 1
    NO MINVALUE
    NO MAXVALUE
    CACHE 1;

ALTER SEQUENCE batch_changes_site_credentials_id_seq OWNED BY batch_changes_site_credentials.id;

CREATE TABLE batch_spec_execution_cache_entries (
    id bigint NOT NULL,
    key text NOT NULL,
    value text NOT NULL,
    version integer NOT NULL,
    last_used_at timestamp with time zone,
    created_at timestamp with time zone DEFAULT now() NOT NULL,
    user_id integer NOT NULL
);

CREATE SEQUENCE batch_spec_execution_cache_entries_id_seq
    START WITH 1
    INCREMENT BY 1
    NO MINVALUE
    NO MAXVALUE
    CACHE 1;

ALTER SEQUENCE batch_spec_execution_cache_entries_id_seq OWNED BY batch_spec_execution_cache_entries.id;

CREATE TABLE batch_spec_resolution_jobs (
    id bigint NOT NULL,
    batch_spec_id integer NOT NULL,
    state text DEFAULT 'queued'::text NOT NULL,
    failure_message text,
    started_at timestamp with time zone,
    finished_at timestamp with time zone,
    process_after timestamp with time zone,
    num_resets integer DEFAULT 0 NOT NULL,
    num_failures integer DEFAULT 0 NOT NULL,
    execution_logs json[],
    worker_hostname text DEFAULT ''::text NOT NULL,
    last_heartbeat_at timestamp with time zone,
    created_at timestamp with time zone DEFAULT now() NOT NULL,
    updated_at timestamp with time zone DEFAULT now() NOT NULL,
    queued_at timestamp with time zone DEFAULT now(),
    initiator_id integer NOT NULL,
    cancel boolean DEFAULT false NOT NULL
);

CREATE SEQUENCE batch_spec_resolution_jobs_id_seq
    START WITH 1
    INCREMENT BY 1
    NO MINVALUE
    NO MAXVALUE
    CACHE 1;

ALTER SEQUENCE batch_spec_resolution_jobs_id_seq OWNED BY batch_spec_resolution_jobs.id;

CREATE TABLE batch_spec_workspace_execution_jobs (
    id bigint NOT NULL,
    batch_spec_workspace_id integer NOT NULL,
    state text DEFAULT 'queued'::text NOT NULL,
    failure_message text,
    started_at timestamp with time zone,
    finished_at timestamp with time zone,
    process_after timestamp with time zone,
    num_resets integer DEFAULT 0 NOT NULL,
    num_failures integer DEFAULT 0 NOT NULL,
    execution_logs json[],
    worker_hostname text DEFAULT ''::text NOT NULL,
    last_heartbeat_at timestamp with time zone,
    created_at timestamp with time zone DEFAULT now() NOT NULL,
    updated_at timestamp with time zone DEFAULT now() NOT NULL,
    cancel boolean DEFAULT false NOT NULL,
    queued_at timestamp with time zone DEFAULT now(),
    user_id integer NOT NULL
);

CREATE SEQUENCE batch_spec_workspace_execution_jobs_id_seq
    START WITH 1
    INCREMENT BY 1
    NO MINVALUE
    NO MAXVALUE
    CACHE 1;

ALTER SEQUENCE batch_spec_workspace_execution_jobs_id_seq OWNED BY batch_spec_workspace_execution_jobs.id;

CREATE TABLE batch_spec_workspace_execution_last_dequeues (
    user_id integer NOT NULL,
    latest_dequeue timestamp with time zone
);

CREATE VIEW batch_spec_workspace_execution_queue AS
 WITH queue_candidates AS (
         SELECT exec.id,
            rank() OVER (PARTITION BY queue.user_id ORDER BY exec.created_at, exec.id) AS place_in_user_queue
           FROM (batch_spec_workspace_execution_jobs exec
             JOIN batch_spec_workspace_execution_last_dequeues queue ON ((queue.user_id = exec.user_id)))
          WHERE (exec.state = 'queued'::text)
          ORDER BY (rank() OVER (PARTITION BY queue.user_id ORDER BY exec.created_at, exec.id)), queue.latest_dequeue NULLS FIRST
        )
 SELECT queue_candidates.id,
    row_number() OVER () AS place_in_global_queue,
    queue_candidates.place_in_user_queue
   FROM queue_candidates;

CREATE VIEW batch_spec_workspace_execution_jobs_with_rank AS
 SELECT j.id,
    j.batch_spec_workspace_id,
    j.state,
    j.failure_message,
    j.started_at,
    j.finished_at,
    j.process_after,
    j.num_resets,
    j.num_failures,
    j.execution_logs,
    j.worker_hostname,
    j.last_heartbeat_at,
    j.created_at,
    j.updated_at,
    j.cancel,
    j.queued_at,
    j.user_id,
    q.place_in_global_queue,
    q.place_in_user_queue
   FROM (batch_spec_workspace_execution_jobs j
     LEFT JOIN batch_spec_workspace_execution_queue q ON ((j.id = q.id)));

CREATE TABLE batch_spec_workspaces (
    id bigint NOT NULL,
    batch_spec_id integer NOT NULL,
    changeset_spec_ids jsonb DEFAULT '{}'::jsonb NOT NULL,
    repo_id integer NOT NULL,
    branch text NOT NULL,
    commit text NOT NULL,
    path text NOT NULL,
    file_matches text[] NOT NULL,
    only_fetch_workspace boolean DEFAULT false NOT NULL,
    created_at timestamp with time zone DEFAULT now() NOT NULL,
    updated_at timestamp with time zone DEFAULT now() NOT NULL,
    ignored boolean DEFAULT false NOT NULL,
    unsupported boolean DEFAULT false NOT NULL,
    skipped boolean DEFAULT false NOT NULL,
    cached_result_found boolean DEFAULT false NOT NULL,
    step_cache_results jsonb DEFAULT '{}'::jsonb NOT NULL
);

CREATE SEQUENCE batch_spec_workspaces_id_seq
    START WITH 1
    INCREMENT BY 1
    NO MINVALUE
    NO MAXVALUE
    CACHE 1;

ALTER SEQUENCE batch_spec_workspaces_id_seq OWNED BY batch_spec_workspaces.id;

CREATE TABLE batch_specs (
    id bigint NOT NULL,
    rand_id text NOT NULL,
    raw_spec text NOT NULL,
    spec jsonb DEFAULT '{}'::jsonb NOT NULL,
    namespace_user_id integer,
    namespace_org_id integer,
    user_id integer,
    created_at timestamp with time zone DEFAULT now() NOT NULL,
    updated_at timestamp with time zone DEFAULT now() NOT NULL,
    created_from_raw boolean DEFAULT false NOT NULL,
    allow_unsupported boolean DEFAULT false NOT NULL,
    allow_ignored boolean DEFAULT false NOT NULL,
    no_cache boolean DEFAULT false NOT NULL,
    batch_change_id bigint,
    CONSTRAINT batch_specs_has_1_namespace CHECK (((namespace_user_id IS NULL) <> (namespace_org_id IS NULL)))
);

CREATE SEQUENCE batch_specs_id_seq
    START WITH 1
    INCREMENT BY 1
    NO MINVALUE
    NO MAXVALUE
    CACHE 1;

ALTER SEQUENCE batch_specs_id_seq OWNED BY batch_specs.id;

CREATE TABLE changeset_specs (
    id bigint NOT NULL,
    rand_id text NOT NULL,
    spec jsonb DEFAULT '{}'::jsonb NOT NULL,
    batch_spec_id bigint,
    repo_id integer NOT NULL,
    user_id integer,
    diff_stat_added integer,
    diff_stat_changed integer,
    diff_stat_deleted integer,
    created_at timestamp with time zone DEFAULT now() NOT NULL,
    updated_at timestamp with time zone DEFAULT now() NOT NULL,
    head_ref text,
    title text,
    external_id text,
    fork_namespace citext
);

CREATE TABLE changesets (
    id bigint NOT NULL,
    batch_change_ids jsonb DEFAULT '{}'::jsonb NOT NULL,
    repo_id integer NOT NULL,
    created_at timestamp with time zone DEFAULT now() NOT NULL,
    updated_at timestamp with time zone DEFAULT now() NOT NULL,
    metadata jsonb DEFAULT '{}'::jsonb,
    external_id text,
    external_service_type text NOT NULL,
    external_deleted_at timestamp with time zone,
    external_branch text,
    external_updated_at timestamp with time zone,
    external_state text,
    external_review_state text,
    external_check_state text,
    diff_stat_added integer,
    diff_stat_changed integer,
    diff_stat_deleted integer,
    sync_state jsonb DEFAULT '{}'::jsonb NOT NULL,
    current_spec_id bigint,
    previous_spec_id bigint,
    publication_state text DEFAULT 'UNPUBLISHED'::text,
    owned_by_batch_change_id bigint,
    reconciler_state text DEFAULT 'queued'::text,
    failure_message text,
    started_at timestamp with time zone,
    finished_at timestamp with time zone,
    process_after timestamp with time zone,
    num_resets integer DEFAULT 0 NOT NULL,
    closing boolean DEFAULT false NOT NULL,
    num_failures integer DEFAULT 0 NOT NULL,
    log_contents text,
    execution_logs json[],
    syncer_error text,
    external_title text,
    worker_hostname text DEFAULT ''::text NOT NULL,
    ui_publication_state batch_changes_changeset_ui_publication_state,
    last_heartbeat_at timestamp with time zone,
    external_fork_namespace citext,
    queued_at timestamp with time zone DEFAULT now(),
    cancel boolean DEFAULT false NOT NULL,
    detached_at timestamp with time zone,
    computed_state text NOT NULL,
    CONSTRAINT changesets_batch_change_ids_check CHECK ((jsonb_typeof(batch_change_ids) = 'object'::text)),
    CONSTRAINT changesets_external_id_check CHECK ((external_id <> ''::text)),
    CONSTRAINT changesets_external_service_type_not_blank CHECK ((external_service_type <> ''::text)),
    CONSTRAINT changesets_metadata_check CHECK ((jsonb_typeof(metadata) = 'object'::text)),
    CONSTRAINT external_branch_ref_prefix CHECK ((external_branch ~~ 'refs/heads/%'::text))
);

COMMENT ON COLUMN changesets.external_title IS 'Normalized property generated on save using Changeset.Title()';

CREATE TABLE repo (
    id integer NOT NULL,
    name citext NOT NULL,
    description text,
    fork boolean,
    created_at timestamp with time zone DEFAULT now() NOT NULL,
    updated_at timestamp with time zone,
    external_id text,
    external_service_type text,
    external_service_id text,
    archived boolean DEFAULT false NOT NULL,
    uri citext,
    deleted_at timestamp with time zone,
    metadata jsonb DEFAULT '{}'::jsonb NOT NULL,
    private boolean DEFAULT false NOT NULL,
    stars integer DEFAULT 0 NOT NULL,
    blocked jsonb,
    CONSTRAINT check_name_nonempty CHECK ((name OPERATOR(<>) ''::citext)),
    CONSTRAINT repo_metadata_check CHECK ((jsonb_typeof(metadata) = 'object'::text))
);

CREATE VIEW branch_changeset_specs_and_changesets AS
 SELECT changeset_specs.id AS changeset_spec_id,
    COALESCE(changesets.id, (0)::bigint) AS changeset_id,
    changeset_specs.repo_id,
    changeset_specs.batch_spec_id,
    changesets.owned_by_batch_change_id AS owner_batch_change_id,
    repo.name AS repo_name,
    changeset_specs.title AS changeset_name,
    changesets.external_state,
    changesets.publication_state,
    changesets.reconciler_state,
    changesets.computed_state
   FROM ((changeset_specs
     LEFT JOIN changesets ON (((changesets.repo_id = changeset_specs.repo_id) AND (changesets.current_spec_id IS NOT NULL) AND (EXISTS ( SELECT 1
           FROM changeset_specs changeset_specs_1
          WHERE ((changeset_specs_1.id = changesets.current_spec_id) AND (changeset_specs_1.head_ref = changeset_specs.head_ref)))))))
     JOIN repo ON ((changeset_specs.repo_id = repo.id)))
  WHERE ((changeset_specs.external_id IS NULL) AND (repo.deleted_at IS NULL));

CREATE TABLE changeset_events (
    id bigint NOT NULL,
    changeset_id bigint NOT NULL,
    kind text NOT NULL,
    key text NOT NULL,
    created_at timestamp with time zone DEFAULT now() NOT NULL,
    metadata jsonb DEFAULT '{}'::jsonb NOT NULL,
    updated_at timestamp with time zone DEFAULT now() NOT NULL,
    CONSTRAINT changeset_events_key_check CHECK ((key <> ''::text)),
    CONSTRAINT changeset_events_kind_check CHECK ((kind <> ''::text)),
    CONSTRAINT changeset_events_metadata_check CHECK ((jsonb_typeof(metadata) = 'object'::text))
);

CREATE SEQUENCE changeset_events_id_seq
    START WITH 1
    INCREMENT BY 1
    NO MINVALUE
    NO MAXVALUE
    CACHE 1;

ALTER SEQUENCE changeset_events_id_seq OWNED BY changeset_events.id;

CREATE TABLE changeset_jobs (
    id bigint NOT NULL,
    bulk_group text NOT NULL,
    user_id integer NOT NULL,
    batch_change_id integer NOT NULL,
    changeset_id integer NOT NULL,
    job_type text NOT NULL,
    payload jsonb DEFAULT '{}'::jsonb,
    state text DEFAULT 'queued'::text NOT NULL,
    failure_message text,
    started_at timestamp with time zone,
    finished_at timestamp with time zone,
    process_after timestamp with time zone,
    num_resets integer DEFAULT 0 NOT NULL,
    num_failures integer DEFAULT 0 NOT NULL,
    execution_logs json[],
    created_at timestamp with time zone DEFAULT now() NOT NULL,
    updated_at timestamp with time zone DEFAULT now() NOT NULL,
    worker_hostname text DEFAULT ''::text NOT NULL,
    last_heartbeat_at timestamp with time zone,
    queued_at timestamp with time zone DEFAULT now(),
    cancel boolean DEFAULT false NOT NULL,
    CONSTRAINT changeset_jobs_payload_check CHECK ((jsonb_typeof(payload) = 'object'::text))
);

CREATE SEQUENCE changeset_jobs_id_seq
    START WITH 1
    INCREMENT BY 1
    NO MINVALUE
    NO MAXVALUE
    CACHE 1;

ALTER SEQUENCE changeset_jobs_id_seq OWNED BY changeset_jobs.id;

CREATE SEQUENCE changeset_specs_id_seq
    START WITH 1
    INCREMENT BY 1
    NO MINVALUE
    NO MAXVALUE
    CACHE 1;

ALTER SEQUENCE changeset_specs_id_seq OWNED BY changeset_specs.id;

CREATE SEQUENCE changesets_id_seq
    START WITH 1
    INCREMENT BY 1
    NO MINVALUE
    NO MAXVALUE
    CACHE 1;

ALTER SEQUENCE changesets_id_seq OWNED BY changesets.id;

CREATE TABLE cm_action_jobs (
    id integer NOT NULL,
    email bigint,
    state text DEFAULT 'queued'::text,
    failure_message text,
    started_at timestamp with time zone,
    finished_at timestamp with time zone,
    process_after timestamp with time zone,
    num_resets integer DEFAULT 0 NOT NULL,
    num_failures integer DEFAULT 0 NOT NULL,
    log_contents text,
    trigger_event integer,
    worker_hostname text DEFAULT ''::text NOT NULL,
    last_heartbeat_at timestamp with time zone,
    execution_logs json[],
    webhook bigint,
    slack_webhook bigint,
    queued_at timestamp with time zone DEFAULT now(),
    cancel boolean DEFAULT false NOT NULL,
    CONSTRAINT cm_action_jobs_only_one_action_type CHECK ((((
CASE
    WHEN (email IS NULL) THEN 0
    ELSE 1
END +
CASE
    WHEN (webhook IS NULL) THEN 0
    ELSE 1
END) +
CASE
    WHEN (slack_webhook IS NULL) THEN 0
    ELSE 1
END) = 1))
);

COMMENT ON COLUMN cm_action_jobs.email IS 'The ID of the cm_emails action to execute if this is an email job. Mutually exclusive with webhook and slack_webhook';

COMMENT ON COLUMN cm_action_jobs.webhook IS 'The ID of the cm_webhooks action to execute if this is a webhook job. Mutually exclusive with email and slack_webhook';

COMMENT ON COLUMN cm_action_jobs.slack_webhook IS 'The ID of the cm_slack_webhook action to execute if this is a slack webhook job. Mutually exclusive with email and webhook';

COMMENT ON CONSTRAINT cm_action_jobs_only_one_action_type ON cm_action_jobs IS 'Constrains that each queued code monitor action has exactly one action type';

CREATE SEQUENCE cm_action_jobs_id_seq
    AS integer
    START WITH 1
    INCREMENT BY 1
    NO MINVALUE
    NO MAXVALUE
    CACHE 1;

ALTER SEQUENCE cm_action_jobs_id_seq OWNED BY cm_action_jobs.id;

CREATE TABLE cm_emails (
    id bigint NOT NULL,
    monitor bigint NOT NULL,
    enabled boolean NOT NULL,
    priority cm_email_priority NOT NULL,
    header text NOT NULL,
    created_by integer NOT NULL,
    created_at timestamp with time zone DEFAULT now() NOT NULL,
    changed_by integer NOT NULL,
    changed_at timestamp with time zone DEFAULT now() NOT NULL,
    include_results boolean DEFAULT false NOT NULL
);

CREATE SEQUENCE cm_emails_id_seq
    START WITH 1
    INCREMENT BY 1
    NO MINVALUE
    NO MAXVALUE
    CACHE 1;

ALTER SEQUENCE cm_emails_id_seq OWNED BY cm_emails.id;

CREATE TABLE cm_last_searched (
    monitor_id bigint NOT NULL,
    commit_oids text[] NOT NULL,
    repo_id integer NOT NULL
);

COMMENT ON TABLE cm_last_searched IS 'The last searched commit hashes for the given code monitor and unique set of search arguments';

COMMENT ON COLUMN cm_last_searched.commit_oids IS 'The set of commit OIDs that was previously successfully searched and should be excluded on the next run';

CREATE TABLE cm_monitors (
    id bigint NOT NULL,
    created_by integer NOT NULL,
    created_at timestamp with time zone DEFAULT now() NOT NULL,
    description text NOT NULL,
    changed_at timestamp with time zone DEFAULT now() NOT NULL,
    changed_by integer NOT NULL,
    enabled boolean DEFAULT true NOT NULL,
    namespace_user_id integer NOT NULL,
    namespace_org_id integer
);

COMMENT ON COLUMN cm_monitors.namespace_org_id IS 'DEPRECATED: code monitors cannot be owned by an org';

CREATE SEQUENCE cm_monitors_id_seq
    START WITH 1
    INCREMENT BY 1
    NO MINVALUE
    NO MAXVALUE
    CACHE 1;

ALTER SEQUENCE cm_monitors_id_seq OWNED BY cm_monitors.id;

CREATE TABLE cm_queries (
    id bigint NOT NULL,
    monitor bigint NOT NULL,
    query text NOT NULL,
    created_by integer NOT NULL,
    created_at timestamp with time zone DEFAULT now() NOT NULL,
    changed_by integer NOT NULL,
    changed_at timestamp with time zone DEFAULT now() NOT NULL,
    next_run timestamp with time zone DEFAULT now(),
    latest_result timestamp with time zone
);

CREATE SEQUENCE cm_queries_id_seq
    START WITH 1
    INCREMENT BY 1
    NO MINVALUE
    NO MAXVALUE
    CACHE 1;

ALTER SEQUENCE cm_queries_id_seq OWNED BY cm_queries.id;

CREATE TABLE cm_recipients (
    id bigint NOT NULL,
    email bigint NOT NULL,
    namespace_user_id integer,
    namespace_org_id integer
);

CREATE SEQUENCE cm_recipients_id_seq
    START WITH 1
    INCREMENT BY 1
    NO MINVALUE
    NO MAXVALUE
    CACHE 1;

ALTER SEQUENCE cm_recipients_id_seq OWNED BY cm_recipients.id;

CREATE TABLE cm_slack_webhooks (
    id bigint NOT NULL,
    monitor bigint NOT NULL,
    url text NOT NULL,
    enabled boolean NOT NULL,
    created_by integer NOT NULL,
    created_at timestamp with time zone DEFAULT now() NOT NULL,
    changed_by integer NOT NULL,
    changed_at timestamp with time zone DEFAULT now() NOT NULL,
    include_results boolean DEFAULT false NOT NULL
);

COMMENT ON TABLE cm_slack_webhooks IS 'Slack webhook actions configured on code monitors';

COMMENT ON COLUMN cm_slack_webhooks.monitor IS 'The code monitor that the action is defined on';

COMMENT ON COLUMN cm_slack_webhooks.url IS 'The Slack webhook URL we send the code monitor event to';

CREATE SEQUENCE cm_slack_webhooks_id_seq
    START WITH 1
    INCREMENT BY 1
    NO MINVALUE
    NO MAXVALUE
    CACHE 1;

ALTER SEQUENCE cm_slack_webhooks_id_seq OWNED BY cm_slack_webhooks.id;

CREATE TABLE cm_trigger_jobs (
    id integer NOT NULL,
    query bigint NOT NULL,
    state text DEFAULT 'queued'::text,
    failure_message text,
    started_at timestamp with time zone,
    finished_at timestamp with time zone,
    process_after timestamp with time zone,
    num_resets integer DEFAULT 0 NOT NULL,
    num_failures integer DEFAULT 0 NOT NULL,
    log_contents text,
    query_string text,
    worker_hostname text DEFAULT ''::text NOT NULL,
    last_heartbeat_at timestamp with time zone,
    execution_logs json[],
    search_results jsonb,
    queued_at timestamp with time zone DEFAULT now(),
    cancel boolean DEFAULT false NOT NULL,
    CONSTRAINT search_results_is_array CHECK ((jsonb_typeof(search_results) = 'array'::text))
);

CREATE SEQUENCE cm_trigger_jobs_id_seq
    AS integer
    START WITH 1
    INCREMENT BY 1
    NO MINVALUE
    NO MAXVALUE
    CACHE 1;

ALTER SEQUENCE cm_trigger_jobs_id_seq OWNED BY cm_trigger_jobs.id;

CREATE TABLE cm_webhooks (
    id bigint NOT NULL,
    monitor bigint NOT NULL,
    url text NOT NULL,
    enabled boolean NOT NULL,
    created_by integer NOT NULL,
    created_at timestamp with time zone DEFAULT now() NOT NULL,
    changed_by integer NOT NULL,
    changed_at timestamp with time zone DEFAULT now() NOT NULL,
    include_results boolean DEFAULT false NOT NULL
);

COMMENT ON TABLE cm_webhooks IS 'Webhook actions configured on code monitors';

COMMENT ON COLUMN cm_webhooks.monitor IS 'The code monitor that the action is defined on';

COMMENT ON COLUMN cm_webhooks.url IS 'The webhook URL we send the code monitor event to';

COMMENT ON COLUMN cm_webhooks.enabled IS 'Whether this Slack webhook action is enabled. When not enabled, the action will not be run when its code monitor generates events';

CREATE SEQUENCE cm_webhooks_id_seq
    START WITH 1
    INCREMENT BY 1
    NO MINVALUE
    NO MAXVALUE
    CACHE 1;

ALTER SEQUENCE cm_webhooks_id_seq OWNED BY cm_webhooks.id;

CREATE TABLE codeintel_langugage_support_requests (
    id integer NOT NULL,
    user_id integer NOT NULL,
    language_id text NOT NULL
);

CREATE SEQUENCE codeintel_langugage_support_requests_id_seq
    AS integer
    START WITH 1
    INCREMENT BY 1
    NO MINVALUE
    NO MAXVALUE
    CACHE 1;

ALTER SEQUENCE codeintel_langugage_support_requests_id_seq OWNED BY codeintel_langugage_support_requests.id;

CREATE TABLE codeintel_lockfile_references (
    id integer NOT NULL,
    repository_name text NOT NULL,
    revspec text NOT NULL,
    package_scheme text NOT NULL,
    package_name text NOT NULL,
    package_version text NOT NULL,
    repository_id integer,
    commit_bytea bytea,
    last_check_at timestamp with time zone,
    depends_on integer[] DEFAULT '{}'::integer[],
    resolution_lockfile text,
    resolution_repository_id integer,
    resolution_commit_bytea bytea
);

COMMENT ON TABLE codeintel_lockfile_references IS 'Tracks a lockfile dependency that might be resolvable to a specific repository-commit pair.';

COMMENT ON COLUMN codeintel_lockfile_references.repository_name IS 'Encodes `reposource.PackageDependency.RepoName`. A name that is "globally unique" for a Sourcegraph instance. Used in `repo:...` queries.';

COMMENT ON COLUMN codeintel_lockfile_references.revspec IS 'Encodes `reposource.PackageDependency.GitTagFromVersion`. Returns the git tag associated with the given dependency version, used in `rev:` or `repo:foo@rev` queries.';

COMMENT ON COLUMN codeintel_lockfile_references.package_scheme IS 'Encodes `reposource.PackageDependency.Scheme`. The scheme of the dependency (e.g., semanticdb, npm).';

COMMENT ON COLUMN codeintel_lockfile_references.package_name IS 'Encodes `reposource.PackageDependency.PackageSyntax`. The name of the dependency as used by the package manager, excluding version information.';

COMMENT ON COLUMN codeintel_lockfile_references.package_version IS 'Encodes `reposource.PackageDependency.PackageVersion`. The version of the package.';

COMMENT ON COLUMN codeintel_lockfile_references.repository_id IS 'The identifier of the repo that resolves the associated name, if it is resolvable on this instance.';

COMMENT ON COLUMN codeintel_lockfile_references.commit_bytea IS 'The resolved 40-char revhash of the associated revspec, if it is resolvable on this instance.';

COMMENT ON COLUMN codeintel_lockfile_references.last_check_at IS 'Timestamp when background job last checked this row for repository resolution';

COMMENT ON COLUMN codeintel_lockfile_references.depends_on IS 'IDs of other `codeintel_lockfile_references` this package depends on in the context of this `codeintel_lockfile_references.resolution_id`.';

COMMENT ON COLUMN codeintel_lockfile_references.resolution_lockfile IS 'Relative path of lockfile in which this package was referenced. Corresponds to `codeintel_lockfiles.lockfile`.';

COMMENT ON COLUMN codeintel_lockfile_references.resolution_repository_id IS 'ID of the repository in which lockfile was resolved. Corresponds to `codeintel_lockfiles.repository_id`.';

COMMENT ON COLUMN codeintel_lockfile_references.resolution_commit_bytea IS 'Commit at which lockfile was resolved. Corresponds to `codeintel_lockfiles.commit_bytea`.';

CREATE SEQUENCE codeintel_lockfile_references_id_seq
    AS integer
    START WITH 1
    INCREMENT BY 1
    NO MINVALUE
    NO MAXVALUE
    CACHE 1;

ALTER SEQUENCE codeintel_lockfile_references_id_seq OWNED BY codeintel_lockfile_references.id;

CREATE TABLE codeintel_lockfiles (
    id integer NOT NULL,
    repository_id integer NOT NULL,
    commit_bytea bytea NOT NULL,
    codeintel_lockfile_reference_ids integer[] NOT NULL,
    lockfile text,
    fidelity text DEFAULT 'flat'::text NOT NULL,
    created_at timestamp with time zone DEFAULT now() NOT NULL,
    updated_at timestamp with time zone DEFAULT now() NOT NULL
);

COMMENT ON TABLE codeintel_lockfiles IS 'Associates a repository-commit pair with the set of repository-level dependencies parsed from lockfiles.';

COMMENT ON COLUMN codeintel_lockfiles.commit_bytea IS 'A 40-char revhash. Note that this commit may not be resolvable in the future.';

COMMENT ON COLUMN codeintel_lockfiles.codeintel_lockfile_reference_ids IS 'A key to a resolved repository name-revspec pair. Not all repository names and revspecs are resolvable.';

COMMENT ON COLUMN codeintel_lockfiles.lockfile IS 'Relative path of a lockfile in the given repository and the given commit.';

COMMENT ON COLUMN codeintel_lockfiles.fidelity IS 'Fidelity of the dependency graph thats persisted, whether it is a flat list, a whole graph, circular graph, ...';

COMMENT ON COLUMN codeintel_lockfiles.created_at IS 'Time when lockfile was indexed';

COMMENT ON COLUMN codeintel_lockfiles.updated_at IS 'Time when lockfile index was updated';

CREATE SEQUENCE codeintel_lockfiles_id_seq
    AS integer
    START WITH 1
    INCREMENT BY 1
    NO MINVALUE
    NO MAXVALUE
    CACHE 1;

ALTER SEQUENCE codeintel_lockfiles_id_seq OWNED BY codeintel_lockfiles.id;

CREATE TABLE configuration_policies_audit_logs (
    log_timestamp timestamp with time zone DEFAULT clock_timestamp(),
    record_deleted_at timestamp with time zone,
    policy_id integer NOT NULL,
    transition_columns hstore[],
    sequence bigint NOT NULL,
    operation audit_log_operation NOT NULL
);

COMMENT ON COLUMN configuration_policies_audit_logs.log_timestamp IS 'Timestamp for this log entry.';

COMMENT ON COLUMN configuration_policies_audit_logs.record_deleted_at IS 'Set once the upload this entry is associated with is deleted. Once NOW() - record_deleted_at is above a certain threshold, this log entry will be deleted.';

COMMENT ON COLUMN configuration_policies_audit_logs.transition_columns IS 'Array of changes that occurred to the upload for this entry, in the form of {"column"=>"<column name>", "old"=>"<previous value>", "new"=>"<new value>"}.';

CREATE SEQUENCE configuration_policies_audit_logs_seq
    START WITH 1
    INCREMENT BY 1
    NO MINVALUE
    NO MAXVALUE
    CACHE 1;

ALTER SEQUENCE configuration_policies_audit_logs_seq OWNED BY configuration_policies_audit_logs.sequence;

CREATE TABLE critical_and_site_config (
    id integer NOT NULL,
    type critical_or_site NOT NULL,
    contents text NOT NULL,
    created_at timestamp with time zone DEFAULT now() NOT NULL,
    updated_at timestamp with time zone DEFAULT now() NOT NULL
);

CREATE SEQUENCE critical_and_site_config_id_seq
    START WITH 1
    INCREMENT BY 1
    NO MINVALUE
    NO MAXVALUE
    CACHE 1;

ALTER SEQUENCE critical_and_site_config_id_seq OWNED BY critical_and_site_config.id;

CREATE TABLE discussion_comments (
    id bigint NOT NULL,
    thread_id bigint NOT NULL,
    author_user_id integer NOT NULL,
    contents text NOT NULL,
    created_at timestamp with time zone DEFAULT now() NOT NULL,
    updated_at timestamp with time zone DEFAULT now() NOT NULL,
    deleted_at timestamp with time zone,
    reports text[] DEFAULT '{}'::text[] NOT NULL
);

CREATE SEQUENCE discussion_comments_id_seq
    START WITH 1
    INCREMENT BY 1
    NO MINVALUE
    NO MAXVALUE
    CACHE 1;

ALTER SEQUENCE discussion_comments_id_seq OWNED BY discussion_comments.id;

CREATE TABLE discussion_mail_reply_tokens (
    token text NOT NULL,
    user_id integer NOT NULL,
    thread_id bigint NOT NULL,
    deleted_at timestamp with time zone
);

CREATE TABLE discussion_threads (
    id bigint NOT NULL,
    author_user_id integer NOT NULL,
    title text,
    target_repo_id bigint,
    created_at timestamp with time zone DEFAULT now() NOT NULL,
    archived_at timestamp with time zone,
    updated_at timestamp with time zone DEFAULT now() NOT NULL,
    deleted_at timestamp with time zone
);

CREATE SEQUENCE discussion_threads_id_seq
    START WITH 1
    INCREMENT BY 1
    NO MINVALUE
    NO MAXVALUE
    CACHE 1;

ALTER SEQUENCE discussion_threads_id_seq OWNED BY discussion_threads.id;

CREATE TABLE discussion_threads_target_repo (
    id bigint NOT NULL,
    thread_id bigint NOT NULL,
    repo_id integer NOT NULL,
    path text,
    branch text,
    revision text,
    start_line integer,
    end_line integer,
    start_character integer,
    end_character integer,
    lines_before text,
    lines text,
    lines_after text
);

CREATE SEQUENCE discussion_threads_target_repo_id_seq
    START WITH 1
    INCREMENT BY 1
    NO MINVALUE
    NO MAXVALUE
    CACHE 1;

ALTER SEQUENCE discussion_threads_target_repo_id_seq OWNED BY discussion_threads_target_repo.id;

CREATE TABLE event_logs (
    id bigint NOT NULL,
    name text NOT NULL,
    url text NOT NULL,
    user_id integer NOT NULL,
    anonymous_user_id text NOT NULL,
    source text NOT NULL,
    argument jsonb NOT NULL,
    version text NOT NULL,
    "timestamp" timestamp with time zone NOT NULL,
    feature_flags jsonb,
    cohort_id date,
    public_argument jsonb DEFAULT '{}'::jsonb NOT NULL,
    CONSTRAINT event_logs_check_has_user CHECK ((((user_id = 0) AND (anonymous_user_id <> ''::text)) OR ((user_id <> 0) AND (anonymous_user_id = ''::text)) OR ((user_id <> 0) AND (anonymous_user_id <> ''::text)))),
    CONSTRAINT event_logs_check_name_not_empty CHECK ((name <> ''::text)),
    CONSTRAINT event_logs_check_source_not_empty CHECK ((source <> ''::text)),
    CONSTRAINT event_logs_check_version_not_empty CHECK ((version <> ''::text))
);

CREATE TABLE event_logs_export_allowlist (
    id integer NOT NULL,
    event_name text NOT NULL
);

<<<<<<< HEAD
COMMENT ON TABLE event_logs_export_allowlist IS 'An allowlist of events that are approved for export if the scraping job is nabled';
=======
COMMENT ON TABLE event_logs_export_allowlist IS 'An allowlist of events that are approved for export if the scraping job is enabled';
>>>>>>> b8160a0b

COMMENT ON COLUMN event_logs_export_allowlist.event_name IS 'Name of the event that corresponds to event_logs.name';

CREATE SEQUENCE event_logs_export_allowlist_id_seq
    AS integer
    START WITH 1
    INCREMENT BY 1
    NO MINVALUE
    NO MAXVALUE
    CACHE 1;

ALTER SEQUENCE event_logs_export_allowlist_id_seq OWNED BY event_logs_export_allowlist.id;

CREATE SEQUENCE event_logs_id_seq
    START WITH 1
    INCREMENT BY 1
    NO MINVALUE
    NO MAXVALUE
    CACHE 1;

ALTER SEQUENCE event_logs_id_seq OWNED BY event_logs.id;

CREATE TABLE event_logs_scrape_state (
    id integer NOT NULL,
    bookmark_id integer NOT NULL
);

COMMENT ON TABLE event_logs_scrape_state IS 'Contains state for the periodic telemetry job that scrapes events if enabled.';

COMMENT ON COLUMN event_logs_scrape_state.bookmark_id IS 'Bookmarks the maximum most recent successful event_logs.id that was scraped';

CREATE SEQUENCE event_logs_scrape_state_id_seq
    AS integer
    START WITH 1
    INCREMENT BY 1
    NO MINVALUE
    NO MAXVALUE
    CACHE 1;

ALTER SEQUENCE event_logs_scrape_state_id_seq OWNED BY event_logs_scrape_state.id;

CREATE TABLE executor_heartbeats (
    id integer NOT NULL,
    hostname text NOT NULL,
    queue_name text NOT NULL,
    os text NOT NULL,
    architecture text NOT NULL,
    docker_version text NOT NULL,
    executor_version text NOT NULL,
    git_version text NOT NULL,
    ignite_version text NOT NULL,
    src_cli_version text NOT NULL,
    first_seen_at timestamp with time zone DEFAULT now() NOT NULL,
    last_seen_at timestamp with time zone DEFAULT now() NOT NULL
);

COMMENT ON TABLE executor_heartbeats IS 'Tracks the most recent activity of executors attached to this Sourcegraph instance.';

COMMENT ON COLUMN executor_heartbeats.hostname IS 'The uniquely identifying name of the executor.';

COMMENT ON COLUMN executor_heartbeats.queue_name IS 'The queue name that the executor polls for work.';

COMMENT ON COLUMN executor_heartbeats.os IS 'The operating system running the executor.';

COMMENT ON COLUMN executor_heartbeats.architecture IS 'The machine architure running the executor.';

COMMENT ON COLUMN executor_heartbeats.docker_version IS 'The version of Docker used by the executor.';

COMMENT ON COLUMN executor_heartbeats.executor_version IS 'The version of the executor.';

COMMENT ON COLUMN executor_heartbeats.git_version IS 'The version of Git used by the executor.';

COMMENT ON COLUMN executor_heartbeats.ignite_version IS 'The version of Ignite used by the executor.';

COMMENT ON COLUMN executor_heartbeats.src_cli_version IS 'The version of src-cli used by the executor.';

COMMENT ON COLUMN executor_heartbeats.first_seen_at IS 'The first time a heartbeat from the executor was received.';

COMMENT ON COLUMN executor_heartbeats.last_seen_at IS 'The last time a heartbeat from the executor was received.';

CREATE SEQUENCE executor_heartbeats_id_seq
    AS integer
    START WITH 1
    INCREMENT BY 1
    NO MINVALUE
    NO MAXVALUE
    CACHE 1;

ALTER SEQUENCE executor_heartbeats_id_seq OWNED BY executor_heartbeats.id;

CREATE TABLE explicit_permissions_bitbucket_projects_jobs (
    id integer NOT NULL,
    state text DEFAULT 'queued'::text,
    failure_message text,
    queued_at timestamp with time zone DEFAULT now(),
    started_at timestamp with time zone,
    finished_at timestamp with time zone,
    process_after timestamp with time zone,
    num_resets integer DEFAULT 0 NOT NULL,
    num_failures integer DEFAULT 0 NOT NULL,
    last_heartbeat_at timestamp with time zone,
    execution_logs json[],
    worker_hostname text DEFAULT ''::text NOT NULL,
    project_key text NOT NULL,
    external_service_id integer NOT NULL,
    permissions json[],
    unrestricted boolean DEFAULT false NOT NULL,
    cancel boolean DEFAULT false NOT NULL,
    CONSTRAINT explicit_permissions_bitbucket_projects_jobs_check CHECK ((((permissions IS NOT NULL) AND (unrestricted IS FALSE)) OR ((permissions IS NULL) AND (unrestricted IS TRUE))))
);

CREATE SEQUENCE explicit_permissions_bitbucket_projects_jobs_id_seq
    AS integer
    START WITH 1
    INCREMENT BY 1
    NO MINVALUE
    NO MAXVALUE
    CACHE 1;

ALTER SEQUENCE explicit_permissions_bitbucket_projects_jobs_id_seq OWNED BY explicit_permissions_bitbucket_projects_jobs.id;

CREATE TABLE external_service_repos (
    external_service_id bigint NOT NULL,
    repo_id integer NOT NULL,
    clone_url text NOT NULL,
    user_id integer,
    org_id integer,
    created_at timestamp with time zone DEFAULT transaction_timestamp() NOT NULL
);

CREATE SEQUENCE external_service_sync_jobs_id_seq
    START WITH 1
    INCREMENT BY 1
    NO MINVALUE
    NO MAXVALUE
    CACHE 1;

CREATE TABLE external_service_sync_jobs (
    id integer DEFAULT nextval('external_service_sync_jobs_id_seq'::regclass) NOT NULL,
    state text DEFAULT 'queued'::text NOT NULL,
    failure_message text,
    started_at timestamp with time zone,
    finished_at timestamp with time zone,
    process_after timestamp with time zone,
    num_resets integer DEFAULT 0 NOT NULL,
    external_service_id bigint,
    num_failures integer DEFAULT 0 NOT NULL,
    log_contents text,
    execution_logs json[],
    worker_hostname text DEFAULT ''::text NOT NULL,
    last_heartbeat_at timestamp with time zone,
    queued_at timestamp with time zone DEFAULT now(),
    cancel boolean DEFAULT false NOT NULL
);

CREATE TABLE external_services (
    id bigint NOT NULL,
    kind text NOT NULL,
    display_name text NOT NULL,
    config text NOT NULL,
    created_at timestamp with time zone DEFAULT now() NOT NULL,
    updated_at timestamp with time zone DEFAULT now() NOT NULL,
    deleted_at timestamp with time zone,
    last_sync_at timestamp with time zone,
    next_sync_at timestamp with time zone,
    namespace_user_id integer,
    unrestricted boolean DEFAULT false NOT NULL,
    cloud_default boolean DEFAULT false NOT NULL,
    encryption_key_id text DEFAULT ''::text NOT NULL,
    namespace_org_id integer,
    has_webhooks boolean,
    token_expires_at timestamp with time zone,
    CONSTRAINT check_non_empty_config CHECK ((btrim(config) <> ''::text)),
    CONSTRAINT external_services_max_1_namespace CHECK ((((namespace_user_id IS NULL) AND (namespace_org_id IS NULL)) OR ((namespace_user_id IS NULL) <> (namespace_org_id IS NULL))))
);

CREATE VIEW external_service_sync_jobs_with_next_sync_at AS
 SELECT j.id,
    j.state,
    j.failure_message,
    j.queued_at,
    j.started_at,
    j.finished_at,
    j.process_after,
    j.num_resets,
    j.num_failures,
    j.execution_logs,
    j.external_service_id,
    e.next_sync_at
   FROM (external_services e
     JOIN external_service_sync_jobs j ON ((e.id = j.external_service_id)));

CREATE SEQUENCE external_services_id_seq
    START WITH 1
    INCREMENT BY 1
    NO MINVALUE
    NO MAXVALUE
    CACHE 1;

ALTER SEQUENCE external_services_id_seq OWNED BY external_services.id;

CREATE TABLE feature_flag_overrides (
    namespace_org_id integer,
    namespace_user_id integer,
    flag_name text NOT NULL,
    flag_value boolean NOT NULL,
    created_at timestamp with time zone DEFAULT now() NOT NULL,
    updated_at timestamp with time zone DEFAULT now() NOT NULL,
    deleted_at timestamp with time zone,
    CONSTRAINT feature_flag_overrides_has_org_or_user_id CHECK (((namespace_org_id IS NOT NULL) OR (namespace_user_id IS NOT NULL)))
);

CREATE TABLE feature_flags (
    flag_name text NOT NULL,
    flag_type feature_flag_type NOT NULL,
    bool_value boolean,
    rollout integer,
    created_at timestamp with time zone DEFAULT now() NOT NULL,
    updated_at timestamp with time zone DEFAULT now() NOT NULL,
    deleted_at timestamp with time zone,
    CONSTRAINT feature_flags_rollout_check CHECK (((rollout >= 0) AND (rollout <= 10000))),
    CONSTRAINT required_bool_fields CHECK ((1 =
CASE
    WHEN ((flag_type = 'bool'::feature_flag_type) AND (bool_value IS NULL)) THEN 0
    WHEN ((flag_type <> 'bool'::feature_flag_type) AND (bool_value IS NOT NULL)) THEN 0
    ELSE 1
END)),
    CONSTRAINT required_rollout_fields CHECK ((1 =
CASE
    WHEN ((flag_type = 'rollout'::feature_flag_type) AND (rollout IS NULL)) THEN 0
    WHEN ((flag_type <> 'rollout'::feature_flag_type) AND (rollout IS NOT NULL)) THEN 0
    ELSE 1
END))
);

COMMENT ON COLUMN feature_flags.bool_value IS 'Bool value only defined when flag_type is bool';

COMMENT ON COLUMN feature_flags.rollout IS 'Rollout only defined when flag_type is rollout. Increments of 0.01%';

COMMENT ON CONSTRAINT required_bool_fields ON feature_flags IS 'Checks that bool_value is set IFF flag_type = bool';

COMMENT ON CONSTRAINT required_rollout_fields ON feature_flags IS 'Checks that rollout is set IFF flag_type = rollout';

CREATE TABLE gitserver_relocator_jobs (
    id integer NOT NULL,
    state text DEFAULT 'queued'::text,
    queued_at timestamp with time zone DEFAULT now(),
    failure_message text,
    started_at timestamp with time zone,
    finished_at timestamp with time zone,
    process_after timestamp with time zone,
    num_resets integer DEFAULT 0 NOT NULL,
    num_failures integer DEFAULT 0 NOT NULL,
    last_heartbeat_at timestamp with time zone,
    execution_logs json[],
    worker_hostname text DEFAULT ''::text NOT NULL,
    repo_id integer NOT NULL,
    source_hostname text NOT NULL,
    dest_hostname text NOT NULL,
    delete_source boolean DEFAULT false NOT NULL,
    cancel boolean DEFAULT false NOT NULL
);

CREATE SEQUENCE gitserver_relocator_jobs_id_seq
    AS integer
    START WITH 1
    INCREMENT BY 1
    NO MINVALUE
    NO MAXVALUE
    CACHE 1;

ALTER SEQUENCE gitserver_relocator_jobs_id_seq OWNED BY gitserver_relocator_jobs.id;

CREATE VIEW gitserver_relocator_jobs_with_repo_name AS
 SELECT glj.id,
    glj.state,
    glj.queued_at,
    glj.failure_message,
    glj.started_at,
    glj.finished_at,
    glj.process_after,
    glj.num_resets,
    glj.num_failures,
    glj.last_heartbeat_at,
    glj.execution_logs,
    glj.worker_hostname,
    glj.repo_id,
    glj.source_hostname,
    glj.dest_hostname,
    glj.delete_source,
    r.name AS repo_name
   FROM (gitserver_relocator_jobs glj
     JOIN repo r ON ((r.id = glj.repo_id)));

CREATE TABLE gitserver_repos (
    repo_id integer NOT NULL,
    clone_status text DEFAULT 'not_cloned'::text NOT NULL,
    shard_id text NOT NULL,
    last_error text,
    updated_at timestamp with time zone DEFAULT now() NOT NULL,
    last_fetched timestamp with time zone DEFAULT now() NOT NULL,
    last_changed timestamp with time zone DEFAULT now() NOT NULL,
    repo_size_bytes bigint
);

CREATE TABLE global_state (
    site_id uuid NOT NULL,
    initialized boolean DEFAULT false NOT NULL
);

CREATE TABLE insights_query_runner_jobs (
    id integer NOT NULL,
    series_id text NOT NULL,
    search_query text NOT NULL,
    state text DEFAULT 'queued'::text,
    failure_message text,
    started_at timestamp with time zone,
    finished_at timestamp with time zone,
    process_after timestamp with time zone,
    num_resets integer DEFAULT 0 NOT NULL,
    num_failures integer DEFAULT 0 NOT NULL,
    execution_logs json[],
    record_time timestamp with time zone,
    worker_hostname text DEFAULT ''::text NOT NULL,
    last_heartbeat_at timestamp with time zone,
    priority integer DEFAULT 1 NOT NULL,
    cost integer DEFAULT 500 NOT NULL,
    persist_mode persistmode DEFAULT 'record'::persistmode NOT NULL,
    queued_at timestamp with time zone DEFAULT now(),
    cancel boolean DEFAULT false NOT NULL
);

COMMENT ON TABLE insights_query_runner_jobs IS 'See [enterprise/internal/insights/background/queryrunner/worker.go:Job](https://sourcegraph.com/search?q=repo:%5Egithub%5C.com/sourcegraph/sourcegraph%24+file:enterprise/internal/insights/background/queryrunner/worker.go+type+Job&patternType=literal)';

COMMENT ON COLUMN insights_query_runner_jobs.priority IS 'Integer representing a category of priority for this query. Priority in this context is ambiguously defined for consumers to decide an interpretation.';

COMMENT ON COLUMN insights_query_runner_jobs.cost IS 'Integer representing a cost approximation of executing this search query.';

COMMENT ON COLUMN insights_query_runner_jobs.persist_mode IS 'The persistence level for this query. This value will determine the lifecycle of the resulting value.';

CREATE TABLE insights_query_runner_jobs_dependencies (
    id integer NOT NULL,
    job_id integer NOT NULL,
    recording_time timestamp without time zone NOT NULL
);

COMMENT ON TABLE insights_query_runner_jobs_dependencies IS 'Stores data points for a code insight that do not need to be queried directly, but depend on the result of a query at a different point';

COMMENT ON COLUMN insights_query_runner_jobs_dependencies.job_id IS 'Foreign key to the job that owns this record.';

COMMENT ON COLUMN insights_query_runner_jobs_dependencies.recording_time IS 'The time for which this dependency should be recorded at using the parents value.';

CREATE SEQUENCE insights_query_runner_jobs_dependencies_id_seq
    AS integer
    START WITH 1
    INCREMENT BY 1
    NO MINVALUE
    NO MAXVALUE
    CACHE 1;

ALTER SEQUENCE insights_query_runner_jobs_dependencies_id_seq OWNED BY insights_query_runner_jobs_dependencies.id;

CREATE SEQUENCE insights_query_runner_jobs_id_seq
    AS integer
    START WITH 1
    INCREMENT BY 1
    NO MINVALUE
    NO MAXVALUE
    CACHE 1;

ALTER SEQUENCE insights_query_runner_jobs_id_seq OWNED BY insights_query_runner_jobs.id;

CREATE TABLE insights_settings_migration_jobs (
    id integer NOT NULL,
    user_id integer,
    org_id integer,
    global boolean,
    settings_id integer NOT NULL,
    total_insights integer DEFAULT 0 NOT NULL,
    migrated_insights integer DEFAULT 0 NOT NULL,
    total_dashboards integer DEFAULT 0 NOT NULL,
    migrated_dashboards integer DEFAULT 0 NOT NULL,
    runs integer DEFAULT 0 NOT NULL,
    completed_at timestamp without time zone
);

CREATE SEQUENCE insights_settings_migration_jobs_id_seq
    AS integer
    START WITH 1
    INCREMENT BY 1
    NO MINVALUE
    NO MAXVALUE
    CACHE 1;

ALTER SEQUENCE insights_settings_migration_jobs_id_seq OWNED BY insights_settings_migration_jobs.id;

CREATE TABLE last_lockfile_scan (
    repository_id integer NOT NULL,
    last_lockfile_scan_at timestamp with time zone NOT NULL
);

COMMENT ON TABLE last_lockfile_scan IS 'Tracks the last time repository was checked for lockfile indexing.';

COMMENT ON COLUMN last_lockfile_scan.last_lockfile_scan_at IS 'The last time this repository was considered for lockfile indexing.';

CREATE TABLE lsif_configuration_policies (
    id integer NOT NULL,
    repository_id integer,
    name text,
    type text NOT NULL,
    pattern text NOT NULL,
    retention_enabled boolean NOT NULL,
    retention_duration_hours integer,
    retain_intermediate_commits boolean NOT NULL,
    indexing_enabled boolean NOT NULL,
    index_commit_max_age_hours integer,
    index_intermediate_commits boolean NOT NULL,
    protected boolean DEFAULT false NOT NULL,
    repository_patterns text[],
    last_resolved_at timestamp with time zone,
    lockfile_indexing_enabled boolean DEFAULT false NOT NULL
);

COMMENT ON COLUMN lsif_configuration_policies.repository_id IS 'The identifier of the repository to which this configuration policy applies. If absent, this policy is applied globally.';

COMMENT ON COLUMN lsif_configuration_policies.type IS 'The type of Git object (e.g., COMMIT, BRANCH, TAG).';

COMMENT ON COLUMN lsif_configuration_policies.pattern IS 'A pattern used to match` names of the associated Git object type.';

COMMENT ON COLUMN lsif_configuration_policies.retention_enabled IS 'Whether or not this configuration policy affects data retention rules.';

COMMENT ON COLUMN lsif_configuration_policies.retention_duration_hours IS 'The max age of data retained by this configuration policy. If null, the age is unbounded.';

COMMENT ON COLUMN lsif_configuration_policies.retain_intermediate_commits IS 'If the matching Git object is a branch, setting this value to true will also retain all data used to resolve queries for any commit on the matching branches. Setting this value to false will only consider the tip of the branch.';

COMMENT ON COLUMN lsif_configuration_policies.indexing_enabled IS 'Whether or not this configuration policy affects auto-indexing schedules.';

COMMENT ON COLUMN lsif_configuration_policies.index_commit_max_age_hours IS 'The max age of commits indexed by this configuration policy. If null, the age is unbounded.';

COMMENT ON COLUMN lsif_configuration_policies.index_intermediate_commits IS 'If the matching Git object is a branch, setting this value to true will also index all commits on the matching branches. Setting this value to false will only consider the tip of the branch.';

COMMENT ON COLUMN lsif_configuration_policies.protected IS 'Whether or not this configuration policy is protected from modification of its data retention behavior (except for duration).';

COMMENT ON COLUMN lsif_configuration_policies.repository_patterns IS 'The name pattern matching repositories to which this configuration policy applies. If absent, all repositories are matched.';

COMMENT ON COLUMN lsif_configuration_policies.lockfile_indexing_enabled IS 'Whether to index the lockfiles in the repositories matched by this policy';

CREATE SEQUENCE lsif_configuration_policies_id_seq
    AS integer
    START WITH 1
    INCREMENT BY 1
    NO MINVALUE
    NO MAXVALUE
    CACHE 1;

ALTER SEQUENCE lsif_configuration_policies_id_seq OWNED BY lsif_configuration_policies.id;

CREATE TABLE lsif_configuration_policies_repository_pattern_lookup (
    policy_id integer NOT NULL,
    repo_id integer NOT NULL
);

COMMENT ON TABLE lsif_configuration_policies_repository_pattern_lookup IS 'A lookup table to get all the repository patterns by repository id that apply to a configuration policy.';

COMMENT ON COLUMN lsif_configuration_policies_repository_pattern_lookup.policy_id IS 'The policy identifier associated with the repository.';

COMMENT ON COLUMN lsif_configuration_policies_repository_pattern_lookup.repo_id IS 'The repository identifier associated with the policy.';

CREATE TABLE lsif_dependency_indexing_jobs (
    id integer NOT NULL,
    state text DEFAULT 'queued'::text NOT NULL,
    failure_message text,
    queued_at timestamp with time zone DEFAULT now() NOT NULL,
    started_at timestamp with time zone,
    finished_at timestamp with time zone,
    process_after timestamp with time zone,
    num_resets integer DEFAULT 0 NOT NULL,
    num_failures integer DEFAULT 0 NOT NULL,
    execution_logs json[],
    last_heartbeat_at timestamp with time zone,
    worker_hostname text DEFAULT ''::text NOT NULL,
    upload_id integer,
    external_service_kind text DEFAULT ''::text NOT NULL,
    external_service_sync timestamp with time zone,
    cancel boolean DEFAULT false NOT NULL
);

COMMENT ON COLUMN lsif_dependency_indexing_jobs.external_service_kind IS 'Filter the external services for this kind to wait to have synced. If empty, external_service_sync is ignored and no external services are polled for their last sync time.';

COMMENT ON COLUMN lsif_dependency_indexing_jobs.external_service_sync IS 'The sync time after which external services of the given kind will have synced/created any repositories referenced by the LSIF upload that are resolvable.';

CREATE TABLE lsif_dependency_syncing_jobs (
    id integer NOT NULL,
    state text DEFAULT 'queued'::text NOT NULL,
    failure_message text,
    queued_at timestamp with time zone DEFAULT now() NOT NULL,
    started_at timestamp with time zone,
    finished_at timestamp with time zone,
    process_after timestamp with time zone,
    num_resets integer DEFAULT 0 NOT NULL,
    num_failures integer DEFAULT 0 NOT NULL,
    execution_logs json[],
    upload_id integer,
    worker_hostname text DEFAULT ''::text NOT NULL,
    last_heartbeat_at timestamp with time zone,
    cancel boolean DEFAULT false NOT NULL
);

COMMENT ON TABLE lsif_dependency_syncing_jobs IS 'Tracks jobs that scan imports of indexes to schedule auto-index jobs.';

COMMENT ON COLUMN lsif_dependency_syncing_jobs.upload_id IS 'The identifier of the triggering upload record.';

CREATE SEQUENCE lsif_dependency_indexing_jobs_id_seq
    AS integer
    START WITH 1
    INCREMENT BY 1
    NO MINVALUE
    NO MAXVALUE
    CACHE 1;

ALTER SEQUENCE lsif_dependency_indexing_jobs_id_seq OWNED BY lsif_dependency_syncing_jobs.id;

CREATE SEQUENCE lsif_dependency_indexing_jobs_id_seq1
    AS integer
    START WITH 1
    INCREMENT BY 1
    NO MINVALUE
    NO MAXVALUE
    CACHE 1;

ALTER SEQUENCE lsif_dependency_indexing_jobs_id_seq1 OWNED BY lsif_dependency_indexing_jobs.id;

CREATE TABLE lsif_dependency_repos (
    id bigint NOT NULL,
    name text NOT NULL,
    version text NOT NULL,
    scheme text NOT NULL
);

CREATE SEQUENCE lsif_dependency_repos_id_seq
    START WITH 1
    INCREMENT BY 1
    NO MINVALUE
    NO MAXVALUE
    CACHE 1;

ALTER SEQUENCE lsif_dependency_repos_id_seq OWNED BY lsif_dependency_repos.id;

CREATE TABLE lsif_dirty_repositories (
    repository_id integer NOT NULL,
    dirty_token integer NOT NULL,
    update_token integer NOT NULL,
    updated_at timestamp with time zone,
    set_dirty_at timestamp with time zone DEFAULT now() NOT NULL
);

COMMENT ON TABLE lsif_dirty_repositories IS 'Stores whether or not the nearest upload data for a repository is out of date (when update_token > dirty_token).';

COMMENT ON COLUMN lsif_dirty_repositories.dirty_token IS 'Set to the value of update_token visible to the transaction that updates the commit graph. Updates of dirty_token during this time will cause a second update.';

COMMENT ON COLUMN lsif_dirty_repositories.update_token IS 'This value is incremented on each request to update the commit graph for the repository.';

COMMENT ON COLUMN lsif_dirty_repositories.updated_at IS 'The time the update_token value was last updated.';

CREATE TABLE lsif_uploads (
    id integer NOT NULL,
    commit text NOT NULL,
    root text DEFAULT ''::text NOT NULL,
    uploaded_at timestamp with time zone DEFAULT now() NOT NULL,
    state text DEFAULT 'queued'::text NOT NULL,
    failure_message text,
    started_at timestamp with time zone,
    finished_at timestamp with time zone,
    repository_id integer NOT NULL,
    indexer text NOT NULL,
    num_parts integer NOT NULL,
    uploaded_parts integer[] NOT NULL,
    process_after timestamp with time zone,
    num_resets integer DEFAULT 0 NOT NULL,
    upload_size bigint,
    num_failures integer DEFAULT 0 NOT NULL,
    associated_index_id bigint,
    committed_at timestamp with time zone,
    commit_last_checked_at timestamp with time zone,
    worker_hostname text DEFAULT ''::text NOT NULL,
    last_heartbeat_at timestamp with time zone,
    execution_logs json[],
    num_references integer,
    expired boolean DEFAULT false NOT NULL,
    last_retention_scan_at timestamp with time zone,
    reference_count integer,
    indexer_version text,
    queued_at timestamp with time zone,
    cancel boolean DEFAULT false NOT NULL,
    CONSTRAINT lsif_uploads_commit_valid_chars CHECK ((commit ~ '^[a-z0-9]{40}$'::text))
);

COMMENT ON TABLE lsif_uploads IS 'Stores metadata about an LSIF index uploaded by a user.';

COMMENT ON COLUMN lsif_uploads.id IS 'Used as a logical foreign key with the (disjoint) codeintel database.';

COMMENT ON COLUMN lsif_uploads.commit IS 'A 40-char revhash. Note that this commit may not be resolvable in the future.';

COMMENT ON COLUMN lsif_uploads.root IS 'The path for which the index can resolve code intelligence relative to the repository root.';

COMMENT ON COLUMN lsif_uploads.indexer IS 'The name of the indexer that produced the index file. If not supplied by the user it will be pulled from the index metadata.';

COMMENT ON COLUMN lsif_uploads.num_parts IS 'The number of parts src-cli split the upload file into.';

COMMENT ON COLUMN lsif_uploads.uploaded_parts IS 'The index of parts that have been successfully uploaded.';

COMMENT ON COLUMN lsif_uploads.upload_size IS 'The size of the index file (in bytes).';

COMMENT ON COLUMN lsif_uploads.num_references IS 'Deprecated in favor of reference_count.';

COMMENT ON COLUMN lsif_uploads.expired IS 'Whether or not this upload data is no longer protected by any data retention policy.';

COMMENT ON COLUMN lsif_uploads.last_retention_scan_at IS 'The last time this upload was checked against data retention policies.';

COMMENT ON COLUMN lsif_uploads.reference_count IS 'The number of references to this upload data from other upload records (via lsif_references).';

COMMENT ON COLUMN lsif_uploads.indexer_version IS 'The version of the indexer that produced the index file. If not supplied by the user it will be pulled from the index metadata.';

CREATE VIEW lsif_dumps AS
 SELECT u.id,
    u.commit,
    u.root,
    u.queued_at,
    u.uploaded_at,
    u.state,
    u.failure_message,
    u.started_at,
    u.finished_at,
    u.repository_id,
    u.indexer,
    u.indexer_version,
    u.num_parts,
    u.uploaded_parts,
    u.process_after,
    u.num_resets,
    u.upload_size,
    u.num_failures,
    u.associated_index_id,
    u.expired,
    u.last_retention_scan_at,
    u.finished_at AS processed_at
   FROM lsif_uploads u
  WHERE ((u.state = 'completed'::text) OR (u.state = 'deleting'::text));

CREATE SEQUENCE lsif_dumps_id_seq
    START WITH 1
    INCREMENT BY 1
    NO MINVALUE
    NO MAXVALUE
    CACHE 1;

ALTER SEQUENCE lsif_dumps_id_seq OWNED BY lsif_uploads.id;

CREATE VIEW lsif_dumps_with_repository_name AS
 SELECT u.id,
    u.commit,
    u.root,
    u.queued_at,
    u.uploaded_at,
    u.state,
    u.failure_message,
    u.started_at,
    u.finished_at,
    u.repository_id,
    u.indexer,
    u.indexer_version,
    u.num_parts,
    u.uploaded_parts,
    u.process_after,
    u.num_resets,
    u.upload_size,
    u.num_failures,
    u.associated_index_id,
    u.expired,
    u.last_retention_scan_at,
    u.processed_at,
    r.name AS repository_name
   FROM (lsif_dumps u
     JOIN repo r ON ((r.id = u.repository_id)))
  WHERE (r.deleted_at IS NULL);

CREATE TABLE lsif_index_configuration (
    id bigint NOT NULL,
    repository_id integer NOT NULL,
    data bytea NOT NULL,
    autoindex_enabled boolean DEFAULT true NOT NULL
);

COMMENT ON TABLE lsif_index_configuration IS 'Stores the configuration used for code intel index jobs for a repository.';

COMMENT ON COLUMN lsif_index_configuration.data IS 'The raw user-supplied [configuration](https://sourcegraph.com/github.com/sourcegraph/sourcegraph@3.23/-/blob/enterprise/internal/codeintel/autoindex/config/types.go#L3:6) (encoded in JSONC).';

COMMENT ON COLUMN lsif_index_configuration.autoindex_enabled IS 'Whether or not auto-indexing should be attempted on this repo. Index jobs may be inferred from the repository contents if data is empty.';

CREATE SEQUENCE lsif_index_configuration_id_seq
    START WITH 1
    INCREMENT BY 1
    NO MINVALUE
    NO MAXVALUE
    CACHE 1;

ALTER SEQUENCE lsif_index_configuration_id_seq OWNED BY lsif_index_configuration.id;

CREATE TABLE lsif_indexes (
    id bigint NOT NULL,
    commit text NOT NULL,
    queued_at timestamp with time zone DEFAULT now() NOT NULL,
    state text DEFAULT 'queued'::text NOT NULL,
    failure_message text,
    started_at timestamp with time zone,
    finished_at timestamp with time zone,
    repository_id integer NOT NULL,
    process_after timestamp with time zone,
    num_resets integer DEFAULT 0 NOT NULL,
    num_failures integer DEFAULT 0 NOT NULL,
    docker_steps jsonb[] NOT NULL,
    root text NOT NULL,
    indexer text NOT NULL,
    indexer_args text[] NOT NULL,
    outfile text NOT NULL,
    log_contents text,
    execution_logs json[],
    local_steps text[] NOT NULL,
    commit_last_checked_at timestamp with time zone,
    worker_hostname text DEFAULT ''::text NOT NULL,
    last_heartbeat_at timestamp with time zone,
    cancel boolean DEFAULT false NOT NULL,
    CONSTRAINT lsif_uploads_commit_valid_chars CHECK ((commit ~ '^[a-z0-9]{40}$'::text))
);

COMMENT ON TABLE lsif_indexes IS 'Stores metadata about a code intel index job.';

COMMENT ON COLUMN lsif_indexes.commit IS 'A 40-char revhash. Note that this commit may not be resolvable in the future.';

COMMENT ON COLUMN lsif_indexes.docker_steps IS 'An array of pre-index [steps](https://sourcegraph.com/github.com/sourcegraph/sourcegraph@3.23/-/blob/enterprise/internal/codeintel/stores/dbstore/docker_step.go#L9:6) to run.';

COMMENT ON COLUMN lsif_indexes.root IS 'The working directory of the indexer image relative to the repository root.';

COMMENT ON COLUMN lsif_indexes.indexer IS 'The docker image used to run the index command (e.g. sourcegraph/lsif-go).';

COMMENT ON COLUMN lsif_indexes.indexer_args IS 'The command run inside the indexer image to produce the index file (e.g. [''lsif-node'', ''-p'', ''.''])';

COMMENT ON COLUMN lsif_indexes.outfile IS 'The path to the index file produced by the index command relative to the working directory.';

COMMENT ON COLUMN lsif_indexes.log_contents IS '**Column deprecated in favor of execution_logs.**';

COMMENT ON COLUMN lsif_indexes.execution_logs IS 'An array of [log entries](https://sourcegraph.com/github.com/sourcegraph/sourcegraph@3.23/-/blob/internal/workerutil/store.go#L48:6) (encoded as JSON) from the most recent execution.';

COMMENT ON COLUMN lsif_indexes.local_steps IS 'A list of commands to run inside the indexer image prior to running the indexer command.';

CREATE SEQUENCE lsif_indexes_id_seq
    START WITH 1
    INCREMENT BY 1
    NO MINVALUE
    NO MAXVALUE
    CACHE 1;

ALTER SEQUENCE lsif_indexes_id_seq OWNED BY lsif_indexes.id;

CREATE VIEW lsif_indexes_with_repository_name AS
 SELECT u.id,
    u.commit,
    u.queued_at,
    u.state,
    u.failure_message,
    u.started_at,
    u.finished_at,
    u.repository_id,
    u.process_after,
    u.num_resets,
    u.num_failures,
    u.docker_steps,
    u.root,
    u.indexer,
    u.indexer_args,
    u.outfile,
    u.log_contents,
    u.execution_logs,
    u.local_steps,
    r.name AS repository_name
   FROM (lsif_indexes u
     JOIN repo r ON ((r.id = u.repository_id)))
  WHERE (r.deleted_at IS NULL);

CREATE TABLE lsif_last_index_scan (
    repository_id integer NOT NULL,
    last_index_scan_at timestamp with time zone NOT NULL
);

COMMENT ON TABLE lsif_last_index_scan IS 'Tracks the last time repository was checked for auto-indexing job scheduling.';

COMMENT ON COLUMN lsif_last_index_scan.last_index_scan_at IS 'The last time uploads of this repository were considered for auto-indexing job scheduling.';

CREATE TABLE lsif_last_retention_scan (
    repository_id integer NOT NULL,
    last_retention_scan_at timestamp with time zone NOT NULL
);

COMMENT ON TABLE lsif_last_retention_scan IS 'Tracks the last time uploads a repository were checked against data retention policies.';

COMMENT ON COLUMN lsif_last_retention_scan.last_retention_scan_at IS 'The last time uploads of this repository were checked against data retention policies.';

CREATE TABLE lsif_nearest_uploads (
    repository_id integer NOT NULL,
    commit_bytea bytea NOT NULL,
    uploads jsonb NOT NULL
);

COMMENT ON TABLE lsif_nearest_uploads IS 'Associates commits with the complete set of uploads visible from that commit. Every commit with upload data is present in this table.';

COMMENT ON COLUMN lsif_nearest_uploads.commit_bytea IS 'A 40-char revhash. Note that this commit may not be resolvable in the future.';

COMMENT ON COLUMN lsif_nearest_uploads.uploads IS 'Encodes an {upload_id => distance} map that includes an entry for every upload visible from the commit. There is always at least one entry with a distance of zero.';

CREATE TABLE lsif_nearest_uploads_links (
    repository_id integer NOT NULL,
    commit_bytea bytea NOT NULL,
    ancestor_commit_bytea bytea NOT NULL,
    distance integer NOT NULL
);

COMMENT ON TABLE lsif_nearest_uploads_links IS 'Associates commits with the closest ancestor commit with usable upload data. Together, this table and lsif_nearest_uploads cover all commits with resolvable code intelligence.';

COMMENT ON COLUMN lsif_nearest_uploads_links.commit_bytea IS 'A 40-char revhash. Note that this commit may not be resolvable in the future.';

COMMENT ON COLUMN lsif_nearest_uploads_links.ancestor_commit_bytea IS 'The 40-char revhash of the ancestor. Note that this commit may not be resolvable in the future.';

COMMENT ON COLUMN lsif_nearest_uploads_links.distance IS 'The distance bewteen the commits. Parent = 1, Grandparent = 2, etc.';

CREATE TABLE lsif_packages (
    id integer NOT NULL,
    scheme text NOT NULL,
    name text NOT NULL,
    version text,
    dump_id integer NOT NULL
);

COMMENT ON TABLE lsif_packages IS 'Associates an upload with the set of packages they provide within a given packages management scheme.';

COMMENT ON COLUMN lsif_packages.scheme IS 'The (export) moniker scheme.';

COMMENT ON COLUMN lsif_packages.name IS 'The package name.';

COMMENT ON COLUMN lsif_packages.version IS 'The package version.';

COMMENT ON COLUMN lsif_packages.dump_id IS 'The identifier of the upload that provides the package.';

CREATE SEQUENCE lsif_packages_id_seq
    START WITH 1
    INCREMENT BY 1
    NO MINVALUE
    NO MAXVALUE
    CACHE 1;

ALTER SEQUENCE lsif_packages_id_seq OWNED BY lsif_packages.id;

CREATE TABLE lsif_references (
    id integer NOT NULL,
    scheme text NOT NULL,
    name text NOT NULL,
    version text,
    filter bytea,
    dump_id integer NOT NULL
);

COMMENT ON TABLE lsif_references IS 'Associates an upload with the set of packages they require within a given packages management scheme.';

COMMENT ON COLUMN lsif_references.scheme IS 'The (import) moniker scheme.';

COMMENT ON COLUMN lsif_references.name IS 'The package name.';

COMMENT ON COLUMN lsif_references.version IS 'The package version.';

COMMENT ON COLUMN lsif_references.filter IS 'A [bloom filter](https://sourcegraph.com/github.com/sourcegraph/sourcegraph@3.23/-/blob/enterprise/internal/codeintel/bloomfilter/bloom_filter.go#L27:6) encoded as gzipped JSON. This bloom filter stores the set of identifiers imported from the package.';

COMMENT ON COLUMN lsif_references.dump_id IS 'The identifier of the upload that references the package.';

CREATE SEQUENCE lsif_references_id_seq
    START WITH 1
    INCREMENT BY 1
    NO MINVALUE
    NO MAXVALUE
    CACHE 1;

ALTER SEQUENCE lsif_references_id_seq OWNED BY lsif_references.id;

CREATE TABLE lsif_retention_configuration (
    id integer NOT NULL,
    repository_id integer NOT NULL,
    max_age_for_non_stale_branches_seconds integer NOT NULL,
    max_age_for_non_stale_tags_seconds integer NOT NULL
);

COMMENT ON TABLE lsif_retention_configuration IS 'Stores the retention policy of code intellience data for a repository.';

COMMENT ON COLUMN lsif_retention_configuration.max_age_for_non_stale_branches_seconds IS 'The number of seconds since the last modification of a branch until it is considered stale.';

COMMENT ON COLUMN lsif_retention_configuration.max_age_for_non_stale_tags_seconds IS 'The nujmber of seconds since the commit date of a tagged commit until it is considered stale.';

CREATE SEQUENCE lsif_retention_configuration_id_seq
    AS integer
    START WITH 1
    INCREMENT BY 1
    NO MINVALUE
    NO MAXVALUE
    CACHE 1;

ALTER SEQUENCE lsif_retention_configuration_id_seq OWNED BY lsif_retention_configuration.id;

CREATE TABLE lsif_uploads_audit_logs (
    log_timestamp timestamp with time zone DEFAULT now(),
    record_deleted_at timestamp with time zone,
    upload_id integer NOT NULL,
    commit text NOT NULL,
    root text NOT NULL,
    repository_id integer NOT NULL,
    uploaded_at timestamp with time zone NOT NULL,
    indexer text NOT NULL,
    indexer_version text,
    upload_size integer,
    associated_index_id integer,
    transition_columns hstore[],
    reason text DEFAULT ''::text,
    sequence bigint NOT NULL,
    operation audit_log_operation NOT NULL
);

COMMENT ON COLUMN lsif_uploads_audit_logs.log_timestamp IS 'Timestamp for this log entry.';

COMMENT ON COLUMN lsif_uploads_audit_logs.record_deleted_at IS 'Set once the upload this entry is associated with is deleted. Once NOW() - record_deleted_at is above a certain threshold, this log entry will be deleted.';

COMMENT ON COLUMN lsif_uploads_audit_logs.transition_columns IS 'Array of changes that occurred to the upload for this entry, in the form of {"column"=>"<column name>", "old"=>"<previous value>", "new"=>"<new value>"}.';

COMMENT ON COLUMN lsif_uploads_audit_logs.reason IS 'The reason/source for this entry.';

CREATE SEQUENCE lsif_uploads_audit_logs_seq
    START WITH 1
    INCREMENT BY 1
    NO MINVALUE
    NO MAXVALUE
    CACHE 1;

ALTER SEQUENCE lsif_uploads_audit_logs_seq OWNED BY lsif_uploads_audit_logs.sequence;

CREATE TABLE lsif_uploads_visible_at_tip (
    repository_id integer NOT NULL,
    upload_id integer NOT NULL,
    branch_or_tag_name text DEFAULT ''::text NOT NULL,
    is_default_branch boolean DEFAULT false NOT NULL
);

COMMENT ON TABLE lsif_uploads_visible_at_tip IS 'Associates a repository with the set of LSIF upload identifiers that can serve intelligence for the tip of the default branch.';

COMMENT ON COLUMN lsif_uploads_visible_at_tip.upload_id IS 'The identifier of the upload visible from the tip of the specified branch or tag.';

COMMENT ON COLUMN lsif_uploads_visible_at_tip.branch_or_tag_name IS 'The name of the branch or tag.';

COMMENT ON COLUMN lsif_uploads_visible_at_tip.is_default_branch IS 'Whether the specified branch is the default of the repository. Always false for tags.';

CREATE VIEW lsif_uploads_with_repository_name AS
 SELECT u.id,
    u.commit,
    u.root,
    u.queued_at,
    u.uploaded_at,
    u.state,
    u.failure_message,
    u.started_at,
    u.finished_at,
    u.repository_id,
    u.indexer,
    u.indexer_version,
    u.num_parts,
    u.uploaded_parts,
    u.process_after,
    u.num_resets,
    u.upload_size,
    u.num_failures,
    u.associated_index_id,
    u.expired,
    u.last_retention_scan_at,
    r.name AS repository_name
   FROM (lsif_uploads u
     JOIN repo r ON ((r.id = u.repository_id)))
  WHERE (r.deleted_at IS NULL);

CREATE TABLE names (
    name citext NOT NULL,
    user_id integer,
    org_id integer,
    CONSTRAINT names_check CHECK (((user_id IS NOT NULL) OR (org_id IS NOT NULL)))
);

CREATE TABLE notebook_stars (
    notebook_id integer NOT NULL,
    user_id integer NOT NULL,
    created_at timestamp with time zone DEFAULT now() NOT NULL
);

CREATE TABLE notebooks (
    id bigint NOT NULL,
    title text NOT NULL,
    blocks jsonb DEFAULT '[]'::jsonb NOT NULL,
    public boolean NOT NULL,
    creator_user_id integer,
    created_at timestamp with time zone DEFAULT now() NOT NULL,
    updated_at timestamp with time zone DEFAULT now() NOT NULL,
    blocks_tsvector tsvector GENERATED ALWAYS AS (jsonb_to_tsvector('english'::regconfig, blocks, '["string"]'::jsonb)) STORED,
    namespace_user_id integer,
    namespace_org_id integer,
    updater_user_id integer,
    CONSTRAINT blocks_is_array CHECK ((jsonb_typeof(blocks) = 'array'::text)),
    CONSTRAINT notebooks_has_max_1_namespace CHECK ((((namespace_user_id IS NULL) AND (namespace_org_id IS NULL)) OR ((namespace_user_id IS NULL) <> (namespace_org_id IS NULL))))
);

CREATE SEQUENCE notebooks_id_seq
    START WITH 1
    INCREMENT BY 1
    NO MINVALUE
    NO MAXVALUE
    CACHE 1;

ALTER SEQUENCE notebooks_id_seq OWNED BY notebooks.id;

CREATE TABLE org_invitations (
    id bigint NOT NULL,
    org_id integer NOT NULL,
    sender_user_id integer NOT NULL,
    recipient_user_id integer,
    created_at timestamp with time zone DEFAULT now() NOT NULL,
    notified_at timestamp with time zone,
    responded_at timestamp with time zone,
    response_type boolean,
    revoked_at timestamp with time zone,
    deleted_at timestamp with time zone,
    recipient_email citext,
    expires_at timestamp with time zone,
    CONSTRAINT check_atomic_response CHECK (((responded_at IS NULL) = (response_type IS NULL))),
    CONSTRAINT check_single_use CHECK ((((responded_at IS NULL) AND (response_type IS NULL)) OR (revoked_at IS NULL))),
    CONSTRAINT either_user_id_or_email_defined CHECK (((recipient_user_id IS NULL) <> (recipient_email IS NULL)))
);

CREATE SEQUENCE org_invitations_id_seq
    START WITH 1
    INCREMENT BY 1
    NO MINVALUE
    NO MAXVALUE
    CACHE 1;

ALTER SEQUENCE org_invitations_id_seq OWNED BY org_invitations.id;

CREATE TABLE org_members (
    id integer NOT NULL,
    org_id integer NOT NULL,
    created_at timestamp with time zone DEFAULT now() NOT NULL,
    updated_at timestamp with time zone DEFAULT now() NOT NULL,
    user_id integer NOT NULL
);

CREATE SEQUENCE org_members_id_seq
    START WITH 1
    INCREMENT BY 1
    NO MINVALUE
    NO MAXVALUE
    CACHE 1;

ALTER SEQUENCE org_members_id_seq OWNED BY org_members.id;

CREATE TABLE org_stats (
    org_id integer NOT NULL,
    code_host_repo_count integer DEFAULT 0,
    updated_at timestamp with time zone DEFAULT now() NOT NULL
);

COMMENT ON TABLE org_stats IS 'Business statistics for organizations';

COMMENT ON COLUMN org_stats.org_id IS 'Org ID that the stats relate to.';

COMMENT ON COLUMN org_stats.code_host_repo_count IS 'Count of repositories accessible on all code hosts for this organization.';

CREATE TABLE orgs (
    id integer NOT NULL,
    name citext NOT NULL,
    created_at timestamp with time zone DEFAULT now() NOT NULL,
    updated_at timestamp with time zone DEFAULT now() NOT NULL,
    display_name text,
    slack_webhook_url text,
    deleted_at timestamp with time zone,
    CONSTRAINT orgs_display_name_max_length CHECK ((char_length(display_name) <= 255)),
    CONSTRAINT orgs_name_max_length CHECK ((char_length((name)::text) <= 255)),
    CONSTRAINT orgs_name_valid_chars CHECK ((name OPERATOR(~) '^[a-zA-Z0-9](?:[a-zA-Z0-9]|[-.](?=[a-zA-Z0-9]))*-?$'::citext))
);

CREATE SEQUENCE orgs_id_seq
    START WITH 1
    INCREMENT BY 1
    NO MINVALUE
    NO MAXVALUE
    CACHE 1;

ALTER SEQUENCE orgs_id_seq OWNED BY orgs.id;

CREATE TABLE orgs_open_beta_stats (
    id uuid DEFAULT gen_random_uuid() NOT NULL,
    user_id integer,
    org_id integer,
    created_at timestamp with time zone DEFAULT now(),
    data jsonb DEFAULT '{}'::jsonb NOT NULL
);

CREATE TABLE out_of_band_migrations (
    id integer NOT NULL,
    team text NOT NULL,
    component text NOT NULL,
    description text NOT NULL,
    progress double precision DEFAULT 0 NOT NULL,
    created timestamp with time zone NOT NULL,
    last_updated timestamp with time zone,
    non_destructive boolean NOT NULL,
    apply_reverse boolean DEFAULT false NOT NULL,
    is_enterprise boolean DEFAULT false NOT NULL,
    introduced_version_major integer NOT NULL,
    introduced_version_minor integer NOT NULL,
    deprecated_version_major integer,
    deprecated_version_minor integer,
    metadata jsonb DEFAULT '{}'::jsonb NOT NULL,
    CONSTRAINT out_of_band_migrations_component_nonempty CHECK ((component <> ''::text)),
    CONSTRAINT out_of_band_migrations_description_nonempty CHECK ((description <> ''::text)),
    CONSTRAINT out_of_band_migrations_progress_range CHECK (((progress >= (0)::double precision) AND (progress <= (1)::double precision))),
    CONSTRAINT out_of_band_migrations_team_nonempty CHECK ((team <> ''::text))
);

COMMENT ON TABLE out_of_band_migrations IS 'Stores metadata and progress about an out-of-band migration routine.';

COMMENT ON COLUMN out_of_band_migrations.id IS 'A globally unique primary key for this migration. The same key is used consistently across all Sourcegraph instances for the same migration.';

COMMENT ON COLUMN out_of_band_migrations.team IS 'The name of the engineering team responsible for the migration.';

COMMENT ON COLUMN out_of_band_migrations.component IS 'The name of the component undergoing a migration.';

COMMENT ON COLUMN out_of_band_migrations.description IS 'A brief description about the migration.';

COMMENT ON COLUMN out_of_band_migrations.progress IS 'The percentage progress in the up direction (0=0%, 1=100%).';

COMMENT ON COLUMN out_of_band_migrations.created IS 'The date and time the migration was inserted into the database (via an upgrade).';

COMMENT ON COLUMN out_of_band_migrations.last_updated IS 'The date and time the migration was last updated.';

COMMENT ON COLUMN out_of_band_migrations.non_destructive IS 'Whether or not this migration alters data so it can no longer be read by the previous Sourcegraph instance.';

COMMENT ON COLUMN out_of_band_migrations.apply_reverse IS 'Whether this migration should run in the opposite direction (to support an upcoming downgrade).';

COMMENT ON COLUMN out_of_band_migrations.is_enterprise IS 'When true, these migrations are invisible to OSS mode.';

COMMENT ON COLUMN out_of_band_migrations.introduced_version_major IS 'The Sourcegraph version (major component) in which this migration was first introduced.';

COMMENT ON COLUMN out_of_band_migrations.introduced_version_minor IS 'The Sourcegraph version (minor component) in which this migration was first introduced.';

COMMENT ON COLUMN out_of_band_migrations.deprecated_version_major IS 'The lowest Sourcegraph version (major component) that assumes the migration has completed.';

COMMENT ON COLUMN out_of_band_migrations.deprecated_version_minor IS 'The lowest Sourcegraph version (minor component) that assumes the migration has completed.';

CREATE TABLE out_of_band_migrations_errors (
    id integer NOT NULL,
    migration_id integer NOT NULL,
    message text NOT NULL,
    created timestamp with time zone DEFAULT now() NOT NULL,
    CONSTRAINT out_of_band_migrations_errors_message_nonempty CHECK ((message <> ''::text))
);

COMMENT ON TABLE out_of_band_migrations_errors IS 'Stores errors that occurred while performing an out-of-band migration.';

COMMENT ON COLUMN out_of_band_migrations_errors.id IS 'A unique identifer.';

COMMENT ON COLUMN out_of_band_migrations_errors.migration_id IS 'The identifier of the migration.';

COMMENT ON COLUMN out_of_band_migrations_errors.message IS 'The error message.';

COMMENT ON COLUMN out_of_band_migrations_errors.created IS 'The date and time the error occurred.';

CREATE SEQUENCE out_of_band_migrations_errors_id_seq
    AS integer
    START WITH 1
    INCREMENT BY 1
    NO MINVALUE
    NO MAXVALUE
    CACHE 1;

ALTER SEQUENCE out_of_band_migrations_errors_id_seq OWNED BY out_of_band_migrations_errors.id;

CREATE SEQUENCE out_of_band_migrations_id_seq
    AS integer
    START WITH 1
    INCREMENT BY 1
    NO MINVALUE
    NO MAXVALUE
    CACHE 1;

ALTER SEQUENCE out_of_band_migrations_id_seq OWNED BY out_of_band_migrations.id;

CREATE TABLE phabricator_repos (
    id integer NOT NULL,
    callsign citext NOT NULL,
    repo_name citext NOT NULL,
    created_at timestamp with time zone DEFAULT now() NOT NULL,
    updated_at timestamp with time zone DEFAULT now() NOT NULL,
    deleted_at timestamp with time zone,
    url text DEFAULT ''::text NOT NULL
);

CREATE SEQUENCE phabricator_repos_id_seq
    START WITH 1
    INCREMENT BY 1
    NO MINVALUE
    NO MAXVALUE
    CACHE 1;

ALTER SEQUENCE phabricator_repos_id_seq OWNED BY phabricator_repos.id;

CREATE TABLE product_licenses (
    id uuid NOT NULL,
    product_subscription_id uuid NOT NULL,
    license_key text NOT NULL,
    created_at timestamp with time zone DEFAULT now() NOT NULL,
    license_version integer,
    license_tags text[],
    license_user_count integer,
    license_expires_at timestamp with time zone
);

CREATE TABLE product_subscriptions (
    id uuid NOT NULL,
    user_id integer NOT NULL,
    billing_subscription_id text,
    created_at timestamp with time zone DEFAULT now() NOT NULL,
    updated_at timestamp with time zone DEFAULT now() NOT NULL,
    archived_at timestamp with time zone,
    account_number text
);

CREATE TABLE query_runner_state (
    query text,
    last_executed timestamp with time zone,
    latest_result timestamp with time zone,
    exec_duration_ns bigint
);

CREATE TABLE users (
    id integer NOT NULL,
    username citext NOT NULL,
    display_name text,
    avatar_url text,
    created_at timestamp with time zone DEFAULT now() NOT NULL,
    updated_at timestamp with time zone DEFAULT now() NOT NULL,
    deleted_at timestamp with time zone,
    invite_quota integer DEFAULT 100 NOT NULL,
    passwd text,
    passwd_reset_code text,
    passwd_reset_time timestamp with time zone,
    site_admin boolean DEFAULT false NOT NULL,
    page_views integer DEFAULT 0 NOT NULL,
    search_queries integer DEFAULT 0 NOT NULL,
    tags text[] DEFAULT '{}'::text[],
    billing_customer_id text,
    invalidated_sessions_at timestamp with time zone DEFAULT now() NOT NULL,
    tos_accepted boolean DEFAULT false NOT NULL,
    searchable boolean DEFAULT true NOT NULL,
    CONSTRAINT users_display_name_max_length CHECK ((char_length(display_name) <= 255)),
    CONSTRAINT users_username_max_length CHECK ((char_length((username)::text) <= 255)),
    CONSTRAINT users_username_valid_chars CHECK ((username OPERATOR(~) '^[a-zA-Z0-9](?:[a-zA-Z0-9]|[-.](?=[a-zA-Z0-9]))*-?$'::citext))
);

CREATE VIEW reconciler_changesets AS
 SELECT c.id,
    c.batch_change_ids,
    c.repo_id,
    c.queued_at,
    c.created_at,
    c.updated_at,
    c.metadata,
    c.external_id,
    c.external_service_type,
    c.external_deleted_at,
    c.external_branch,
    c.external_updated_at,
    c.external_state,
    c.external_review_state,
    c.external_check_state,
    c.diff_stat_added,
    c.diff_stat_changed,
    c.diff_stat_deleted,
    c.sync_state,
    c.current_spec_id,
    c.previous_spec_id,
    c.publication_state,
    c.owned_by_batch_change_id,
    c.reconciler_state,
    c.computed_state,
    c.failure_message,
    c.started_at,
    c.finished_at,
    c.process_after,
    c.num_resets,
    c.closing,
    c.num_failures,
    c.log_contents,
    c.execution_logs,
    c.syncer_error,
    c.external_title,
    c.worker_hostname,
    c.ui_publication_state,
    c.last_heartbeat_at,
    c.external_fork_namespace,
    c.detached_at
   FROM (changesets c
     JOIN repo r ON ((r.id = c.repo_id)))
  WHERE ((r.deleted_at IS NULL) AND (EXISTS ( SELECT 1
           FROM ((batch_changes
             LEFT JOIN users namespace_user ON ((batch_changes.namespace_user_id = namespace_user.id)))
             LEFT JOIN orgs namespace_org ON ((batch_changes.namespace_org_id = namespace_org.id)))
          WHERE ((c.batch_change_ids ? (batch_changes.id)::text) AND (namespace_user.deleted_at IS NULL) AND (namespace_org.deleted_at IS NULL)))));

CREATE TABLE registry_extension_releases (
    id bigint NOT NULL,
    registry_extension_id integer NOT NULL,
    creator_user_id integer NOT NULL,
    release_version citext,
    release_tag citext NOT NULL,
    manifest jsonb NOT NULL,
    bundle text,
    created_at timestamp with time zone DEFAULT now() NOT NULL,
    deleted_at timestamp with time zone,
    source_map text
);

CREATE SEQUENCE registry_extension_releases_id_seq
    START WITH 1
    INCREMENT BY 1
    NO MINVALUE
    NO MAXVALUE
    CACHE 1;

ALTER SEQUENCE registry_extension_releases_id_seq OWNED BY registry_extension_releases.id;

CREATE TABLE registry_extensions (
    id integer NOT NULL,
    uuid uuid NOT NULL,
    publisher_user_id integer,
    publisher_org_id integer,
    name citext NOT NULL,
    manifest text,
    created_at timestamp with time zone DEFAULT now() NOT NULL,
    updated_at timestamp with time zone DEFAULT now() NOT NULL,
    deleted_at timestamp with time zone,
    CONSTRAINT registry_extensions_name_length CHECK (((char_length((name)::text) > 0) AND (char_length((name)::text) <= 128))),
    CONSTRAINT registry_extensions_name_valid_chars CHECK ((name OPERATOR(~) '^[a-zA-Z0-9](?:[a-zA-Z0-9]|[_.-](?=[a-zA-Z0-9]))*$'::citext)),
    CONSTRAINT registry_extensions_single_publisher CHECK (((publisher_user_id IS NULL) <> (publisher_org_id IS NULL)))
);

CREATE SEQUENCE registry_extensions_id_seq
    START WITH 1
    INCREMENT BY 1
    NO MINVALUE
    NO MAXVALUE
    CACHE 1;

ALTER SEQUENCE registry_extensions_id_seq OWNED BY registry_extensions.id;

CREATE SEQUENCE repo_id_seq
    START WITH 1
    INCREMENT BY 1
    NO MINVALUE
    NO MAXVALUE
    CACHE 1;

ALTER SEQUENCE repo_id_seq OWNED BY repo.id;

CREATE TABLE repo_pending_permissions (
    repo_id integer NOT NULL,
    permission text NOT NULL,
    updated_at timestamp with time zone NOT NULL,
    user_ids_ints bigint[] DEFAULT '{}'::integer[] NOT NULL
);

CREATE TABLE repo_permissions (
    repo_id integer NOT NULL,
    permission text NOT NULL,
    updated_at timestamp with time zone NOT NULL,
    synced_at timestamp with time zone,
    user_ids_ints integer[] DEFAULT '{}'::integer[] NOT NULL,
    unrestricted boolean DEFAULT false NOT NULL
);

CREATE TABLE saved_searches (
    id integer NOT NULL,
    description text NOT NULL,
    query text NOT NULL,
    created_at timestamp with time zone DEFAULT now() NOT NULL,
    updated_at timestamp with time zone DEFAULT now() NOT NULL,
    notify_owner boolean NOT NULL,
    notify_slack boolean NOT NULL,
    user_id integer,
    org_id integer,
    slack_webhook_url text,
    CONSTRAINT saved_searches_notifications_disabled CHECK (((notify_owner = false) AND (notify_slack = false))),
    CONSTRAINT user_or_org_id_not_null CHECK ((((user_id IS NOT NULL) AND (org_id IS NULL)) OR ((org_id IS NOT NULL) AND (user_id IS NULL))))
);

CREATE SEQUENCE saved_searches_id_seq
    START WITH 1
    INCREMENT BY 1
    NO MINVALUE
    NO MAXVALUE
    CACHE 1;

ALTER SEQUENCE saved_searches_id_seq OWNED BY saved_searches.id;

CREATE TABLE search_context_repos (
    search_context_id bigint NOT NULL,
    repo_id integer NOT NULL,
    revision text NOT NULL
);

CREATE TABLE search_contexts (
    id bigint NOT NULL,
    name citext NOT NULL,
    description text NOT NULL,
    public boolean NOT NULL,
    namespace_user_id integer,
    namespace_org_id integer,
    created_at timestamp with time zone DEFAULT now() NOT NULL,
    updated_at timestamp with time zone DEFAULT now() NOT NULL,
    deleted_at timestamp with time zone,
    query text,
    CONSTRAINT search_contexts_has_one_or_no_namespace CHECK (((namespace_user_id IS NULL) OR (namespace_org_id IS NULL)))
);

COMMENT ON COLUMN search_contexts.deleted_at IS 'This column is unused as of Sourcegraph 3.34. Do not refer to it anymore. It will be dropped in a future version.';

CREATE SEQUENCE search_contexts_id_seq
    START WITH 1
    INCREMENT BY 1
    NO MINVALUE
    NO MAXVALUE
    CACHE 1;

ALTER SEQUENCE search_contexts_id_seq OWNED BY search_contexts.id;

CREATE TABLE security_event_logs (
    id bigint NOT NULL,
    name text NOT NULL,
    url text NOT NULL,
    user_id integer NOT NULL,
    anonymous_user_id text NOT NULL,
    source text NOT NULL,
    argument jsonb NOT NULL,
    version text NOT NULL,
    "timestamp" timestamp with time zone NOT NULL,
    CONSTRAINT security_event_logs_check_has_user CHECK ((((user_id = 0) AND (anonymous_user_id <> ''::text)) OR ((user_id <> 0) AND (anonymous_user_id = ''::text)) OR ((user_id <> 0) AND (anonymous_user_id <> ''::text)))),
    CONSTRAINT security_event_logs_check_name_not_empty CHECK ((name <> ''::text)),
    CONSTRAINT security_event_logs_check_source_not_empty CHECK ((source <> ''::text)),
    CONSTRAINT security_event_logs_check_version_not_empty CHECK ((version <> ''::text))
);

COMMENT ON TABLE security_event_logs IS 'Contains security-relevant events with a long time horizon for storage.';

COMMENT ON COLUMN security_event_logs.name IS 'The event name as a CAPITALIZED_SNAKE_CASE string.';

COMMENT ON COLUMN security_event_logs.url IS 'The URL within the Sourcegraph app which generated the event.';

COMMENT ON COLUMN security_event_logs.user_id IS 'The ID of the actor associated with the event.';

COMMENT ON COLUMN security_event_logs.anonymous_user_id IS 'The UUID of the actor associated with the event.';

COMMENT ON COLUMN security_event_logs.source IS 'The site section (WEB, BACKEND, etc.) that generated the event.';

COMMENT ON COLUMN security_event_logs.argument IS 'An arbitrary JSON blob containing event data.';

COMMENT ON COLUMN security_event_logs.version IS 'The version of Sourcegraph which generated the event.';

CREATE SEQUENCE security_event_logs_id_seq
    START WITH 1
    INCREMENT BY 1
    NO MINVALUE
    NO MAXVALUE
    CACHE 1;

ALTER SEQUENCE security_event_logs_id_seq OWNED BY security_event_logs.id;

CREATE TABLE settings (
    id integer NOT NULL,
    org_id integer,
    contents text DEFAULT '{}'::text NOT NULL,
    created_at timestamp with time zone DEFAULT now() NOT NULL,
    user_id integer,
    author_user_id integer,
    CONSTRAINT settings_no_empty_contents CHECK ((contents <> ''::text))
);

CREATE SEQUENCE settings_id_seq
    START WITH 1
    INCREMENT BY 1
    NO MINVALUE
    NO MAXVALUE
    CACHE 1;

ALTER SEQUENCE settings_id_seq OWNED BY settings.id;

CREATE VIEW site_config AS
 SELECT global_state.site_id,
    global_state.initialized
   FROM global_state;

CREATE TABLE sub_repo_permissions (
    repo_id integer NOT NULL,
    user_id integer NOT NULL,
    version integer DEFAULT 1 NOT NULL,
    path_includes text[],
    path_excludes text[],
    updated_at timestamp with time zone DEFAULT now() NOT NULL
);

COMMENT ON TABLE sub_repo_permissions IS 'Responsible for storing permissions at a finer granularity than repo';

CREATE TABLE survey_responses (
    id bigint NOT NULL,
    user_id integer,
    email text,
    score integer NOT NULL,
    reason text,
    better text,
    created_at timestamp with time zone DEFAULT now() NOT NULL,
    use_cases text[],
    other_use_case text
);

CREATE SEQUENCE survey_responses_id_seq
    START WITH 1
    INCREMENT BY 1
    NO MINVALUE
    NO MAXVALUE
    CACHE 1;

ALTER SEQUENCE survey_responses_id_seq OWNED BY survey_responses.id;

CREATE TABLE temporary_settings (
    id integer NOT NULL,
    user_id integer NOT NULL,
    contents jsonb,
    created_at timestamp with time zone DEFAULT now() NOT NULL,
    updated_at timestamp with time zone DEFAULT now() NOT NULL
);

COMMENT ON TABLE temporary_settings IS 'Stores per-user temporary settings used in the UI, for example, which modals have been dimissed or what theme is preferred.';

COMMENT ON COLUMN temporary_settings.user_id IS 'The ID of the user the settings will be saved for.';

COMMENT ON COLUMN temporary_settings.contents IS 'JSON-encoded temporary settings.';

CREATE SEQUENCE temporary_settings_id_seq
    AS integer
    START WITH 1
    INCREMENT BY 1
    NO MINVALUE
    NO MAXVALUE
    CACHE 1;

ALTER SEQUENCE temporary_settings_id_seq OWNED BY temporary_settings.id;

CREATE VIEW tracking_changeset_specs_and_changesets AS
 SELECT changeset_specs.id AS changeset_spec_id,
    COALESCE(changesets.id, (0)::bigint) AS changeset_id,
    changeset_specs.repo_id,
    changeset_specs.batch_spec_id,
    repo.name AS repo_name,
    COALESCE((changesets.metadata ->> 'Title'::text), (changesets.metadata ->> 'title'::text)) AS changeset_name,
    changesets.external_state,
    changesets.publication_state,
    changesets.reconciler_state,
    changesets.computed_state
   FROM ((changeset_specs
     LEFT JOIN changesets ON (((changesets.repo_id = changeset_specs.repo_id) AND (changesets.external_id = changeset_specs.external_id))))
     JOIN repo ON ((changeset_specs.repo_id = repo.id)))
  WHERE ((changeset_specs.external_id IS NOT NULL) AND (repo.deleted_at IS NULL));

CREATE TABLE user_credentials (
    id bigint NOT NULL,
    domain text NOT NULL,
    user_id integer NOT NULL,
    external_service_type text NOT NULL,
    external_service_id text NOT NULL,
    created_at timestamp with time zone DEFAULT now() NOT NULL,
    updated_at timestamp with time zone DEFAULT now() NOT NULL,
    credential bytea NOT NULL,
    ssh_migration_applied boolean DEFAULT false NOT NULL,
    encryption_key_id text DEFAULT ''::text NOT NULL
);

CREATE SEQUENCE user_credentials_id_seq
    START WITH 1
    INCREMENT BY 1
    NO MINVALUE
    NO MAXVALUE
    CACHE 1;

ALTER SEQUENCE user_credentials_id_seq OWNED BY user_credentials.id;

CREATE TABLE user_emails (
    user_id integer NOT NULL,
    email citext NOT NULL,
    created_at timestamp with time zone DEFAULT now() NOT NULL,
    verification_code text,
    verified_at timestamp with time zone,
    last_verification_sent_at timestamp with time zone,
    is_primary boolean DEFAULT false NOT NULL
);

CREATE TABLE user_external_accounts (
    id integer NOT NULL,
    user_id integer NOT NULL,
    service_type text NOT NULL,
    service_id text NOT NULL,
    account_id text NOT NULL,
    auth_data text,
    account_data text,
    created_at timestamp with time zone DEFAULT now() NOT NULL,
    updated_at timestamp with time zone DEFAULT now() NOT NULL,
    deleted_at timestamp with time zone,
    client_id text NOT NULL,
    expired_at timestamp with time zone,
    last_valid_at timestamp with time zone,
    encryption_key_id text DEFAULT ''::text NOT NULL
);

CREATE SEQUENCE user_external_accounts_id_seq
    START WITH 1
    INCREMENT BY 1
    NO MINVALUE
    NO MAXVALUE
    CACHE 1;

ALTER SEQUENCE user_external_accounts_id_seq OWNED BY user_external_accounts.id;

CREATE TABLE user_pending_permissions (
    id bigint NOT NULL,
    bind_id text NOT NULL,
    permission text NOT NULL,
    object_type text NOT NULL,
    updated_at timestamp with time zone NOT NULL,
    service_type text NOT NULL,
    service_id text NOT NULL,
    object_ids_ints integer[] DEFAULT '{}'::integer[] NOT NULL
);

CREATE SEQUENCE user_pending_permissions_id_seq
    START WITH 1
    INCREMENT BY 1
    NO MINVALUE
    NO MAXVALUE
    CACHE 1;

ALTER SEQUENCE user_pending_permissions_id_seq OWNED BY user_pending_permissions.id;

CREATE TABLE user_permissions (
    user_id integer NOT NULL,
    permission text NOT NULL,
    object_type text NOT NULL,
    updated_at timestamp with time zone NOT NULL,
    synced_at timestamp with time zone,
    object_ids_ints integer[] DEFAULT '{}'::integer[] NOT NULL
);

CREATE TABLE user_public_repos (
    user_id integer NOT NULL,
    repo_uri text NOT NULL,
    repo_id integer NOT NULL
);

CREATE SEQUENCE users_id_seq
    START WITH 1
    INCREMENT BY 1
    NO MINVALUE
    NO MAXVALUE
    CACHE 1;

ALTER SEQUENCE users_id_seq OWNED BY users.id;

CREATE TABLE versions (
    service text NOT NULL,
    version text NOT NULL,
    updated_at timestamp with time zone DEFAULT now() NOT NULL,
    first_version text NOT NULL
);

CREATE SEQUENCE webhook_build_jobs_id_seq
    START WITH 1
    INCREMENT BY 1
    NO MINVALUE
    NO MAXVALUE
    CACHE 1;

CREATE TABLE webhook_build_jobs (
    repo_id integer,
    repo_name text,
    extsvc_kind text,
    queued_at timestamp with time zone DEFAULT now(),
    id integer DEFAULT nextval('webhook_build_jobs_id_seq'::regclass) NOT NULL,
    state text DEFAULT 'queued'::text NOT NULL,
    failure_message text,
    started_at timestamp with time zone,
    finished_at timestamp with time zone,
    process_after timestamp with time zone,
    num_resets integer DEFAULT 0 NOT NULL,
    num_failures integer DEFAULT 0 NOT NULL,
    execution_logs json[],
    last_heartbeat_at timestamp with time zone,
    worker_hostname text DEFAULT ''::text NOT NULL
);

CREATE TABLE webhook_logs (
    id bigint NOT NULL,
    received_at timestamp with time zone DEFAULT now() NOT NULL,
    external_service_id integer,
    status_code integer NOT NULL,
    request bytea NOT NULL,
    response bytea NOT NULL,
    encryption_key_id text NOT NULL
);

CREATE SEQUENCE webhook_logs_id_seq
    START WITH 1
    INCREMENT BY 1
    NO MINVALUE
    NO MAXVALUE
    CACHE 1;

ALTER SEQUENCE webhook_logs_id_seq OWNED BY webhook_logs.id;

ALTER TABLE ONLY access_tokens ALTER COLUMN id SET DEFAULT nextval('access_tokens_id_seq'::regclass);

ALTER TABLE ONLY batch_changes ALTER COLUMN id SET DEFAULT nextval('batch_changes_id_seq'::regclass);

ALTER TABLE ONLY batch_changes_site_credentials ALTER COLUMN id SET DEFAULT nextval('batch_changes_site_credentials_id_seq'::regclass);

ALTER TABLE ONLY batch_spec_execution_cache_entries ALTER COLUMN id SET DEFAULT nextval('batch_spec_execution_cache_entries_id_seq'::regclass);

ALTER TABLE ONLY batch_spec_resolution_jobs ALTER COLUMN id SET DEFAULT nextval('batch_spec_resolution_jobs_id_seq'::regclass);

ALTER TABLE ONLY batch_spec_workspace_execution_jobs ALTER COLUMN id SET DEFAULT nextval('batch_spec_workspace_execution_jobs_id_seq'::regclass);

ALTER TABLE ONLY batch_spec_workspaces ALTER COLUMN id SET DEFAULT nextval('batch_spec_workspaces_id_seq'::regclass);

ALTER TABLE ONLY batch_specs ALTER COLUMN id SET DEFAULT nextval('batch_specs_id_seq'::regclass);

ALTER TABLE ONLY changeset_events ALTER COLUMN id SET DEFAULT nextval('changeset_events_id_seq'::regclass);

ALTER TABLE ONLY changeset_jobs ALTER COLUMN id SET DEFAULT nextval('changeset_jobs_id_seq'::regclass);

ALTER TABLE ONLY changeset_specs ALTER COLUMN id SET DEFAULT nextval('changeset_specs_id_seq'::regclass);

ALTER TABLE ONLY changesets ALTER COLUMN id SET DEFAULT nextval('changesets_id_seq'::regclass);

ALTER TABLE ONLY cm_action_jobs ALTER COLUMN id SET DEFAULT nextval('cm_action_jobs_id_seq'::regclass);

ALTER TABLE ONLY cm_emails ALTER COLUMN id SET DEFAULT nextval('cm_emails_id_seq'::regclass);

ALTER TABLE ONLY cm_monitors ALTER COLUMN id SET DEFAULT nextval('cm_monitors_id_seq'::regclass);

ALTER TABLE ONLY cm_queries ALTER COLUMN id SET DEFAULT nextval('cm_queries_id_seq'::regclass);

ALTER TABLE ONLY cm_recipients ALTER COLUMN id SET DEFAULT nextval('cm_recipients_id_seq'::regclass);

ALTER TABLE ONLY cm_slack_webhooks ALTER COLUMN id SET DEFAULT nextval('cm_slack_webhooks_id_seq'::regclass);

ALTER TABLE ONLY cm_trigger_jobs ALTER COLUMN id SET DEFAULT nextval('cm_trigger_jobs_id_seq'::regclass);

ALTER TABLE ONLY cm_webhooks ALTER COLUMN id SET DEFAULT nextval('cm_webhooks_id_seq'::regclass);

ALTER TABLE ONLY codeintel_langugage_support_requests ALTER COLUMN id SET DEFAULT nextval('codeintel_langugage_support_requests_id_seq'::regclass);

ALTER TABLE ONLY codeintel_lockfile_references ALTER COLUMN id SET DEFAULT nextval('codeintel_lockfile_references_id_seq'::regclass);

ALTER TABLE ONLY codeintel_lockfiles ALTER COLUMN id SET DEFAULT nextval('codeintel_lockfiles_id_seq'::regclass);

ALTER TABLE ONLY configuration_policies_audit_logs ALTER COLUMN sequence SET DEFAULT nextval('configuration_policies_audit_logs_seq'::regclass);

ALTER TABLE ONLY critical_and_site_config ALTER COLUMN id SET DEFAULT nextval('critical_and_site_config_id_seq'::regclass);

ALTER TABLE ONLY discussion_comments ALTER COLUMN id SET DEFAULT nextval('discussion_comments_id_seq'::regclass);

ALTER TABLE ONLY discussion_threads ALTER COLUMN id SET DEFAULT nextval('discussion_threads_id_seq'::regclass);

ALTER TABLE ONLY discussion_threads_target_repo ALTER COLUMN id SET DEFAULT nextval('discussion_threads_target_repo_id_seq'::regclass);

ALTER TABLE ONLY event_logs ALTER COLUMN id SET DEFAULT nextval('event_logs_id_seq'::regclass);

ALTER TABLE ONLY event_logs_export_allowlist ALTER COLUMN id SET DEFAULT nextval('event_logs_export_allowlist_id_seq'::regclass);

ALTER TABLE ONLY event_logs_scrape_state ALTER COLUMN id SET DEFAULT nextval('event_logs_scrape_state_id_seq'::regclass);

ALTER TABLE ONLY executor_heartbeats ALTER COLUMN id SET DEFAULT nextval('executor_heartbeats_id_seq'::regclass);

ALTER TABLE ONLY explicit_permissions_bitbucket_projects_jobs ALTER COLUMN id SET DEFAULT nextval('explicit_permissions_bitbucket_projects_jobs_id_seq'::regclass);

ALTER TABLE ONLY external_services ALTER COLUMN id SET DEFAULT nextval('external_services_id_seq'::regclass);

ALTER TABLE ONLY gitserver_relocator_jobs ALTER COLUMN id SET DEFAULT nextval('gitserver_relocator_jobs_id_seq'::regclass);

ALTER TABLE ONLY insights_query_runner_jobs ALTER COLUMN id SET DEFAULT nextval('insights_query_runner_jobs_id_seq'::regclass);

ALTER TABLE ONLY insights_query_runner_jobs_dependencies ALTER COLUMN id SET DEFAULT nextval('insights_query_runner_jobs_dependencies_id_seq'::regclass);

ALTER TABLE ONLY insights_settings_migration_jobs ALTER COLUMN id SET DEFAULT nextval('insights_settings_migration_jobs_id_seq'::regclass);

ALTER TABLE ONLY lsif_configuration_policies ALTER COLUMN id SET DEFAULT nextval('lsif_configuration_policies_id_seq'::regclass);

ALTER TABLE ONLY lsif_dependency_indexing_jobs ALTER COLUMN id SET DEFAULT nextval('lsif_dependency_indexing_jobs_id_seq1'::regclass);

ALTER TABLE ONLY lsif_dependency_repos ALTER COLUMN id SET DEFAULT nextval('lsif_dependency_repos_id_seq'::regclass);

ALTER TABLE ONLY lsif_dependency_syncing_jobs ALTER COLUMN id SET DEFAULT nextval('lsif_dependency_indexing_jobs_id_seq'::regclass);

ALTER TABLE ONLY lsif_index_configuration ALTER COLUMN id SET DEFAULT nextval('lsif_index_configuration_id_seq'::regclass);

ALTER TABLE ONLY lsif_indexes ALTER COLUMN id SET DEFAULT nextval('lsif_indexes_id_seq'::regclass);

ALTER TABLE ONLY lsif_packages ALTER COLUMN id SET DEFAULT nextval('lsif_packages_id_seq'::regclass);

ALTER TABLE ONLY lsif_references ALTER COLUMN id SET DEFAULT nextval('lsif_references_id_seq'::regclass);

ALTER TABLE ONLY lsif_retention_configuration ALTER COLUMN id SET DEFAULT nextval('lsif_retention_configuration_id_seq'::regclass);

ALTER TABLE ONLY lsif_uploads ALTER COLUMN id SET DEFAULT nextval('lsif_dumps_id_seq'::regclass);

ALTER TABLE ONLY lsif_uploads_audit_logs ALTER COLUMN sequence SET DEFAULT nextval('lsif_uploads_audit_logs_seq'::regclass);

ALTER TABLE ONLY notebooks ALTER COLUMN id SET DEFAULT nextval('notebooks_id_seq'::regclass);

ALTER TABLE ONLY org_invitations ALTER COLUMN id SET DEFAULT nextval('org_invitations_id_seq'::regclass);

ALTER TABLE ONLY org_members ALTER COLUMN id SET DEFAULT nextval('org_members_id_seq'::regclass);

ALTER TABLE ONLY orgs ALTER COLUMN id SET DEFAULT nextval('orgs_id_seq'::regclass);

ALTER TABLE ONLY out_of_band_migrations ALTER COLUMN id SET DEFAULT nextval('out_of_band_migrations_id_seq'::regclass);

ALTER TABLE ONLY out_of_band_migrations_errors ALTER COLUMN id SET DEFAULT nextval('out_of_band_migrations_errors_id_seq'::regclass);

ALTER TABLE ONLY phabricator_repos ALTER COLUMN id SET DEFAULT nextval('phabricator_repos_id_seq'::regclass);

ALTER TABLE ONLY registry_extension_releases ALTER COLUMN id SET DEFAULT nextval('registry_extension_releases_id_seq'::regclass);

ALTER TABLE ONLY registry_extensions ALTER COLUMN id SET DEFAULT nextval('registry_extensions_id_seq'::regclass);

ALTER TABLE ONLY repo ALTER COLUMN id SET DEFAULT nextval('repo_id_seq'::regclass);

ALTER TABLE ONLY saved_searches ALTER COLUMN id SET DEFAULT nextval('saved_searches_id_seq'::regclass);

ALTER TABLE ONLY search_contexts ALTER COLUMN id SET DEFAULT nextval('search_contexts_id_seq'::regclass);

ALTER TABLE ONLY security_event_logs ALTER COLUMN id SET DEFAULT nextval('security_event_logs_id_seq'::regclass);

ALTER TABLE ONLY settings ALTER COLUMN id SET DEFAULT nextval('settings_id_seq'::regclass);

ALTER TABLE ONLY survey_responses ALTER COLUMN id SET DEFAULT nextval('survey_responses_id_seq'::regclass);

ALTER TABLE ONLY temporary_settings ALTER COLUMN id SET DEFAULT nextval('temporary_settings_id_seq'::regclass);

ALTER TABLE ONLY user_credentials ALTER COLUMN id SET DEFAULT nextval('user_credentials_id_seq'::regclass);

ALTER TABLE ONLY user_external_accounts ALTER COLUMN id SET DEFAULT nextval('user_external_accounts_id_seq'::regclass);

ALTER TABLE ONLY user_pending_permissions ALTER COLUMN id SET DEFAULT nextval('user_pending_permissions_id_seq'::regclass);

ALTER TABLE ONLY users ALTER COLUMN id SET DEFAULT nextval('users_id_seq'::regclass);

ALTER TABLE ONLY webhook_logs ALTER COLUMN id SET DEFAULT nextval('webhook_logs_id_seq'::regclass);

ALTER TABLE ONLY access_tokens
    ADD CONSTRAINT access_tokens_pkey PRIMARY KEY (id);

ALTER TABLE ONLY access_tokens
    ADD CONSTRAINT access_tokens_value_sha256_key UNIQUE (value_sha256);

ALTER TABLE ONLY batch_changes
    ADD CONSTRAINT batch_changes_pkey PRIMARY KEY (id);

ALTER TABLE ONLY batch_changes_site_credentials
    ADD CONSTRAINT batch_changes_site_credentials_pkey PRIMARY KEY (id);

ALTER TABLE ONLY batch_spec_execution_cache_entries
    ADD CONSTRAINT batch_spec_execution_cache_entries_pkey PRIMARY KEY (id);

ALTER TABLE ONLY batch_spec_execution_cache_entries
    ADD CONSTRAINT batch_spec_execution_cache_entries_user_id_key_unique UNIQUE (user_id, key);

ALTER TABLE ONLY batch_spec_resolution_jobs
    ADD CONSTRAINT batch_spec_resolution_jobs_batch_spec_id_unique UNIQUE (batch_spec_id);

ALTER TABLE ONLY batch_spec_resolution_jobs
    ADD CONSTRAINT batch_spec_resolution_jobs_pkey PRIMARY KEY (id);

ALTER TABLE ONLY batch_spec_workspace_execution_jobs
    ADD CONSTRAINT batch_spec_workspace_execution_jobs_pkey PRIMARY KEY (id);

ALTER TABLE ONLY batch_spec_workspace_execution_last_dequeues
    ADD CONSTRAINT batch_spec_workspace_execution_last_dequeues_pkey PRIMARY KEY (user_id);

ALTER TABLE ONLY batch_spec_workspaces
    ADD CONSTRAINT batch_spec_workspaces_pkey PRIMARY KEY (id);

ALTER TABLE ONLY batch_specs
    ADD CONSTRAINT batch_specs_pkey PRIMARY KEY (id);

ALTER TABLE ONLY changeset_events
    ADD CONSTRAINT changeset_events_changeset_id_kind_key_unique UNIQUE (changeset_id, kind, key);

ALTER TABLE ONLY changeset_events
    ADD CONSTRAINT changeset_events_pkey PRIMARY KEY (id);

ALTER TABLE ONLY changeset_jobs
    ADD CONSTRAINT changeset_jobs_pkey PRIMARY KEY (id);

ALTER TABLE ONLY changeset_specs
    ADD CONSTRAINT changeset_specs_pkey PRIMARY KEY (id);

ALTER TABLE ONLY changesets
    ADD CONSTRAINT changesets_pkey PRIMARY KEY (id);

ALTER TABLE ONLY changesets
    ADD CONSTRAINT changesets_repo_external_id_unique UNIQUE (repo_id, external_id);

ALTER TABLE ONLY cm_action_jobs
    ADD CONSTRAINT cm_action_jobs_pkey PRIMARY KEY (id);

ALTER TABLE ONLY cm_emails
    ADD CONSTRAINT cm_emails_pkey PRIMARY KEY (id);

ALTER TABLE ONLY cm_last_searched
    ADD CONSTRAINT cm_last_searched_pkey PRIMARY KEY (monitor_id, repo_id);

ALTER TABLE ONLY cm_monitors
    ADD CONSTRAINT cm_monitors_pkey PRIMARY KEY (id);

ALTER TABLE ONLY cm_queries
    ADD CONSTRAINT cm_queries_pkey PRIMARY KEY (id);

ALTER TABLE ONLY cm_recipients
    ADD CONSTRAINT cm_recipients_pkey PRIMARY KEY (id);

ALTER TABLE ONLY cm_slack_webhooks
    ADD CONSTRAINT cm_slack_webhooks_pkey PRIMARY KEY (id);

ALTER TABLE ONLY cm_trigger_jobs
    ADD CONSTRAINT cm_trigger_jobs_pkey PRIMARY KEY (id);

ALTER TABLE ONLY cm_webhooks
    ADD CONSTRAINT cm_webhooks_pkey PRIMARY KEY (id);

ALTER TABLE ONLY codeintel_lockfile_references
    ADD CONSTRAINT codeintel_lockfile_references_pkey PRIMARY KEY (id);

ALTER TABLE ONLY codeintel_lockfiles
    ADD CONSTRAINT codeintel_lockfiles_pkey PRIMARY KEY (id);

ALTER TABLE ONLY critical_and_site_config
    ADD CONSTRAINT critical_and_site_config_pkey PRIMARY KEY (id);

ALTER TABLE ONLY discussion_comments
    ADD CONSTRAINT discussion_comments_pkey PRIMARY KEY (id);

ALTER TABLE ONLY discussion_mail_reply_tokens
    ADD CONSTRAINT discussion_mail_reply_tokens_pkey PRIMARY KEY (token);

ALTER TABLE ONLY discussion_threads
    ADD CONSTRAINT discussion_threads_pkey PRIMARY KEY (id);

ALTER TABLE ONLY discussion_threads_target_repo
    ADD CONSTRAINT discussion_threads_target_repo_pkey PRIMARY KEY (id);

ALTER TABLE ONLY event_logs_export_allowlist
    ADD CONSTRAINT event_logs_export_allowlist_pkey PRIMARY KEY (id);

ALTER TABLE ONLY event_logs
    ADD CONSTRAINT event_logs_pkey PRIMARY KEY (id);

ALTER TABLE ONLY event_logs_scrape_state
    ADD CONSTRAINT event_logs_scrape_state_pk PRIMARY KEY (id);

ALTER TABLE ONLY executor_heartbeats
    ADD CONSTRAINT executor_heartbeats_hostname_key UNIQUE (hostname);

ALTER TABLE ONLY executor_heartbeats
    ADD CONSTRAINT executor_heartbeats_pkey PRIMARY KEY (id);

ALTER TABLE ONLY explicit_permissions_bitbucket_projects_jobs
    ADD CONSTRAINT explicit_permissions_bitbucket_projects_jobs_pkey PRIMARY KEY (id);

ALTER TABLE ONLY external_service_repos
    ADD CONSTRAINT external_service_repos_repo_id_external_service_id_unique UNIQUE (repo_id, external_service_id);

ALTER TABLE ONLY external_services
    ADD CONSTRAINT external_services_pkey PRIMARY KEY (id);

ALTER TABLE ONLY feature_flag_overrides
    ADD CONSTRAINT feature_flag_overrides_unique_org_flag UNIQUE (namespace_org_id, flag_name);

ALTER TABLE ONLY feature_flag_overrides
    ADD CONSTRAINT feature_flag_overrides_unique_user_flag UNIQUE (namespace_user_id, flag_name);

ALTER TABLE ONLY feature_flags
    ADD CONSTRAINT feature_flags_pkey PRIMARY KEY (flag_name);

ALTER TABLE ONLY gitserver_relocator_jobs
    ADD CONSTRAINT gitserver_relocator_jobs_pkey PRIMARY KEY (id);

ALTER TABLE ONLY gitserver_repos
    ADD CONSTRAINT gitserver_repos_pkey PRIMARY KEY (repo_id);

ALTER TABLE ONLY global_state
    ADD CONSTRAINT global_state_pkey PRIMARY KEY (site_id);

ALTER TABLE ONLY insights_query_runner_jobs_dependencies
    ADD CONSTRAINT insights_query_runner_jobs_dependencies_pkey PRIMARY KEY (id);

ALTER TABLE ONLY insights_query_runner_jobs
    ADD CONSTRAINT insights_query_runner_jobs_pkey PRIMARY KEY (id);

ALTER TABLE ONLY last_lockfile_scan
    ADD CONSTRAINT last_lockfile_scan_pkey PRIMARY KEY (repository_id);

ALTER TABLE ONLY lsif_configuration_policies
    ADD CONSTRAINT lsif_configuration_policies_pkey PRIMARY KEY (id);

ALTER TABLE ONLY lsif_configuration_policies_repository_pattern_lookup
    ADD CONSTRAINT lsif_configuration_policies_repository_pattern_lookup_pkey PRIMARY KEY (policy_id, repo_id);

ALTER TABLE ONLY lsif_dependency_syncing_jobs
    ADD CONSTRAINT lsif_dependency_indexing_jobs_pkey PRIMARY KEY (id);

ALTER TABLE ONLY lsif_dependency_indexing_jobs
    ADD CONSTRAINT lsif_dependency_indexing_jobs_pkey1 PRIMARY KEY (id);

ALTER TABLE ONLY lsif_dependency_repos
    ADD CONSTRAINT lsif_dependency_repos_pkey PRIMARY KEY (id);

ALTER TABLE ONLY lsif_dependency_repos
    ADD CONSTRAINT lsif_dependency_repos_unique_triplet UNIQUE (scheme, name, version);

ALTER TABLE ONLY lsif_dirty_repositories
    ADD CONSTRAINT lsif_dirty_repositories_pkey PRIMARY KEY (repository_id);

ALTER TABLE ONLY lsif_index_configuration
    ADD CONSTRAINT lsif_index_configuration_pkey PRIMARY KEY (id);

ALTER TABLE ONLY lsif_index_configuration
    ADD CONSTRAINT lsif_index_configuration_repository_id_key UNIQUE (repository_id);

ALTER TABLE ONLY lsif_indexes
    ADD CONSTRAINT lsif_indexes_pkey PRIMARY KEY (id);

ALTER TABLE ONLY lsif_last_index_scan
    ADD CONSTRAINT lsif_last_index_scan_pkey PRIMARY KEY (repository_id);

ALTER TABLE ONLY lsif_last_retention_scan
    ADD CONSTRAINT lsif_last_retention_scan_pkey PRIMARY KEY (repository_id);

ALTER TABLE ONLY lsif_packages
    ADD CONSTRAINT lsif_packages_pkey PRIMARY KEY (id);

ALTER TABLE ONLY lsif_references
    ADD CONSTRAINT lsif_references_pkey PRIMARY KEY (id);

ALTER TABLE ONLY lsif_retention_configuration
    ADD CONSTRAINT lsif_retention_configuration_pkey PRIMARY KEY (id);

ALTER TABLE ONLY lsif_retention_configuration
    ADD CONSTRAINT lsif_retention_configuration_repository_id_key UNIQUE (repository_id);

ALTER TABLE ONLY lsif_uploads
    ADD CONSTRAINT lsif_uploads_pkey PRIMARY KEY (id);

ALTER TABLE ONLY names
    ADD CONSTRAINT names_pkey PRIMARY KEY (name);

ALTER TABLE ONLY notebook_stars
    ADD CONSTRAINT notebook_stars_pkey PRIMARY KEY (notebook_id, user_id);

ALTER TABLE ONLY notebooks
    ADD CONSTRAINT notebooks_pkey PRIMARY KEY (id);

ALTER TABLE ONLY org_invitations
    ADD CONSTRAINT org_invitations_pkey PRIMARY KEY (id);

ALTER TABLE ONLY org_members
    ADD CONSTRAINT org_members_org_id_user_id_key UNIQUE (org_id, user_id);

ALTER TABLE ONLY org_members
    ADD CONSTRAINT org_members_pkey PRIMARY KEY (id);

ALTER TABLE ONLY org_stats
    ADD CONSTRAINT org_stats_pkey PRIMARY KEY (org_id);

ALTER TABLE ONLY orgs_open_beta_stats
    ADD CONSTRAINT orgs_open_beta_stats_pkey PRIMARY KEY (id);

ALTER TABLE ONLY orgs
    ADD CONSTRAINT orgs_pkey PRIMARY KEY (id);

ALTER TABLE ONLY out_of_band_migrations_errors
    ADD CONSTRAINT out_of_band_migrations_errors_pkey PRIMARY KEY (id);

ALTER TABLE ONLY out_of_band_migrations
    ADD CONSTRAINT out_of_band_migrations_pkey PRIMARY KEY (id);

ALTER TABLE ONLY phabricator_repos
    ADD CONSTRAINT phabricator_repos_pkey PRIMARY KEY (id);

ALTER TABLE ONLY phabricator_repos
    ADD CONSTRAINT phabricator_repos_repo_name_key UNIQUE (repo_name);

ALTER TABLE ONLY product_licenses
    ADD CONSTRAINT product_licenses_pkey PRIMARY KEY (id);

ALTER TABLE ONLY product_subscriptions
    ADD CONSTRAINT product_subscriptions_pkey PRIMARY KEY (id);

ALTER TABLE ONLY registry_extension_releases
    ADD CONSTRAINT registry_extension_releases_pkey PRIMARY KEY (id);

ALTER TABLE ONLY registry_extensions
    ADD CONSTRAINT registry_extensions_pkey PRIMARY KEY (id);

ALTER TABLE ONLY repo
    ADD CONSTRAINT repo_name_unique UNIQUE (name) DEFERRABLE;

ALTER TABLE ONLY repo_pending_permissions
    ADD CONSTRAINT repo_pending_permissions_perm_unique UNIQUE (repo_id, permission);

ALTER TABLE ONLY repo_permissions
    ADD CONSTRAINT repo_permissions_perm_unique UNIQUE (repo_id, permission);

ALTER TABLE ONLY repo
    ADD CONSTRAINT repo_pkey PRIMARY KEY (id);

ALTER TABLE ONLY saved_searches
    ADD CONSTRAINT saved_searches_pkey PRIMARY KEY (id);

ALTER TABLE ONLY search_context_repos
    ADD CONSTRAINT search_context_repos_unique UNIQUE (repo_id, search_context_id, revision);

ALTER TABLE ONLY search_contexts
    ADD CONSTRAINT search_contexts_pkey PRIMARY KEY (id);

ALTER TABLE ONLY security_event_logs
    ADD CONSTRAINT security_event_logs_pkey PRIMARY KEY (id);

ALTER TABLE ONLY settings
    ADD CONSTRAINT settings_pkey PRIMARY KEY (id);

ALTER TABLE ONLY survey_responses
    ADD CONSTRAINT survey_responses_pkey PRIMARY KEY (id);

ALTER TABLE ONLY temporary_settings
    ADD CONSTRAINT temporary_settings_pkey PRIMARY KEY (id);

ALTER TABLE ONLY temporary_settings
    ADD CONSTRAINT temporary_settings_user_id_key UNIQUE (user_id);

ALTER TABLE ONLY user_credentials
    ADD CONSTRAINT user_credentials_domain_user_id_external_service_type_exter_key UNIQUE (domain, user_id, external_service_type, external_service_id);

ALTER TABLE ONLY user_credentials
    ADD CONSTRAINT user_credentials_pkey PRIMARY KEY (id);

ALTER TABLE ONLY user_emails
    ADD CONSTRAINT user_emails_no_duplicates_per_user UNIQUE (user_id, email);

ALTER TABLE ONLY user_emails
    ADD CONSTRAINT user_emails_unique_verified_email EXCLUDE USING btree (email WITH OPERATOR(=)) WHERE ((verified_at IS NOT NULL));

ALTER TABLE ONLY user_external_accounts
    ADD CONSTRAINT user_external_accounts_pkey PRIMARY KEY (id);

ALTER TABLE ONLY user_pending_permissions
    ADD CONSTRAINT user_pending_permissions_service_perm_object_unique UNIQUE (service_type, service_id, permission, object_type, bind_id);

ALTER TABLE ONLY user_permissions
    ADD CONSTRAINT user_permissions_perm_object_unique UNIQUE (user_id, permission, object_type);

ALTER TABLE ONLY user_public_repos
    ADD CONSTRAINT user_public_repos_user_id_repo_id_key UNIQUE (user_id, repo_id);

ALTER TABLE ONLY users
    ADD CONSTRAINT users_pkey PRIMARY KEY (id);

ALTER TABLE ONLY versions
    ADD CONSTRAINT versions_pkey PRIMARY KEY (service);

ALTER TABLE ONLY webhook_logs
    ADD CONSTRAINT webhook_logs_pkey PRIMARY KEY (id);

CREATE INDEX access_tokens_lookup ON access_tokens USING hash (value_sha256) WHERE (deleted_at IS NULL);

CREATE INDEX batch_changes_namespace_org_id ON batch_changes USING btree (namespace_org_id);

CREATE INDEX batch_changes_namespace_user_id ON batch_changes USING btree (namespace_user_id);

CREATE INDEX batch_changes_site_credentials_credential_idx ON batch_changes_site_credentials USING btree (((encryption_key_id = ANY (ARRAY[''::text, 'previously-migrated'::text]))));

CREATE UNIQUE INDEX batch_changes_site_credentials_unique ON batch_changes_site_credentials USING btree (external_service_type, external_service_id);

CREATE UNIQUE INDEX batch_changes_unique_org_id ON batch_changes USING btree (name, namespace_org_id) WHERE (namespace_org_id IS NOT NULL);

CREATE UNIQUE INDEX batch_changes_unique_user_id ON batch_changes USING btree (name, namespace_user_id) WHERE (namespace_user_id IS NOT NULL);

CREATE INDEX batch_spec_workspace_execution_jobs_batch_spec_workspace_id ON batch_spec_workspace_execution_jobs USING btree (batch_spec_workspace_id);

CREATE INDEX batch_spec_workspace_execution_jobs_cancel ON batch_spec_workspace_execution_jobs USING btree (cancel);

CREATE INDEX batch_spec_workspace_execution_jobs_last_dequeue ON batch_spec_workspace_execution_jobs USING btree (user_id, started_at DESC);

CREATE INDEX batch_spec_workspace_execution_jobs_state ON batch_spec_workspace_execution_jobs USING btree (state);

CREATE INDEX batch_spec_workspaces_batch_spec_id ON batch_spec_workspaces USING btree (batch_spec_id);

CREATE INDEX batch_spec_workspaces_id_batch_spec_id ON batch_spec_workspaces USING btree (id, batch_spec_id);

CREATE INDEX batch_specs_rand_id ON batch_specs USING btree (rand_id);

CREATE INDEX changeset_jobs_bulk_group_idx ON changeset_jobs USING btree (bulk_group);

CREATE INDEX changeset_jobs_state_idx ON changeset_jobs USING btree (state);

CREATE INDEX changeset_specs_batch_spec_id ON changeset_specs USING btree (batch_spec_id);

CREATE INDEX changeset_specs_created_at ON changeset_specs USING btree (created_at);

CREATE INDEX changeset_specs_external_id ON changeset_specs USING btree (external_id);

CREATE INDEX changeset_specs_head_ref ON changeset_specs USING btree (head_ref);

CREATE INDEX changeset_specs_rand_id ON changeset_specs USING btree (rand_id);

CREATE INDEX changeset_specs_title ON changeset_specs USING btree (title);

CREATE INDEX changesets_batch_change_ids ON changesets USING gin (batch_change_ids);

CREATE INDEX changesets_bitbucket_cloud_metadata_source_commit_idx ON changesets USING btree (((((metadata -> 'source'::text) -> 'commit'::text) ->> 'hash'::text)));

CREATE INDEX changesets_changeset_specs ON changesets USING btree (current_spec_id, previous_spec_id);

CREATE INDEX changesets_computed_state ON changesets USING btree (computed_state);

CREATE INDEX changesets_detached_at ON changesets USING btree (detached_at);

CREATE INDEX changesets_external_state_idx ON changesets USING btree (external_state);

CREATE INDEX changesets_external_title_idx ON changesets USING btree (external_title);

CREATE INDEX changesets_publication_state_idx ON changesets USING btree (publication_state);

CREATE INDEX changesets_reconciler_state_idx ON changesets USING btree (reconciler_state);

CREATE INDEX cm_action_jobs_state_idx ON cm_action_jobs USING btree (state);

CREATE INDEX cm_slack_webhooks_monitor ON cm_slack_webhooks USING btree (monitor);

CREATE INDEX cm_trigger_jobs_finished_at ON cm_trigger_jobs USING btree (finished_at);

CREATE INDEX cm_trigger_jobs_state_idx ON cm_trigger_jobs USING btree (state);

CREATE INDEX cm_webhooks_monitor ON cm_webhooks USING btree (monitor);

CREATE UNIQUE INDEX codeintel_langugage_support_requests_user_id_language ON codeintel_langugage_support_requests USING btree (user_id, language_id);

CREATE INDEX codeintel_lockfile_references_last_check_at ON codeintel_lockfile_references USING btree (last_check_at);

CREATE INDEX codeintel_lockfile_references_repository_id_commit_bytea ON codeintel_lockfile_references USING btree (repository_id, commit_bytea) WHERE ((repository_id IS NOT NULL) AND (commit_bytea IS NOT NULL));

CREATE UNIQUE INDEX codeintel_lockfile_references_repository_name_revspec_package_r ON codeintel_lockfile_references USING btree (repository_name, revspec, package_scheme, package_name, package_version, resolution_lockfile, resolution_repository_id, resolution_commit_bytea);

CREATE INDEX codeintel_lockfiles_codeintel_lockfile_reference_ids ON codeintel_lockfiles USING gin (codeintel_lockfile_reference_ids gin__int_ops);

CREATE INDEX codeintel_lockfiles_references_depends_on ON codeintel_lockfile_references USING gin (depends_on gin__int_ops);

CREATE UNIQUE INDEX codeintel_lockfiles_repository_id_commit_bytea_lockfile ON codeintel_lockfiles USING btree (repository_id, commit_bytea, lockfile);

CREATE INDEX configuration_policies_audit_logs_policy_id ON configuration_policies_audit_logs USING btree (policy_id);

CREATE INDEX configuration_policies_audit_logs_timestamp ON configuration_policies_audit_logs USING brin (log_timestamp);

CREATE UNIQUE INDEX critical_and_site_config_unique ON critical_and_site_config USING btree (id, type);

CREATE INDEX discussion_comments_author_user_id_idx ON discussion_comments USING btree (author_user_id);

CREATE INDEX discussion_comments_reports_array_length_idx ON discussion_comments USING btree (array_length(reports, 1));

CREATE INDEX discussion_comments_thread_id_idx ON discussion_comments USING btree (thread_id);

CREATE INDEX discussion_mail_reply_tokens_user_id_thread_id_idx ON discussion_mail_reply_tokens USING btree (user_id, thread_id);

CREATE INDEX discussion_threads_author_user_id_idx ON discussion_threads USING btree (author_user_id);

CREATE INDEX discussion_threads_target_repo_repo_id_path_idx ON discussion_threads_target_repo USING btree (repo_id, path);

CREATE INDEX event_logs_anonymous_user_id ON event_logs USING btree (anonymous_user_id);

<<<<<<< HEAD
CREATE INDEX event_logs_export_allowlist_event_name_idx ON event_logs_export_allowlist USING btree (event_name);
=======
CREATE UNIQUE INDEX event_logs_export_allowlist_event_name_idx ON event_logs_export_allowlist USING btree (event_name);
>>>>>>> b8160a0b

CREATE INDEX event_logs_name ON event_logs USING btree (name);

CREATE INDEX event_logs_source ON event_logs USING btree (source);

CREATE INDEX event_logs_timestamp ON event_logs USING btree ("timestamp");

CREATE INDEX event_logs_timestamp_at_utc ON event_logs USING btree (date(timezone('UTC'::text, "timestamp")));

CREATE INDEX event_logs_user_id ON event_logs USING btree (user_id);

CREATE INDEX explicit_permissions_bitbucket_projects_jobs_project_key_extern ON explicit_permissions_bitbucket_projects_jobs USING btree (project_key, external_service_id, state);

CREATE INDEX explicit_permissions_bitbucket_projects_jobs_queued_at_idx ON explicit_permissions_bitbucket_projects_jobs USING btree (queued_at);

CREATE INDEX explicit_permissions_bitbucket_projects_jobs_state_idx ON explicit_permissions_bitbucket_projects_jobs USING btree (state);

CREATE INDEX external_service_repos_clone_url_idx ON external_service_repos USING btree (clone_url);

CREATE INDEX external_service_repos_idx ON external_service_repos USING btree (external_service_id, repo_id);

CREATE INDEX external_service_repos_org_id_idx ON external_service_repos USING btree (org_id) WHERE (org_id IS NOT NULL);

CREATE INDEX external_service_sync_jobs_state_external_service_id ON external_service_sync_jobs USING btree (state, external_service_id) INCLUDE (finished_at);

CREATE INDEX external_service_user_repos_idx ON external_service_repos USING btree (user_id, repo_id) WHERE (user_id IS NOT NULL);

CREATE INDEX external_services_has_webhooks_idx ON external_services USING btree (has_webhooks);

CREATE INDEX external_services_namespace_org_id_idx ON external_services USING btree (namespace_org_id);

CREATE INDEX external_services_namespace_user_id_idx ON external_services USING btree (namespace_user_id);

CREATE UNIQUE INDEX external_services_unique_kind_org_id ON external_services USING btree (kind, namespace_org_id) WHERE ((deleted_at IS NULL) AND (namespace_user_id IS NULL) AND (namespace_org_id IS NOT NULL));

CREATE UNIQUE INDEX external_services_unique_kind_user_id ON external_services USING btree (kind, namespace_user_id) WHERE ((deleted_at IS NULL) AND (namespace_org_id IS NULL) AND (namespace_user_id IS NOT NULL));

CREATE INDEX feature_flag_overrides_org_id ON feature_flag_overrides USING btree (namespace_org_id) WHERE (namespace_org_id IS NOT NULL);

CREATE INDEX feature_flag_overrides_user_id ON feature_flag_overrides USING btree (namespace_user_id) WHERE (namespace_user_id IS NOT NULL);

CREATE INDEX finished_at_insights_query_runner_jobs_idx ON insights_query_runner_jobs USING btree (finished_at);

CREATE INDEX gitserver_repos_cloned_status_idx ON gitserver_repos USING btree (repo_id) WHERE (clone_status = 'cloned'::text);

CREATE INDEX gitserver_repos_cloning_status_idx ON gitserver_repos USING btree (repo_id) WHERE (clone_status = 'cloning'::text);

CREATE INDEX gitserver_repos_last_error_idx ON gitserver_repos USING btree (repo_id) WHERE (last_error IS NOT NULL);

CREATE INDEX gitserver_repos_not_cloned_status_idx ON gitserver_repos USING btree (repo_id) WHERE (clone_status = 'not_cloned'::text);

CREATE INDEX gitserver_repos_shard_id ON gitserver_repos USING btree (shard_id, repo_id);

CREATE INDEX insights_query_runner_jobs_cost_idx ON insights_query_runner_jobs USING btree (cost);

CREATE INDEX insights_query_runner_jobs_dependencies_job_id_fk_idx ON insights_query_runner_jobs_dependencies USING btree (job_id);

CREATE INDEX insights_query_runner_jobs_priority_idx ON insights_query_runner_jobs USING btree (priority);

CREATE INDEX insights_query_runner_jobs_processable_priority_id ON insights_query_runner_jobs USING btree (priority, id) WHERE ((state = 'queued'::text) OR (state = 'errored'::text));

CREATE INDEX insights_query_runner_jobs_series_id_state ON insights_query_runner_jobs USING btree (series_id, state);

CREATE INDEX insights_query_runner_jobs_state_btree ON insights_query_runner_jobs USING btree (state);

CREATE UNIQUE INDEX kind_cloud_default ON external_services USING btree (kind, cloud_default) WHERE ((cloud_default = true) AND (deleted_at IS NULL));

CREATE INDEX lsif_configuration_policies_repository_id ON lsif_configuration_policies USING btree (repository_id);

CREATE INDEX lsif_dependency_indexing_jobs_upload_id ON lsif_dependency_syncing_jobs USING btree (upload_id);

CREATE INDEX lsif_indexes_commit_last_checked_at ON lsif_indexes USING btree (commit_last_checked_at) WHERE (state <> 'deleted'::text);

CREATE INDEX lsif_indexes_repository_id_commit ON lsif_indexes USING btree (repository_id, commit);

CREATE INDEX lsif_indexes_state ON lsif_indexes USING btree (state);

CREATE INDEX lsif_nearest_uploads_links_repository_id_ancestor_commit_bytea ON lsif_nearest_uploads_links USING btree (repository_id, ancestor_commit_bytea);

CREATE INDEX lsif_nearest_uploads_links_repository_id_commit_bytea ON lsif_nearest_uploads_links USING btree (repository_id, commit_bytea);

CREATE INDEX lsif_nearest_uploads_repository_id_commit_bytea ON lsif_nearest_uploads USING btree (repository_id, commit_bytea);

CREATE INDEX lsif_nearest_uploads_uploads ON lsif_nearest_uploads USING gin (uploads);

CREATE INDEX lsif_packages_dump_id ON lsif_packages USING btree (dump_id);

CREATE INDEX lsif_packages_scheme_name_version_dump_id ON lsif_packages USING btree (scheme, name, version, dump_id);

CREATE INDEX lsif_references_dump_id ON lsif_references USING btree (dump_id);

CREATE INDEX lsif_references_scheme_name_version_dump_id ON lsif_references USING btree (scheme, name, version, dump_id);

CREATE INDEX lsif_uploads_associated_index_id ON lsif_uploads USING btree (associated_index_id);

CREATE INDEX lsif_uploads_audit_logs_timestamp ON lsif_uploads_audit_logs USING brin (log_timestamp);

CREATE INDEX lsif_uploads_audit_logs_upload_id ON lsif_uploads_audit_logs USING btree (upload_id);

CREATE INDEX lsif_uploads_commit_last_checked_at ON lsif_uploads USING btree (commit_last_checked_at) WHERE (state <> 'deleted'::text);

CREATE INDEX lsif_uploads_committed_at ON lsif_uploads USING btree (committed_at) WHERE (state = 'completed'::text);

CREATE INDEX lsif_uploads_repository_id_commit ON lsif_uploads USING btree (repository_id, commit);

CREATE UNIQUE INDEX lsif_uploads_repository_id_commit_root_indexer ON lsif_uploads USING btree (repository_id, commit, root, indexer) WHERE (state = 'completed'::text);

CREATE INDEX lsif_uploads_state ON lsif_uploads USING btree (state);

CREATE INDEX lsif_uploads_uploaded_at ON lsif_uploads USING btree (uploaded_at);

CREATE INDEX lsif_uploads_visible_at_tip_repository_id_upload_id ON lsif_uploads_visible_at_tip USING btree (repository_id, upload_id);

CREATE INDEX notebook_stars_user_id_idx ON notebook_stars USING btree (user_id);

CREATE INDEX notebooks_blocks_tsvector_idx ON notebooks USING gin (blocks_tsvector);

CREATE INDEX notebooks_namespace_org_id_idx ON notebooks USING btree (namespace_org_id);

CREATE INDEX notebooks_namespace_user_id_idx ON notebooks USING btree (namespace_user_id);

CREATE INDEX notebooks_title_trgm_idx ON notebooks USING gin (title gin_trgm_ops);

CREATE INDEX org_invitations_org_id ON org_invitations USING btree (org_id) WHERE (deleted_at IS NULL);

CREATE INDEX org_invitations_recipient_user_id ON org_invitations USING btree (recipient_user_id) WHERE (deleted_at IS NULL);

CREATE UNIQUE INDEX orgs_name ON orgs USING btree (name) WHERE (deleted_at IS NULL);

CREATE INDEX process_after_insights_query_runner_jobs_idx ON insights_query_runner_jobs USING btree (process_after);

CREATE INDEX registry_extension_releases_registry_extension_id ON registry_extension_releases USING btree (registry_extension_id, release_tag, created_at DESC) WHERE (deleted_at IS NULL);

CREATE INDEX registry_extension_releases_registry_extension_id_created_at ON registry_extension_releases USING btree (registry_extension_id, created_at) WHERE (deleted_at IS NULL);

CREATE UNIQUE INDEX registry_extension_releases_version ON registry_extension_releases USING btree (registry_extension_id, release_version) WHERE (release_version IS NOT NULL);

CREATE UNIQUE INDEX registry_extensions_publisher_name ON registry_extensions USING btree (COALESCE(publisher_user_id, 0), COALESCE(publisher_org_id, 0), name) WHERE (deleted_at IS NULL);

CREATE UNIQUE INDEX registry_extensions_uuid ON registry_extensions USING btree (uuid);

CREATE INDEX repo_archived ON repo USING btree (archived);

CREATE INDEX repo_blocked_idx ON repo USING btree (((blocked IS NOT NULL)));

CREATE INDEX repo_created_at ON repo USING btree (created_at);

CREATE INDEX repo_description_trgm_idx ON repo USING gin (lower(description) gin_trgm_ops);

CREATE UNIQUE INDEX repo_external_unique_idx ON repo USING btree (external_service_type, external_service_id, external_id);

CREATE INDEX repo_fork ON repo USING btree (fork);

CREATE INDEX repo_hashed_name_idx ON repo USING btree (sha256((lower((name)::text))::bytea)) WHERE (deleted_at IS NULL);

CREATE INDEX repo_is_not_blocked_idx ON repo USING btree (((blocked IS NULL)));

CREATE INDEX repo_metadata_gin_idx ON repo USING gin (metadata);

CREATE INDEX repo_name_case_sensitive_trgm_idx ON repo USING gin (((name)::text) gin_trgm_ops);

CREATE INDEX repo_name_idx ON repo USING btree (lower((name)::text) COLLATE "C");

CREATE INDEX repo_name_trgm ON repo USING gin (lower((name)::text) gin_trgm_ops);

CREATE INDEX repo_non_deleted_id_name_idx ON repo USING btree (id, name) WHERE (deleted_at IS NULL);

CREATE INDEX repo_permissions_unrestricted_true_idx ON repo_permissions USING btree (unrestricted) WHERE unrestricted;

CREATE INDEX repo_private ON repo USING btree (private);

CREATE INDEX repo_stars_desc_id_desc_idx ON repo USING btree (stars DESC NULLS LAST, id DESC) WHERE ((deleted_at IS NULL) AND (blocked IS NULL));

CREATE INDEX repo_stars_idx ON repo USING btree (stars DESC NULLS LAST);

CREATE INDEX repo_uri_idx ON repo USING btree (uri);

CREATE UNIQUE INDEX search_contexts_name_namespace_org_id_unique ON search_contexts USING btree (name, namespace_org_id) WHERE (namespace_org_id IS NOT NULL);

CREATE UNIQUE INDEX search_contexts_name_namespace_user_id_unique ON search_contexts USING btree (name, namespace_user_id) WHERE (namespace_user_id IS NOT NULL);

CREATE UNIQUE INDEX search_contexts_name_without_namespace_unique ON search_contexts USING btree (name) WHERE ((namespace_user_id IS NULL) AND (namespace_org_id IS NULL));

CREATE INDEX search_contexts_query_idx ON search_contexts USING btree (query);

CREATE INDEX security_event_logs_timestamp ON security_event_logs USING btree ("timestamp");

CREATE INDEX settings_global_id ON settings USING btree (id DESC) WHERE ((user_id IS NULL) AND (org_id IS NULL));

CREATE INDEX settings_org_id_idx ON settings USING btree (org_id);

CREATE INDEX settings_user_id_idx ON settings USING btree (user_id);

CREATE UNIQUE INDEX sub_repo_permissions_repo_id_user_id_version_uindex ON sub_repo_permissions USING btree (repo_id, user_id, version);

CREATE INDEX sub_repo_perms_user_id ON sub_repo_permissions USING btree (user_id);

CREATE INDEX user_credentials_credential_idx ON user_credentials USING btree (((encryption_key_id = ANY (ARRAY[''::text, 'previously-migrated'::text]))));

CREATE UNIQUE INDEX user_emails_user_id_is_primary_idx ON user_emails USING btree (user_id, is_primary) WHERE (is_primary = true);

CREATE UNIQUE INDEX user_external_accounts_account ON user_external_accounts USING btree (service_type, service_id, client_id, account_id) WHERE (deleted_at IS NULL);

CREATE INDEX user_external_accounts_user_id ON user_external_accounts USING btree (user_id) WHERE (deleted_at IS NULL);

CREATE UNIQUE INDEX users_billing_customer_id ON users USING btree (billing_customer_id) WHERE (deleted_at IS NULL);

CREATE INDEX users_created_at_idx ON users USING btree (created_at);

CREATE UNIQUE INDEX users_username ON users USING btree (username) WHERE (deleted_at IS NULL);

CREATE INDEX webhook_build_jobs_queued_at_idx ON webhook_build_jobs USING btree (queued_at);

CREATE INDEX webhook_logs_external_service_id_idx ON webhook_logs USING btree (external_service_id);

CREATE INDEX webhook_logs_received_at_idx ON webhook_logs USING btree (received_at);

CREATE INDEX webhook_logs_status_code_idx ON webhook_logs USING btree (status_code);

CREATE TRIGGER batch_spec_workspace_execution_last_dequeues_insert AFTER INSERT ON batch_spec_workspace_execution_jobs REFERENCING NEW TABLE AS newtab FOR EACH STATEMENT EXECUTE FUNCTION batch_spec_workspace_execution_last_dequeues_upsert();

CREATE TRIGGER batch_spec_workspace_execution_last_dequeues_update AFTER UPDATE ON batch_spec_workspace_execution_jobs REFERENCING NEW TABLE AS newtab FOR EACH STATEMENT EXECUTE FUNCTION batch_spec_workspace_execution_last_dequeues_upsert();

CREATE TRIGGER changesets_update_computed_state BEFORE INSERT OR UPDATE ON changesets FOR EACH ROW EXECUTE FUNCTION changesets_computed_state_ensure();

CREATE TRIGGER trig_delete_batch_change_reference_on_changesets AFTER DELETE ON batch_changes FOR EACH ROW EXECUTE FUNCTION delete_batch_change_reference_on_changesets();

CREATE TRIGGER trig_delete_repo_ref_on_external_service_repos AFTER UPDATE OF deleted_at ON repo FOR EACH ROW EXECUTE FUNCTION delete_repo_ref_on_external_service_repos();

CREATE TRIGGER trig_invalidate_session_on_password_change BEFORE UPDATE OF passwd ON users FOR EACH ROW EXECUTE FUNCTION invalidate_session_for_userid_on_password_change();

CREATE TRIGGER trig_soft_delete_user_reference_on_external_service AFTER UPDATE OF deleted_at ON users FOR EACH ROW EXECUTE FUNCTION soft_delete_user_reference_on_external_service();

CREATE TRIGGER trigger_configuration_policies_delete AFTER DELETE ON lsif_configuration_policies REFERENCING OLD TABLE AS old FOR EACH STATEMENT EXECUTE FUNCTION func_configuration_policies_delete();

CREATE TRIGGER trigger_configuration_policies_insert AFTER INSERT ON lsif_configuration_policies FOR EACH ROW EXECUTE FUNCTION func_configuration_policies_insert();

CREATE TRIGGER trigger_configuration_policies_update BEFORE UPDATE OF name, pattern, retention_enabled, retention_duration_hours, type, retain_intermediate_commits ON lsif_configuration_policies FOR EACH ROW EXECUTE FUNCTION func_configuration_policies_update();

CREATE TRIGGER trigger_gitserver_repo_insert AFTER INSERT ON repo FOR EACH ROW EXECUTE FUNCTION func_insert_gitserver_repo();

CREATE TRIGGER trigger_lsif_uploads_delete AFTER DELETE ON lsif_uploads REFERENCING OLD TABLE AS old FOR EACH STATEMENT EXECUTE FUNCTION func_lsif_uploads_delete();

CREATE TRIGGER trigger_lsif_uploads_insert AFTER INSERT ON lsif_uploads FOR EACH ROW EXECUTE FUNCTION func_lsif_uploads_insert();

CREATE TRIGGER trigger_lsif_uploads_update BEFORE UPDATE OF state, num_resets, num_failures, worker_hostname, expired, committed_at ON lsif_uploads FOR EACH ROW EXECUTE FUNCTION func_lsif_uploads_update();

CREATE TRIGGER versions_insert BEFORE INSERT ON versions FOR EACH ROW EXECUTE FUNCTION versions_insert_row_trigger();

ALTER TABLE ONLY access_tokens
    ADD CONSTRAINT access_tokens_creator_user_id_fkey FOREIGN KEY (creator_user_id) REFERENCES users(id);

ALTER TABLE ONLY access_tokens
    ADD CONSTRAINT access_tokens_subject_user_id_fkey FOREIGN KEY (subject_user_id) REFERENCES users(id);

ALTER TABLE ONLY batch_changes
    ADD CONSTRAINT batch_changes_batch_spec_id_fkey FOREIGN KEY (batch_spec_id) REFERENCES batch_specs(id) DEFERRABLE;

ALTER TABLE ONLY batch_changes
    ADD CONSTRAINT batch_changes_initial_applier_id_fkey FOREIGN KEY (creator_id) REFERENCES users(id) ON DELETE SET NULL DEFERRABLE;

ALTER TABLE ONLY batch_changes
    ADD CONSTRAINT batch_changes_last_applier_id_fkey FOREIGN KEY (last_applier_id) REFERENCES users(id) ON DELETE SET NULL DEFERRABLE;

ALTER TABLE ONLY batch_changes
    ADD CONSTRAINT batch_changes_namespace_org_id_fkey FOREIGN KEY (namespace_org_id) REFERENCES orgs(id) ON DELETE CASCADE DEFERRABLE;

ALTER TABLE ONLY batch_changes
    ADD CONSTRAINT batch_changes_namespace_user_id_fkey FOREIGN KEY (namespace_user_id) REFERENCES users(id) ON DELETE CASCADE DEFERRABLE;

ALTER TABLE ONLY batch_spec_execution_cache_entries
    ADD CONSTRAINT batch_spec_execution_cache_entries_user_id_fkey FOREIGN KEY (user_id) REFERENCES users(id) ON DELETE CASCADE DEFERRABLE;

ALTER TABLE ONLY batch_spec_resolution_jobs
    ADD CONSTRAINT batch_spec_resolution_jobs_batch_spec_id_fkey FOREIGN KEY (batch_spec_id) REFERENCES batch_specs(id) ON DELETE CASCADE DEFERRABLE;

ALTER TABLE ONLY batch_spec_resolution_jobs
    ADD CONSTRAINT batch_spec_resolution_jobs_initiator_id_fkey FOREIGN KEY (initiator_id) REFERENCES users(id) ON UPDATE CASCADE DEFERRABLE;

ALTER TABLE ONLY batch_spec_workspace_execution_jobs
    ADD CONSTRAINT batch_spec_workspace_execution_job_batch_spec_workspace_id_fkey FOREIGN KEY (batch_spec_workspace_id) REFERENCES batch_spec_workspaces(id) ON DELETE CASCADE DEFERRABLE;

ALTER TABLE ONLY batch_spec_workspace_execution_last_dequeues
    ADD CONSTRAINT batch_spec_workspace_execution_last_dequeues_user_id_fkey FOREIGN KEY (user_id) REFERENCES users(id) ON UPDATE CASCADE ON DELETE CASCADE DEFERRABLE INITIALLY DEFERRED;

ALTER TABLE ONLY batch_spec_workspaces
    ADD CONSTRAINT batch_spec_workspaces_batch_spec_id_fkey FOREIGN KEY (batch_spec_id) REFERENCES batch_specs(id) ON DELETE CASCADE DEFERRABLE;

ALTER TABLE ONLY batch_spec_workspaces
    ADD CONSTRAINT batch_spec_workspaces_repo_id_fkey FOREIGN KEY (repo_id) REFERENCES repo(id) DEFERRABLE;

ALTER TABLE ONLY batch_specs
    ADD CONSTRAINT batch_specs_batch_change_id_fkey FOREIGN KEY (batch_change_id) REFERENCES batch_changes(id) ON DELETE SET NULL DEFERRABLE;

ALTER TABLE ONLY batch_specs
    ADD CONSTRAINT batch_specs_user_id_fkey FOREIGN KEY (user_id) REFERENCES users(id) ON DELETE SET NULL DEFERRABLE;

ALTER TABLE ONLY changeset_events
    ADD CONSTRAINT changeset_events_changeset_id_fkey FOREIGN KEY (changeset_id) REFERENCES changesets(id) ON DELETE CASCADE DEFERRABLE;

ALTER TABLE ONLY changeset_jobs
    ADD CONSTRAINT changeset_jobs_batch_change_id_fkey FOREIGN KEY (batch_change_id) REFERENCES batch_changes(id) ON DELETE CASCADE DEFERRABLE;

ALTER TABLE ONLY changeset_jobs
    ADD CONSTRAINT changeset_jobs_changeset_id_fkey FOREIGN KEY (changeset_id) REFERENCES changesets(id) ON DELETE CASCADE DEFERRABLE;

ALTER TABLE ONLY changeset_jobs
    ADD CONSTRAINT changeset_jobs_user_id_fkey FOREIGN KEY (user_id) REFERENCES users(id) ON DELETE CASCADE DEFERRABLE;

ALTER TABLE ONLY changeset_specs
    ADD CONSTRAINT changeset_specs_batch_spec_id_fkey FOREIGN KEY (batch_spec_id) REFERENCES batch_specs(id) ON DELETE CASCADE DEFERRABLE;

ALTER TABLE ONLY changeset_specs
    ADD CONSTRAINT changeset_specs_repo_id_fkey FOREIGN KEY (repo_id) REFERENCES repo(id) DEFERRABLE;

ALTER TABLE ONLY changeset_specs
    ADD CONSTRAINT changeset_specs_user_id_fkey FOREIGN KEY (user_id) REFERENCES users(id) ON DELETE SET NULL DEFERRABLE;

ALTER TABLE ONLY changesets
    ADD CONSTRAINT changesets_changeset_spec_id_fkey FOREIGN KEY (current_spec_id) REFERENCES changeset_specs(id) DEFERRABLE;

ALTER TABLE ONLY changesets
    ADD CONSTRAINT changesets_owned_by_batch_spec_id_fkey FOREIGN KEY (owned_by_batch_change_id) REFERENCES batch_changes(id) ON DELETE SET NULL DEFERRABLE;

ALTER TABLE ONLY changesets
    ADD CONSTRAINT changesets_previous_spec_id_fkey FOREIGN KEY (previous_spec_id) REFERENCES changeset_specs(id) DEFERRABLE;

ALTER TABLE ONLY changesets
    ADD CONSTRAINT changesets_repo_id_fkey FOREIGN KEY (repo_id) REFERENCES repo(id) ON DELETE CASCADE DEFERRABLE;

ALTER TABLE ONLY cm_action_jobs
    ADD CONSTRAINT cm_action_jobs_email_fk FOREIGN KEY (email) REFERENCES cm_emails(id) ON DELETE CASCADE;

ALTER TABLE ONLY cm_action_jobs
    ADD CONSTRAINT cm_action_jobs_slack_webhook_fkey FOREIGN KEY (slack_webhook) REFERENCES cm_slack_webhooks(id) ON DELETE CASCADE;

ALTER TABLE ONLY cm_action_jobs
    ADD CONSTRAINT cm_action_jobs_trigger_event_fk FOREIGN KEY (trigger_event) REFERENCES cm_trigger_jobs(id) ON DELETE CASCADE;

ALTER TABLE ONLY cm_action_jobs
    ADD CONSTRAINT cm_action_jobs_webhook_fkey FOREIGN KEY (webhook) REFERENCES cm_webhooks(id) ON DELETE CASCADE;

ALTER TABLE ONLY cm_emails
    ADD CONSTRAINT cm_emails_changed_by_fk FOREIGN KEY (changed_by) REFERENCES users(id) ON DELETE CASCADE;

ALTER TABLE ONLY cm_emails
    ADD CONSTRAINT cm_emails_created_by_fk FOREIGN KEY (created_by) REFERENCES users(id) ON DELETE CASCADE;

ALTER TABLE ONLY cm_emails
    ADD CONSTRAINT cm_emails_monitor FOREIGN KEY (monitor) REFERENCES cm_monitors(id) ON DELETE CASCADE;

ALTER TABLE ONLY cm_last_searched
    ADD CONSTRAINT cm_last_searched_monitor_id_fkey FOREIGN KEY (monitor_id) REFERENCES cm_monitors(id) ON DELETE CASCADE;

ALTER TABLE ONLY cm_last_searched
    ADD CONSTRAINT cm_last_searched_repo_id_fkey FOREIGN KEY (repo_id) REFERENCES repo(id) ON DELETE CASCADE;

ALTER TABLE ONLY cm_monitors
    ADD CONSTRAINT cm_monitors_changed_by_fk FOREIGN KEY (changed_by) REFERENCES users(id) ON DELETE CASCADE;

ALTER TABLE ONLY cm_monitors
    ADD CONSTRAINT cm_monitors_created_by_fk FOREIGN KEY (created_by) REFERENCES users(id) ON DELETE CASCADE;

ALTER TABLE ONLY cm_monitors
    ADD CONSTRAINT cm_monitors_org_id_fk FOREIGN KEY (namespace_org_id) REFERENCES orgs(id) ON DELETE CASCADE;

ALTER TABLE ONLY cm_monitors
    ADD CONSTRAINT cm_monitors_user_id_fk FOREIGN KEY (namespace_user_id) REFERENCES users(id) ON DELETE CASCADE;

ALTER TABLE ONLY cm_recipients
    ADD CONSTRAINT cm_recipients_emails FOREIGN KEY (email) REFERENCES cm_emails(id) ON DELETE CASCADE;

ALTER TABLE ONLY cm_recipients
    ADD CONSTRAINT cm_recipients_org_id_fk FOREIGN KEY (namespace_org_id) REFERENCES orgs(id) ON DELETE CASCADE;

ALTER TABLE ONLY cm_recipients
    ADD CONSTRAINT cm_recipients_user_id_fk FOREIGN KEY (namespace_user_id) REFERENCES users(id) ON DELETE CASCADE;

ALTER TABLE ONLY cm_slack_webhooks
    ADD CONSTRAINT cm_slack_webhooks_changed_by_fkey FOREIGN KEY (changed_by) REFERENCES users(id) ON DELETE CASCADE;

ALTER TABLE ONLY cm_slack_webhooks
    ADD CONSTRAINT cm_slack_webhooks_created_by_fkey FOREIGN KEY (created_by) REFERENCES users(id) ON DELETE CASCADE;

ALTER TABLE ONLY cm_slack_webhooks
    ADD CONSTRAINT cm_slack_webhooks_monitor_fkey FOREIGN KEY (monitor) REFERENCES cm_monitors(id) ON DELETE CASCADE;

ALTER TABLE ONLY cm_trigger_jobs
    ADD CONSTRAINT cm_trigger_jobs_query_fk FOREIGN KEY (query) REFERENCES cm_queries(id) ON DELETE CASCADE;

ALTER TABLE ONLY cm_queries
    ADD CONSTRAINT cm_triggers_changed_by_fk FOREIGN KEY (changed_by) REFERENCES users(id) ON DELETE CASCADE;

ALTER TABLE ONLY cm_queries
    ADD CONSTRAINT cm_triggers_created_by_fk FOREIGN KEY (created_by) REFERENCES users(id) ON DELETE CASCADE;

ALTER TABLE ONLY cm_queries
    ADD CONSTRAINT cm_triggers_monitor FOREIGN KEY (monitor) REFERENCES cm_monitors(id) ON DELETE CASCADE;

ALTER TABLE ONLY cm_webhooks
    ADD CONSTRAINT cm_webhooks_changed_by_fkey FOREIGN KEY (changed_by) REFERENCES users(id) ON DELETE CASCADE;

ALTER TABLE ONLY cm_webhooks
    ADD CONSTRAINT cm_webhooks_created_by_fkey FOREIGN KEY (created_by) REFERENCES users(id) ON DELETE CASCADE;

ALTER TABLE ONLY cm_webhooks
    ADD CONSTRAINT cm_webhooks_monitor_fkey FOREIGN KEY (monitor) REFERENCES cm_monitors(id) ON DELETE CASCADE;

ALTER TABLE ONLY discussion_comments
    ADD CONSTRAINT discussion_comments_author_user_id_fkey FOREIGN KEY (author_user_id) REFERENCES users(id) ON DELETE RESTRICT;

ALTER TABLE ONLY discussion_comments
    ADD CONSTRAINT discussion_comments_thread_id_fkey FOREIGN KEY (thread_id) REFERENCES discussion_threads(id) ON DELETE CASCADE;

ALTER TABLE ONLY discussion_mail_reply_tokens
    ADD CONSTRAINT discussion_mail_reply_tokens_thread_id_fkey FOREIGN KEY (thread_id) REFERENCES discussion_threads(id) ON DELETE CASCADE;

ALTER TABLE ONLY discussion_mail_reply_tokens
    ADD CONSTRAINT discussion_mail_reply_tokens_user_id_fkey FOREIGN KEY (user_id) REFERENCES users(id) ON DELETE RESTRICT;

ALTER TABLE ONLY discussion_threads
    ADD CONSTRAINT discussion_threads_author_user_id_fkey FOREIGN KEY (author_user_id) REFERENCES users(id) ON DELETE RESTRICT;

ALTER TABLE ONLY discussion_threads
    ADD CONSTRAINT discussion_threads_target_repo_id_fk FOREIGN KEY (target_repo_id) REFERENCES discussion_threads_target_repo(id) ON DELETE CASCADE;

ALTER TABLE ONLY discussion_threads_target_repo
    ADD CONSTRAINT discussion_threads_target_repo_repo_id_fkey FOREIGN KEY (repo_id) REFERENCES repo(id) ON DELETE CASCADE;

ALTER TABLE ONLY discussion_threads_target_repo
    ADD CONSTRAINT discussion_threads_target_repo_thread_id_fkey FOREIGN KEY (thread_id) REFERENCES discussion_threads(id) ON DELETE CASCADE;

ALTER TABLE ONLY external_service_repos
    ADD CONSTRAINT external_service_repos_external_service_id_fkey FOREIGN KEY (external_service_id) REFERENCES external_services(id) ON DELETE CASCADE DEFERRABLE;

ALTER TABLE ONLY external_service_repos
    ADD CONSTRAINT external_service_repos_org_id_fkey FOREIGN KEY (org_id) REFERENCES orgs(id) ON DELETE CASCADE;

ALTER TABLE ONLY external_service_repos
    ADD CONSTRAINT external_service_repos_repo_id_fkey FOREIGN KEY (repo_id) REFERENCES repo(id) ON DELETE CASCADE DEFERRABLE;

ALTER TABLE ONLY external_service_repos
    ADD CONSTRAINT external_service_repos_user_id_fkey FOREIGN KEY (user_id) REFERENCES users(id) ON DELETE CASCADE DEFERRABLE;

ALTER TABLE ONLY external_service_sync_jobs
    ADD CONSTRAINT external_services_id_fk FOREIGN KEY (external_service_id) REFERENCES external_services(id) ON DELETE CASCADE;

ALTER TABLE ONLY external_services
    ADD CONSTRAINT external_services_namepspace_user_id_fkey FOREIGN KEY (namespace_user_id) REFERENCES users(id) ON DELETE CASCADE DEFERRABLE;

ALTER TABLE ONLY external_services
    ADD CONSTRAINT external_services_namespace_org_id_fkey FOREIGN KEY (namespace_org_id) REFERENCES orgs(id) ON DELETE CASCADE DEFERRABLE;

ALTER TABLE ONLY feature_flag_overrides
    ADD CONSTRAINT feature_flag_overrides_flag_name_fkey FOREIGN KEY (flag_name) REFERENCES feature_flags(flag_name) ON UPDATE CASCADE ON DELETE CASCADE;

ALTER TABLE ONLY feature_flag_overrides
    ADD CONSTRAINT feature_flag_overrides_namespace_org_id_fkey FOREIGN KEY (namespace_org_id) REFERENCES orgs(id) ON DELETE CASCADE;

ALTER TABLE ONLY feature_flag_overrides
    ADD CONSTRAINT feature_flag_overrides_namespace_user_id_fkey FOREIGN KEY (namespace_user_id) REFERENCES users(id) ON DELETE CASCADE;

ALTER TABLE ONLY gitserver_repos
    ADD CONSTRAINT gitserver_repos_repo_id_fkey FOREIGN KEY (repo_id) REFERENCES repo(id) ON DELETE CASCADE;

ALTER TABLE ONLY insights_query_runner_jobs_dependencies
    ADD CONSTRAINT insights_query_runner_jobs_dependencies_fk_job_id FOREIGN KEY (job_id) REFERENCES insights_query_runner_jobs(id) ON DELETE CASCADE;

ALTER TABLE ONLY lsif_dependency_syncing_jobs
    ADD CONSTRAINT lsif_dependency_indexing_jobs_upload_id_fkey FOREIGN KEY (upload_id) REFERENCES lsif_uploads(id) ON DELETE CASCADE;

ALTER TABLE ONLY lsif_dependency_indexing_jobs
    ADD CONSTRAINT lsif_dependency_indexing_jobs_upload_id_fkey1 FOREIGN KEY (upload_id) REFERENCES lsif_uploads(id) ON DELETE CASCADE;

ALTER TABLE ONLY lsif_index_configuration
    ADD CONSTRAINT lsif_index_configuration_repository_id_fkey FOREIGN KEY (repository_id) REFERENCES repo(id) ON DELETE CASCADE;

ALTER TABLE ONLY lsif_packages
    ADD CONSTRAINT lsif_packages_dump_id_fkey FOREIGN KEY (dump_id) REFERENCES lsif_uploads(id) ON DELETE CASCADE;

ALTER TABLE ONLY lsif_references
    ADD CONSTRAINT lsif_references_dump_id_fkey FOREIGN KEY (dump_id) REFERENCES lsif_uploads(id) ON DELETE CASCADE;

ALTER TABLE ONLY lsif_retention_configuration
    ADD CONSTRAINT lsif_retention_configuration_repository_id_fkey FOREIGN KEY (repository_id) REFERENCES repo(id) ON DELETE CASCADE;

ALTER TABLE ONLY names
    ADD CONSTRAINT names_org_id_fkey FOREIGN KEY (org_id) REFERENCES orgs(id) ON UPDATE CASCADE ON DELETE CASCADE;

ALTER TABLE ONLY names
    ADD CONSTRAINT names_user_id_fkey FOREIGN KEY (user_id) REFERENCES users(id) ON UPDATE CASCADE ON DELETE CASCADE;

ALTER TABLE ONLY notebook_stars
    ADD CONSTRAINT notebook_stars_notebook_id_fkey FOREIGN KEY (notebook_id) REFERENCES notebooks(id) ON DELETE CASCADE DEFERRABLE;

ALTER TABLE ONLY notebook_stars
    ADD CONSTRAINT notebook_stars_user_id_fkey FOREIGN KEY (user_id) REFERENCES users(id) ON DELETE CASCADE DEFERRABLE;

ALTER TABLE ONLY notebooks
    ADD CONSTRAINT notebooks_creator_user_id_fkey FOREIGN KEY (creator_user_id) REFERENCES users(id) ON DELETE SET NULL DEFERRABLE;

ALTER TABLE ONLY notebooks
    ADD CONSTRAINT notebooks_namespace_org_id_fkey FOREIGN KEY (namespace_org_id) REFERENCES orgs(id) ON DELETE SET NULL DEFERRABLE;

ALTER TABLE ONLY notebooks
    ADD CONSTRAINT notebooks_namespace_user_id_fkey FOREIGN KEY (namespace_user_id) REFERENCES users(id) ON DELETE SET NULL DEFERRABLE;

ALTER TABLE ONLY notebooks
    ADD CONSTRAINT notebooks_updater_user_id_fkey FOREIGN KEY (updater_user_id) REFERENCES users(id) ON DELETE SET NULL DEFERRABLE;

ALTER TABLE ONLY org_invitations
    ADD CONSTRAINT org_invitations_org_id_fkey FOREIGN KEY (org_id) REFERENCES orgs(id);

ALTER TABLE ONLY org_invitations
    ADD CONSTRAINT org_invitations_recipient_user_id_fkey FOREIGN KEY (recipient_user_id) REFERENCES users(id);

ALTER TABLE ONLY org_invitations
    ADD CONSTRAINT org_invitations_sender_user_id_fkey FOREIGN KEY (sender_user_id) REFERENCES users(id);

ALTER TABLE ONLY org_members
    ADD CONSTRAINT org_members_references_orgs FOREIGN KEY (org_id) REFERENCES orgs(id) ON DELETE RESTRICT;

ALTER TABLE ONLY org_members
    ADD CONSTRAINT org_members_user_id_fkey FOREIGN KEY (user_id) REFERENCES users(id) ON DELETE RESTRICT;

ALTER TABLE ONLY org_stats
    ADD CONSTRAINT org_stats_org_id_fkey FOREIGN KEY (org_id) REFERENCES orgs(id) ON DELETE CASCADE DEFERRABLE;

ALTER TABLE ONLY out_of_band_migrations_errors
    ADD CONSTRAINT out_of_band_migrations_errors_migration_id_fkey FOREIGN KEY (migration_id) REFERENCES out_of_band_migrations(id) ON DELETE CASCADE;

ALTER TABLE ONLY product_licenses
    ADD CONSTRAINT product_licenses_product_subscription_id_fkey FOREIGN KEY (product_subscription_id) REFERENCES product_subscriptions(id);

ALTER TABLE ONLY product_subscriptions
    ADD CONSTRAINT product_subscriptions_user_id_fkey FOREIGN KEY (user_id) REFERENCES users(id);

ALTER TABLE ONLY registry_extension_releases
    ADD CONSTRAINT registry_extension_releases_creator_user_id_fkey FOREIGN KEY (creator_user_id) REFERENCES users(id);

ALTER TABLE ONLY registry_extension_releases
    ADD CONSTRAINT registry_extension_releases_registry_extension_id_fkey FOREIGN KEY (registry_extension_id) REFERENCES registry_extensions(id) ON UPDATE CASCADE ON DELETE CASCADE;

ALTER TABLE ONLY registry_extensions
    ADD CONSTRAINT registry_extensions_publisher_org_id_fkey FOREIGN KEY (publisher_org_id) REFERENCES orgs(id);

ALTER TABLE ONLY registry_extensions
    ADD CONSTRAINT registry_extensions_publisher_user_id_fkey FOREIGN KEY (publisher_user_id) REFERENCES users(id);

ALTER TABLE ONLY saved_searches
    ADD CONSTRAINT saved_searches_org_id_fkey FOREIGN KEY (org_id) REFERENCES orgs(id);

ALTER TABLE ONLY saved_searches
    ADD CONSTRAINT saved_searches_user_id_fkey FOREIGN KEY (user_id) REFERENCES users(id);

ALTER TABLE ONLY search_context_repos
    ADD CONSTRAINT search_context_repos_repo_id_fk FOREIGN KEY (repo_id) REFERENCES repo(id) ON DELETE CASCADE;

ALTER TABLE ONLY search_context_repos
    ADD CONSTRAINT search_context_repos_search_context_id_fk FOREIGN KEY (search_context_id) REFERENCES search_contexts(id) ON DELETE CASCADE;

ALTER TABLE ONLY search_contexts
    ADD CONSTRAINT search_contexts_namespace_org_id_fk FOREIGN KEY (namespace_org_id) REFERENCES orgs(id) ON DELETE CASCADE;

ALTER TABLE ONLY search_contexts
    ADD CONSTRAINT search_contexts_namespace_user_id_fk FOREIGN KEY (namespace_user_id) REFERENCES users(id) ON DELETE CASCADE;

ALTER TABLE ONLY settings
    ADD CONSTRAINT settings_author_user_id_fkey FOREIGN KEY (author_user_id) REFERENCES users(id) ON DELETE RESTRICT;

ALTER TABLE ONLY settings
    ADD CONSTRAINT settings_references_orgs FOREIGN KEY (org_id) REFERENCES orgs(id) ON DELETE RESTRICT;

ALTER TABLE ONLY settings
    ADD CONSTRAINT settings_user_id_fkey FOREIGN KEY (user_id) REFERENCES users(id) ON DELETE RESTRICT;

ALTER TABLE ONLY sub_repo_permissions
    ADD CONSTRAINT sub_repo_permissions_repo_id_fk FOREIGN KEY (repo_id) REFERENCES repo(id) ON DELETE CASCADE;

ALTER TABLE ONLY sub_repo_permissions
    ADD CONSTRAINT sub_repo_permissions_users_id_fk FOREIGN KEY (user_id) REFERENCES users(id) ON DELETE CASCADE;

ALTER TABLE ONLY survey_responses
    ADD CONSTRAINT survey_responses_user_id_fkey FOREIGN KEY (user_id) REFERENCES users(id);

ALTER TABLE ONLY temporary_settings
    ADD CONSTRAINT temporary_settings_user_id_fkey FOREIGN KEY (user_id) REFERENCES users(id) ON DELETE CASCADE;

ALTER TABLE ONLY user_credentials
    ADD CONSTRAINT user_credentials_user_id_fkey FOREIGN KEY (user_id) REFERENCES users(id) ON DELETE CASCADE DEFERRABLE;

ALTER TABLE ONLY user_emails
    ADD CONSTRAINT user_emails_user_id_fkey FOREIGN KEY (user_id) REFERENCES users(id);

ALTER TABLE ONLY user_external_accounts
    ADD CONSTRAINT user_external_accounts_user_id_fkey FOREIGN KEY (user_id) REFERENCES users(id);

ALTER TABLE ONLY user_public_repos
    ADD CONSTRAINT user_public_repos_repo_id_fkey FOREIGN KEY (repo_id) REFERENCES repo(id) ON DELETE CASCADE;

ALTER TABLE ONLY user_public_repos
    ADD CONSTRAINT user_public_repos_user_id_fkey FOREIGN KEY (user_id) REFERENCES users(id) ON DELETE CASCADE;

ALTER TABLE ONLY webhook_logs
    ADD CONSTRAINT webhook_logs_external_service_id_fkey FOREIGN KEY (external_service_id) REFERENCES external_services(id) ON UPDATE CASCADE ON DELETE CASCADE;

INSERT INTO lsif_configuration_policies VALUES (1, NULL, 'Default tip-of-branch retention policy', 'GIT_TREE', '*', true, 2016, false, false, 0, false, true, NULL, NULL, false);
INSERT INTO lsif_configuration_policies VALUES (2, NULL, 'Default tag retention policy', 'GIT_TAG', '*', true, 8064, false, false, 0, false, true, NULL, NULL, false);
INSERT INTO lsif_configuration_policies VALUES (3, NULL, 'Default commit retention policy', 'GIT_TREE', '*', true, 168, true, false, 0, false, true, NULL, NULL, false);

SELECT pg_catalog.setval('lsif_configuration_policies_id_seq', 3, true);<|MERGE_RESOLUTION|>--- conflicted
+++ resolved
@@ -1429,11 +1429,7 @@
     event_name text NOT NULL
 );
 
-<<<<<<< HEAD
-COMMENT ON TABLE event_logs_export_allowlist IS 'An allowlist of events that are approved for export if the scraping job is nabled';
-=======
 COMMENT ON TABLE event_logs_export_allowlist IS 'An allowlist of events that are approved for export if the scraping job is enabled';
->>>>>>> b8160a0b
 
 COMMENT ON COLUMN event_logs_export_allowlist.event_name IS 'Name of the event that corresponds to event_logs.name';
 
@@ -3747,11 +3743,7 @@
 
 CREATE INDEX event_logs_anonymous_user_id ON event_logs USING btree (anonymous_user_id);
 
-<<<<<<< HEAD
-CREATE INDEX event_logs_export_allowlist_event_name_idx ON event_logs_export_allowlist USING btree (event_name);
-=======
 CREATE UNIQUE INDEX event_logs_export_allowlist_event_name_idx ON event_logs_export_allowlist USING btree (event_name);
->>>>>>> b8160a0b
 
 CREATE INDEX event_logs_name ON event_logs USING btree (name);
 
