--- conflicted
+++ resolved
@@ -70,10 +70,7 @@
     - ExecutorStore
     - ExecutorSecretStore
     - ExecutorSecretAccessLogStore
-<<<<<<< HEAD
-=======
     - ZoektReposStore
->>>>>>> a6e72a59
 - filename: internal/gitserver/mocks_temp.go
   path: github.com/sourcegraph/sourcegraph/internal/gitserver
   interfaces:
