--- conflicted
+++ resolved
@@ -338,7 +338,6 @@
 		Hidden: true,
 		Rows: []monitoring.Row{
 			{
-<<<<<<< HEAD
 				Standard.Count("wait")(ObservableConstructorOptions{
 					MetricNameRoot:        "executor_run_lock_wait",
 					MetricDescriptionRoot: "milliseconds",
@@ -352,12 +351,6 @@
 					MetricDescriptionRoot: "milliseconds",
 					JobLabel:              "sg_job",
 				})(containerName, monitoring.ObservableOwnerCodeIntel).WithNoAlerts(`
-=======
-				constructor("executor_run_lock_wait", "wait").WithNoAlerts(`
-					Number of milliseconds spent waiting for the run lock every 5m
-				`).Observable(),
-				constructor("executor_run_lock_held", "held").WithNoAlerts(`
->>>>>>> 52c907a2
 					Number of milliseconds spent holding for the run lock every 5m
 				`).Observable(),
 			},
