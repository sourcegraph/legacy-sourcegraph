package definitions

import (
	"fmt"
	"time"

	"github.com/grafana-tools/sdk"

	"github.com/sourcegraph/sourcegraph/monitoring/definitions/shared"
	"github.com/sourcegraph/sourcegraph/monitoring/monitoring"
)

func ZoektIndexServer() *monitoring.Container {
	const (
		containerName        = "zoekt-indexserver"
		bundledContainerName = "indexed-search"
	)
	podNameRegex := fmt.Sprintf(".*%s.*", bundledContainerName)

	return &monitoring.Container{
		Name: "zoekt-indexserver",

		Title:                    "Zoekt Index Server",
		Description:              "Indexes repositories and populates the search index.",
		NoSourcegraphDebugServer: true,
		Variables: []monitoring.ContainerVariable{
			{
<<<<<<< HEAD
				Label:      "Instance",
				Name:       "instance",
				Type:       "query",
				Datasource: monitoring.StringPtr("Prometheus"),
				Query:      "label_values(index_num_assigned, instance)",
				Multi:      true,
				Refresh:    sdk.BoolInt{Flag: true, Value: monitoring.Int64Ptr(2)}, // Refresh on time range change
				Sort:       3,
				IncludeAll: true,
				Current:    sdk.Current{Text: &sdk.StringSliceString{Value: []string{"all"}, Valid: true}, Value: "$__all"},
=======
				Label: "Instance",
				Name:  "instance",
				Query: "label_values(index_num_assigned, instance)",
				Multi: true,
>>>>>>> d0a7cbac
			},
		},
		Groups: []monitoring.Group{
			{
				Title: "General",
				Rows: []monitoring.Row{
					{
						{
							Name:        "total_repos_aggregate",
							Description: "total number of repos (aggregate)",
							Query:       `sum(index_num_assigned)`,
							NoAlert:     true,
							Panel: monitoring.Panel().With(func(o monitoring.Observable, p *sdk.Panel) {
								p.GraphPanel.Legend.Current = true
								p.GraphPanel.Legend.RightSide = true
								p.GraphPanel.Targets = []sdk.Target{{
									Expr:         o.Query,
									LegendFormat: "assigned",
								}, {
									Expr:         "sum(index_num_indexed)",
									LegendFormat: "indexed",
								}, {
									Expr:         "sum(index_queue_cap)",
									LegendFormat: "tracked",
								}}
								p.GraphPanel.Tooltip.Shared = true
							}),
							Owner: monitoring.ObservableOwnerSearchCore,
							Interpretation: `
								Sudden changes can be caused by indexing configuration changes.

								Additionally, a discrepancy between "assigned" and "tracked" could indicate a bug.

								Legend:
								- assigned: # of repos assigned to Zoekt
								- indexed: # of repos Zoekt has indexed
								- tracked: # of repos Zoekt is aware of, including those that it has finished indexing
							`,
						},
						{
							Name:        "total_repos_per_instance",
							Description: "total number of repos (per instance)",
							Query:       "sum by (instance) (index_num_assigned{instance=~`${instance:regex}`})",
							NoAlert:     true,
							Panel: monitoring.Panel().With(func(o monitoring.Observable, p *sdk.Panel) {
								p.GraphPanel.Legend.Current = true
								p.GraphPanel.Legend.RightSide = true
								p.GraphPanel.Targets = []sdk.Target{{
									Expr:         o.Query,
									LegendFormat: "{{instance}} assigned",
								}, {
									Expr:         "sum by (instance) (index_num_indexed{instance=~`${instance:regex}`})",
									LegendFormat: "{{instance}} indexed",
								}, {
									Expr:         "sum by (instance) (index_queue_cap{instance=~`${instance:regex}`})",
									LegendFormat: "{{instance}} tracked",
								}}
								p.GraphPanel.Tooltip.Shared = true
							}),
							Owner: monitoring.ObservableOwnerSearchCore,
							Interpretation: `
								Sudden changes can be caused by indexing configuration changes.

								Additionally, a discrepancy between "assigned" and "tracked" could indicate a bug.

								Legend:
								- assigned: # of repos assigned to Zoekt
								- indexed: # of repos Zoekt has indexed
								- tracked: # of repos Zoekt is aware of, including those that it has finished processing
							`,
						},
					},
					{
						{
							Name:        "repo_index_success_speed",
							Description: "successful indexing durations",
							Query:       `sum by (le, state) (increase(index_repo_seconds_bucket{state="success"}[$__rate_interval]))`,
							NoAlert:     true,
							Panel: monitoring.PanelHeatmap().With(func(o monitoring.Observable, p *sdk.Panel) {
								p.HeatmapPanel.YAxis.Format = string(monitoring.Seconds)
							}),
							Owner:          monitoring.ObservableOwnerSearchCore,
							Interpretation: "Latency increases can indicate bottlenecks in the indexserver.",
						},
						{
							Name:        "repo_index_fail_speed",
							Description: "failed indexing durations",
							Query:       `sum by (le, state) (increase(index_repo_seconds_bucket{state="fail"}[$__rate_interval]))`,
							NoAlert:     true,
							Panel: monitoring.PanelHeatmap().With(func(o monitoring.Observable, p *sdk.Panel) {
								p.HeatmapPanel.YAxis.Format = string(monitoring.Seconds)
							}),
							Owner:          monitoring.ObservableOwnerSearchCore,
							Interpretation: "Failures happening after a long time indicates timeouts.",
						},
					},
					{
						{
							Name:              "average_resolve_revision_duration",
							Description:       "average resolve revision duration over 5m",
							Query:             `sum(rate(resolve_revision_seconds_sum[5m])) / sum(rate(resolve_revision_seconds_count[5m]))`,
							Warning:           monitoring.Alert().GreaterOrEqual(15, nil),
							Critical:          monitoring.Alert().GreaterOrEqual(30, nil),
							Panel:             monitoring.Panel().LegendFormat("{{duration}}").Unit(monitoring.Seconds),
							Owner:             monitoring.ObservableOwnerSearchCore,
							PossibleSolutions: "none",
						},
						{
							Name:        "get_index_options_error_increase",
							Description: "the number of repositories we failed to get indexing options over 5m",
							Query:       `sum(increase(get_index_options_error_total[5m]))`,
							// This value can spike, so only if we have a
							// sustained error rate do we alert.
							Warning:  monitoring.Alert().GreaterOrEqual(100, nil).For(time.Minute),
							Critical: monitoring.Alert().GreaterOrEqual(100, nil).For(20 * time.Minute),
							Panel:    monitoring.Panel().Min(0),
							Owner:    monitoring.ObservableOwnerSearchCore,
							PossibleSolutions: `
								- View error rates on gitserver and frontend to identify root cause.
								- Rollback frontend/gitserver deployment if due to a bad code change.
								- View error logs for 'getIndexOptions' via net/trace debug interface. For example click on a 'indexed-search-indexer-' on https://sourcegraph.com/-/debug/. Then click on Traces. Replace sourcegraph.com with your instance address.
							`,
							Interpretation: `
								When considering indexing a repository we ask for the index configuration
								from frontend per repository. The most likely reason this would fail is
								failing to resolve branch names to git SHAs.

								This value can spike up during deployments/etc. Only if you encounter
								sustained periods of errors is there an underlying issue. When sustained
								this indicates repositories will not get updated indexes.
							`,
						},
					},
				},
			},
			{
				Title: "Indexing results",
				Rows: []monitoring.Row{
					{
						{
							Name:        "repo_index_state_aggregate",
							Description: "index results state count over 5m (aggregate)",
							Query:       "sum by (state) (increase(index_repo_seconds_count[5m]))",
							NoAlert:     true,
							Owner:       monitoring.ObservableOwnerSearchCore,
							Panel: monitoring.Panel().LegendFormat("{{state}}").With(func(o monitoring.Observable, p *sdk.Panel) {
								p.GraphPanel.Legend.RightSide = true
								p.GraphPanel.Yaxes[0].LogBase = 2  // log to show the huge number of "noop" or "empty"
								p.GraphPanel.Tooltip.Shared = true // show multiple lines simultaneously
							}),
							Interpretation: `
							This dashboard shows the outcomes of recently completed indexing jobs across all index-server instances.

							A persistent failing state indicates some repositories cannot be indexed, perhaps due to size and timeouts.

							Legend:
							- fail -> the indexing jobs failed
							- success -> the indexing job succeeded and the index was updated
							- success_meta -> the indexing job succeeded, but only metadata was updated
							- noop -> the indexing job succeed, but we didn't need to update anything
							- empty -> the indexing job succeeded, but the index was empty (i.e. the repository is empty)
						`,
						},
						{
							Name:        "repo_index_state_per_instance",
							Description: "index results state count over 5m (per instance)",
							Query:       "sum by (instance, state) (increase(index_repo_seconds_count{instance=~`${instance:regex}`}[5m]))",
							NoAlert:     true,
							Owner:       monitoring.ObservableOwnerSearchCore,
							Panel: monitoring.Panel().LegendFormat("{{instance}} {{state}}").With(func(o monitoring.Observable, p *sdk.Panel) {
								p.GraphPanel.Legend.RightSide = true
								p.GraphPanel.Yaxes[0].LogBase = 2  // log to show the huge number of "noop" or "empty"
								p.GraphPanel.Tooltip.Shared = true // show multiple lines simultaneously
							}),
							Interpretation: `
							This dashboard shows the outcomes of recently completed indexing jobs, split out across each index-server instance.

							(You can use the "instance" filter at the top of the page to select a particular instance.)

							A persistent failing state indicates some repositories cannot be indexed, perhaps due to size and timeouts.

							Legend:
							- fail -> the indexing jobs failed
							- success -> the indexing job succeeded and the index was updated
							- success_meta -> the indexing job succeeded, but only metadata was updated
							- noop -> the indexing job succeed, but we didn't need to update anything
							- empty -> the indexing job succeeded, but the index was empty (i.e. the repository is empty)
						`,
						},
					},
				},
			},
			{
				Title: "Indexing queue statistics",
				Rows: []monitoring.Row{
					{
						{
							Name:           "indexed_queue_size_aggregate",
							Description:    "# of outstanding index jobs (aggregate)",
							Query:          "sum(index_queue_len)", // total queue size amongst all index-server replicas
							NoAlert:        true,
							Panel:          monitoring.Panel().LegendFormat("jobs"),
							Owner:          monitoring.ObservableOwnerSearchCore,
							Interpretation: "A queue that is constantly growing could be a leading indicator of a bottleneck or under-provisioning",
						},
						{
							Name:           "indexed_queue_size_per_instance",
							Description:    "# of outstanding index jobs (per instance)",
							Query:          "index_queue_len{instance=~`${instance:regex}`}",
							NoAlert:        true,
							Panel:          monitoring.Panel().LegendFormat("{{instance}} jobs"),
							Owner:          monitoring.ObservableOwnerSearchCore,
							Interpretation: "A queue that is constantly growing could be a leading indicator of a bottleneck or under-provisioning",
						},
					},
				},
			},
			{
<<<<<<< HEAD
				Title:  "Network I/O pod metrics (only available on Kubernetes)",
=======
				Title:  "Compound shards (experimental)",
>>>>>>> d0a7cbac
				Hidden: true,
				Rows: []monitoring.Row{
					{
						{
<<<<<<< HEAD
							Name:        "network_sent_bytes_aggregate",
							Description: "transmission rate over 5m (aggregate)",
							Query:       fmt.Sprintf("sum(rate(container_network_transmit_bytes_total{container_label_io_kubernetes_pod_name=~`%s`}[5m]))", podNameRegex),
							NoAlert:     true,
							Panel: monitoring.Panel().LegendFormat(bundledContainerName).Unit(monitoring.BytesPerSecond).With(func(o monitoring.Observable, p *sdk.Panel) {
								p.GraphPanel.Legend.RightSide = true
							}),
							Owner:          monitoring.ObservableOwnerSearchCore,
							Interpretation: "The rate of bytes sent over the network across all Zoekt pods",
						},
						{
							Name:        "network_received_packets_per_instance",
							Description: "transmission rate over 5m (per instance)",
							Query:       "sum by (container_label_io_kubernetes_pod_name) (rate(container_network_transmit_bytes_total{container_label_io_kubernetes_pod_name=~`${instance:regex}`}[5m]))",
							NoAlert:     true,
							Panel: monitoring.Panel().LegendFormat("{{container_label_io_kubernetes_pod_name}}").Unit(monitoring.BytesPerSecond).With(func(o monitoring.Observable, p *sdk.Panel) {
								p.GraphPanel.Legend.RightSide = true
							}),
							Owner:          monitoring.ObservableOwnerSearchCore,
							Interpretation: "The amount of bytes sent over the network by individual Zoekt pods",
						},
					},
					{
						{
							Name:        "network_received_bytes_aggregate",
							Description: "receive rate over 5m (aggregate)",
							Query:       fmt.Sprintf("sum(rate(container_network_receive_bytes_total{container_label_io_kubernetes_pod_name=~`%s`}[5m]))", podNameRegex),
							NoAlert:     true,
							Panel: monitoring.Panel().LegendFormat(bundledContainerName).Unit(monitoring.BytesPerSecond).With(func(o monitoring.Observable, p *sdk.Panel) {
								p.GraphPanel.Legend.RightSide = true
							}),
							Owner:          monitoring.ObservableOwnerSearchCore,
							Interpretation: "The amount of bytes received from the network across Zoekt pods",
						},
						{
							Name:        "network_received_bytes_per_instance",
							Description: "receive rate over 5m (per instance)",
							Query:       "sum by (container_label_io_kubernetes_pod_name) (rate(container_network_receive_bytes_total{container_label_io_kubernetes_pod_name=~`${instance:regex}`}[5m]))",
							NoAlert:     true,
							Panel: monitoring.Panel().LegendFormat("{{container_label_io_kubernetes_pod_name}}").Unit(monitoring.BytesPerSecond).With(func(o monitoring.Observable, p *sdk.Panel) {
								p.GraphPanel.Legend.RightSide = true
							}),
							Owner:          monitoring.ObservableOwnerSearchCore,
							Interpretation: "The amount of bytes received from the network by individual Zoekt pods",
						},
					},
					{
						{
							Name:        "network_transmitted_packets_dropped_by_instance",
							Description: "transmit packet drop rate over 5m (by instance)",
							Query:       "sum by (container_label_io_kubernetes_pod_name) (rate(container_network_transmit_packets_dropped_total{container_label_io_kubernetes_pod_name=~`${instance:regex}`}[5m]))",
							NoAlert:     true,
							Panel: monitoring.Panel().LegendFormat("{{container_label_io_kubernetes_pod_name}}").Unit(monitoring.PacketsPerSecond).With(func(o monitoring.Observable, p *sdk.Panel) {
								p.GraphPanel.Legend.RightSide = true
							}),
							Owner:          monitoring.ObservableOwnerSearchCore,
							Interpretation: "An increase in dropped packets could be a leading indicator of network saturation.",
						},
						{
							Name:        "network_transmitted_packets_error_total",
							Description: "errors encountered while transmitting over 5m (per instance)",
							Query:       fmt.Sprintf("sum(rate(container_network_transmit_errors_total{container_label_io_kubernetes_pod_name=~`%s`}[5m]))", podNameRegex),
							NoAlert:     true,
							Panel: monitoring.Panel().LegendFormat("{{container_label_io_kubernetes_pod_name}} errors").With(func(o monitoring.Observable, p *sdk.Panel) {
								p.GraphPanel.Legend.RightSide = true
							}),
							Owner:          monitoring.ObservableOwnerSearchCore,
							Interpretation: "An increase in transmission errors could indicate a networking issue",
						},
						{
							Name:        "network_received_packets_dropped_by_instance",
							Description: "receive packet drop rate over 5m (by instance)",
							Query:       "sum by (container_label_io_kubernetes_pod_name) (rate(container_network_receive_packets_dropped_total{container_label_io_kubernetes_pod_name=~`${instance:regex}`}[5m]))",
							NoAlert:     true,
							Panel: monitoring.Panel().LegendFormat("{{container_label_io_kubernetes_pod_name}}").Unit(monitoring.PacketsPerSecond).With(func(o monitoring.Observable, p *sdk.Panel) {
								p.GraphPanel.Legend.RightSide = true
							}),
							Owner:          monitoring.ObservableOwnerSearchCore,
							Interpretation: "An increase in dropped packets could be a leading indicator of network saturation.",
						},
						{
							Name:        "network_transmitted_packets_errors_by_instance",
							Description: "errors encountered while receiving over 5m (per instance)",
							Query:       "sum by (container_label_io_kubernetes_pod_name) (rate(container_network_receive_errors_total{container_label_io_kubernetes_pod_name=~`${instance:regex}`}[5m]))",
							NoAlert:     true,
							Panel: monitoring.Panel().LegendFormat("{{container_label_io_kubernetes_pod_name}} errors").With(func(o monitoring.Observable, p *sdk.Panel) {
								p.GraphPanel.Legend.RightSide = true
							}),
							Owner:          monitoring.ObservableOwnerSearchCore,
							Interpretation: "An increase in errors while receiving could indicate a networking issue.",
=======
							Name:        "compound_shards_aggregate",
							Description: "# of compound shards (aggregate)",
							Query:       "sum(index_number_compound_shards) by (app)",
							NoAlert:     true,
							Panel:       monitoring.Panel().LegendFormat("aggregate").Unit(monitoring.Number),
							Owner:       monitoring.ObservableOwnerSearchCore,
							Interpretation: `
								The total number of compound shards aggregated over all instances.

								This number should be consistent if the number of indexed repositories doesn't change.
							`,
						},
						{
							Name:        "compound_shards_per_instance",
							Description: "# of compound shards (per instance)",
							Query:       "sum(index_number_compound_shards{instance=~`${instance:regex}`}) by (instance)",
							NoAlert:     true,
							Panel:       monitoring.Panel().LegendFormat("{{instance}}").Unit(monitoring.Number),
							Owner:       monitoring.ObservableOwnerSearchCore,
							Interpretation: `
								The total number of compound shards per instance.

								This number should be consistent if the number of indexed repositories doesn't change.
							`,
						},
					},
					{
						{
							Name:        "average_shard_merging_duration_success",
							Description: "average successful shard merging duration over 1 hour",
							Query:       "sum(rate(index_shard_merging_duration_seconds_sum{error=\"false\"}[1h])) / sum(rate(index_shard_merging_duration_seconds_count{error=\"false\"}[1h]))",
							NoAlert:     true,
							Panel:       monitoring.Panel().LegendFormat("average").Unit(monitoring.Seconds),
							Owner:       monitoring.ObservableOwnerSearchCore,
							Interpretation: `
								Average duration of a successful merge over the last hour.

								The duration depends on the target compound shard size. The larger the compound shard the longer a merge will take.
								Since the target compound shard size is set on start of zoekt-indexserver, the average duration should be consistent.
							`,
						},
						{
							Name:        "average_shard_merging_duration_error",
							Description: "average failed shard merging duration over 1 hour",
							Query:       "sum(rate(index_shard_merging_duration_seconds_sum{error=\"true\"}[1h])) / sum(rate(index_shard_merging_duration_seconds_count{error=\"true\"}[1h]))",
							NoAlert:     true,
							Panel:       monitoring.Panel().LegendFormat("duration").Unit(monitoring.Seconds),
							Owner:       monitoring.ObservableOwnerSearchCore,
							Interpretation: `
								Average duration of a failed merge over the last hour.

								This curve should be flat. Any deviation should be investigated.
							`,
						},
					},
					{
						{
							Name:        "shard_merging_errors_aggregate",
							Description: "number of errors during shard merging (aggregate)",
							Query:       "sum(index_shard_merging_duration_seconds_count{error=\"true\"}) by (app)",
							NoAlert:     true,
							Panel:       monitoring.Panel().LegendFormat("aggregate").Unit(monitoring.Number),
							Owner:       monitoring.ObservableOwnerSearchCore,
							Interpretation: `
								Number of errors during shard merging aggregated over all instances.
							`,
						},
						{
							Name:        "shard_merging_errors_per_instance",
							Description: "number of errors during shard merging (per instance)",
							Query:       "sum(index_shard_merging_duration_seconds_count{instance=~`${instance:regex}`, error=\"true\"}) by (instance)",
							NoAlert:     true,
							Panel:       monitoring.Panel().LegendFormat("{{instance}}").Unit(monitoring.Number),
							Owner:       monitoring.ObservableOwnerSearchCore,
							Interpretation: `
								Number of errors during shard merging per instance.
							`,
						},
					},
					{
						{
							Name:        "shard_merging_merge_running_per_instance",
							Description: "if shard merging is running (per instance)",
							Query:       "max by (instance) (index_shard_merging_running{instance=~`${instance:regex}`})",
							NoAlert:     true,
							Panel:       monitoring.Panel().LegendFormat("{{instance}}").Unit(monitoring.Number),
							Owner:       monitoring.ObservableOwnerSearchCore,
							Interpretation: `
								Set to 1 if shard merging is running.
							`,
						},
						{
							Name:        "shard_merging_vacuum_running_per_instance",
							Description: "if vacuum is running (per instance)",
							Query:       "max by (instance) (index_vacuum_running{instance=~`${instance:regex}`})",
							NoAlert:     true,
							Panel:       monitoring.Panel().LegendFormat("{{instance}}").Unit(monitoring.Number),
							Owner:       monitoring.ObservableOwnerSearchCore,
							Interpretation: `
								Set to 1 if vacuum is running.
							`,
>>>>>>> d0a7cbac
						},
					},
				},
			},

			// Note:
			// zoekt_indexserver and zoekt_webserver are deployed together as part of the indexed-search service
			// We show pod availability here for both the webserver and indexserver as they are bundled together.

			shared.NewContainerMonitoringGroup(containerName, monitoring.ObservableOwnerSearchCore, nil),
			shared.NewProvisioningIndicatorsGroup(containerName, monitoring.ObservableOwnerSearchCore, nil),
			shared.NewKubernetesMonitoringGroup(bundledContainerName, monitoring.ObservableOwnerSearchCore, nil),
		},
	}
}<|MERGE_RESOLUTION|>--- conflicted
+++ resolved
@@ -25,23 +25,10 @@
 		NoSourcegraphDebugServer: true,
 		Variables: []monitoring.ContainerVariable{
 			{
-<<<<<<< HEAD
-				Label:      "Instance",
-				Name:       "instance",
-				Type:       "query",
-				Datasource: monitoring.StringPtr("Prometheus"),
-				Query:      "label_values(index_num_assigned, instance)",
-				Multi:      true,
-				Refresh:    sdk.BoolInt{Flag: true, Value: monitoring.Int64Ptr(2)}, // Refresh on time range change
-				Sort:       3,
-				IncludeAll: true,
-				Current:    sdk.Current{Text: &sdk.StringSliceString{Value: []string{"all"}, Valid: true}, Value: "$__all"},
-=======
 				Label: "Instance",
 				Name:  "instance",
 				Query: "label_values(index_num_assigned, instance)",
 				Multi: true,
->>>>>>> d0a7cbac
 			},
 		},
 		Groups: []monitoring.Group{
@@ -260,16 +247,122 @@
 				},
 			},
 			{
-<<<<<<< HEAD
-				Title:  "Network I/O pod metrics (only available on Kubernetes)",
-=======
 				Title:  "Compound shards (experimental)",
->>>>>>> d0a7cbac
 				Hidden: true,
 				Rows: []monitoring.Row{
 					{
 						{
-<<<<<<< HEAD
+							Name:        "compound_shards_aggregate",
+							Description: "# of compound shards (aggregate)",
+							Query:       "sum(index_number_compound_shards) by (app)",
+							NoAlert:     true,
+							Panel:       monitoring.Panel().LegendFormat("aggregate").Unit(monitoring.Number),
+							Owner:       monitoring.ObservableOwnerSearchCore,
+							Interpretation: `
+								The total number of compound shards aggregated over all instances.
+
+								This number should be consistent if the number of indexed repositories doesn't change.
+							`,
+						},
+						{
+							Name:        "compound_shards_per_instance",
+							Description: "# of compound shards (per instance)",
+							Query:       "sum(index_number_compound_shards{instance=~`${instance:regex}`}) by (instance)",
+							NoAlert:     true,
+							Panel:       monitoring.Panel().LegendFormat("{{instance}}").Unit(monitoring.Number),
+							Owner:       monitoring.ObservableOwnerSearchCore,
+							Interpretation: `
+								The total number of compound shards per instance.
+
+								This number should be consistent if the number of indexed repositories doesn't change.
+							`,
+						},
+					},
+					{
+						{
+							Name:        "average_shard_merging_duration_success",
+							Description: "average successful shard merging duration over 1 hour",
+							Query:       "sum(rate(index_shard_merging_duration_seconds_sum{error=\"false\"}[1h])) / sum(rate(index_shard_merging_duration_seconds_count{error=\"false\"}[1h]))",
+							NoAlert:     true,
+							Panel:       monitoring.Panel().LegendFormat("average").Unit(monitoring.Seconds),
+							Owner:       monitoring.ObservableOwnerSearchCore,
+							Interpretation: `
+								Average duration of a successful merge over the last hour.
+
+								The duration depends on the target compound shard size. The larger the compound shard the longer a merge will take.
+								Since the target compound shard size is set on start of zoekt-indexserver, the average duration should be consistent.
+							`,
+						},
+						{
+							Name:        "average_shard_merging_duration_error",
+							Description: "average failed shard merging duration over 1 hour",
+							Query:       "sum(rate(index_shard_merging_duration_seconds_sum{error=\"true\"}[1h])) / sum(rate(index_shard_merging_duration_seconds_count{error=\"true\"}[1h]))",
+							NoAlert:     true,
+							Panel:       monitoring.Panel().LegendFormat("duration").Unit(monitoring.Seconds),
+							Owner:       monitoring.ObservableOwnerSearchCore,
+							Interpretation: `
+								Average duration of a failed merge over the last hour.
+
+								This curve should be flat. Any deviation should be investigated.
+							`,
+						},
+					},
+					{
+						{
+							Name:        "shard_merging_errors_aggregate",
+							Description: "number of errors during shard merging (aggregate)",
+							Query:       "sum(index_shard_merging_duration_seconds_count{error=\"true\"}) by (app)",
+							NoAlert:     true,
+							Panel:       monitoring.Panel().LegendFormat("aggregate").Unit(monitoring.Number),
+							Owner:       monitoring.ObservableOwnerSearchCore,
+							Interpretation: `
+								Number of errors during shard merging aggregated over all instances.
+							`,
+						},
+						{
+							Name:        "shard_merging_errors_per_instance",
+							Description: "number of errors during shard merging (per instance)",
+							Query:       "sum(index_shard_merging_duration_seconds_count{instance=~`${instance:regex}`, error=\"true\"}) by (instance)",
+							NoAlert:     true,
+							Panel:       monitoring.Panel().LegendFormat("{{instance}}").Unit(monitoring.Number),
+							Owner:       monitoring.ObservableOwnerSearchCore,
+							Interpretation: `
+								Number of errors during shard merging per instance.
+							`,
+						},
+					},
+					{
+						{
+							Name:        "shard_merging_merge_running_per_instance",
+							Description: "if shard merging is running (per instance)",
+							Query:       "max by (instance) (index_shard_merging_running{instance=~`${instance:regex}`})",
+							NoAlert:     true,
+							Panel:       monitoring.Panel().LegendFormat("{{instance}}").Unit(monitoring.Number),
+							Owner:       monitoring.ObservableOwnerSearchCore,
+							Interpretation: `
+								Set to 1 if shard merging is running.
+							`,
+						},
+						{
+							Name:        "shard_merging_vacuum_running_per_instance",
+							Description: "if vacuum is running (per instance)",
+							Query:       "max by (instance) (index_vacuum_running{instance=~`${instance:regex}`})",
+							NoAlert:     true,
+							Panel:       monitoring.Panel().LegendFormat("{{instance}}").Unit(monitoring.Number),
+							Owner:       monitoring.ObservableOwnerSearchCore,
+							Interpretation: `
+								Set to 1 if vacuum is running.
+							`,
+						},
+					},
+				},
+			},
+			{
+				Title:  "Network I/O pod metrics (only available on Kubernetes)",
+				Hidden: true,
+				Rows: []monitoring.Row{
+					{
+						{
 							Name:        "network_sent_bytes_aggregate",
 							Description: "transmission rate over 5m (aggregate)",
 							Query:       fmt.Sprintf("sum(rate(container_network_transmit_bytes_total{container_label_io_kubernetes_pod_name=~`%s`}[5m]))", podNameRegex),
@@ -360,109 +453,6 @@
 							}),
 							Owner:          monitoring.ObservableOwnerSearchCore,
 							Interpretation: "An increase in errors while receiving could indicate a networking issue.",
-=======
-							Name:        "compound_shards_aggregate",
-							Description: "# of compound shards (aggregate)",
-							Query:       "sum(index_number_compound_shards) by (app)",
-							NoAlert:     true,
-							Panel:       monitoring.Panel().LegendFormat("aggregate").Unit(monitoring.Number),
-							Owner:       monitoring.ObservableOwnerSearchCore,
-							Interpretation: `
-								The total number of compound shards aggregated over all instances.
-
-								This number should be consistent if the number of indexed repositories doesn't change.
-							`,
-						},
-						{
-							Name:        "compound_shards_per_instance",
-							Description: "# of compound shards (per instance)",
-							Query:       "sum(index_number_compound_shards{instance=~`${instance:regex}`}) by (instance)",
-							NoAlert:     true,
-							Panel:       monitoring.Panel().LegendFormat("{{instance}}").Unit(monitoring.Number),
-							Owner:       monitoring.ObservableOwnerSearchCore,
-							Interpretation: `
-								The total number of compound shards per instance.
-
-								This number should be consistent if the number of indexed repositories doesn't change.
-							`,
-						},
-					},
-					{
-						{
-							Name:        "average_shard_merging_duration_success",
-							Description: "average successful shard merging duration over 1 hour",
-							Query:       "sum(rate(index_shard_merging_duration_seconds_sum{error=\"false\"}[1h])) / sum(rate(index_shard_merging_duration_seconds_count{error=\"false\"}[1h]))",
-							NoAlert:     true,
-							Panel:       monitoring.Panel().LegendFormat("average").Unit(monitoring.Seconds),
-							Owner:       monitoring.ObservableOwnerSearchCore,
-							Interpretation: `
-								Average duration of a successful merge over the last hour.
-
-								The duration depends on the target compound shard size. The larger the compound shard the longer a merge will take.
-								Since the target compound shard size is set on start of zoekt-indexserver, the average duration should be consistent.
-							`,
-						},
-						{
-							Name:        "average_shard_merging_duration_error",
-							Description: "average failed shard merging duration over 1 hour",
-							Query:       "sum(rate(index_shard_merging_duration_seconds_sum{error=\"true\"}[1h])) / sum(rate(index_shard_merging_duration_seconds_count{error=\"true\"}[1h]))",
-							NoAlert:     true,
-							Panel:       monitoring.Panel().LegendFormat("duration").Unit(monitoring.Seconds),
-							Owner:       monitoring.ObservableOwnerSearchCore,
-							Interpretation: `
-								Average duration of a failed merge over the last hour.
-
-								This curve should be flat. Any deviation should be investigated.
-							`,
-						},
-					},
-					{
-						{
-							Name:        "shard_merging_errors_aggregate",
-							Description: "number of errors during shard merging (aggregate)",
-							Query:       "sum(index_shard_merging_duration_seconds_count{error=\"true\"}) by (app)",
-							NoAlert:     true,
-							Panel:       monitoring.Panel().LegendFormat("aggregate").Unit(monitoring.Number),
-							Owner:       monitoring.ObservableOwnerSearchCore,
-							Interpretation: `
-								Number of errors during shard merging aggregated over all instances.
-							`,
-						},
-						{
-							Name:        "shard_merging_errors_per_instance",
-							Description: "number of errors during shard merging (per instance)",
-							Query:       "sum(index_shard_merging_duration_seconds_count{instance=~`${instance:regex}`, error=\"true\"}) by (instance)",
-							NoAlert:     true,
-							Panel:       monitoring.Panel().LegendFormat("{{instance}}").Unit(monitoring.Number),
-							Owner:       monitoring.ObservableOwnerSearchCore,
-							Interpretation: `
-								Number of errors during shard merging per instance.
-							`,
-						},
-					},
-					{
-						{
-							Name:        "shard_merging_merge_running_per_instance",
-							Description: "if shard merging is running (per instance)",
-							Query:       "max by (instance) (index_shard_merging_running{instance=~`${instance:regex}`})",
-							NoAlert:     true,
-							Panel:       monitoring.Panel().LegendFormat("{{instance}}").Unit(monitoring.Number),
-							Owner:       monitoring.ObservableOwnerSearchCore,
-							Interpretation: `
-								Set to 1 if shard merging is running.
-							`,
-						},
-						{
-							Name:        "shard_merging_vacuum_running_per_instance",
-							Description: "if vacuum is running (per instance)",
-							Query:       "max by (instance) (index_vacuum_running{instance=~`${instance:regex}`})",
-							NoAlert:     true,
-							Panel:       monitoring.Panel().LegendFormat("{{instance}}").Unit(monitoring.Number),
-							Owner:       monitoring.ObservableOwnerSearchCore,
-							Interpretation: `
-								Set to 1 if vacuum is running.
-							`,
->>>>>>> d0a7cbac
 						},
 					},
 				},
