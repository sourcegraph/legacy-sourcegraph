package main

import (
	"fmt"
	"strings"
	"time"
)

// This file contains shared declarations between dashboards. In general, you should NOT be making
// changes to this file: we use a declarative style for monitoring intentionally, so you should err
// on the side of repeating yourself and NOT writing shared or programatically generated monitoring.
//
// When editing this file or introducing any shared declarations, you should abide strictly by the
// following rules:
//
// 1. Do NOT declare a shared definition unless 5+ dashboards will use it. Sharing dashboard
//    declarations means the codebase becomes more complex and non-declarative which we want to avoid
//    so repeat yourself instead if it applies to less than 5 dashboards.
//
// 2. ONLY declare shared Observables. Introducing shared Rows or Groups prevents individual dashboard
//    maintainers from holistically considering both the layout of dashboards as well as the
//    metrics and alerts defined within them -- which we do not want.
//
// 3. Use the sharedObservable type and do NOT parameterize more than just the container name. It may
//    be tempting to pass an alerting threshold as an argument, or parameterize whether a critical
//    alert is defined -- but this makes reasoning about alerts at a high level much more difficult.
//    If you have a need for this, it is a strong signal you should NOT be using the shared definition
//    anymore and should instead copy it and apply your modifications.
//

type sharedObservable func(containerName string) Observable

var sharedFrontendInternalAPIErrorResponses sharedObservable = func(containerName string) Observable {
	return Observable{
		Name:            "frontend_internal_api_error_responses",
		Description:     "frontend-internal API error responses every 5m by route",
		Query:           fmt.Sprintf(`sum by (category)(increase(src_frontend_internal_request_duration_seconds_count{job="%s",code!~"2.."}[5m]))`, containerName),
		DataMayNotExist: true,
		Warning:         Alert{GreaterOrEqual: 5},
		PanelOptions:    PanelOptions().LegendFormat("{{category}}"),
		Owner:           ObservableOwnerBackendInfrastructure,
		PossibleSolutions: strings.Replace(`
			- **Single-container deployments:** Check 'docker logs $CONTAINER_ID' for logs starting with 'repo-updater' that indicate requests to the frontend service are failing.
			- **Kubernetes:**
				- Confirm that 'kubectl get pods' shows the 'frontend' pods are healthy.
				- Check 'kubectl logs {{CONTAINER_NAME}}' for logs indicate request failures to 'frontend' or 'frontend-internal'.
			- **Docker Compose:**
				- Confirm that 'docker ps' shows the 'frontend-internal' container is healthy.
				- Check 'docker logs {{CONTAINER_NAME}}' for logs indicating request failures to 'frontend' or 'frontend-internal'.
		`, "{{CONTAINER_NAME}}", containerName, -1),
	}
}

// promCadvisorContainerMatchers generates Prometheus matchers that capture metrics that match the given container name
// while excluding some irrelevant series
func promCadvisorContainerMatchers(containerName string) string {
	// This matcher excludes:
	// * jaeger sidecar (jaeger-agent)
	// * pod sidecars (_POD_)
	// as well as matching on the name of the container exactly with "_{container}_"
	return fmt.Sprintf(`name=~".*_%s_.*",name!~".*(_POD_|_jaeger-agent_).*"`, containerName)
}

// Container monitoring overviews - alert on all container failures, but only alert on extreme resource usage.
// More granular resource usage warnings are provided by the provisioning observables.

var sharedContainerRestarts sharedObservable = func(containerName string) Observable {
	return Observable{
		Name:            "container_restarts",
		Description:     "container restarts every 5m by instance",
		Query:           fmt.Sprintf(`increase(cadvisor_container_restart_count{%s}[5m])`, promCadvisorContainerMatchers(containerName)),
		DataMayNotExist: true,
		Warning:         Alert{GreaterOrEqual: 1},
		PanelOptions:    PanelOptions().LegendFormat("{{name}}"),
		Owner:           ObservableOwnerDistribution,
		PossibleSolutions: strings.Replace(`
			- **Kubernetes:**
				- Determine if the pod was OOM killed using 'kubectl describe pod {{CONTAINER_NAME}}' (look for 'OOMKilled: true') and, if so, consider increasing the memory limit in the relevant 'Deployment.yaml'.
				- Check the logs before the container restarted to see if there are 'panic:' messages or similar using 'kubectl logs -p {{CONTAINER_NAME}}'.
			- **Docker Compose:**
				- Determine if the pod was OOM killed using 'docker inspect -f \'{{json .State}}\' {{CONTAINER_NAME}}' (look for '"OOMKilled":true') and, if so, consider increasing the memory limit of the {{CONTAINER_NAME}} container in 'docker-compose.yml'.
				- Check the logs before the container restarted to see if there are 'panic:' messages or similar using 'docker logs {{CONTAINER_NAME}}' (note this will include logs from the previous and currently running container).
		`, "{{CONTAINER_NAME}}", containerName, -1),
	}
}

var sharedContainerMemoryUsage sharedObservable = func(containerName string) Observable {
	return Observable{
		Name:            "container_memory_usage",
		Description:     "container memory usage by instance",
		Query:           fmt.Sprintf(`cadvisor_container_memory_usage_percentage_total{%s}`, promCadvisorContainerMatchers(containerName)),
		DataMayNotExist: true,
		Warning:         Alert{GreaterOrEqual: 99},
		PanelOptions:    PanelOptions().LegendFormat("{{name}}").Unit(Percentage).Interval(100).Max(100).Min(0),
		Owner:           ObservableOwnerDistribution,
		PossibleSolutions: strings.Replace(`
			- **Kubernetes:** Consider increasing memory limit in relevant 'Deployment.yaml'.
			- **Docker Compose:** Consider increasing 'memory:' of {{CONTAINER_NAME}} container in 'docker-compose.yml'.
		`, "{{CONTAINER_NAME}}", containerName, -1),
	}
}

var sharedContainerCPUUsage sharedObservable = func(containerName string) Observable {
	return Observable{
		Name:            "container_cpu_usage",
		Description:     "container cpu usage total (1m average) across all cores by instance",
		Query:           fmt.Sprintf(`cadvisor_container_cpu_usage_percentage_total{%s}`, promCadvisorContainerMatchers(containerName)),
		DataMayNotExist: true,
		Warning:         Alert{GreaterOrEqual: 99},
		PanelOptions:    PanelOptions().LegendFormat("{{name}}").Unit(Percentage).Interval(100).Max(100).Min(0),
		Owner:           ObservableOwnerDistribution,
		PossibleSolutions: strings.Replace(`
			- **Kubernetes:** Consider increasing CPU limits in the the relevant 'Deployment.yaml'.
			- **Docker Compose:** Consider increasing 'cpus:' of the {{CONTAINER_NAME}} container in 'docker-compose.yml'.
		`, "{{CONTAINER_NAME}}", containerName, -1),
	}
}

var sharedContainerFsInodes sharedObservable = func(containerName string) Observable {
	return Observable{
		Name:            "fs_inodes_used",
		Description:     "fs inodes in use by instance",
		Query:           fmt.Sprintf(`sum by (name)(container_fs_inodes_total{%s})`, promCadvisorContainerMatchers(containerName)),
		DataMayNotExist: true,
		Warning:         Alert{GreaterOrEqual: 3e+06},
		PanelOptions:    PanelOptions().LegendFormat("{{name}}"),
		Owner:           ObservableOwnerDistribution,
		PossibleSolutions: `
			- Refer to your OS or cloud provider's documentation for how to increase inodes.
			- **Kubernetes:** consider provisioning more machines with less resources.
`,
	}
}

// Warn that instances might need more resources if short-term usage is high.

var sharedProvisioningCPUUsage5m sharedObservable = func(containerName string) Observable {
	return Observable{
		Name:            "provisioning_container_cpu_usage_5m",
		Description:     "container cpu usage total (5m maximum) across all cores by instance",
		Query:           fmt.Sprintf(`max_over_time(cadvisor_container_cpu_usage_percentage_total{%s}[5m])`, promCadvisorContainerMatchers(containerName)),
		DataMayNotExist: true,
		Warning:         Alert{GreaterOrEqual: 90},
		PanelOptions:    PanelOptions().LegendFormat("{{name}}").Unit(Percentage).Interval(100).Max(100).Min(0),
		Owner:           ObservableOwnerDistribution,
		PossibleSolutions: strings.Replace(`
			- **Kubernetes:** Consider increasing CPU limits in the the relevant 'Deployment.yaml'.
			- **Docker Compose:** Consider increasing 'cpus:' of the {{CONTAINER_NAME}} container in 'docker-compose.yml'.
		`, "{{CONTAINER_NAME}}", containerName, -1),
	}
}

var sharedProvisioningMemoryUsage5m sharedObservable = func(containerName string) Observable {
	return Observable{
		Name:            "provisioning_container_memory_usage_5m",
		Description:     "container memory usage (5m maximum) by instance",
		Query:           fmt.Sprintf(`max_over_time(cadvisor_container_memory_usage_percentage_total{%s}[5m])`, promCadvisorContainerMatchers(containerName)),
		DataMayNotExist: true,
		Warning:         Alert{GreaterOrEqual: 90},
		PanelOptions:    PanelOptions().LegendFormat("{{name}}").Unit(Percentage).Interval(100).Max(100).Min(0),
		Owner:           ObservableOwnerDistribution,
		PossibleSolutions: strings.Replace(`
			- **Kubernetes:** Consider increasing memory limit in relevant 'Deployment.yaml'.
			- **Docker Compose:** Consider increasing 'memory:' of {{CONTAINER_NAME}} container in 'docker-compose.yml'.
		`, "{{CONTAINER_NAME}}", containerName, -1),
	}
}

// Warn that instances might need more/less resources if long-term usage is high or low.

var sharedProvisioningCPUUsage7d sharedObservable = func(containerName string) Observable {
	return Observable{
		Name:            "provisioning_container_cpu_usage_7d",
		Description:     "container cpu usage total (7d maximum) across all cores by instance",
		Query:           fmt.Sprintf(`max_over_time(cadvisor_container_cpu_usage_percentage_total{%s}[7d])`, promCadvisorContainerMatchers(containerName)),
		DataMayNotExist: true,
<<<<<<< HEAD
		Warning:         Alert{LessOrEqual: 30, GreaterOrEqual: 80, For: 7 * 24 * time.Hour},
		PanelOptions:    PanelOptions().LegendFormat("{{name}}").Unit(Percentage),
=======
		Warning:         Alert{LessOrEqual: 30, GreaterOrEqual: 80},
		PanelOptions:    PanelOptions().LegendFormat("{{name}}").Unit(Percentage).Max(100).Min(0),
>>>>>>> c6db6b23
		Owner:           ObservableOwnerDistribution,
		PossibleSolutions: strings.Replace(`
			- If usage is high:
				- **Kubernetes:** Consider decreasing CPU limits in the the relevant 'Deployment.yaml'.
				- **Docker Compose:** Consider descreasing 'cpus:' of the {{CONTAINER_NAME}} container in 'docker-compose.yml'.
			- If usage is low, consider decreasing the above values.
		`, "{{CONTAINER_NAME}}", containerName, -1),
	}
}

var sharedProvisioningMemoryUsage7d sharedObservable = func(containerName string) Observable {
	return Observable{
		Name:            "provisioning_container_memory_usage_7d",
		Description:     "container memory usage (7d maximum) by instance",
		Query:           fmt.Sprintf(`max_over_time(cadvisor_container_memory_usage_percentage_total{%s}[7d])`, promCadvisorContainerMatchers(containerName)),
		DataMayNotExist: true,
<<<<<<< HEAD
		Warning:         Alert{LessOrEqual: 30, GreaterOrEqual: 80, For: 7 * 24 * time.Hour},
		PanelOptions:    PanelOptions().LegendFormat("{{name}}").Unit(Percentage),
=======
		Warning:         Alert{LessOrEqual: 30, GreaterOrEqual: 80},
		PanelOptions:    PanelOptions().LegendFormat("{{name}}").Unit(Percentage).Max(100).Min(0),
>>>>>>> c6db6b23
		Owner:           ObservableOwnerDistribution,
		PossibleSolutions: strings.Replace(`
			- If usage is high:
				- **Kubernetes:** Consider decreasing memory limit in relevant 'Deployment.yaml'.
				- **Docker Compose:** Consider decreasing 'memory:' of {{CONTAINER_NAME}} container in 'docker-compose.yml'.
			- If usage is low, consider decreasing the above values.
		`, "{{CONTAINER_NAME}}", containerName, -1),
	}
}

// Golang monitoring overviews

var sharedGoGoroutines sharedObservable = func(containerName string) Observable {
	return Observable{
		Name:              "go_goroutines",
		Description:       "maximum active goroutines for 10m",
		Query:             fmt.Sprintf(`max by(instance) (go_goroutines{job=~".*%s"})`, containerName),
		DataMayNotExist:   true,
		Warning:           Alert{GreaterOrEqual: 10000, For: 10 * time.Minute},
		PanelOptions:      PanelOptions().LegendFormat("{{name}}"),
		Owner:             ObservableOwnerDistribution,
		PossibleSolutions: "none",
	}
}

var sharedGoGcDuration sharedObservable = func(containerName string) Observable {
	return Observable{
		Name:              "go_gc_duration_seconds",
		Description:       "maximum go garbage collection duration",
		Query:             fmt.Sprintf(`max by(instance) (go_gc_duration_seconds{job=~".*%s"})`, containerName),
		DataMayNotExist:   true,
		Warning:           Alert{GreaterOrEqual: 2},
		PanelOptions:      PanelOptions().LegendFormat("{{name}}").Unit(Seconds),
		Owner:             ObservableOwnerDistribution,
		PossibleSolutions: "none",
	}
}

// Kubernetes monitoring overviews

var sharedKubernetesPodsAvailable sharedObservable = func(containerName string) Observable {
	return Observable{
		Name:              "pods_available_percentage",
		Description:       "percentage pods available for a service for 10m",
		Query:             fmt.Sprintf(`sum by(app) (up{app=~".*%[1]s"}) / count by (app) (up{app=~".*%[1]s"}) * 100`, containerName),
		Critical:          Alert{LessOrEqual: 90, For: 10 * time.Minute},
		DataMayNotExist:   true,
		PanelOptions:      PanelOptions().LegendFormat("{{name}}").Unit(Percentage).Max(100).Min(0),
		Owner:             ObservableOwnerDistribution,
		PossibleSolutions: "none",
	}
}<|MERGE_RESOLUTION|>--- conflicted
+++ resolved
@@ -174,13 +174,8 @@
 		Description:     "container cpu usage total (7d maximum) across all cores by instance",
 		Query:           fmt.Sprintf(`max_over_time(cadvisor_container_cpu_usage_percentage_total{%s}[7d])`, promCadvisorContainerMatchers(containerName)),
 		DataMayNotExist: true,
-<<<<<<< HEAD
 		Warning:         Alert{LessOrEqual: 30, GreaterOrEqual: 80, For: 7 * 24 * time.Hour},
-		PanelOptions:    PanelOptions().LegendFormat("{{name}}").Unit(Percentage),
-=======
-		Warning:         Alert{LessOrEqual: 30, GreaterOrEqual: 80},
 		PanelOptions:    PanelOptions().LegendFormat("{{name}}").Unit(Percentage).Max(100).Min(0),
->>>>>>> c6db6b23
 		Owner:           ObservableOwnerDistribution,
 		PossibleSolutions: strings.Replace(`
 			- If usage is high:
@@ -197,13 +192,8 @@
 		Description:     "container memory usage (7d maximum) by instance",
 		Query:           fmt.Sprintf(`max_over_time(cadvisor_container_memory_usage_percentage_total{%s}[7d])`, promCadvisorContainerMatchers(containerName)),
 		DataMayNotExist: true,
-<<<<<<< HEAD
 		Warning:         Alert{LessOrEqual: 30, GreaterOrEqual: 80, For: 7 * 24 * time.Hour},
-		PanelOptions:    PanelOptions().LegendFormat("{{name}}").Unit(Percentage),
-=======
-		Warning:         Alert{LessOrEqual: 30, GreaterOrEqual: 80},
 		PanelOptions:    PanelOptions().LegendFormat("{{name}}").Unit(Percentage).Max(100).Min(0),
->>>>>>> c6db6b23
 		Owner:           ObservableOwnerDistribution,
 		PossibleSolutions: strings.Replace(`
 			- If usage is high:
