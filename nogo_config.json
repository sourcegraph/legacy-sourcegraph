--- conflicted
+++ resolved
@@ -18,14 +18,6 @@
       "cmd/frontend/internal/gosrc/import_path.go": "temp ignore till we support nolint: comment"
     }
   },
-<<<<<<< HEAD
-  "ineffassign": {
-    "exclude_files": {
-      "external/*": "no need to vet third party code",
-      ".*_generated\\.go$": "ignore generated code",
-      ".*_pb\\.go$": "ignore protobuff generated code",
-      "dev/buildchecker/slack.go": "ignore false positive"
-=======
   "forbidigo": {
     "exclude_files": {
       "rules_go.*/*": "ignore rules_go working directory",
@@ -36,7 +28,14 @@
       ".*_generated\\.go$": "ignore generated code",
       ".*_pb\\.go$": "ignore protobuff generated code",
       "main.go": "ignore main files"
->>>>>>> eccbef88
+    }
+  },
+  "ineffassign": {
+    "exclude_files": {
+      "external/*": "no need to vet third party code",
+      ".*_generated\\.go$": "ignore generated code",
+      ".*_pb\\.go$": "ignore protobuff generated code",
+      "dev/buildchecker/slack.go": "ignore false positive"
     }
   }
 }