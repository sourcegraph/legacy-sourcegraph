//go:generate echo "Regenerating observability..."
//go:generate go build -o /tmp/src-observability-generator
//go:generate /tmp/src-observability-generator

package main

import (
	"context"
	"encoding/json"
	"fmt"
	"io/ioutil"
	"log"
	"net/http"
	"os"
	"path/filepath"
	"strconv"
	"strings"
	"unicode"

	"github.com/grafana-tools/sdk"
	"gopkg.in/yaml.v2"
)

// Container describes a Docker container to be observed.
type Container struct {
	// Name is the name of the Docker container, e.g. "syntect-server".
	Name string

	// Title is the title of the Docker container, e.g. "Syntect Server".
	Title string

	// Description is the description of the Docker container. It should describe what the
	// container is responsible for, so that the impact of issues in it is clear.
	Description string

	// Rows
	Rows []Row
}

type Row struct {
	Title       string
	Observables []Observable
}

func (r Row) validate() error {
	for _, o := range r.Observables {
		if err := o.validate(); err != nil {
			return err
		}
	}
	return nil
}

// Observable describes a metric about a container that can be observed. For example, memory usage.
type Observable struct {
	// Name is a short and human-readable lower_snake_case name describing what is being observed.
	//
	// It must be unique relative to the service name.
	//
	// Good examples:
	//
	//  github_rate_limit_remaining
	// 	search_error_rate
	//
	// Bad examples:
	//
	//  repo_updater_github_rate_limit
	// 	search_error_rate_over_5m
	//
	Name string

	// Description is a human-readable description of exactly what is being observed.
	//
	// Good examples:
	//
	// 	"remaining GitHub API rate limit quota"
	// 	"number of search errors every 5m"
	//  "90th percentile search request duration over 5m"
	//
	// Bad examples:
	//
	// 	"GitHub rate limit"
	// 	"search errors[5m]"
	// 	"P90 search latency"
	//
	Description string

	// Query is the actual Prometheus query that should be observed.
	Query string

	// DataMayNotExist indicates if the query may not return data until some event occurs in the
	// future.
	//
	// For example, repo_updater_memory_usage should always have data present and an alert should
	// fire if for some reason that query is not returning any data, so this would be set to false.
	// In contrast, search_error_rate would depend on users actually performing searches and we
	// would not want an alert to fire if no data was present, so this would be set to true.
	DataMayNotExist bool

	// Warning and Critical alert definitions. At least a Warning alert must be present.
	//
	// See README.md for why it is intentionally impossible to create a dashboard to monitor
	// something without at least a warning alert being defined.
	Warning, Critical Alert

	// PanelOptions describes some options for how to render the metric in the Grafana panel.
	PanelOptions panelOptions
}

func (o Observable) validate() error {
	if strings.Contains(o.Name, " ") || strings.ToLower(o.Name) != o.Name {
		return fmt.Errorf("Observable names should be in lower_snake_case: %q", o.Name)
	}
	if o.Warning.isEmpty() && o.Critical.isEmpty() {
		return fmt.Errorf("%s: a Warning or Critical alert MUST be defined", o.Name)
	}
	return nil
}

// Alert defines when an alert would be considered firing.
type Alert struct {
	// GreaterOrEqual indicates the value at which the alert should fire.
	GreaterOrEqual float64
}

func (a Alert) isEmpty() bool {
	return a == Alert{} || a.GreaterOrEqual <= 0
}

// UnitType for controlling the unit type display on graphs.
type UnitType string

// From https://sourcegraph.com/github.com/grafana/grafana@b63b82976b3708b082326c0b7d42f38d4bc261fa/-/blob/packages/grafana-data/src/valueFormats/categories.ts#L23
const (
	// Number is the default unit type.
	Number UnitType = "short"

	// Milliseconds for representing time.
	Milliseconds UnitType = "dtdurationms"

	// Seconds for representing time.
	Seconds UnitType = "dtdurations"

	// Percentage in the range of 0-100.
	Percentage UnitType = "percent"

	// Bytes in IEC (1024) format, e.g. for representing storage sizes.
	Bytes UnitType = "bytes"

	// BitsPerSecond, e.g. for representing network and disk IO.
	BitsPerSecond UnitType = "bps"
)

type panelOptions struct {
	min, max     *float64
	minAuto      bool
	legendFormat string
<<<<<<< HEAD
=======
	unitType     UnitType
>>>>>>> 502aa132
}

// Min sets the minimum value of the Y axis on the panel. The default is zero.
func (p panelOptions) Min(min float64) panelOptions {
	p.min = &min
	return p
}

// Min sets the minimum value of the Y axis on the panel to auto, instead of
// the default zero.
//
// This is generally only useful if trying to show negative numbers.
func (p panelOptions) MinAuto() panelOptions {
	p.minAuto = true
	return p
}

// Max sets the maximum value of the Y axis on the panel. The default is auto.
func (p panelOptions) Max(min float64) panelOptions {
	p.min = &min
	return p
}

// LegendFormat sets the panel's legend format, which may use Go template strings to select
// labels from the Prometheus query.
func (p panelOptions) LegendFormat(format string) panelOptions {
	p.legendFormat = format
	return p
}

<<<<<<< HEAD
=======
// Unit sets the panel's Y axis unit type.
func (p panelOptions) Unit(t UnitType) panelOptions {
	p.unitType = t
	return p
}

>>>>>>> 502aa132
func (p panelOptions) withDefaults() panelOptions {
	if p.min == nil && !p.minAuto {
		defaultMin := 0.0
		p.min = &defaultMin
	}
	if p.legendFormat == "" {
		p.legendFormat = "value"
	}
	if p.unitType == "" {
		p.unitType = Number
	}
	return p
}

func PanelOptions() panelOptions { return panelOptions{} }

// dashboard generates the Grafana dashboard for this container.
func (c *Container) dashboard() *sdk.Board {
	if !isValidUID(c.Name) {
		panic(fmt.Sprintf("expected Name to be alphanumeric + dashes: found \"%s\"", c.Name))
	}

	board := sdk.NewBoard(c.Title)

	// Note: being able to test edits quickly to dashboards is useful, but without setting this expansion and
	// unexpansion of rows counts as an "edit" and the site admin would be warned about an unsaved change that
	// they cannot actually save when navigating away, so we set this when not in dev environments.
	board.Editable = isDev

	board.UID = c.Name
	board.ID = 0
	board.Timezone = "utc"
	board.Timepicker.RefreshIntervals = []string{"5s", "10s", "30s", "1m", "5m", "15m", "30m", "1h", "2h", "1d"}
	board.Time.From = "now-6h"
	board.Time.To = "now"
	board.SharedCrosshair = true
	board.AddTags("builtin")
	board.Templating.List = []sdk.TemplateVar{
		{
			Label:      "Filter alert level",
			Name:       "alert_level",
			AllValue:   ".*",
			Current:    sdk.Current{Text: "all", Value: "$__all"},
			IncludeAll: true,
			Options: []sdk.Option{
				{Text: "all", Value: "$__all", Selected: true},
				{Text: "critical", Value: "critical"},
				{Text: "warning", Value: "warning"},
			},
			Query: "critical,warning",
			Type:  "custom",
		},
	}

	description := sdk.NewText("")
	description.Title = "" // Removes vertical space the title would otherwise take up
	setPanelSize(description, 24, 3)
	description.TextPanel.Mode = "html"
	description.TextPanel.Content = fmt.Sprintf(`
	<div style="text-align: left;">
	  <img src="https://storage.googleapis.com/sourcegraph-assets/sourcegraph-logo-light.png" style="height:30px; margin:0.5rem"></img>
	  <div style="margin-left: 1rem; margin-top: 0.5rem; font-size: 20px;"><span style="color: #8e8e8e">%s:</span> %s <a style="font-size: 15px" target="_blank" href="https://docs.sourcegraph.com/dev/architecture">(⧉ architecture diagram)</a></span>
	</div>
	`, c.Name, c.Description)
	board.Panels = append(board.Panels, description)

	alertsDefined := sdk.NewTable("Alerts defined")
	setPanelSize(alertsDefined, 9, 5)
	setPanelPos(alertsDefined, 0, 3)
	alertsDefined.TablePanel.Sort = &sdk.Sort{Desc: true}
	alertsDefined.TablePanel.Styles = []sdk.ColumnStyle{
		{
			Pattern: "Time",
			Type:    "hidden",
		},
		{
			Pattern: "level",
			Type:    "hidden",
		},
		{
			Pattern: "_01_level",
			Alias:   stringPtr("level"),
		},
		{
			Pattern:     "Value",
			Alias:       stringPtr("firing?"),
			ColorMode:   stringPtr("row"),
			Colors:      &[]string{"rgba(50, 172, 45, 0.97)", "rgba(237, 129, 40, 0.89)", "rgba(245, 54, 54, 0.9)"},
			Thresholds:  &[]string{"0.99999", "1"},
			Type:        "string",
			MappingType: 1,
			ValueMaps: []sdk.ColumnStyleValueMap{
				{Text: "false", Value: "0"},
				{Text: "true", Value: "1"},
			},
		},
	}
	alertsDefined.AddTarget(&sdk.Target{
		Expr:    fmt.Sprintf(`label_replace(sum(alert_count{service_name="%s",name!="",level=~"$alert_level"}) by (level,description), "_01_level", "$1", "level", "(.*)")`, c.Name),
		Format:  "table",
		Instant: true,
	})
	board.Panels = append(board.Panels, alertsDefined)

	alertsFiring := sdk.NewGraph("Alerts firing")
	setPanelSize(alertsFiring, 15, 5)
	setPanelPos(alertsFiring, 9, 3)
	alertsFiring.GraphPanel.Legend.Show = true
	alertsFiring.GraphPanel.Fill = 1
	alertsFiring.GraphPanel.Bars = true
	alertsFiring.GraphPanel.NullPointMode = "null"
	alertsFiring.GraphPanel.Pointradius = 2
	alertsFiring.GraphPanel.AliasColors = map[string]string{}
	alertsFiring.GraphPanel.Xaxis = sdk.Axis{
		Show: true,
	}
	alertsFiring.GraphPanel.Yaxes = []sdk.Axis{
		{
			Decimals: 0,
			Format:   "short",
			LogBase:  1,
			Max:      sdk.NewFloatString(1),
			Min:      sdk.NewFloatString(0),
			Show:     true,
		},
		{
			Format:  "short",
			LogBase: 1,
			Show:    true,
		},
	}
	alertsFiring.AddTarget(&sdk.Target{
		Expr:         fmt.Sprintf(`sum by (service_name,level,name)(alert_count{service_name="%s",name!="",level=~"$alert_level"} >= 1)`, c.Name),
		LegendFormat: "{{level}}: {{name}}",
	})
	board.Panels = append(board.Panels, alertsFiring)

	baseY := 8
	for rowIndex, row := range c.Rows {
		var rowPanel *sdk.Panel
		if row.Title != "General" {
			rowPanel = &sdk.Panel{RowPanel: &sdk.RowPanel{}}
			rowPanel.OfType = sdk.RowType
			rowPanel.Type = "row"
			rowPanel.Title = row.Title
			setPanelPos(rowPanel, 0, baseY+rowIndex)
			rowPanel.Collapsed = true
			board.Panels = append(board.Panels, rowPanel)
		}

		panelWidth := 24 / len(row.Observables)
		for i, o := range row.Observables {
			panel := sdk.NewGraph(strings.ToTitle(string([]rune(o.Description)[0])) + string([]rune(o.Description)[1:]))
			setPanelSize(panel, panelWidth, 5)
			setPanelPos(panel, i*panelWidth, baseY+rowIndex)
			panel.GraphPanel.Legend.Show = true
			panel.GraphPanel.Fill = 1
			panel.GraphPanel.Lines = true
			panel.GraphPanel.Linewidth = 1
			panel.GraphPanel.NullPointMode = "connected"
			panel.GraphPanel.Pointradius = 2
			panel.GraphPanel.AliasColors = map[string]string{}
			panel.GraphPanel.Xaxis = sdk.Axis{
				Show: true,
			}

			opt := o.PanelOptions.withDefaults()
			leftAxis := sdk.Axis{
				Decimals: 0,
				Format:   string(opt.unitType),
				LogBase:  1,
				Show:     true,
			}

			if o.Warning.GreaterOrEqual > 0 {
				// Warning threshold
				panel.GraphPanel.Thresholds = append(panel.GraphPanel.Thresholds, sdk.Threshold{
					Value:     float32(o.Warning.GreaterOrEqual),
					Op:        "gt",
					ColorMode: "custom",
					Fill:      true,
					Line:      true,
					FillColor: "rgba(255, 152, 48, 0.5)",
					LineColor: "rgba(31, 96, 196, 0.6)",
				})
			}
			if o.Critical.GreaterOrEqual > 0 {
				// Critical threshold
				panel.GraphPanel.Thresholds = append(panel.GraphPanel.Thresholds, sdk.Threshold{
					Value:     float32(o.Critical.GreaterOrEqual),
					Op:        "gt",
					ColorMode: "custom",
					Fill:      true,
					Line:      true,
					FillColor: "rgba(242, 73, 92, 0.5)",
					LineColor: "rgba(31, 96, 196, 0.6)",
				})
			}

			if opt.min != nil {
				leftAxis.Min = sdk.NewFloatString(*opt.min)
			}
			if opt.max != nil {
				leftAxis.Max = sdk.NewFloatString(*opt.max)
			}
			panel.GraphPanel.Yaxes = []sdk.Axis{
				leftAxis,
				{
					Format:  "short",
					LogBase: 1,
					Show:    true,
				},
			}
			panel.AddTarget(&sdk.Target{
				Expr:         o.Query,
				LegendFormat: opt.legendFormat,
			})
			if rowPanel != nil {
				rowPanel.RowPanel.Panels = append(rowPanel.RowPanel.Panels, *panel)
			} else {
				board.Panels = append(board.Panels, panel)
			}
		}
	}
	return board
}

// promAlertsFile generates the Prometheus rules file which defines our
// high-level alerting metrics for the container. For more information about
// how these work, see:
//
// https://docs.sourcegraph.com/admin/observability/metrics_guide#high-level-alerting-metrics
//
func (c *Container) promAlertsFile() *promRulesFile {
	f := &promRulesFile{}
	group := promGroup{Name: c.Name}
	for _, row := range c.Rows {
		for _, o := range row.Observables {
			for level, alert := range map[string]Alert{
				"warning":  o.Warning,
				"critical": o.Critical,
			} {
				if alert.isEmpty() {
					continue
				}
				labels := map[string]string{}
				labels["service_name"] = c.Name
				labels["level"] = level
				labels["name"] = o.Name

				var alertQuery string
				if alert.GreaterOrEqual > 0 {
					labels["description"] = fmt.Sprintf("%s: %v+ %s", c.Name, alert.GreaterOrEqual, o.Description)
					alertQuery = fmt.Sprintf("(%s) / %v", o.Query, alert.GreaterOrEqual)
					if o.DataMayNotExist {
						alertQuery = fmt.Sprintf("(%s) OR on() vector(0)", alertQuery)
					}
				}
				group.Rules = append(group.Rules, promRule{
					Record: "alert_count",
					Labels: labels,
					Expr:   "clamp_max(clamp_min(floor(\n" + alertQuery + "\n), 0), 1) OR on() vector(1)",
				})
			}
		}
	}
	f.Groups = append(f.Groups, group)
	return f
}

// isValidUID checks if the given string is a valid UID for entry into a Grafana dashboard. This is
// primarily used in the URL, e.g. /-/debug/grafana/d/syntect-server/<UID> and allows us to have
// static URLs we can document like:
//
// 	Go to https://sourcegraph.example.com/-/debug/grafana/d/syntect-server/syntect-server
//
// Instead of having to describe all the steps to navigate there because the UID is random.
func isValidUID(s string) bool {
	for _, r := range s {
		if !(unicode.IsLetter(r) || unicode.IsNumber(r) || r == '-') {
			return false
		}
	}
	return true
}

var isDev, _ = strconv.ParseBool(os.Getenv("DEV"))

func main() {
	grafanaDir, ok := os.LookupEnv("DASHBOARD_DIR")
	if !ok {
		grafanaDir = "../docker-images/grafana/config/provisioning/dashboards/sourcegraph/"
	}
	prometheusDir, ok := os.LookupEnv("PROMETHEUS_DIR")
	if !ok {
		prometheusDir = "../docker-images/prometheus/config/"
	}

	reloadValue, ok := os.LookupEnv("RELOAD")
	if !ok && isDev {
		reloadValue = "true"
	}
	reload, _ := strconv.ParseBool(reloadValue)

	for _, container := range []*Container{
		SyntectServer(),
	} {
		if grafanaDir != "" {
			board := container.dashboard()
			data, err := json.MarshalIndent(board, "", "  ")
			if err != nil {
				log.Fatal(err)
			}
			err = ioutil.WriteFile(filepath.Join(grafanaDir, container.Name+".json"), data, 0666)
			if err != nil {
				log.Fatal(err)
			}
			if reload {
				ctx := context.Background()
				client := sdk.NewClient("http://127.0.0.1:3370", "admin:admin", sdk.DefaultHTTPClient)
				_, err := client.SetDashboard(ctx, *board, sdk.SetDashboardParams{Overwrite: true})
				if err != nil {
					log.Fatal("updating dashboard:", err)
				}
			}
		}

		if prometheusDir != "" {
			promAlertsFile := container.promAlertsFile()
			data, err := yaml.Marshal(promAlertsFile)
			fileName := strings.Replace(container.Name, "-", "_", -1) + "_alert_rules.yml"
			err = ioutil.WriteFile(filepath.Join(prometheusDir, fileName), data, 0666)
			if err != nil {
				log.Fatal(err)
			}
		}
	}

	if prometheusDir != "" && reload {
		resp, err := http.Post("http://127.0.0.1:9090/-/reload", "", nil)
		if err != nil {
			log.Fatal("reloading Prometheus rules, got error:", err)
		}
		if resp.StatusCode != 200 {
			log.Fatal("reloading Prometheus rules, got status code:", resp.StatusCode)
		}
	}
	if reload && grafanaDir != "" && prometheusDir != "" {
		fmt.Println("Reloaded Prometheus rules & Grafana dashboards")
	}
}

// promRulesFile represents a Prometheus recording rules file (which we use for defining our alerts)
// see:
//
// https://prometheus.io/docs/prometheus/latest/configuration/recording_rules/
//
type promRulesFile struct {
	Groups []promGroup
}

type promGroup struct {
	Name  string
	Rules []promRule
}

type promRule struct {
	Record string
	Labels map[string]string
	Expr   string
}

// setPanelSize is a helper to set a panel's size.
func setPanelSize(p *sdk.Panel, width, height int) {
	p.GridPos.W = &width
	p.GridPos.H = &height
}

// setPanelSize is a helper to set a panel's position.
func setPanelPos(p *sdk.Panel, x, y int) {
	p.GridPos.X = &x
	p.GridPos.Y = &y
}

func uintPtr(x uint) *uint {
	return &x
}

func stringPtr(s string) *string {
	return &s
}<|MERGE_RESOLUTION|>--- conflicted
+++ resolved
@@ -155,10 +155,7 @@
 	min, max     *float64
 	minAuto      bool
 	legendFormat string
-<<<<<<< HEAD
-=======
 	unitType     UnitType
->>>>>>> 502aa132
 }
 
 // Min sets the minimum value of the Y axis on the panel. The default is zero.
@@ -189,15 +186,12 @@
 	return p
 }
 
-<<<<<<< HEAD
-=======
 // Unit sets the panel's Y axis unit type.
 func (p panelOptions) Unit(t UnitType) panelOptions {
 	p.unitType = t
 	return p
 }
 
->>>>>>> 502aa132
 func (p panelOptions) withDefaults() panelOptions {
 	if p.min == nil && !p.minAuto {
 		defaultMin := 0.0
