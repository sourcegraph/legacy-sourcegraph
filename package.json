--- conflicted
+++ resolved
@@ -73,22 +73,12 @@
   },
   "devDependencies": {
     "@atlassian/aui": "^7.10.1",
-<<<<<<< HEAD
-    "@babel/core": "^7.11.5",
-    "@babel/plugin-proposal-class-properties": "^7.10.4",
-    "@babel/plugin-proposal-decorators": "^7.10.5",
-    "@babel/plugin-transform-named-capturing-groups-regex": "^7.12.1",
-    "@babel/preset-env": "^7.11.5",
-    "@babel/preset-typescript": "^7.10.4",
-    "@babel/runtime": "^7.11.2",
-=======
     "@babel/core": "^7.12.3",
     "@babel/plugin-proposal-class-properties": "^7.12.1",
     "@babel/plugin-proposal-decorators": "^7.12.1",
     "@babel/preset-env": "^7.12.1",
     "@babel/preset-typescript": "^7.12.1",
     "@babel/runtime": "^7.12.5",
->>>>>>> 4aa1beae
     "@gql2ts/from-schema": "^1.10.1",
     "@gql2ts/language-typescript": "^1.9.0",
     "@gql2ts/types": "^1.9.0",
