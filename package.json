--- conflicted
+++ resolved
@@ -15,12 +15,8 @@
     "format": "prettier '**/{*.{js?(on),ts?(x),graphql,md,scss},.*.js?(on)}' --list-different --config prettier.config.js --write",
     "format:changed": "prettier $(git diff --diff-filter=d --name-only origin/main... && git ls-files --other --modified --exclude-standard | grep -E '\\.(js|json|ts|tsx|graphql|md|scss)$' | xargs) --write --list-different --config prettier.config.js",
     "format:check": "prettier '**/{*.{js?(on),ts?(x),graphql,md,scss},.*.js?(on)}' --config prettier.config.js --check --write=false",
-<<<<<<< HEAD
     "format:tsconfig": "prettier --config prettier.config.js --write tsconfig.json 'client/*/tsconfig.json'",
-    "_lint:js": "DOCSITE_LIST=\"$(./dev/docsite.sh -config doc/docsite.json ls)\" NODE_OPTIONS=\"--max_old_space_size=16192\" eslint --fix",
-=======
     "_lint:js": "DOCSITE_LIST=\"$(./dev/docsite.sh -config doc/docsite.json ls)\" NODE_OPTIONS=\"--max_old_space_size=16192\" eslint",
->>>>>>> 5be7690a
     "lint:js:changed": "pnpm _lint:js $(git diff --diff-filter=d --name-only origin/main... | grep -E '\\.[tj]sx?$' | xargs)",
     "lint:js:root": "pnpm run _lint:js --quiet '*.[tj]s?(x)'",
     "lint:js:all": "DOCSITE_LIST=\"$(./dev/docsite.sh -config doc/docsite.json ls)\" dev/foreach-ts-project.sh pnpm run lint:js --quiet && pnpm lint:js:root",
