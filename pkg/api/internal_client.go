package api

import (
	"bytes"
	"context"
	"encoding/json"
	"fmt"
	"io/ioutil"
	"net/http"
	"time"

	"github.com/sourcegraph/sourcegraph/pkg/conf/conftypes"
	"github.com/sourcegraph/sourcegraph/pkg/env"
	"github.com/sourcegraph/sourcegraph/pkg/jsonc"
	"github.com/sourcegraph/sourcegraph/pkg/txemail/txtypes"
	"github.com/sourcegraph/sourcegraph/schema"
	"golang.org/x/net/context/ctxhttp"
)

var frontendInternal = env.Get("SRC_FRONTEND_INTERNAL", "sourcegraph-frontend-internal", "HTTP address for internal frontend HTTP API.")

type internalClient struct {
	// URL is the root to the internal API frontend server.
	URL string
}

var InternalClient = &internalClient{URL: "http://" + frontendInternal}

// WaitForFrontend retries a noop request to the internal API until it is able to reach
// the endpoint, indicating that the frontend is available.
func (c *internalClient) WaitForFrontend(ctx context.Context) error {
	ping := func(ctx context.Context) error {
		resp, err := ctxhttp.Get(ctx, nil, c.URL+"/.internal/ping")
		if err != nil {
			return err
		}
		defer resp.Body.Close()
		if resp.StatusCode != http.StatusOK {
			return fmt.Errorf("ping: bad HTTP response status %d", resp.StatusCode)
		}
		body, err := ioutil.ReadAll(resp.Body)
		if err != nil {
			return err
		}
		if want := "pong"; string(body) != want {
			const max = 15
			if len(body) > max {
				body = body[:max]
			}
			return fmt.Errorf("ping: bad HTTP response body %q (want %q)", body, want)
		}
		return nil
	}

	var lastErr error
	for {
		err := ping(ctx)
		if err != nil {
			if ctx.Err() != nil {
				return fmt.Errorf("frontend API not reachable: %s (last error: %v)", err, lastErr)
			}

			// Keep trying.
			lastErr = err
			time.Sleep(250 * time.Millisecond)
			continue
		}
		break
	}
	return nil
}

type SavedQueryIDSpec struct {
	Subject SettingsSubject
	Key     string
}

// ConfigSavedQuery is the JSON shape of a saved query entry in the JSON configuration
// (i.e., an entry in the {"search.savedQueries": [...]} array).
type ConfigSavedQuery struct {
<<<<<<< HEAD
	Key            string `json:"key,omitempty"`
	Description    string `json:"description"`
	Query          string `json:"query"`
	ShowOnHomepage bool   `json:"showOnHomepage"`
	Notify         bool   `json:"notify,omitempty"`
	NotifySlack    bool   `json:"notifySlack,omitempty"`
	OwnerKind      string
	UserID         *int32
	OrgID          *int32
=======
	Key         string `json:"key,omitempty"`
	Description string `json:"description"`
	Query       string `json:"query"`
	Notify      bool   `json:"notify,omitempty"`
	NotifySlack bool   `json:"notifySlack,omitempty"`
>>>>>>> 6c08f815
}

func (sq ConfigSavedQuery) Equals(other ConfigSavedQuery) bool {
	a, _ := json.Marshal(sq)
	b, _ := json.Marshal(other)
	return bytes.Equal(a, b)
}

// PartialConfigSavedQueries is the JSON configuration shape, including only the
// search.savedQueries section.
type PartialConfigSavedQueries struct {
	SavedQueries []ConfigSavedQuery `json:"search.savedQueries"`
}

// SavedQuerySpecAndConfig represents a saved query configuration its unique ID.
type SavedQuerySpecAndConfig struct {
	Spec   SavedQueryIDSpec
	Config ConfigSavedQuery
}

// SavedQueriesListAll lists all saved queries, from every user, org, etc.
func (c *internalClient) SavedQueriesListAll(ctx context.Context) (map[SavedQueryIDSpec]SavedQuerySpecAndConfig, error) {
	var result []SavedQuerySpecAndConfig
	err := c.postInternal(ctx, "saved-queries/list-all", nil, &result)
	if err != nil {
		return nil, err
	}
	m := map[SavedQueryIDSpec]SavedQuerySpecAndConfig{}
	for _, r := range result {
		m[r.Spec] = SavedQuerySpecAndConfig{Spec: r.Spec, Config: r.Config}
	}
	return m, nil
}

// SavedQueryInfo represents information about a saved query that was executed.
type SavedQueryInfo struct {
	// Query is the search query in question.
	Query string

	// LastExecuted is the timestamp of the last time that the search query was
	// executed.
	LastExecuted time.Time

	// LatestResult is the timestamp of the latest-known result for the search
	// query. Therefore, searching `after:<LatestResult>` will return the new
	// search results not yet seen.
	LatestResult time.Time

	// ExecDuration is the amount of time it took for the query to execute.
	ExecDuration time.Duration
}

// SavedQueriesGetInfo gets the info from the DB for the given saved query. nil
// is returned if there is no existing info for the saved query.
func (c *internalClient) SavedQueriesGetInfo(ctx context.Context, query string) (*SavedQueryInfo, error) {
	var result *SavedQueryInfo
	err := c.postInternal(ctx, "saved-queries/get-info", query, &result)
	if err != nil {
		return nil, err
	}
	return result, nil
}

// SavedQueriesSetInfo sets the info in the DB for the given query.
func (c *internalClient) SavedQueriesSetInfo(ctx context.Context, info *SavedQueryInfo) error {
	return c.postInternal(ctx, "saved-queries/set-info", info, nil)
}

func (c *internalClient) SavedQueriesDeleteInfo(ctx context.Context, query string) error {
	return c.postInternal(ctx, "saved-queries/delete-info", query, nil)
}

func (c *internalClient) SettingsGetForSubject(ctx context.Context, subject SettingsSubject) (parsed *schema.Settings, settings *Settings, err error) {
	err = c.postInternal(ctx, "settings/get-for-subject", subject, &settings)
	if err == nil {
		err = jsonc.Unmarshal(settings.Contents, &parsed)
	}
	return parsed, settings, err
}

var MockOrgsListUsers func(orgID int32) (users []int32, err error)

func (c *internalClient) OrgsListUsers(ctx context.Context, orgID int32) (users []int32, err error) {
	if MockOrgsListUsers != nil {
		return MockOrgsListUsers(orgID)
	}
	err = c.postInternal(ctx, "orgs/list-users", orgID, &users)
	if err != nil {
		return nil, err
	}
	return users, nil
}

func (c *internalClient) OrgsGetByName(ctx context.Context, orgName string) (orgID *int32, err error) {
	err = c.postInternal(ctx, "orgs/get-by-name", orgName, &orgID)
	if err != nil {
		return nil, err
	}
	return orgID, nil
}

func (c *internalClient) UsersGetByUsername(ctx context.Context, username string) (user *int32, err error) {
	err = c.postInternal(ctx, "users/get-by-username", username, &user)
	if err != nil {
		return nil, err
	}
	return user, nil
}

func (c *internalClient) UserEmailsGetEmail(ctx context.Context, userID int32) (email *string, err error) {
	err = c.postInternal(ctx, "user-emails/get-email", userID, &email)
	if err != nil {
		return nil, err
	}
	return email, nil
}

// TODO(slimsag): In the future, once we're no longer using environment
// variables to build ExternalURL, remove this in favor of services just reading it
// directly from the configuration file.
//
// TODO(slimsag): needs cleanup as part of upcoming configuration refactor.
func (c *internalClient) ExternalURL(ctx context.Context) (string, error) {
	var externalURL string
	err := c.postInternal(ctx, "app-url", nil, &externalURL)
	if err != nil {
		return "", err
	}
	return externalURL, nil
}

func (c *internalClient) GitServerAddrs(ctx context.Context) ([]string, error) {
	var gitServerAddrs []string
	err := c.postInternal(ctx, "git-server-addrs", nil, &gitServerAddrs)
	if err != nil {
		return nil, err
	}
	return gitServerAddrs, nil
}

// TODO(slimsag): needs cleanup as part of upcoming configuration refactor.
func (c *internalClient) CanSendEmail(ctx context.Context) (canSendEmail bool, err error) {
	err = c.postInternal(ctx, "can-send-email", nil, &canSendEmail)
	if err != nil {
		return false, err
	}
	return canSendEmail, nil
}

// TODO(slimsag): needs cleanup as part of upcoming configuration refactor.
func (c *internalClient) SendEmail(ctx context.Context, message txtypes.Message) error {
	return c.postInternal(ctx, "send-email", &message, nil)
}

func (c *internalClient) ReposCreateIfNotExists(ctx context.Context, op RepoCreateOrUpdateRequest) (*Repo, error) {
	var repo Repo
	err := c.postInternal(ctx, "repos/create-if-not-exists", op, &repo)
	if err != nil {
		return nil, err
	}
	return &repo, nil
}

// ReposListEnabled returns a list of all enabled repository names.
func (c *internalClient) ReposListEnabled(ctx context.Context) ([]RepoName, error) {
	var names []RepoName
	err := c.postInternal(ctx, "repos/list-enabled", nil, &names)
	return names, err
}

// MockInternalClientConfiguration mocks (*internalClient).Configuration.
var MockInternalClientConfiguration func() (conftypes.RawUnified, error)

func (c *internalClient) Configuration(ctx context.Context) (conftypes.RawUnified, error) {
	if MockInternalClientConfiguration != nil {
		return MockInternalClientConfiguration()
	}
	var cfg conftypes.RawUnified
	err := c.postInternal(ctx, "configuration", nil, &cfg)
	return cfg, err
}

func (c *internalClient) ReposUpdateMetadata(ctx context.Context, repo RepoName, description string, fork bool, archived bool) error {
	return c.postInternal(ctx, "repos/update-metadata", ReposUpdateMetadataRequest{
		RepoName:    repo,
		Description: description,
		Fork:        fork,
		Archived:    archived,
	}, nil)
}

func (c *internalClient) ReposGetByName(ctx context.Context, repoName RepoName) (*Repo, error) {
	var repo Repo
	err := c.postInternal(ctx, "repos/"+string(repoName), nil, &repo)
	if err != nil {
		return nil, err
	}
	return &repo, nil
}

func (c *internalClient) PhabricatorRepoCreate(ctx context.Context, repo RepoName, callsign, url string) error {
	return c.postInternal(ctx, "phabricator/repo-create", PhabricatorRepoCreateRequest{
		RepoName: repo,
		Callsign: callsign,
		URL:      url,
	}, nil)
}

var MockExternalServiceConfigs func(kind string, result interface{}) error

// ExternalServiceConfigs fetches external service configs of a single kind into the result parameter,
// which should be a slice of the expected config type.
func (c *internalClient) ExternalServiceConfigs(ctx context.Context, kind string, result interface{}) error {
	if MockExternalServiceConfigs != nil {
		return MockExternalServiceConfigs(kind, result)
	}
	return c.postInternal(ctx, "external-services/configs", ExternalServiceConfigsRequest{
		Kind: kind,
	}, &result)
}

// ExternalServicesList returns all external services of the given kind.
func (c *internalClient) ExternalServicesList(ctx context.Context, opts ExternalServicesListRequest) ([]*ExternalService, error) {
	var extsvcs []*ExternalService
	return extsvcs, c.postInternal(ctx, "external-services/list", &opts, &extsvcs)
}

func (c *internalClient) LogTelemetry(ctx context.Context, env string, reqBody interface{}) error {
	return c.postInternal(ctx, "telemetry/log/v1/"+env, reqBody, nil)
}

// postInternal sends an HTTP post request to the internal route.
func (c *internalClient) postInternal(ctx context.Context, route string, reqBody, respBody interface{}) error {
	return c.post(ctx, "/.internal/"+route, reqBody, respBody)
}

// post sends an HTTP post request to the provided route. If reqBody is
// non-nil it will Marshal it as JSON and set that as the Request body. If
// respBody is non-nil the response body will be JSON unmarshalled to resp.
func (c *internalClient) post(ctx context.Context, route string, reqBody, respBody interface{}) error {
	var data []byte
	if reqBody != nil {
		var err error
		data, err = json.Marshal(reqBody)
		if err != nil {
			return err
		}
	}

	resp, err := ctxhttp.Post(ctx, nil, c.URL+route, "application/json", bytes.NewBuffer(data))
	if err != nil {
		return err
	}
	defer resp.Body.Close()
	if err := checkAPIResponse(resp); err != nil {
		return err
	}

	if respBody != nil {
		return json.NewDecoder(resp.Body).Decode(respBody)
	}
	return nil
}

func checkAPIResponse(resp *http.Response) error {
	if 200 > resp.StatusCode || resp.StatusCode > 299 {
		buf := new(bytes.Buffer)
		buf.ReadFrom(resp.Body)
		b := buf.Bytes()
		errString := string(b)
		if errString != "" {
			return fmt.Errorf("internal API response error code %d: %s (%s)", resp.StatusCode, errString, resp.Request.URL)
		}
		return fmt.Errorf("internal API response error code %d (%s)", resp.StatusCode, resp.Request.URL)
	}
	return nil
}<|MERGE_RESOLUTION|>--- conflicted
+++ resolved
@@ -78,23 +78,14 @@
 // ConfigSavedQuery is the JSON shape of a saved query entry in the JSON configuration
 // (i.e., an entry in the {"search.savedQueries": [...]} array).
 type ConfigSavedQuery struct {
-<<<<<<< HEAD
-	Key            string `json:"key,omitempty"`
-	Description    string `json:"description"`
-	Query          string `json:"query"`
-	ShowOnHomepage bool   `json:"showOnHomepage"`
-	Notify         bool   `json:"notify,omitempty"`
-	NotifySlack    bool   `json:"notifySlack,omitempty"`
-	OwnerKind      string
-	UserID         *int32
-	OrgID          *int32
-=======
 	Key         string `json:"key,omitempty"`
 	Description string `json:"description"`
 	Query       string `json:"query"`
 	Notify      bool   `json:"notify,omitempty"`
 	NotifySlack bool   `json:"notifySlack,omitempty"`
->>>>>>> 6c08f815
+	OwnerKind   string
+	UserID      *int32
+	OrgID       *int32
 }
 
 func (sq ConfigSavedQuery) Equals(other ConfigSavedQuery) bool {
