package reposource

import (
	"fmt"
	"net/url"
	"strings"
	"sync"
	"sync/atomic"

	"github.com/sourcegraph/sourcegraph/pkg/api"
	"github.com/sourcegraph/sourcegraph/pkg/conf"
	"github.com/sourcegraph/sourcegraph/schema"
)

var (
	// reposListInstance is the global instance of the repos.list repoSource. Do NOT reference this
	// directly; use GetReposListInstance() instead.
	reposListInstance          atomic.Value
	reposListInstanceReadyOnce sync.Once
	reposListInstanceReady     = make(chan struct{})
)

func init() {
	go func() {
		conf.Watch(func() {
			reposListInstance.Store(newReposList(conf.Get().ReposList))
		})

		reposListInstanceReadyOnce.Do(func() {
			close(reposListInstanceReady)
		})
	}()
}

<<<<<<< HEAD
func GetReposListInstance() *reposList {
=======
func GetReposListInstance() RepoSource {
>>>>>>> 690aec80
	<-reposListInstanceReady
	return reposListInstance.Load().(*reposList)
}

type reposList struct {
	// cloneURLToName records the map from clone URL to repo name. It is read-only after construction,
	// so does not require synchronization.
	cloneURLToName map[string]string
}

var _ RepoSource = (*reposList)(nil)

func newReposList(repos []*schema.Repository) *reposList {
	cloneURLToName := map[string]string{}
	for _, rp := range repos {
		cloneURLToName[normalizeCloneURL(rp.Url)] = rp.Path
	}
	return &reposList{
		cloneURLToName: cloneURLToName,
	}
}

func (c *reposList) CloneURLToRepoName(cloneURL string) (repoName api.RepoName, err error) {
	return api.RepoName(c.cloneURLToName[normalizeCloneURL(cloneURL)]), nil
}

// normalizeCloneURL attempts to reduce the cloneURL to a normalized form using some simple
// heuristics. If it finds the heuristics don't apply, it returns the original clone URL.
func normalizeCloneURL(cloneURL string) string {
	var (
		u   *url.URL
		err error
	)
	if strings.HasPrefix(cloneURL, "https://") || strings.HasPrefix(cloneURL, "http://") || strings.HasPrefix(cloneURL, "ssh://") {
		u, err = url.Parse(cloneURL)
	} else { // SCP-like case
		u, err = url.Parse("fake://" + strings.Replace(cloneURL, ":", "/", 1))
	}
	if err != nil {
		return cloneURL
	}
	return fmt.Sprintf("%s/%s", u.Hostname(), strings.TrimPrefix(strings.TrimSuffix(u.Path, ".git"), "/"))
}<|MERGE_RESOLUTION|>--- conflicted
+++ resolved
@@ -32,11 +32,7 @@
 	}()
 }
 
-<<<<<<< HEAD
-func GetReposListInstance() *reposList {
-=======
 func GetReposListInstance() RepoSource {
->>>>>>> 690aec80
 	<-reposListInstanceReady
 	return reposListInstance.Load().(*reposList)
 }
