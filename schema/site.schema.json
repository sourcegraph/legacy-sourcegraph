{
  "$schema": "http://json-schema.org/draft-07/schema#",
  "$id": "site.schema.json#",
  "title": "Site configuration",
  "description": "Configuration for a Sourcegraph site.",
  "allowComments": true,
  "type": "object",
  "additionalProperties": true,
  "properties": {
    "search.index.symbols.enabled": {
      "description": "Whether indexed symbol search is enabled. This is contingent on the indexed search configuration, and is true by default for instances with indexed search enabled. Enabling this will cause every repository to re-index, which is a time consuming (several hours) operation. Additionally, it requires more storage and ram to accommodate the added symbols information in the search index.",
      "type": "boolean",
      "!go": { "pointer": true },
      "group": "Search"
    },
    "search.largeFiles": {
      "description": "A list of file glob patterns where matching files will be indexed and searched regardless of their size. Files still need to be valid utf-8 to be indexed. The glob pattern syntax can be found here: https://github.com/bmatcuk/doublestar#patterns.",
      "type": "array",
      "items": {
        "type": "string"
      },
      "group": "Search",
      "examples": [["go.sum", "package-lock.json", "**/*.thrift"]]
    },
    "debug.search.symbolsParallelism": {
      "description": "(debug) controls the amount of symbol search parallelism. Defaults to 20. It is not recommended to change this outside of debugging scenarios. This option will be removed in a future version.",
      "type": "integer",
      "group": "Debug",
      "examples": [["20"]]
    },
    "cloneProgress.log": {
      "description": "Whether clone progress should be logged to a file. If enabled, logs are written to files in the OS default path for temporary files.",
      "type": "boolean",
      "default": false
    },
    "defaultRateLimit": {
      "description": "The rate limit (in requests per hour) for the default rate limiter in the rate limiters registry. By default this is disabled and the default rate limit is infinity.",
      "type": "number",
      "default": -1
    },
    "RedirectUnsupportedBrowser": {
      "description": "Prompts user to install new browser for non es5",
      "type": "boolean",
      "default": false
    },
    "exportUsageTelemetry": {
      "type": "object",
      "additionalProperties": false,
      "properties": {
        "enabled": {
          "description": "Toggles whether or not to export Sourcegraph telemetry. If enabled events will be scraped and sent to an analytics store. This is an opt-in setting, and only should only be enabled for customers that have agreed to event level data collection.",
          "type": "boolean",
          "default": false,
          "deprecationMessage": "Deprecated in favor of an environment variable EXPORT_USAGE_DATA_ENABLED."
        },
        "batchSize": {
          "description": "Maximum number of events scraped from the events table in a single scrape.",
          "type": "integer",
          "default": 5000,
          "minimum": 1
        },
        "topicProjectName": {
          "type": "string",
          "description": "GCP project name containing the usage data pubsub topic",
          "deprecationMessage": "Deprecated in favor of an environment variable EXPORT_USAGE_DATA_TOPIC_PROJECT."
        },
        "topicName": {
          "type": "string",
          "description": "Destination pubsub topic name to export usage data",
          "deprecationMessage": "Deprecated in favor of an environment variable EXPORT_USAGE_DATA_TOPIC_NAME."
        }
      }
    },
    "auth.passwordPolicy": {
      "type": "object",
      "additionalProperties": false,
      "description": "Enables and configures password policy. This will allow admins to enforce password complexity and length requirements.",
      "properties": {
        "enabled": {
          "description": "Enables password policy",
          "type": "boolean",
          "default": false
        },
        "numberOfSpecialCharacters": {
          "description": "The required number of special characters",
          "type": "integer",
          "length": 2
        },
        "requireAtLeastOneNumber": {
          "description": "Does the password require a number",
          "type": "boolean",
          "default": true
        },
        "requireUpperandLowerCase": {
          "description": "Require Mixed characters",
          "type": "boolean",
          "default": true
        }
      }
    },
    "experimentalFeatures": {
      "description": "Experimental features and settings.",
      "type": "object",
      "additionalProperties": true,
      "properties": {
        "rateLimitAnonymous": {
          "description": "Configures the hourly rate limits for anonymous calls to the GraphQL API. Setting limit to 0 disables the limiter. This is only relevant if unauthenticated calls to the API are permitted.",
          "type": "integer",
          "default": 500
        },
        "eventLogging": {
          "description": "Enables user event logging inside of the Sourcegraph instance. This will allow admins to have greater visibility of user activity, such as frequently viewed pages, frequent searches, and more. These event logs (and any specific user actions) are only stored locally, and never leave this Sourcegraph instance.",
          "type": "string",
          "enum": ["enabled", "disabled"],
          "default": "enabled"
        },
        "passwordPolicy": {
          "description": "DEPRECATED: this is now a standard feature see: auth.passwordPolicy",
          "type": "object",
          "additionalProperties": false,
          "properties": {
            "enabled": {
              "description": "Enables password policy",
              "type": "boolean",
              "default": true
            },
            "minimumLength": {
              "description": "DEPRECATED: replaced by auth.minPasswordLength",
              "type": "integer",
              "default": 12
            },
            "numberOfSpecialCharacters": {
              "description": "The required number of special characters",
              "type": "integer",
              "default": 2
            },
            "requireAtLeastOneNumber": {
              "description": "Does the password require a number",
              "type": "boolean",
              "default": true
            },
            "requireUpperandLowerCase": {
              "description": "Require Mixed characters",
              "type": "boolean",
              "default": true
            }
          }
        },
        "debug.log": {
          "description": "Turns on debug logging for specific debugging scenarios.",
          "type": "object",
          "additionalProperties": false,
          "properties": {
            "extsvc.gitlab": {
              "description": "Log GitLab API requests.",
              "type": "boolean",
              "default": false
            }
          }
        },
        "structuralSearch": {
          "description": "Enables structural search.",
          "type": "string",
          "enum": ["enabled", "disabled"],
          "default": "enabled"
        },
        "bitbucketServerFastPerm": {
          "description": "DEPRECATED: Configure in Bitbucket Server config.",
          "type": "string",
          "enum": ["enabled", "disabled"],
          "default": "disabled"
        },
        "perforce": {
          "description": "Allow adding Perforce code host connections",
          "type": "string",
          "enum": ["enabled", "disabled"],
          "default": "enabled"
        },
        "goPackages": {
          "description": "Allow adding Go package host connections",
          "type": "string",
          "enum": ["enabled", "disabled"],
          "default": "disabled"
        },
        "jvmPackages": {
          "description": "Allow adding JVM package host connections",
          "type": "string",
          "enum": ["enabled", "disabled"],
          "default": "disabled"
        },
        "npmPackages": {
          "description": "Allow adding npm package code host connections",
          "type": "string",
          "enum": ["enabled", "disabled"],
          "default": "disabled"
        },
        "pythonPackages": {
          "description": "Allow adding Python package code host connections",
          "type": "string",
          "enum": ["enabled", "disabled"],
          "default": "disabled"
        },
        "rustPackages": {
          "description": "Allow adding Rust package code host connections",
          "type": "string",
          "enum": ["enabled", "disabled"],
          "default": "disabled"
        },
        "rubyPackages": {
          "description": "Allow adding Ruby package host connections",
          "type": "string",
          "enum": ["enabled", "disabled"],
          "default": "disabled"
        },
        "pagure": {
          "description": "Allow adding Pagure code host connections",
          "type": "string",
          "enum": ["enabled", "disabled"],
          "default": "disabled"
        },
        "gerrit": {
          "description": "Allow adding Gerrit code host connections",
          "type": "string",
          "enum": ["enabled", "disabled"],
          "default": "disabled"
        },
        "subRepoPermissions": {
          "type": "object",
          "additionalProperties": false,
          "properties": {
            "enabled": {
              "description": "Enables sub-repo permission checking",
              "type": "boolean",
              "default": false
            },
            "userCacheSize": {
              "description": "The number of user permissions to cache",
              "type": "integer",
              "default": 1000,
              "minimum": 1
            },
            "userCacheTTLSeconds": {
              "description": "The TTL in seconds for cached user permissions",
              "type": "integer",
              "default": 10,
              "minimum": 1
            }
          }
        },
        "tls.external": {
          "description": "Global TLS/SSL settings for Sourcegraph to use when communicating with code hosts.",
          "type": "object",
          "additionalProperties": false,
          "properties": {
            "insecureSkipVerify": {
              "description": "insecureSkipVerify controls whether a client verifies the server's certificate chain and host name.\nIf InsecureSkipVerify is true, TLS accepts any certificate presented by the server and any host name in that certificate. In this mode, TLS is susceptible to man-in-the-middle attacks.",
              "type": "boolean",
              "default": false
            },
            "certificates": {
              "description": "TLS certificates to accept. This is only necessary if you are using self-signed certificates or an internal CA. Can be an internal CA certificate or a self-signed certificate. To get the certificate of a webserver run `openssl s_client -connect HOST:443 -showcerts < /dev/null 2> /dev/null | openssl x509 -outform PEM`. To escape the value into a JSON string, you may want to use a tool like https://json-escape-text.now.sh. NOTE: System Certificate Authorities are automatically included.",
              "type": "array",
              "items": {
                "type": "string",
                "pattern": "^-----BEGIN CERTIFICATE-----\n",
                "examples": ["-----BEGIN CERTIFICATE-----\n..."]
              }
            }
          }
        },
        "customGitFetch": {
          "description": "JSON array of configuration that maps from Git clone URL domain/path to custom git fetch command. To enable this feature set environment variable `ENABLE_CUSTOM_GIT_FETCH` as `true` on gitserver.",
          "type": "array",
          "items": {
            "title": "CustomGitFetchMapping",
            "description": "Mapping from Git clone URl domain/path to git fetch command. The `domainPath` field contains the Git clone URL domain/path part. The `fetch` field contains the custom git fetch command.",
            "type": "object",
            "additionalProperties": false,
            "required": ["domainPath", "fetch"],
            "properties": {
              "domainPath": {
                "description": "Git clone URL domain/path",
                "type": "string"
              },
              "fetch": {
                "description": "Git fetch command",
                "type": "string",
                "minLength": 1
              }
            }
          },
          "examples": [
            [
              {
                "domainPath": "somecodehost.com/path/to/repo",
                "fetch": "customgitbinary someflag"
              },
              {
                "domainPath": "somecodehost.com/path/to/anotherrepo",
                "fetch": "customgitbinary someflag anotherflag"
              }
            ]
          ]
        },
        "search.index.revisions": {
          "description": "An array of objects describing rules for extra revisions (branch, ref, tag, commit sha, etc) to be indexed for all repositories that match them. We always index the default branch (\"HEAD\") and revisions in version contexts. This allows specifying additional revisions. Sourcegraph can index up to 64 branches per repository.",
          "type": "array",
          "items": {
            "type": "object",
            "title": "SearchIndexRevisionsRule",
            "additionalProperties": false,
            "required": ["revisions"],
            "anyOf": [{ "required": ["name"] }],
            "properties": {
              "name": {
                "description": "Regular expression which matches against the name of a repository (e.g. \"^github\\.com/owner/name$\").",
                "type": "string",
                "format": "regex"
              },
              "revisions": {
                "description": "Revisions to index",
                "type": "array",
                "items": {
                  "type": "string",
                  "minLength": 1
                }
              }
            }
          },
          "examples": [
            [
              {
                "name": "^github.com/org/.*",
                "revisions": ["3.17", "f6ca985c27486c2df5231ea3526caa4a4108ffb6", "v3.17.1"]
              }
            ]
          ]
        },
        "search.index.branches": {
          "description": "A map from repository name to a list of extra revs (branch, ref, tag, commit sha, etc) to index for a repository. We always index the default branch (\"HEAD\") and revisions in version contexts. This allows specifying additional revisions. Sourcegraph can index up to 64 branches per repository.",
          "type": "object",
          "additionalProperties": {
            "type": "array",
            "items": { "type": "string" },
            "maxItems": 64
          },
          "examples": [
            {
              "github.com/sourcegraph/sourcegraph": ["3.17", "f6ca985c27486c2df5231ea3526caa4a4108ffb6", "v3.17.1"],
              "name/of/repo": ["develop"]
            }
          ]
        },
        "search.index.query.contexts": {
          "description": "Enables indexing of revisions of repos matching any query defined in search contexts.",
          "type": "boolean",
          "default": false
        },
        "enableWebhookRepoSync": {
          "description": "Enable webhooks for repo syncing",
          "type": "boolean",
          "default": false,
          "!go": { "pointer": false }
        },
        "enablePermissionsWebhooks": {
          "description": "Enables webhook consumers to sync permissions from external services faster than the defaults schedule",
          "type": "boolean",
          "default": false,
          "!go": { "pointer": false }
        },
        "enablePostSignupFlow": {
          "description": "Enables post sign-up user flow to add code hosts and sync code",
          "type": "boolean",
          "default": false,
          "!go": { "pointer": false }
        },
        "ranking": {
          "description": "Experimental search result ranking options.",
          "type": "object",
          "properties": {
            "repoScores": {
              "description": "a map of URI directories to numeric scores for specifying search result importance, like {\"github.com\": 500, \"github.com/sourcegraph\": 300, \"github.com/sourcegraph/sourcegraph\": 100}. Would rank \"github.com/sourcegraph/sourcegraph\" as 500+300+100=900, and \"github.com/other/foo\" as 500.",
              "type": "object",
              "default": {},
              "group": "Search",
              "additionalProperties": {
                "type": "number"
              }
            },
            "maxReorderQueueSize": {
              "description": "The maximum number of search results that can be buffered to sort results. -1 is unbounded. The default is 24. Set this to small integers to limit latency increases from slow backends.",
              "default": 24,
              "type": "integer",
              "group": "Search",
              "!go": { "pointer": true }
            },
            "maxQueueMatchCount": {
              "description": "The maximum number of matches that can be buffered to sort results. The default is -1 (unbounded). Setting this to a positive integer protects frontend against OOMs for queries with extremely high count of matches per repository.",
              "default": -1,
              "type": "integer",
              "group": "Search",
              "!go": { "pointer": true }
            },
            "maxQueueSizeBytes": {
              "description": "The maximum number of bytes that can be buffered to sort results. The default is -1 (unbounded). Setting this to a positive integer protects frontend against OOMs.",
              "default": -1,
              "type": "integer",
              "group": "Search",
              "!go": { "pointer": true }
            },
            "maxReorderDurationMS": {
              "description": "The maximum time in milliseconds we wait until we flush the results queue. The default is 0 (unbounded). The larger the value the more stable the ranking and the higher the MEM pressure on frontend.",
              "type": "integer",
              "default": 0,
              "group": "Search"
            }
          }
        },
        "search.sanitization": {
          "description": "Allows site admins to specify a list of regular expressions representing matched content that should be omitted from search results. Also allows admins to specify the name of an organization within their Sourcegraph instance whose members are trusted and will not have their search results sanitized. Enable this feature by adding at least one valid regular expression to the value of the `sanitizePatterns` field on this object. Site admins will not have their searches sanitized.",
          "type": "object",
          "properties": {
            "sanitizePatterns": {
              "description": "An array of regular expressions representing matched content that should be omitted from search result events. This does not prevent users from accessing file contents through other means if they have read access. Values added to this array must be valid Go regular expressions. Site admins will not have their search results sanitized.",
              "type": "array",
              "items": {
                "type": "string",
                "format": "regex"
              }
            },
            "orgName": {
              "description": "Optionally specify the name of an organization within this Sourcegraph instance containing users whose searches should not be sanitized. Admins: ensure that ALL members of this org are trusted users. If no org exists with the given name then there will be no effect. If no org name is specified then all non-admin users will have their searches sanitized if this feature is enabled.",
              "type": "string"
            }
          }
        },
        "enableGithubInternalRepoVisibility": {
          "description": "Enable support for visilibity of internal Github repositories",
          "type": "boolean",
          "default": false
        },
        "gitServerPinnedRepos": {
          "description": "List of repositories pinned to specific gitserver instances. The specified repositories will remain at their pinned servers on scaling the cluster. If the specified pinned server differs from the current server that stores the repository, then it must be re-cloned to the specified server.",
          "type": "object",
          "additionalProperties": {
            "type": "string"
          },
          "examples": [
            {
              "github.com/foo/bar": "gitserverHostname",
              "github.com/foo/bar2": "gitserverHostname2"
            }
          ]
        },
        "enableLegacyExtensions": {
          "description": "Enable the extension registry and the use of extensions (doesn't affect code intel and git extras).",
          "type": "boolean",
          "default": false
        },
        "insightsAlternateLoadingStrategy": {
          "description": "Use an in-memory strategy of loading Code Insights. Should only be used for benchmarking on large instances, not for customer use currently.",
          "type": "boolean",
          "default": false
        },
        "insightsBackfillerV2": {
          "description": "DEPRECATED: Setting any value to this flag has no effect.",
          "type": "boolean",
          "default": true,
          "!go": { "pointer": true }
        }
      },
      "examples": [
        {
          "customGitFetch": [
            {
              "domainPath": "somecodehost.com/path/to/repo",
              "fetch": "customgitbinary someflag"
            },
            {
              "domainPath": "somecodehost.com/path/to/anotherrepo",
              "fetch": "customgitbinary someflag anotherflag"
            }
          ]
        },
        {
          "tls.external": {
            "certificates": ["-----BEGIN CERTIFICATE-----\n..."],
            "insecureSkipVerify": true
          }
        }
      ],
      "group": "Experimental"
    },
    "batchChanges.enabled": {
      "description": "Enables/disables the Batch Changes feature.",
      "type": "boolean",
      "!go": { "pointer": true },
      "group": "BatchChanges",
      "default": true
    },
    "batchChanges.enforceForks": {
      "description": "When enabled, all branches created by batch changes will be pushed to forks of the original repository.",
      "type": "boolean",
      "group": "BatchChanges",
      "default": false
    },
    "batchChanges.restrictToAdmins": {
      "description": "When enabled, only site admins can create and apply batch changes.",
      "type": "boolean",
      "!go": { "pointer": true },
      "group": "BatchChanges",
      "default": false
    },
    "batchChanges.rolloutWindows": {
      "description": "Specifies specific windows, which can have associated rate limits, to be used when publishing changesets. All days and times are handled in UTC.",
      "type": "array",
      "!go": { "pointer": true },
      "group": "BatchChanges",
      "items": {
        "title": "BatchChangeRolloutWindow",
        "type": "object",
        "required": ["rate"],
        "additionalProperties": false,
        "properties": {
          "rate": {
            "description": "The rate changesets will be published at.",
            "oneOf": [
              { "type": "number", "minimum": 0, "maximum": 0 },
              {
                "type": "string",
                "pattern": "^(unlimited|[0-9]+\\/(sec|secs|second|seconds|min|mins|minute|minutes|hr|hrs|hour|hours))$"
              }
            ]
          },
          "start": {
            "description": "Window start time. If omitted, no time window is applied to the day(s) that match this rule.",
            "type": "string",
            "pattern": "^[0-9]?[0-9]:[0-9]{2}$"
          },
          "end": {
            "description": "Window end time. If omitted, no time window is applied to the day(s) that match this rule.",
            "type": "string",
            "pattern": "^[0-9]?[0-9]:[0-9]{2}$"
          },
          "days": {
            "description": "Day(s) the window applies to. If omitted, this rule applies to all days of the week.",
            "type": "array",
            "items": {
              "type": "string",
              "pattern": "^([mM]on(day)?|[tT]ue(s|sday)?|[wW]ed(nesday)?|[tT]hu(r|rs|rsday)?|[fF]ri(day)?|[sS]at(urday)?|[sS]un(day)?)$"
            }
          }
        },
        "dependencies": {
          "start": ["end"]
        }
      }
    },
    "batchChanges.disableWebhooksWarning": {
      "description": "Hides Batch Changes warnings about webhooks not being configured.",
      "type": "boolean",
      "group": "BatchChanges",
      "default": false
    },
    "batchChanges.changesetsRetention": {
      "description": "How long changesets will be retained after they have been detached from a batch change.",
      "type": "string",
      "group": "BatchChanges",
      "examples": ["336h", "48h", "5h30m40s"]
    },
    "codeIntelAutoIndexing.enabled": {
      "description": "Enables/disables the code intel auto-indexing feature. Currently experimental.",
      "type": "boolean",
      "!go": { "pointer": true },
      "group": "Code intelligence",
      "default": false
    },
    "codeIntelAutoIndexing.indexerMap": {
      "description": "Overrides the default Docker images used by auto-indexing.",
      "type": "object",
      "additionalProperties": {
        "type": "string"
      },
      "group": "Code intelligence",
      "default": null
    },
    "codeIntelAutoIndexing.policyRepositoryMatchLimit": {
      "description": "The maximum number of repositories to which a single auto-indexing policy can apply. Default is -1, which is unlimited.",
      "type": "integer",
      "!go": { "pointer": true },
      "group": "Code intelligence",
      "default": -1
    },
    "codeIntelAutoIndexing.allowGlobalPolicies": {
      "description": "Whether auto-indexing policies may apply to all repositories on the Sourcegraph instance. Default is false. The policyRepositoryMatchLimit setting still applies to such auto-indexing policies.",
      "type": "boolean",
      "!go": { "pointer": true },
      "group": "Code intelligence",
      "default": false
    },
    "corsOrigin": {
      "description": "Required when using any of the native code host integrations for Phabricator, GitLab, or Bitbucket Server. It is a space-separated list of allowed origins for cross-origin HTTP requests which should be the base URL for your Phabricator, GitLab, or Bitbucket Server instance.",
      "type": "string",
      "examples": ["https://my-phabricator.example.com https://my-bitbucket.example.com https://my-gitlab.example.com"],
      "pattern": "^((https?:\\/\\/[\\w-\\.]+)( https?:\\/\\/[\\w-\\.]+)*)|\\*$",
      "group": "Security"
    },
    "lsifEnforceAuth": {
      "description": "Whether or not LSIF uploads will be blocked unless a valid LSIF upload token is provided.",
      "type": "boolean",
      "default": false,
      "group": "Security"
    },
    "disableNonCriticalTelemetry": {
      "description": "Disable aggregated event counts from being sent to Sourcegraph.com via pings.",
      "type": "boolean",
      "default": false,
      "group": "Misc."
    },
    "disableAutoGitUpdates": {
      "description": "Disable periodically fetching git contents for existing repositories.",
      "type": "boolean",
      "default": false,
      "group": "External services"
    },
    "disableAutoCodeHostSyncs": {
      "description": "Disable periodic syncs of configured code host connections (repository metadata, permissions, batch changes changesets, etc)",
      "type": "boolean",
      "default": false,
      "group": "External services"
    },
    "gitUpdateInterval": {
      "description": "JSON array of repo name patterns and update intervals. If a repo matches a pattern, the associated interval will be used. If it matches no patterns a default backoff heuristic will be used. Pattern matches are attempted in the order they are provided.",
      "type": "array",
      "items": {
        "title": "UpdateIntervalRule",
        "type": "object",
        "required": ["pattern", "interval"],
        "additionalProperties": false,
        "properties": {
          "pattern": {
            "description": "A regular expression matching a repo name",
            "type": "string",
            "minLength": 1
          },
          "interval": {
            "description": "An integer representing the number of minutes to wait until the next update",
            "type": "integer",
            "minimum": 1
          }
        }
      },
      "group": "External services"
    },
    "disablePublicRepoRedirects": {
      "description": "Disable redirects to sourcegraph.com when visiting public repositories that can't exist on this server.",
      "type": "boolean",
      "group": "External services"
    },
    "git.cloneURLToRepositoryName": {
      "description": "JSON array of configuration that maps from Git clone URL to repository name. Sourcegraph automatically resolves remote clone URLs to their proper code host. However, there may be non-remote clone URLs (e.g., in submodule declarations) that Sourcegraph cannot automatically map to a code host. In this case, use this field to specify the mapping. The mappings are tried in the order they are specified and take precedence over automatic mappings.",
      "type": "array",
      "items": {
        "title": "CloneURLToRepositoryName",
        "description": "Describes a mapping from clone URL to repository name. The `from` field contains a regular expression with named capturing groups. The `to` field contains a template string that references capturing group names. For instance, if `from` is \"^../(?P<name>\\w+)$\" and `to` is \"github.com/user/{name}\", the clone URL \"../myRepository\" would be mapped to the repository name \"github.com/user/myRepository\".",
        "type": "object",
        "additionalProperties": false,
        "required": ["from", "to"],
        "properties": {
          "from": {
            "description": "A regular expression that matches a set of clone URLs. The regular expression should use the Go regular expression syntax (https://golang.org/pkg/regexp/) and contain at least one named capturing group. The regular expression matches partially by default, so use \"^...$\" if whole-string matching is desired.",
            "type": "string"
          },
          "to": {
            "description": "The repository name output pattern. This should use `{matchGroup}` syntax to reference the capturing groups from the `from` field.",
            "type": "string"
          }
        }
      },
      "group": "External services"
    },
    "gitLongCommandTimeout": {
      "description": "Maximum number of seconds that a long Git command (e.g. clone or remote update) is allowed to execute. The default is 3600 seconds, or 1 hour.",
      "type": "integer",
      "default": 3600,
      "group": "External services"
    },
    "gitMaxConcurrentClones": {
      "description": "Maximum number of git clone processes that will be run concurrently per gitserver to update repositories. Note: the global git update scheduler respects gitMaxConcurrentClones. However, we allow each gitserver to run upto gitMaxConcurrentClones to allow for urgent fetches. Urgent fetches are used when a user is browsing a PR and we do not have the commit yet.",
      "type": "integer",
      "default": 5,
      "group": "External services"
    },
    "gitMaxCodehostRequestsPerSecond": {
      "description": "Maximum number of remote code host git operations (e.g. clone or ls-remote) to be run per second per gitserver. Default is -1, which is unlimited.",
      "type": "integer",
      "!go": { "pointer": true },
      "default": -1,
      "group": "External services"
    },
    "syntaxHighlighting": {
      "title": "SyntaxHighlighting",
      "description": "Syntax highlighting configuration",
      "type": "object",
      "required": ["engine", "languages"],
      "properties": {
        "engine": {
          "title": "SyntaxHighlightingEngine",
          "type": "object",
          "required": ["default"],
          "properties": {
            "default": {
              "description": "The default syntax highlighting engine to use",
              "type": "string",
              "enum": ["tree-sitter", "syntect"]
            },
            "overrides": {
              "description": "Manually specify overrides for syntax highlighting engine per language",
              "type": "object",
              "additionalProperties": { "type": "string", "enum": ["tree-sitter", "syntect"] }
            }
          }
        },
        "languages": {
          "title": "SyntaxHighlightingLanguage",
          "type": "object",
          "required": ["extensions", "patterns"],
          "properties": {
            "extensions": {
              "description": "Map of extension to language",
              "type": "object",
              "additionalProperties": { "type": "string" }
            },
            "patterns": {
              "description": "Map of patterns to language. Will return after first match, if any.",
              "type": "array",
              "items": {
                "title": "SyntaxHighlightingLanguagePatterns",
                "type": "object",
                "required": ["pattern", "language"],
                "properties": {
                  "pattern": {
                    "description": "Regular expression which matches the filepath",
                    "type": "string",
                    "format": "regex"
                  },
                  "language": {
                    "description": "Name of the language if pattern matches",
                    "type": "string"
                  }
                }
              }
            }
          }
        }
      }
    },
    "repoListUpdateInterval": {
      "description": "Interval (in minutes) for checking code hosts (such as GitHub, Gitolite, etc.) for new repositories.",
      "type": "integer",
      "default": 1,
      "group": "External services"
    },
    "repoConcurrentExternalServiceSyncers": {
      "description": "The number of concurrent external service syncers that can run.",
      "type": "integer",
      "default": 3,
      "group": "External services"
    },
    "repoPurgeWorker": {
      "description": "Configuration for repository purge worker.",
      "type": "object",
      "group": "External services",
      "additionalProperties": false,
      "default": {
        "interval": 15,
        "deletedTTL": 60
      },
      "properties": {
        "intervalMinutes": {
          "type": "integer",
          "description": "Interval in minutes at which to run purge jobs. Set to 0 to disable.",
          "default": "15",
          "minimum": 0
        },
        "deletedTTLMinutes": {
          "type": "integer",
          "description": "Repository TTL in minutes after deletion before it becomes eligible to be purged. A migration or admin could accidentally remove all or a significant number of repositories - recloning all of them is slow, so a TTL acts as a grace period so that admins can recover from accidental deletions",
          "default": "60",
          "minimum": 0
        }
      }
    },
    "maxReposToSearch": {
      "description": "DEPRECATED: Configure maxRepos in search.limits. The maximum number of repositories to search across. The user is prompted to narrow their query if exceeded. Any value less than or equal to zero means unlimited.",
      "type": "integer",
      "default": -1,
      "group": "Search"
    },
    "search.limits": {
      "description": "Limits that search applies for number of repositories searched and timeouts.",
      "type": "object",
      "group": "Search",
      "additionalProperties": false,
      "properties": {
        "maxTimeoutSeconds": {
          "description": "The maximum value for \"timeout:\" that search will respect. \"timeout:\" values larger than maxTimeoutSeconds are capped at maxTimeoutSeconds. Note: You need to ensure your load balancer / reverse proxy in front of Sourcegraph won't timeout the request for larger values. Note: Too many large rearch requests may harm Soucregraph for other users. Defaults to 1 minute.",
          "type": "integer",
          "default": "60",
          "minimum": 1
        },
        "maxRepos": {
          "description": "The maximum number of repositories to search across. The user is prompted to narrow their query if exceeded. Any value less than or equal to zero means unlimited.",
          "type": "integer",
          "default": -1
        },
        "commitDiffMaxRepos": {
          "description": "The maximum number of repositories to search across when doing a \"type:diff\" or \"type:commit\". The user is prompted to narrow their query if the limit is exceeded. There is a separate limit (commitDiffWithTimeFilterMaxRepos) when \"after:\" or \"before:\" is specified because those queries are faster. Defaults to 50.",
          "type": "integer",
          "default": 50,
          "minimum": 1
        },
        "commitDiffWithTimeFilterMaxRepos": {
          "description": "The maximum number of repositories to search across when doing a \"type:diff\" or \"type:commit\" with a \"after:\" or \"before:\" filter. The user is prompted to narrow their query if the limit is exceeded. There is a separate limit (commitDiffMaxRepos) when \"after:\" or \"before:\" is not specified because those queries are slower. Defaults to 10000.",
          "type": "integer",
          "default": 10000,
          "minimum": 1
        }
      }
    },
    "parentSourcegraph": {
      "description": "URL to fetch unreachable repository details from. Defaults to \"https://sourcegraph.com\"",
      "type": "object",
      "additionalProperties": false,
      "properties": {
        "url": {
          "type": "string",
          "default": "https://sourcegraph.com"
        }
      },
      "group": "External services"
    },
    "auth.accessTokens": {
      "description": "Settings for access tokens, which enable external tools to access the Sourcegraph API with the privileges of the user.",
      "type": "object",
      "additionalProperties": false,
      "properties": {
        "allow": {
          "description": "Allow or restrict the use of access tokens. The default is \"all-users-create\", which enables all users to create access tokens. Use \"none\" to disable access tokens entirely. Use \"site-admin-create\" to restrict creation of new tokens to admin users (existing tokens will still work until revoked).",
          "type": "string",
          "enum": ["all-users-create", "site-admin-create", "none"],
          "default": "all-users-create"
        }
      },
      "default": {
        "allow": "all-users-create"
      },
      "examples": [
        {
          "allow": "site-admin-create"
        },
        { "allow": "none" }
      ],
      "group": "Security"
    },
    "authz.enforceForSiteAdmins": {
      "description": "When true, site admins will only be able to see private code they have access to via our authz system.",
      "type": "boolean",
      "default": false
    },
    "authz.refreshInterval": {
      "description": "Time interval (in seconds) of how often each component picks up authorization changes in external services.",
      "type": "integer",
      "default": 5
    },
    "authz.syncJobsRecordsTTL": {
      "description": "EXPERIMENTAL: Time interval (in minutes) of how long to keep sync job records for. Set to a negative value to disable.",
      "type": "integer",
      "default": 5
    },
    "externalService.userMode": {
      "description": "Enable to allow users to add external services for public and private repositories to the Sourcegraph instance.",
      "type": "string",
      "enum": ["public", "disabled", "all"],
      "default": "disabled"
    },
    "permissions.userMapping": {
      "description": "Settings for Sourcegraph permissions, which allow the site admin to explicitly manage repository permissions via the GraphQL API. This setting cannot be enabled if repository permissions for any specific external service are enabled (i.e., when the external service's `authorization` field is set).",
      "type": "object",
      "additionalProperties": false,
      "properties": {
        "enabled": {
          "description": "Whether permissions user mapping is enabled. There must be no `authorization` field in any external service configuration before enabling this.",
          "type": "boolean",
          "default": false
        },
        "bindID": {
          "description": "The type of identifier to identify a user. The default is \"email\", which uses the email address to identify a user. Use \"username\" to identify a user by their username. Changing this setting will erase any permissions created for users that do not yet exist.",
          "type": "string",
          "enum": ["email", "username"],
          "default": "email"
        }
      },
      "default": {
        "enabled": true,
        "bindID": "email"
      },
      "examples": [{ "bindID": "email" }, { "bindID": "username" }],
      "group": "Security"
    },
    "permissions.syncScheduleInterval": {
      "description": "Time interval (in seconds) of how often each component picks up authorization changes in external services.",
      "type": "integer",
      "default": 15
    },
    "permissions.syncOldestUsers": {
      "description": "Number of user permissions to schedule for syncing in single scheduler iteration.",
      "type": "integer",
      "default": 10
    },
    "permissions.syncOldestRepos": {
      "description": "Number of repo permissions to schedule for syncing in single scheduler iteration.",
      "type": "integer",
      "default": 10
    },
    "permissions.syncUsersBackoffSeconds": {
      "description": "Don't sync a user's permissions if they have synced within the last n seconds.",
      "type": "integer",
      "default": 60
    },
    "permissions.syncReposBackoffSeconds": {
      "description": "Don't sync a repo's permissions if it has synced within the last n seconds.",
      "type": "integer",
      "default": 60
    },
    "permissions.syncUsersMaxConcurrency": {
      "description": "The maximum number of user-centric permissions syncing jobs that can be spawned concurrently. Service restart is required to take effect for changes.",
      "type": "integer",
      "default": 1
    },
    "branding": {
      "description": "Customize Sourcegraph homepage logo and search icon.\n\nOnly available in Sourcegraph Enterprise.",
      "type": "object",
      "additionalProperties": false,
      "properties": {
        "light": {
          "$ref": "#/definitions/BrandAssets"
        },
        "dark": {
          "$ref": "#/definitions/BrandAssets"
        },
        "favicon": {
          "description": "The URL of the favicon to be used for your instance. We recommend using the following file format: ICO",
          "type": "string",
          "format": "uri"
        },
        "disableSymbolSpin": {
          "description": "Prevents the icon in the top-left corner of the screen from spinning on hover.",
          "type": "boolean",
          "default": false
        },
        "brandName": {
          "description": "String to display everywhere the brand name should be displayed. Defaults to \"Sourcegraph\"",
          "type": "string",
          "default": "Sourcegraph"
        }
      },
      "examples": [
        {
          "favicon": "https://example.com/favicon.ico",
          "light": {
            "logo": "https://example.com/logo_light.png",
            "symbol": "https://example.com/search_symbol_light_24x24.png"
          },
          "dark": {
            "logo": "https://example.com/logo_dark.png",
            "symbol": "https://example.com/search_symbol_dark_24x24.png"
          },
          "disableSymbolSpin": true
        }
      ]
    },
    "email.smtp": {
      "title": "SMTPServerConfig",
      "description": "The SMTP server used to send transactional emails.\nPlease see https://docs.sourcegraph.com/admin/config/email",
      "type": "object",
      "additionalProperties": false,
      "required": ["host", "port", "authentication"],
      "properties": {
        "host": {
          "description": "The SMTP server host.",
          "type": "string"
        },
        "port": {
          "description": "The SMTP server port.",
          "type": "integer"
        },
        "username": {
          "description": "The username to use when communicating with the SMTP server.",
          "type": "string"
        },
        "password": {
          "description": "The password to use when communicating with the SMTP server.",
          "type": "string"
        },
        "authentication": {
          "description": "The type of authentication to use for the SMTP server.",
          "type": "string",
          "enum": ["none", "PLAIN", "CRAM-MD5"]
        },
        "domain": {
          "description": "The HELO domain to provide to the SMTP server (if needed).",
          "type": "string"
        },
        "noVerifyTLS": {
          "description": "Disable TLS verification",
          "type": "boolean"
        },
        "additionalHeaders": {
          "description": "Additional headers to include on SMTP messages that cannot be configured with other 'email.smtp' fields.",
          "type": "array",
          "items": {
            "title": "Header",
            "type": "object",
            "required": ["key", "value"],
            "additionalProperties": false,
            "properties": {
              "key": {
                "type": "string"
              },
              "value": {
                "type": "string"
              },
              "sensitive": {
                "type": "boolean"
              }
            },
            "examples": [
              {
                "key": "",
                "value": ""
              }
            ]
          }
        }
      },
      "default": null,
      "examples": [
        {
          "host": "smtp.example.com",
          "port": 465,
          "username": "alice",
          "password": "mypassword",
          "authentication": "PLAIN"
        }
      ],
      "group": "Email"
    },
    "email.address": {
      "description": "The \"from\" address for emails sent by this server.\nPlease see https://docs.sourcegraph.com/admin/config/email",
      "type": "string",
      "format": "email",
      "group": "Email",
      "default": "noreply@sourcegraph.com"
    },
    "email.templates": {
      "description": "Configurable templates for some email types sent by Sourcegraph.",
      "type": "object",
      "properties": {
        "resetPassword": {
          "description": "Email sent on password resets. Available template variables: {{.Host}}, {{.Username}}, {{.URL}}",
          "$ref": "#/definitions/EmailTemplate"
        },
        "setPassword": {
          "description": "Email sent on account creation, if a password reset URL is created. Available template variables: {{.Host}}, {{.Username}}, {{.URL}}",
          "$ref": "#/definitions/EmailTemplate"
        }
      },
      "group": "Email"
    },
    "executors.frontendURL": {
      "description": "The URL where Sourcegraph executors can reach the Sourcegraph instance. If not set, defaults to externalURL. URLs with a path (other than `/`) are not allowed. For Docker executors, the special hostname `host.docker.internal` can be used to refer to the Docker container's host.",
      "type": "string",
      "examples": ["https://sourcegraph.example.com"]
    },
    "executors.srcCLIImage": {
      "description": "The image to use for src-cli in executors. Use this value to pull from a custom image registry.",
      "type": "string",
      "default": "sourcegraph/src-cli"
    },
    "executors.srcCLIImageTag": {
      "description": "The tag to use for the src-cli image in executors. Use this value to use a custom tag. Sourcegraph by default uses the best match, so use this setting only if you really need to overwrite it and make sure to keep it updated.",
      "type": "string",
      "examples": ["4.1.0"]
    },
    "executors.batcheshelperImage": {
      "description": "The image to use for batch changes in executors. Use this value to pull from a custom image registry.",
      "type": "string",
      "default": "sourcegraph/batcheshelper"
    },
    "executors.batcheshelperImageTag": {
      "description": "The tag to use for the batcheshelper image in executors. Use this value to use a custom tag. Sourcegraph by default uses the best match, so use this setting only if you really need to overwrite it and make sure to keep it updated.",
      "type": "string",
      "examples": ["4.1.0"]
    },
    "executors.accessToken": {
      "description": "The shared secret between Sourcegraph and executors.",
      "type": "string",
      "minLength": 20
    },
    "extensions": {
      "description": "Configures Sourcegraph extensions.",
      "type": "object",
      "properties": {
        "disabled": {
          "description": "Disable all usage of extensions.",
          "type": "boolean",
          "default": false,
          "!go": { "pointer": true }
        },
        "remoteRegistry": {
          "description": "The remote extension registry URL, or `false` to not use a remote extension registry. If not set, the default remote extension registry URL is used.",
          "oneOf": [
            { "type": "string", "format": "uri" },
            { "type": "boolean", "const": false }
          ]
        },
        "allowRemoteExtensions": {
          "description": "Allow only the explicitly listed remote extensions (by extension ID, such as \"alice/myextension\") from the remote registry. If not set, all remote extensions may be used from the remote registry. To completely disable the remote registry, set `remoteRegistry` to `false`.\n\nOnly available in Sourcegraph Enterprise.",
          "type": "array",
          "items": {
            "type": "string"
          }
        },
        "allowOnlySourcegraphAuthoredExtensions": {
          "description": "Allow only Sourcegraph authored extensions from the default remote registry. If not set, all remote extensions may be used from the remote registry. If certain extensions are marked as allowed in `allowRemoteExtensions` field or `remoteRegistry` points to other than default registry, `allowOnlySourcegraphAuthoredExtensions` setting value will be ignored. To completely disable the remote registry, set `remoteRegistry` to `false`.",
          "type": "boolean",
          "default": false
        }
      },
      "default": {
        "remoteRegistry": "https://sourcegraph.com/.api/registry"
      },
      "examples": [
        {
          "remoteRegistry": "https://sourcegraph.com/.api/registry",
          "allowRemoteExtensions": ["sourcegraph/java"]
        }
      ],
      "group": "Extensions"
    },
    "auth.userOrgMap": {
      "description": "Ensure that matching users are members of the specified orgs (auto-joining users to the orgs if they are not already a member). Provide a JSON object of the form `{\"*\": [\"org1\", \"org2\"]}`, where org1 and org2 are orgs that all users are automatically joined to. Currently the only supported key is `\"*\"`.",
      "type": "object",
      "additionalProperties": {
        "type": "array",
        "items": {
          "type": "string"
        }
      },
      "examples": [{ "*": ["myorg1"] }],
      "hide": true
    },
    "log": {
      "description": "Configuration for logging and alerting, including to external services.",
      "type": "object",
      "additionalProperties": false,
      "properties": {
        "sentry": {
          "description": "Configuration for Sentry",
          "type": "object",
          "additionalProperties": false,
          "properties": {
            "dsn": {
              "description": "Sentry Data Source Name (DSN). Per the Sentry docs (https://docs.sentry.io/quickstart/#about-the-dsn), it should match the following pattern: '{PROTOCOL}://{PUBLIC_KEY}@{HOST}/{PATH}{PROJECT_ID}'.",
              "type": "string",
              "pattern": "^https?://"
            },
            "backendDSN": {
              "description": "Sentry Data Source Name (DSN) for backend errors. Per the Sentry docs (https://docs.sentry.io/quickstart/#about-the-dsn), it should match the following pattern: '{PROTOCOL}://{PUBLIC_KEY}@{HOST}/{PATH}{PROJECT_ID}'.",
              "type": "string",
              "pattern": "^https?://"
            },
            "codeIntelDSN": {
              "description": "Sentry Data Source Name (DSN) for code intel errors. Per the Sentry docs (https://docs.sentry.io/quickstart/#about-the-dsn), it should match the following pattern: '{PROTOCOL}://{PUBLIC_KEY}@{HOST}/{PATH}{PROJECT_ID}'.",
              "type": "string",
              "pattern": "^https?://"
            }
          }
        },
        "auditLog": {
          "description": "EXPERIMENTAL: Configuration for audit logging (specially formatted log entries for tracking sensitive events)",
          "type": "object",
          "additionalProperties": false,
          "properties": {
            "internalTraffic": {
              "description": "Capture security events performed by the internal traffic (adds significant noise).",
              "type": "boolean",
              "default": false
            },
            "graphQL": {
              "description": "Capture GraphQL requests and responses as part of the audit log.",
              "type": "boolean",
              "default": false
            },
            "gitserverAccess": {
              "description": "Capture gitserver access logs as part of the audit log.",
              "type": "boolean",
              "default": false
            },
            "severityLevel": {
              "description": "Severity logging level for the audit log.",
              "type": "string",
              "enum": ["DEBUG", "INFO", "WARN", "ERROR"],
              "default": "INFO"
            }
          },
          "required": ["internalTraffic", "graphQL", "gitserverAccess"],
          "examples": [
            {
              "internalTraffic": false,
              "graphQL": false,
              "gitserverAccess": false,
              "severityLevel": "INFO"
            }
          ]
        }
      }
    },
    "externalURL": {
      "description": "The externally accessible URL for Sourcegraph (i.e., what you type into your browser). Previously called `appURL`. Only root URLs are allowed.",
      "type": "string",
      "examples": ["https://sourcegraph.example.com"]
    },
    "observability.client": {
      "description": "EXPERIMENTAL: Configuration for client observability",
      "type": "object",
      "additionalProperties": false,
      "properties": {
        "openTelemetry": {
          "description": "Configuration for the client OpenTelemetry exporter",
          "type": "object",
          "properties": {
            "endpoint": {
              "description": "OpenTelemetry tracing collector endpoint. By default, Sourcegraph's \"/-/debug/otlp\" endpoint forwards data to the configured collector backend.",
              "type": "string",
              "examples": ["/-/debug/otlp", "https://COLLECTOR_ENDPOINT"],
              "default": "/-/debug/otlp"
            }
          }
        }
      }
    },
    "observability.tracing": {
      "description": "Configures distributed tracing within Sourcegraph. To learn more, refer to https://docs.sourcegraph.com/admin/observability/tracing",
      "type": "object",
      "properties": {
        "sampling": {
          "description": "Determines the conditions under which distributed traces are recorded. \"none\" turns off tracing entirely. \"selective\" (default) sends traces whenever `?trace=1` is present in the URL (though background jobs may still emit traces). \"all\" sends traces on every request. Note that this only affects the behavior of the distributed tracing client. To learn more about additional sampling and traace export configuration with the default tracing type \"opentelemetry\", refer to https://docs.sourcegraph.com/admin/observability/opentelemetry#tracing ",
          "type": "string",
          "enum": ["selective", "all", "none"],
          "default": "selective"
        },
        "type": {
          "description": "Determines what tracing provider to enable. For \"opentelemetry\", the required backend is an OpenTelemetry collector instance (deployed by default with Sourcegraph). For \"jaeger\", a Jaeger instance is required to be configured via Jaeger client environment variables: https://github.com/jaegertracing/jaeger-client-go#environment-variables",
          "type": "string",
          "enum": ["opentelemetry", "jaeger"],
          "default": "opentelemetry"
        },
        "debug": {
          "description": "Turns on debug logging of tracing client requests. This can be useful for debugging connectivity issues between the tracing client and tracing backend, the performance overhead of tracing, and other issues related to the use of distributed tracing. May have performance implications in production.",
          "type": "boolean",
          "default": false
        },
        "urlTemplate": {
          "description": "Template for linking to trace URLs - '{{ .TraceID }}' is replaced with the trace ID, and {{ .ExternalURL }} is replaced with the value of 'externalURL'. If none is set, no links are generated.",
          "type": "string",
          "examples": [
            "https://ui.honeycomb.io/$ORG/environments/$DATASET/trace?trace_id={{ .TraceID }}",
            "https://console.cloud.google.com/traces/list?tid={{ .TraceID }}&project=$PROJECT",
            "https://$ORGANIZATION.grafana.net/explore?orgId=1&left=[\"now-1h\",\"now\",\"$DATASOURCE\",{\"query\":\"{{ .TraceID }}\",\"queryType\":\"traceId\"}]",
            "{{ .ExternalURL }}/-/debug/jaeger/trace/{{ .TraceID }}"
          ]
        }
      }
    },
    "observability.alerts": {
      "description": "Configure notifications for Sourcegraph's built-in alerts.",
      "type": "array",
      "items": {
        "type": "object",
        "required": ["level", "notifier"],
        "properties": {
          "level": {
            "description": "Sourcegraph alert level to subscribe to notifications for.",
            "type": "string",
            "enum": ["warning", "critical"]
          },
          "notifier": {
            "type": "object",
            "properties": {
              "type": {
                "type": "string",
                "enum": ["slack", "pagerduty", "webhook", "email", "opsgenie"]
              }
            },
            "oneOf": [
              { "$ref": "#/definitions/NotifierSlack" },
              { "$ref": "#/definitions/NotifierPagerduty" },
              { "$ref": "#/definitions/NotifierWebhook" },
              { "$ref": "#/definitions/NotifierEmail" },
              { "$ref": "#/definitions/NotifierOpsGenie" }
            ],
            "!go": {
              "taggedUnionType": true
            }
          },
          "disableSendResolved": {
            "description": "Disable notifications when alerts resolve themselves.",
            "type": "boolean",
            "default": false
          },
          "owners": {
            "description": "Do not use. When set, only receive alerts owned by the specified teams. Used by Sourcegraph internally.",
            "type": "array",
            "items": {
              "type": "string"
            }
          }
        },
        "default": {
          "level": "critical",
          "notifier": {
            "type": ""
          }
        }
      }
    },
    "observability.silenceAlerts": {
      "description": "Silence individual Sourcegraph alerts by identifier.",
      "type": "array",
      "items": {
        "type": "string"
      }
    },
    "observability.logSlowSearches": {
      "description": "(debug) logs all search queries (issued by users, code intelligence, or API requests) slower than the specified number of milliseconds.",
      "type": "integer",
      "group": "Debug",
      "examples": [10000]
    },
    "observability.logSlowGraphQLRequests": {
      "description": "(debug) logs all GraphQL requests slower than the specified number of milliseconds.",
      "type": "integer",
      "group": "Debug",
      "examples": [10000]
    },
    "observability.captureSlowGraphQLRequestsLimit": {
      "description": "(debug) Set a limit to the amount of captured slow GraphQL requests being stored for visualization. For defining the threshold for a slow GraphQL request, see observability.logSlowGraphQLRequests.",
      "type": "integer",
      "group": "Debug",
      "examples": [2000]
    },
    "insights.backfill.interruptAfter": {
      "description": "Set the number of seconds an insight series will spend backfilling before being interrupted. Series are interrupted to prevent long running insights from exhausting all of the available workers. Interrupted series will be placed back in the queue and retried based on their priority.",
      "type": "integer",
      "group": "CodeInsights",
      "default": 60
    },
    "insights.query.worker.concurrency": {
      "description": "Number of concurrent executions of a code insight query on a worker node",
      "type": "integer",
      "group": "CodeInsights",
      "default": 1,
      "examples": [10]
    },
    "insights.query.worker.rateLimit": {
      "description": "Maximum number of Code Insights queries initiated per second on a worker node.",
      "type": "number",
      "group": "CodeInsights",
      "default": 20,
      "examples": [10.0, 0.5],
      "!go": { "pointer": true }
    },
    "insights.query.worker.rateLimitBurst": {
      "description": "The allowed burst rate for the Code Insights queries per second rate limiter.",
      "type": "integer",
      "group": "CodeInsights",
      "default": 20,
      "examples": [10, 20]
    },
    "insights.historical.worker.rateLimit": {
      "description": "Maximum number of historical Code Insights data frames that may be analyzed per second.",
      "type": "number",
      "group": "CodeInsights",
      "default": 10,
      "examples": [50.0, 0.5],
      "!go": { "pointer": true }
    },
    "insights.aggregations.bufferSize": {
      "description": "The size of the buffer for aggregations ran in-memory. A higher limit might strain memory for the frontend",
      "type": "integer",
      "group": "CodeInsights",
      "default": 500
    },
    "insights.aggregations.proactiveResultLimit": {
      "description": "The maximum number of results a proactive search aggregation can accept before stopping",
      "type": "integer",
      "group": "CodeInsights",
      "default": 50000
    },
    "insights.maximumSampleSize": {
      "description": "The maximum number of data points that will be available to view for a series on a code insight. Points beyond that will be stored in a separate table and available for data export.",
      "type": "integer",
      "group": "CodeInsights",
<<<<<<< HEAD
      "default": 90,
=======
      "default": 30,
      "maximum": 90,
>>>>>>> fa037a33
      "examples": [12, 24, 50]
    },
    "htmlHeadTop": {
      "description": "HTML to inject at the top of the `<head>` element on each page, for analytics scripts",
      "type": "string",
      "group": "Misc."
    },
    "htmlHeadBottom": {
      "description": "HTML to inject at the bottom of the `<head>` element on each page, for analytics scripts",
      "type": "string",
      "group": "Misc."
    },
    "htmlBodyTop": {
      "description": "HTML to inject at the top of the `<body>` element on each page, for analytics scripts",
      "type": "string",
      "group": "Misc."
    },
    "htmlBodyBottom": {
      "description": "HTML to inject at the bottom of the `<body>` element on each page, for analytics scripts",
      "type": "string",
      "group": "Misc."
    },
    "licenseKey": {
      "description": "The license key associated with a Sourcegraph product subscription, which is necessary to activate Sourcegraph Enterprise functionality. To obtain this value, contact Sourcegraph to purchase a subscription. To escape the value into a JSON string, you may want to use a tool like https://json-escape-text.now.sh.",
      "type": "string",
      "group": "Sourcegraph Enterprise license"
    },
    "gitHubApp": {
      "description": "The config options for Sourcegraph GitHub App.",
      "type": "object",
      "properties": {
        "slug": {
          "description": "The slug of the GitHub App for Sourcegraph.",
          "type": "string"
        },
        "appID": {
          "description": "The app ID of the GitHub App for Sourcegraph.",
          "type": "string"
        },
        "privateKey": {
          "description": "The base64-encoded private key of the GitHub App for Sourcegraph.",
          "type": "string"
        },
        "clientID": {
          "type": "string",
          "description": "The Client ID of the GitHub App for Sourcegraph, accessible from https://github.com/settings/apps ."
        },
        "clientSecret": {
          "type": "string",
          "description": "The Client Secret of the GitHub App for Sourcegraph, accessible from https://github.com/settings/apps ."
        }
      }
    },
    "dotcom": {
      "description": "Configuration options for Sourcegraph.com only.",
      "type": "object",
      "properties": {
        "slackLicenseExpirationWebhook": {
          "description": "Slack webhook for upcoming license expiration notifications.",
          "type": "string",
          "group": "Sourcegraph.com"
        },
        "srcCliVersionCache": {
          "description": "Configuration related to the src-cli version cache. This should only be used on sourcegraph.com.",
          "type": "object",
          "required": ["enabled", "github"],
          "group": "Sourcegraph.com",
          "properties": {
            "enabled": {
              "description": "Enables the src-cli version cache API endpoint.",
              "type": "boolean",
              "default": false
            },
            "github": {
              "description": "GitHub configuration, both for queries and receiving release webhooks.",
              "type": "object",
              "required": ["token", "webhookSecret"],
              "properties": {
                "repository": {
                  "description": "The repository to get the latest version of.",
                  "type": "object",
                  "properties": {
                    "owner": {
                      "description": "The repository namespace.",
                      "type": "string",
                      "default": "sourcegraph"
                    },
                    "name": {
                      "description": "The repository name.",
                      "type": "string",
                      "default": "src-cli"
                    }
                  }
                },
                "token": {
                  "description": "The access token to use when communicating with GitHub.",
                  "type": "string"
                },
                "uri": {
                  "description": "The URI of the GitHub instance.",
                  "type": "string",
                  "default": "https://github.com"
                },
                "webhookSecret": {
                  "description": "The release webhook secret.",
                  "type": "string"
                }
              }
            },
            "interval": {
              "description": "The interval between version checks, expressed as a string that can be parsed by Go's time.ParseDuration.",
              "type": "string",
              "default": "1h"
            }
          }
        }
      },
      "group": "Sourcegraph.com"
    },
    "auth.providers": {
      "description": "The authentication providers to use for identifying and signing in users. See instructions below for configuring SAML, OpenID Connect (including Google Workspace), and HTTP authentication proxies. Multiple authentication providers are supported (by specifying multiple elements in this array).",
      "type": "array",
      "items": {
        "required": ["type"],
        "properties": {
          "type": {
            "type": "string",
            "enum": ["builtin", "saml", "openidconnect", "http-header", "github", "gitlab"]
          }
        },
        "oneOf": [
          { "$ref": "#/definitions/BuiltinAuthProvider" },
          { "$ref": "#/definitions/SAMLAuthProvider" },
          { "$ref": "#/definitions/OpenIDConnectAuthProvider" },
          { "$ref": "#/definitions/HTTPHeaderAuthProvider" },
          { "$ref": "#/definitions/GitHubAuthProvider" },
          { "$ref": "#/definitions/GitLabAuthProvider" }
        ],
        "!go": {
          "taggedUnionType": true
        }
      },
      "group": "Authentication",
      "default": [{ "type": "builtin", "allowSignup": true }]
    },
    "auth.public": {
      "description": "WARNING: This option has been removed as of 3.8.",
      "type": "boolean",
      "default": false,
      "group": "Authentication"
    },
    "auth.sessionExpiry": {
      "type": "string",
      "description": "The duration of a user session, after which it expires and the user is required to re-authenticate. The default is 90 days. There is typically no need to set this, but some users may have specific internal security requirements.\n\nThe string format is that of the Duration type in the Go time package (https://golang.org/pkg/time/#ParseDuration). E.g., \"720h\", \"43200m\", \"2592000s\" all indicate a timespan of 30 days.\n\nNote: changing this field does not affect the expiration of existing sessions. If you would like to enforce this limit for existing sessions, you must log out currently signed-in users. You can force this by removing all keys beginning with \"session_\" from the Redis store:\n\n* For deployments using `sourcegraph/server`: `docker exec $CONTAINER_ID redis-cli --raw keys 'session_*' | xargs docker exec $CONTAINER_ID redis-cli del`\n* For cluster deployments: \n  ```\n  REDIS_POD=\"$(kubectl get pods -l app=redis-store -o jsonpath={.items[0].metadata.name})\";\n  kubectl exec \"$REDIS_POD\" -- redis-cli --raw keys 'session_*' | xargs kubectl exec \"$REDIS_POD\" -- redis-cli --raw del;\n  ```\n",
      "default": "2160h",
      "examples": ["168h"],
      "group": "Authentication"
    },
    "auth.enableUsernameChanges": {
      "description": "Enables users to change their username after account creation. Warning: setting this to be true has security implications if you have enabled (or will at any point in the future enable) repository permissions with an option that relies on username equivalency between Sourcegraph and an external service or authentication provider. Do NOT set this to true if you are using non-built-in authentication OR rely on username equivalency for repository permissions.",
      "type": "boolean",
      "default": false,
      "group": "Authentication"
    },
    "auth.minPasswordLength": {
      "description": "The minimum number of Unicode code points that a password must contain.",
      "type": "integer",
      "default": 12,
      "group": "Authentication"
    },
    "auth.passwordResetLinkExpiry": {
      "description": "The duration (in seconds) that a password reset link is considered valid.",
      "type": "integer",
      "default": 14400,
      "group": "Authentication"
    },
    "auth.lockout": {
      "description": "The config options for account lockout",
      "type": "object",
      "properties": {
        "failedAttemptThreshold": {
          "description": "The threshold of failed sign-in attempts in a consecutive period",
          "type": "integer",
          "default": 5
        },
        "lockoutPeriod": {
          "description": "The number of seconds for the lockout period",
          "type": "integer",
          "default": 1800
        },
        "consecutivePeriod": {
          "description": "The number of seconds to be considered as a consecutive period",
          "type": "integer",
          "default": 3600
        }
      },
      "group": "Authentication"
    },
    "auth.unlockAccountLinkSigningKey": {
      "description": "Base64-encoded HMAC signing key to sign the JWT token for account unlock URLs",
      "type": "string",
      "group": "Authentication"
    },
    "auth.unlockAccountLinkExpiry": {
      "description": "Validity expressed in minutes of the unlock account token",
      "type": "integer",
      "group": "Authentication",
      "default": 5
    },
    "update.channel": {
      "description": "The channel on which to automatically check for Sourcegraph updates.",
      "type": ["string"],
      "enum": ["release", "none"],
      "default": "release",
      "examples": ["none"],
      "group": "Misc."
    },
    "productResearchPage.enabled": {
      "description": "Enables users access to the product research page in their settings.",
      "type": "boolean",
      "!go": { "pointer": true },
      "group": "Misc.",
      "default": true
    },
    "encryption.keys": {
      "description": "Configuration for encryption keys used to encrypt data at rest in the database.",
      "type": "object",
      "properties": {
        "enableCache": {
          "description": "enable LRU cache for decryption APIs",
          "type": "boolean",
          "default": false
        },
        "cacheSize": {
          "description": "number of values to keep in LRU cache",
          "type": "integer",
          "default": 2048
        },
        "batchChangesCredentialKey": {
          "$ref": "#/definitions/EncryptionKey"
        },
        "externalServiceKey": {
          "$ref": "#/definitions/EncryptionKey"
        },
        "userExternalAccountKey": {
          "$ref": "#/definitions/EncryptionKey"
        },
        "webhookLogKey": {
          "$ref": "#/definitions/EncryptionKey"
        },
        "webhookKey": {
          "$ref": "#/definitions/EncryptionKey"
        },
        "executorSecretKey": {
          "$ref": "#/definitions/EncryptionKey"
        }
      }
    },
    "api.ratelimit": {
      "description": "Configuration for API rate limiting",
      "type": "object",
      "required": ["enabled", "perUser", "perIP"],
      "properties": {
        "enabled": {
          "type": "boolean",
          "default": false,
          "description": "Whether API rate limiting is enabled"
        },
        "perUser": {
          "description": "Limit granted per user per hour",
          "type": "integer",
          "minimum": 1,
          "default": 1000000
        },
        "perIP": {
          "description": "Limit granted per IP per hour, only applied to anonymous users",
          "type": "integer",
          "minimum": 1,
          "default": 1000000
        },
        "overrides": {
          "description": "An array of rate limit overrides",
          "type": "array",
          "items": {
            "type": "object",
            "properties": {
              "key": {
                "description": "The key that we want to override for example a username",
                "type": "string",
                "minLength": 1
              },
              "limit": {
                "description": "The limit per hour, 'unlimited' or 'blocked'",
                "oneOf": [
                  { "type": "string", "const": "unlimited" },
                  { "type": "string", "const": "blocked" },
                  { "type": "integer", "minimum": 1 }
                ]
              }
            }
          }
        }
      }
    },
    "webhook.logging": {
      "description": "Configuration for logging incoming webhooks.",
      "type": "object",
      "properties": {
        "enabled": {
          "description": "Whether incoming webhooks are logged. If omitted, logging is enabled on sites without encryption. If one or more encryption keys are present, this setting must be enabled manually; as webhooks may contain sensitive data, admins of encrypted sites may want to enable webhook encryption via encryption.keys.webhookLogKey.",
          "type": "boolean",
          "!go": { "pointer": true }
        },
        "retention": {
          "description": "How long incoming webhooks are retained. The string format is that of the Duration type in the Go time package (https://golang.org/pkg/time/#ParseDuration). Values lower than 1 hour will be treated as 1 hour. By default, this is \"72h\", or three days.",
          "type": "string",
          "default": "72h"
        }
      }
    },
    "outboundRequestLogLimit": {
      "description": "The maximum number of outbound requests to retain. This is a global limit across all outbound requests. If the limit is exceeded, older items will be deleted. If the limit is 0, no outbound requests are logged.",
      "type": "integer",
      "minimum": 0,
      "default": 50,
      "maximum": 500
    },
    "redactOutboundRequestHeaders": {
      "description": "Enables redacting sensitive information from outbound requests. Important: We only respect this setting in development environments. In production, we always redact outbound requests.",
      "type": "boolean",
      "!go": {
        "pointer": true
      }
    },
    "organizationInvitations": {
      "description": "Configuration for organization invitations.",
      "type": "object",
      "required": ["signingKey"],
      "properties": {
        "expiryTime": {
          "description": "Time before the invitation expires, in hours (experimental, not enforced at the moment).",
          "type": "integer",
          "default": 48
        },
        "signingKey": {
          "description": "Base64 encoded HMAC Signing key to sign a JWT token, which is attached to each invitation URL.\nMore documentation here: https://pkg.go.dev/github.com/golang-jwt/jwt#SigningMethodHMAC \n\nIf not provided, will fall back to legacy invitation to an organization.\n\nThe legacy invitation will be deprecated in the future and creating an organization invitation will fail with an error if this setting is not present.",
          "type": "string"
        }
      }
    }
  },
  "definitions": {
    "BrandAssets": {
      "type": "object",
      "properties": {
        "logo": {
          "description": "The URL to the image used on the homepage. This will replace the Sourcegraph logo on the homepage. Maximum width: 320px. We recommend using the following file formats: SVG, PNG",
          "type": "string",
          "format": "uri"
        },
        "symbol": {
          "description": "The URL to the symbol used as the search icon. Recommended size: 24x24px. We recommend using the following file formats: SVG, PNG, ICO",
          "type": "string",
          "format": "uri"
        }
      }
    },
    "BuiltinAuthProvider": {
      "description": "Configures the builtin username-password authentication provider.",
      "type": "object",
      "additionalProperties": false,
      "required": ["type"],
      "properties": {
        "type": {
          "type": "string",
          "const": "builtin"
        },
        "allowSignup": {
          "description": "Allows new visitors to sign up for accounts. The sign-up page will be enabled and accessible to all visitors.\n\nSECURITY: If the site has no users (i.e., during initial setup), it will always allow the first user to sign up and become site admin **without any approval** (first user to sign up becomes the admin).",
          "type": "boolean",
          "default": false
        }
      }
    },
    "OpenIDConnectAuthProvider": {
      "description": "Configures the OpenID Connect authentication provider for SSO.",
      "type": "object",
      "additionalProperties": false,
      "required": ["type", "issuer", "clientID", "clientSecret"],
      "properties": {
        "type": {
          "type": "string",
          "const": "openidconnect"
        },
        "displayName": { "$ref": "#/definitions/AuthProviderCommon/properties/displayName" },
        "configID": {
          "description": "An identifier that can be used to reference this authentication provider in other parts of the config. For example, in configuration for a code host, you may want to designate this authentication provider as the identity provider for the code host.",
          "type": "string"
        },
        "issuer": {
          "description": "The URL of the OpenID Connect issuer.\n\nFor Google Apps: https://accounts.google.com",
          "type": "string",
          "format": "uri",
          "pattern": "^https?://"
        },
        "clientID": {
          "description": "The client ID for the OpenID Connect client for this site.\n\nFor Google Apps: obtain this value from the API console (https://console.developers.google.com), as described at https://developers.google.com/identity/protocols/OpenIDConnect#getcredentials",
          "type": "string",
          "pattern": "^[^<]"
        },
        "clientSecret": {
          "description": "The client secret for the OpenID Connect client for this site.\n\nFor Google Apps: obtain this value from the API console (https://console.developers.google.com), as described at https://developers.google.com/identity/protocols/OpenIDConnect#getcredentials",
          "type": "string",
          "pattern": "^[^<]"
        },
        "requireEmailDomain": {
          "description": "Only allow users to authenticate if their email domain is equal to this value (example: mycompany.com). Do not include a leading \"@\". If not set, all users on this OpenID Connect provider can authenticate to Sourcegraph.",
          "type": "string",
          "pattern": "^[^<@]"
        },
        "allowSignup": {
          "description": "Allows new visitors to sign up for accounts via OpenID Connect authentication. If false, users signing in via OpenID Connect must have an existing Sourcegraph account, which will be linked to their OpenID Connect identity after sign-in.",
          "type": "boolean",
          "!go": { "pointer": true }
        }
      }
    },
    "SAMLAuthProvider": {
      "description": "Configures the SAML authentication provider for SSO.\n\nNote: if you are using IdP-initiated login, you must have *at most one* SAMLAuthProvider in the `auth.providers` array.",
      "type": "object",
      "additionalProperties": false,
      "required": ["type"],
      "dependencies": {
        "serviceProviderCertificate": ["serviceProviderPrivateKey"],
        "serviceProviderPrivateKey": ["serviceProviderCertificate"],
        "signRequests": ["serviceProviderCertificate", "serviceProviderPrivateKey"]
      },
      "properties": {
        "type": {
          "type": "string",
          "const": "saml"
        },
        "configID": {
          "description": "An identifier that can be used to reference this authentication provider in other parts of the config. For example, in configuration for a code host, you may want to designate this authentication provider as the identity provider for the code host.",
          "type": "string"
        },
        "displayName": { "$ref": "#/definitions/AuthProviderCommon/properties/displayName" },
        "serviceProviderIssuer": {
          "description": "The SAML Service Provider name, used to identify this Service Provider. This is required if the \"externalURL\" field is not set (as the SAML metadata endpoint is computed as \"<externalURL>.auth/saml/metadata\"), or when using multiple SAML authentication providers.",
          "type": "string"
        },
        "identityProviderMetadataURL": {
          "description": "The SAML Identity Provider metadata URL (for dynamic configuration of the SAML Service Provider).",
          "type": "string",
          "format": "uri",
          "pattern": "^https?://"
        },
        "identityProviderMetadata": {
          "description": "The SAML Identity Provider metadata XML contents (for static configuration of the SAML Service Provider). The value of this field should be an XML document whose root element is `<EntityDescriptor>` or `<EntityDescriptors>`. To escape the value into a JSON string, you may want to use a tool like https://json-escape-text.now.sh.",
          "type": "string"
        },
        "serviceProviderCertificate": {
          "description": "The SAML Service Provider certificate in X.509 encoding (begins with \"-----BEGIN CERTIFICATE-----\"). This certificate is used by the Identity Provider to validate the Service Provider's AuthnRequests and LogoutRequests. It corresponds to the Service Provider's private key (`serviceProviderPrivateKey`). To escape the value into a JSON string, you may want to use a tool like https://json-escape-text.now.sh.",
          "type": "string",
          "$comment": "The pattern matches either X.509 encoding or an env var.",
          "pattern": "^(-----BEGIN CERTIFICATE-----\n|\\$)",
          "minLength": 1
        },
        "serviceProviderPrivateKey": {
          "description": "The SAML Service Provider private key in PKCS#8 encoding (begins with \"-----BEGIN PRIVATE KEY-----\"). This private key is used to sign AuthnRequests and LogoutRequests. It corresponds to the Service Provider's certificate (`serviceProviderCertificate`). To escape the value into a JSON string, you may want to use a tool like https://json-escape-text.now.sh.",
          "type": "string",
          "$comment": "The pattern matches either PKCS#8 encoding or an env var.",
          "pattern": "^(-----BEGIN PRIVATE KEY-----\n|\\$)",
          "minLength": 1
        },
        "nameIDFormat": {
          "description": "The SAML NameID format to use when performing user authentication.",
          "type": "string",
          "pattern": "^urn:",
          "default": "urn:oasis:names:tc:SAML:2.0:nameid-format:persistent",
          "examples": [
            "urn:oasis:names:tc:SAML:1.1:nameid-format:emailAddress",
            "urn:oasis:names:tc:SAML:1.1:nameid-format:persistent",
            "urn:oasis:names:tc:SAML:1.1:nameid-format:unspecified",
            "urn:oasis:names:tc:SAML:1.1:nameid-format:X509SubjectName",
            "urn:oasis:names:tc:SAML:1.1:nameid-format:WindowsDomainQualifiedName",
            "urn:oasis:names:tc:SAML:2.0:nameid-format:emailAddress",
            "urn:oasis:names:tc:SAML:2.0:nameid-format:kerberos",
            "urn:oasis:names:tc:SAML:2.0:nameid-format:persistent",
            "urn:oasis:names:tc:SAML:2.0:nameid-format:transient",
            "urn:oasis:names:tc:SAML:2.0:nameid-format:unspecified",
            "urn:oasis:names:tc:SAML:2.0:nameid-format:entity"
          ]
        },
        "signRequests": {
          "description": "Sign AuthnRequests and LogoutRequests sent to the Identity Provider using the Service Provider's private key (`serviceProviderPrivateKey`). It defaults to true if the `serviceProviderPrivateKey` and `serviceProviderCertificate` are set, and false otherwise.",
          "type": "boolean",
          "!go": { "pointer": true }
        },
        "insecureSkipAssertionSignatureValidation": {
          "description": "Whether the Service Provider should (insecurely) accept assertions from the Identity Provider without a valid signature.",
          "type": "boolean",
          "default": false
        },
        "allowSignup": {
          "description": "Allows new visitors to sign up for accounts via SAML authentication. If false, users signing in via SAML must have an existing Sourcegraph account, which will be linked to their SAML identity after sign-in.",
          "type": "boolean",
          "!go": { "pointer": true }
        },
        "allowGroups": {
          "description": "Restrict login to members of these groups",
          "type": "array",
          "items": {
            "type": "string",
            "minLength": 1
          }
        },
        "groupsAttributeName": {
          "description": "Name of the SAML assertion attribute that holds group membership for allowGroups setting",
          "type": "string",
          "default": "groups"
        }
      }
    },
    "HTTPHeaderAuthProvider": {
      "description": "Configures the HTTP header authentication provider (which authenticates users by consulting an HTTP request header set by an authentication proxy such as https://github.com/bitly/oauth2_proxy).",
      "type": "object",
      "additionalProperties": false,
      "required": ["type", "usernameHeader"],
      "properties": {
        "type": {
          "type": "string",
          "const": "http-header"
        },
        "usernameHeader": {
          "description": "The name (case-insensitive) of an HTTP header whose value is taken to be the username of the client requesting the page. Set this value when using an HTTP proxy that authenticates requests, and you don't want the extra configurability of the other authentication methods.",
          "type": "string",
          "examples": ["X-Forwarded-User"]
        },
        "stripUsernameHeaderPrefix": {
          "description": "The prefix that precedes the username portion of the HTTP header specified in `usernameHeader`. If specified, the prefix will be stripped from the header value and the remainder will be used as the username. For example, if using Google Identity-Aware Proxy (IAP) with Google Sign-In, set this value to `accounts.google.com:`.",
          "type": "string",
          "examples": ["accounts.google.com:"]
        },
        "emailHeader": {
          "description": "The name (case-insensitive) of an HTTP header whose value is taken to be the email of the client requesting the page. Set this value when using an HTTP proxy that authenticates requests, and you don't want the extra configurability of the other authentication methods.",
          "type": "string",
          "examples": ["X-App-Email"]
        }
      }
    },
    "GitHubAuthProvider": {
      "description": "Configures the GitHub (or GitHub Enterprise) OAuth authentication provider for SSO. In addition to specifying this configuration object, you must also create a OAuth App on your GitHub instance: https://developer.github.com/apps/building-oauth-apps/creating-an-oauth-app/. When a user signs into Sourcegraph or links their GitHub account to their existing Sourcegraph account, GitHub will prompt the user for the repo scope.",
      "type": "object",
      "additionalProperties": false,
      "required": ["type", "clientID", "clientSecret"],
      "properties": {
        "type": {
          "type": "string",
          "const": "github"
        },
        "url": {
          "type": "string",
          "description": "URL of the GitHub instance, such as https://github.com or https://github-enterprise.example.com.",
          "default": "https://github.com/"
        },
        "clientID": {
          "type": "string",
          "description": "The Client ID of the GitHub OAuth app, accessible from https://github.com/settings/developers (or the same path on GitHub Enterprise)."
        },
        "clientSecret": {
          "type": "string",
          "description": "The Client Secret of the GitHub OAuth app, accessible from https://github.com/settings/developers (or the same path on GitHub Enterprise)."
        },
        "displayName": { "$ref": "#/definitions/AuthProviderCommon/properties/displayName" },
        "allowSignup": {
          "description": "Allows new visitors to sign up for accounts via GitHub authentication. If false, users signing in via GitHub must have an existing Sourcegraph account, which will be linked to their GitHub identity after sign-in.",
          "default": false,
          "type": "boolean"
        },
        "allowOrgs": {
          "description": "Restricts new logins and signups (if allowSignup is true) to members of these GitHub organizations. Existing sessions won't be invalidated. Leave empty or unset for no org restrictions.",
          "default": [],
          "type": "array",
          "items": {
            "type": "string",
            "minLength": 1
          }
        },
        "allowOrgsMap": {
          "description": "Restricts new logins and signups (if allowSignup is true) to members of GitHub teams. Each list of teams should have their Github org name as a key. Subteams inheritance is not supported, therefore only members of the listed teams will be granted access. Existing sessions won't be invalidated. Leave empty or unset for no team restrictions.",
          "default": {},
          "type": "object",
          "additionalProperties": {
            "type": "array",
            "items": {
              "type": "string"
            }
          },
          "examples": [
            {
              "orgName": ["team1"],
              "anotherOrgName": ["team2", "team3"]
            }
          ]
        },
        "allowGroupsPermissionsSync": {
          "description": "Experimental: Allows sync of GitHub teams and organizations permissions across all external services associated with this provider to allow enabling of [repository permissions caching](https://docs.sourcegraph.com/admin/repo/permissions#permissions-caching).",
          "default": false,
          "type": "boolean"
        },
        "hidden": {
          "description": "Hides the configured auth provider from regular use through our web interface by omitting it from the JSContext, useful for experimental auth setups.",
          "default": false,
          "type": "boolean"
        }
      }
    },
    "GitLabAuthProvider": {
      "description": "Configures the GitLab OAuth authentication provider for SSO. In addition to specifying this configuration object, you must also create a OAuth App on your GitLab instance: https://docs.gitlab.com/ee/integration/oauth_provider.html. The application should have `api` and `read_user` scopes and the callback URL set to the concatenation of your Sourcegraph instance URL and \"/.auth/gitlab/callback\".",
      "type": "object",
      "additionalProperties": false,
      "required": ["type", "clientID", "clientSecret"],
      "properties": {
        "type": {
          "type": "string",
          "const": "gitlab"
        },
        "url": {
          "type": "string",
          "description": "URL of the GitLab instance, such as https://gitlab.com or https://gitlab.example.com.",
          "default": "https://gitlab.com/"
        },
        "clientID": {
          "type": "string",
          "description": "The Client ID of the GitLab OAuth app, accessible from https://gitlab.com/oauth/applications (or the same path on your private GitLab instance)."
        },
        "clientSecret": {
          "type": "string",
          "description": "The Client Secret of the GitLab OAuth app, accessible from https://gitlab.com/oauth/applications (or the same path on your private GitLab instance)."
        },
        "displayName": { "$ref": "#/definitions/AuthProviderCommon/properties/displayName" },
        "apiScope": {
          "type": "string",
          "description": "The OAuth API scope that should be used",
          "default": "api",
          "enum": ["api", "read_api"]
        },
        "allowSignup": {
          "description": "Allows new visitors to sign up for accounts via GitLab authentication. If false, users signing in via GitLab must have an existing Sourcegraph account, which will be linked to their GitLab identity after sign-in.",
          "default": true,
          "type": "boolean",
          "!go": { "pointer": true }
        },
        "allowGroups": {
          "description": "Restricts new logins and signups (if allowSignup is true) to members of these GitLab groups. Existing sessions won't be invalidated. Make sure to inform the full path for groups or subgroups instead of their names. Leave empty or unset for no group restrictions.",
          "default": [],
          "type": "array",
          "items": {
            "type": "string",
            "minLength": 1
          },
          "examples": [["group", "group/subgroup", "group/subgroup/subgroup"]]
        },
        "tokenRefreshWindowMinutes": {
          "description": "Time in minutes before token expiry when we should attempt to refresh it",
          "default": 10,
          "type": "integer"
        }
      }
    },
    "AuthProviderCommon": {
      "$comment": "This schema is not used directly. The *AuthProvider schemas refer to its properties directly.",
      "description": "Common properties for authentication providers.",
      "type": "object",
      "properties": {
        "displayName": {
          "description": "The name to use when displaying this authentication provider in the UI. Defaults to an auto-generated name with the type of authentication provider and other relevant identifiers (such as a hostname).",
          "type": "string"
        }
      }
    },
    "NotifierSlack": {
      "description": "Slack notifier",
      "type": "object",
      "required": ["type"],
      "properties": {
        "type": {
          "type": "string",
          "const": "slack"
        },
        "url": {
          "description": "Slack incoming webhook URL.",
          "type": "string"
        },
        "username": {
          "description": "Set the username for the bot’s message.",
          "type": "string"
        },
        "recipient": {
          "description": "Allows you to override the Slack recipient. You must either provide a channel Slack ID, a user Slack ID, a username reference (@<user>, all lowercase, no whitespace), or a channel reference (#<channel>, all lowercase, no whitespace).",
          "type": "string"
        },
        "icon_emoji": {
          "description": "Provide an emoji to use as the icon for the bot’s message. Ex :smile:",
          "type": "string"
        },
        "icon_url": {
          "description": "Provide a URL to an image to use as the icon for the bot’s message.",
          "type": "string"
        }
      }
    },
    "NotifierPagerduty": {
      "description": "PagerDuty notifier",
      "type": "object",
      "required": ["type", "integrationKey"],
      "properties": {
        "type": {
          "type": "string",
          "const": "pagerduty"
        },
        "integrationKey": {
          "description": "Integration key for the PagerDuty Events API v2 - see https://developer.pagerduty.com/docs/events-api-v2/overview",
          "type": "string"
        },
        "severity": {
          "description": "Severity level for PagerDuty alert",
          "type": "string"
        },
        "apiUrl": { "type": "string" }
      }
    },
    "NotifierWebhook": {
      "description": "Webhook notifier",
      "type": "object",
      "required": ["type", "url"],
      "properties": {
        "type": {
          "type": "string",
          "const": "webhook"
        },
        "url": { "type": "string" },
        "username": { "type": "string" },
        "password": { "type": "string" },
        "bearerToken": { "type": "string" }
      }
    },
    "NotifierEmail": {
      "description": "Email notifier",
      "type": "object",
      "required": ["type", "address"],
      "properties": {
        "type": {
          "type": "string",
          "const": "email"
        },
        "address": {
          "description": "Address to send email to",
          "type": "string"
        }
      }
    },
    "NotifierOpsGenie": {
      "description": "OpsGenie notifier",
      "type": "object",
      "required": ["type"],
      "properties": {
        "type": {
          "type": "string",
          "const": "opsgenie"
        },
        "apiKey": { "type": "string" },
        "apiUrl": { "type": "string" },
        "tags": {
          "description": "Comma separated list of tags attached to the notifications - or a Go template that produces such a list. Sourcegraph provides some default ones if this value isn't specified.",
          "type": "string"
        },
        "priority": {
          "description": "Defines the importance of an alert. Allowed values are P1, P2, P3, P4, P5 - or a Go template that resolves to one of those values. By default, Sourcegraph will fill this in for you if a value isn't specified here.",
          "type": "string"
        },
        "responders": {
          "type": "array",
          "description": "List of responders responsible for notifications.",
          "items": {
            "type": "object",
            "properties": {
              "type": {
                "type": "string",
                "enum": ["team", "user", "escalation", "schedule"]
              },
              "id": { "type": "string" },
              "name": { "type": "string" },
              "username": { "type": "string" }
            },
            "oneOf": [
              { "required": ["type", "id"] },
              { "required": ["type", "name"] },
              { "required": ["type", "username"] }
            ]
          }
        }
      }
    },
    "EncryptionKey": {
      "description": "Config for a key",
      "type": "object",
      "required": ["type"],
      "properties": {
        "type": {
          "type": "string",
          "enum": ["cloudkms", "awskms", "mounted", "noop"]
        }
      },
      "oneOf": [
        {
          "$ref": "#/definitions/CloudKMSEncryptionKey"
        },
        {
          "$ref": "#/definitions/AWSKMSEncryptionKey"
        },
        {
          "$ref": "#/definitions/MountedEncryptionKey"
        },
        {
          "$ref": "#/definitions/NoOpEncryptionKey"
        }
      ],
      "!go": {
        "taggedUnionType": true
      }
    },
    "CloudKMSEncryptionKey": {
      "description": "Google Cloud KMS Encryption Key, used to encrypt data in Google Cloud environments",
      "type": "object",
      "required": ["type", "keyname"],
      "properties": {
        "type": {
          "type": "string",
          "const": "cloudkms"
        },
        "keyname": {
          "type": "string"
        },
        "credentialsFile": {
          "type": "string"
        }
      }
    },
    "AWSKMSEncryptionKey": {
      "description": "AWS KMS Encryption Key, used to encrypt data in AWS environments",
      "type": "object",
      "required": ["type", "keyId"],
      "properties": {
        "type": {
          "type": "string",
          "const": "awskms"
        },
        "keyId": {
          "type": "string"
        },
        "region": {
          "type": "string"
        },
        "credentialsFile": {
          "type": "string"
        }
      }
    },
    "MountedEncryptionKey": {
      "description": "This encryption key is mounted from a given file path or an environment variable.",
      "type": "object",
      "required": ["type", "keyname"],
      "properties": {
        "type": {
          "type": "string",
          "const": "mounted"
        },
        "keyname": {
          "type": "string"
        },
        "filepath": {
          "type": "string"
        },
        "envVarName": {
          "type": "string"
        },
        "version": {
          "type": "string"
        }
      }
    },
    "NoOpEncryptionKey": {
      "description": "This encryption key is a no op, leaving your data in plaintext (not recommended).",
      "type": "object",
      "required": ["type"],
      "properties": {
        "type": {
          "type": "string",
          "const": "noop"
        }
      }
    },
    "EmailTemplate": {
      "type": "object",
      "required": ["subject", "html"],
      "properties": {
        "subject": {
          "description": "Template for email subject header",
          "type": "string"
        },
        "html": {
          "description": "Template for HTML body",
          "type": "string"
        },
        "text": {
          "description": "Optional template for plain-text body. If not provided, a plain-text body will be automatically generated from the HTML template.",
          "type": "string"
        }
      }
    }
  }
}<|MERGE_RESOLUTION|>--- conflicted
+++ resolved
@@ -1413,12 +1413,8 @@
       "description": "The maximum number of data points that will be available to view for a series on a code insight. Points beyond that will be stored in a separate table and available for data export.",
       "type": "integer",
       "group": "CodeInsights",
-<<<<<<< HEAD
-      "default": 90,
-=======
       "default": 30,
       "maximum": 90,
->>>>>>> fa037a33
       "examples": [12, 24, 50]
     },
     "htmlHeadTop": {
