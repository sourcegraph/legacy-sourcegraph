{
  "$schema": "http://json-schema.org/draft-07/schema#",
  "$id": "site.schema.json#",
  "title": "Site configuration",
  "description": "Configuration for a Sourcegraph site.",
  "allowComments": true,
  "type": "object",
  "additionalProperties": false,
  "properties": {
    "dontIncludeSymbolResultsByDefault": {
      "description": "Set to `true` to not include symbol results if no `type:` filter was given",
      "type": "boolean",
      "group": "Search"
    },
    "disableBuiltInSearches": {
      "description": "Whether built-in searches should be hidden on the Searches page.",
      "type": "boolean",
      "group": "Search"
    },
    "search.index.enabled": {
      "description": "Whether indexed search is enabled. If unset Sourcegraph detects the environment to decide if indexed search is enabled. Indexed search is RAM heavy, and is disabled by default in the single docker image. All other environments will have it enabled by default. The size of all your repository working copies is the amount of additional RAM required.",
      "type": "boolean",
      "!go": { "pointer": true },
      "group": "Search"
    },
    "search.index.symbols.enabled": {
      "description": "Whether indexed symbol search is enabled. This is contingent on the indexed search configuration, and is true by default for instances with indexed search enabled. Enabling this will cause every repository to re-index, which is a time consuming (several hours) operation. Additionally, it requires more storage and ram to accommodate the added symbols information in the search index.",
      "type": "boolean",
      "!go": { "pointer": true },
      "group": "Search"
    },
    "search.largeFiles": {
      "description": "A list of file glob patterns where matching files will be indexed and searched regardless of their size. The glob pattern syntax can be found here: https://golang.org/pkg/path/filepath/#Match.",
      "type": "array",
      "items": {
        "type": "string"
      },
      "group": "Search",
      "examples": [["go.sum", "package-lock.json", "*.thrift"]]
    },
    "debug.search.symbolsParallelism": {
      "description": "(debug) controls the amount of symbol search parallelism. Defaults to 20. It is not recommended to change this outside of debugging scenarios. This option will be removed in a future version.",
      "type": "integer",
      "group": "Debug",
      "examples": [["20"]]
    },
    "experimentalFeatures": {
      "description": "Experimental features to enable or disable. Features that are now enabled by default are marked as deprecated.",
      "type": "object",
      "additionalProperties": false,
      "properties": {
        "discussions": {
          "description": "Enables the code discussions experiment.",
          "type": "string",
          "enum": ["enabled", "disabled"],
          "default": "disabled"
        },
        "eventLogging": {
          "description": "Enables user event logging inside of the Sourcegraph instance. This will allow admins to have greater visibility of user activity, such as frequently viewed pages, frequent searches, and more. These event logs (and any specific user actions) are only stored locally, and never leave this Sourcegraph instance.",
          "type": "string",
          "enum": ["enabled", "disabled"],
          "default": "enabled"
        },
        "automation": {
          "description": "Enables the experimental code automation features.",
          "type": "string",
          "enum": ["enabled", "disabled"],
          "default": "disabled"
<<<<<<< HEAD
=======
        },
        "structuralSearch": {
          "description": "Enables structural search.",
          "type": "string",
          "enum": ["enabled", "disabled"],
          "default": "enabled"
        },
        "splitSearchModes": {
          "description": "Enables toggling between the current omni search mode, and experimental interactive search mode.",
          "type": "string",
          "enum": ["enabled", "disabled"],
          "default": "disabled"
>>>>>>> 477cb560
        }
      },
      "group": "Experimental",
      "hide": true
    },
    "corsOrigin": {
      "description": "Required when using any of the native code host integrations for Phabricator, GitLab, or Bitbucket Server. It is a space-separated list of allowed origins for cross-origin HTTP requests which should be the base URL for your Phabricator, GitLab, or Bitbucket Server instance.",
      "type": "string",
      "examples": ["https://my-phabricator.example.com https://my-bitbucket.example.com https://my-gitlab.example.com"],
      "pattern": "^((https?:\\/\\/[\\w-\\.]+)( https?:\\/\\/[\\w-\\.]+)*)|\\*$",
      "group": "Security"
    },
    "lsifEnforceAuth": {
      "description": "Whether or not LSIF uploads will be blocked unless a valid LSIF upload token is provided.",
      "type": "boolean",
      "default": false,
      "group": "Security"
    },
    "disableAutoGitUpdates": {
      "description": "Disable periodically fetching git contents for existing repositories.",
      "type": "boolean",
      "default": false,
      "group": "External services"
    },
    "disablePublicRepoRedirects": {
      "description": "Disable redirects to sourcegraph.com when visiting public repositories that can't exist on this server.",
      "type": "boolean",
      "group": "External services"
    },
    "git.cloneURLToRepositoryName": {
      "description": "JSON array of configuration that maps from Git clone URL to repository name. Sourcegraph automatically resolves remote clone URLs to their proper code host. However, there may be non-remote clone URLs (e.g., in submodule declarations) that Sourcegraph cannot automatically map to a code host. In this case, use this field to specify the mapping. The mappings are tried in the order they are specified and take precedence over automatic mappings.",
      "type": "array",
      "items": {
        "title": "CloneURLToRepositoryName",
        "description": "Describes a mapping from clone URL to repository name. The `from` field contains a regular expression with named capturing groups. The `to` field contains a template string that references capturing group names. For instance, if `from` is \"^../(?P<name>\\w+)$\" and `to` is \"github.com/user/{name}\", the clone URL \"../myRepository\" would be mapped to the repository name \"github.com/user/myRepository\".",
        "type": "object",
        "additionalProperties": false,
        "required": ["from", "to"],
        "properties": {
          "from": {
            "description": "A regular expression that matches a set of clone URLs. The regular expression should use the Go regular expression syntax (https://golang.org/pkg/regexp/) and contain at least one named capturing group. The regular expression matches partially by default, so use \"^...$\" if whole-string matching is desired.",
            "type": "string"
          },
          "to": {
            "description": "The repository name output pattern. This should use `{matchGroup}` syntax to reference the capturing groups from the `from` field.",
            "type": "string"
          }
        }
      },
      "group": "External services"
    },
    "githubClientID": {
      "description": "Client ID for GitHub.",
      "type": "string",
      "group": "Internal",
      "hide": true
    },
    "githubClientSecret": {
      "description": "Client secret for GitHub.",
      "type": "string",
      "group": "Internal",
      "hide": true
    },
    "gitMaxConcurrentClones": {
      "description": "Maximum number of git clone processes that will be run concurrently to update repositories.",
      "type": "integer",
      "default": 5,
      "group": "External services"
    },
    "repoListUpdateInterval": {
      "description": "Interval (in minutes) for checking code hosts (such as GitHub, Gitolite, etc.) for new repositories.",
      "type": "integer",
      "default": 1,
      "group": "External services"
    },
    "maxReposToSearch": {
      "description": "The maximum number of repositories to search across. The user is prompted to narrow their query if exceeded. Any value less than or equal to zero means unlimited.",
      "type": "integer",
      "default": -1,
      "group": "Search"
    },
    "parentSourcegraph": {
      "description": "URL to fetch unreachable repository details from. Defaults to \"https://sourcegraph.com\"",
      "type": "object",
      "additionalProperties": false,
      "properties": {
        "url": {
          "type": "string",
          "default": "https://sourcegraph.com"
        }
      },
      "group": "External services"
    },
    "auth.accessTokens": {
      "description": "Settings for access tokens, which enable external tools to access the Sourcegraph API with the privileges of the user.",
      "type": "object",
      "additionalProperties": false,
      "properties": {
        "allow": {
          "description": "Allow or restrict the use of access tokens. The default is \"all-users-create\", which enables all users to create access tokens. Use \"none\" to disable access tokens entirely. Use \"site-admin-create\" to restrict creation of new tokens to admin users (existing tokens will still work until revoked).",
          "type": "string",
          "enum": ["all-users-create", "site-admin-create", "none"],
          "default": "all-users-create"
        }
      },
      "default": {
        "allow": "all-users-create"
      },
      "examples": [
        {
          "allow": "site-admin-create"
        },
        { "allow": "none" }
      ],
      "group": "Security"
    },
    "permissions.userMapping": {
      "description": "Settings for Sourcegraph permissions, which allow the site admin to explicitly manage repository permissions via the GraphQL API. This setting cannot be enabled if repository permissions for any specific external service are enabled (i.e., when the external service's `authorization` field is set).",
      "type": "object",
      "additionalProperties": false,
      "properties": {
        "enabled": {
          "description": "Whether permissions user mapping is enabled. There must be no `authorization` field in any external service configuration before enabling this.",
          "type": "boolean",
          "default": false
        },
        "bindID": {
          "description": "The type of identifier to identify a user. The default is \"email\", which uses the email address to identify a user. Use \"username\" to identify a user by their username. Changing this setting will erase any permissions created for users that do not yet exist.",
          "type": "string",
          "enum": ["email", "username"],
          "default": "email"
        }
      },
      "default": {
        "enabled": true,
        "bindID": "email"
      },
      "examples": [{ "bindID": "email" }, { "bindID": "username" }],
      "group": "Security"
    },
    "branding": {
      "description": "Customize Sourcegraph homepage logo and search icon.\n\nOnly available in Sourcegraph Enterprise.",
      "type": "object",
      "additionalProperties": false,
      "properties": {
        "light": {
          "$ref": "#/definitions/BrandAssets"
        },
        "dark": {
          "$ref": "#/definitions/BrandAssets"
        },
        "favicon": {
          "description": "The URL of the favicon to be used for your instance. We recommend using the following file format: ICO",
          "type": "string",
          "format": "uri"
        },
        "disableSymbolSpin": {
          "description": "Prevents the icon in the top-left corner of the screen from spinning on hover.",
          "type": "boolean",
          "default": false
        },
        "brandName": {
          "description": "String to display everywhere the brand name should be displayed. Defaults to \"Sourcegraph\"",
          "type": "string",
          "default": "Sourcegraph"
        }
      },
      "examples": [
        {
          "favicon": "https://example.com/favicon.ico",
          "light": {
            "logo": "https://example.com/logo_light.png",
            "symbol": "https://example.com/search_symbol_light_24x24.png"
          },
          "dark": {
            "logo": "https://example.com/logo_dark.png",
            "symbol": "https://example.com/search_symbol_dark_24x24.png"
          },
          "disableSymbolSpin": true
        }
      ]
    },
    "email.smtp": {
      "title": "SMTPServerConfig",
      "description": "The SMTP server used to send transactional emails (such as email verifications, reset-password emails, and notifications).",
      "type": "object",
      "additionalProperties": false,
      "required": ["host", "port", "authentication"],
      "properties": {
        "host": {
          "description": "The SMTP server host.",
          "type": "string"
        },
        "port": {
          "description": "The SMTP server port.",
          "type": "integer"
        },
        "username": {
          "description": "The username to use when communicating with the SMTP server.",
          "type": "string"
        },
        "password": {
          "description": "The username to use when communicating with the SMTP server.",
          "type": "string"
        },
        "authentication": {
          "description": "The type of authentication to use for the SMTP server.",
          "type": "string",
          "enum": ["none", "PLAIN", "CRAM-MD5"]
        },
        "domain": {
          "description": "The HELO domain to provide to the SMTP server (if needed).",
          "type": "string"
        }
      },
      "default": null,
      "examples": [
        {
          "host": "smtp.example.com",
          "port": 465,
          "username": "alice",
          "password": "mypassword",
          "authentication": "PLAIN"
        }
      ],
      "group": "Email"
    },
    "email.imap": {
      "title": "IMAPServerConfig",
      "description": "Optional. The IMAP server used to retrieve emails (such as code discussion reply emails).",
      "type": "object",
      "additionalProperties": false,
      "required": ["host", "port"],
      "properties": {
        "host": {
          "description": "The IMAP server host.",
          "type": "string"
        },
        "port": {
          "description": "The IMAP server port.",
          "type": "integer"
        },
        "username": {
          "description": "The username to use when communicating with the IMAP server.",
          "type": "string"
        },
        "password": {
          "description": "The username to use when communicating with the IMAP server.",
          "type": "string"
        }
      },
      "default": null,
      "examples": [
        {
          "host": "imap.example.com",
          "port": 993,
          "username": "alice",
          "password": "mypassword"
        }
      ],
      "group": "Email",
      "hide": true
    },
    "email.address": {
      "description": "The \"from\" address for emails sent by this server.",
      "type": "string",
      "format": "email",
      "group": "Email",
      "default": "noreply@sourcegraph.com"
    },
    "extensions": {
      "description": "Configures Sourcegraph extensions.",
      "type": "object",
      "properties": {
        "disabled": {
          "description": "Disable all usage of extensions.",
          "type": "boolean",
          "default": false,
          "!go": { "pointer": true }
        },
        "remoteRegistry": {
          "description": "The remote extension registry URL, or `false` to not use a remote extension registry. If not set, the default remote extension registry URL is used.",
          "oneOf": [
            { "type": "string", "format": "uri" },
            { "type": "boolean", "const": false }
          ]
        },
        "allowRemoteExtensions": {
          "description": "Allow only the explicitly listed remote extensions (by extension ID, such as \"alice/myextension\") from the remote registry. If not set, all remote extensions may be used from the remote registry. To completely disable the remote registry, set `remoteRegistry` to `false`.\n\nOnly available in Sourcegraph Enterprise.",
          "type": "array",
          "items": {
            "type": "string"
          }
        }
      },
      "default": {
        "remoteRegistry": "https://sourcegraph.com/.api/registry"
      },
      "examples": [
        {
          "remoteRegistry": "https://sourcegraph.com/.api/registry",
          "allowRemoteExtensions": ["sourcegraph/java"]
        }
      ],
      "group": "Extensions"
    },
    "discussions": {
      "description": "Configures Sourcegraph code discussions.",
      "type": "object",
      "properties": {
        "abuseProtection": {
          "description": "Enable abuse protection features (for public instances like Sourcegraph.com, not recommended for private instances).",
          "type": "boolean",
          "default": false
        },
        "abuseEmails": {
          "description": "Email addresses to notify of e.g. new user reports about abusive comments. Otherwise emails will not be sent.",
          "type": "array",
          "items": { "type": "string" },
          "default": []
        }
      },
      "group": "Experimental",
      "hide": true
    }
  },
  "definitions": {
    "BrandAssets": {
      "type": "object",
      "properties": {
        "logo": {
          "description": "The URL to the image used on the homepage. This will replace the Sourcegraph logo on the homepage. Maximum width: 320px. We recommend using the following file formats: SVG, PNG",
          "type": "string",
          "format": "uri"
        },
        "symbol": {
          "description": "The URL to the symbol used as the search icon. Recommended size: 24x24px. We recommend using the following file formats: SVG, PNG, ICO",
          "type": "string",
          "format": "uri"
        }
      }
    }
  }
}<|MERGE_RESOLUTION|>--- conflicted
+++ resolved
@@ -66,8 +66,6 @@
           "type": "string",
           "enum": ["enabled", "disabled"],
           "default": "disabled"
-<<<<<<< HEAD
-=======
         },
         "structuralSearch": {
           "description": "Enables structural search.",
@@ -80,7 +78,6 @@
           "type": "string",
           "enum": ["enabled", "disabled"],
           "default": "disabled"
->>>>>>> 477cb560
         }
       },
       "group": "Experimental",
