--- conflicted
+++ resolved
@@ -1091,10 +1091,7 @@
         # - syntax-highlighter
     commands:
       - web
-<<<<<<< HEAD
-=======
       # TODO https://github.com/sourcegraph/devx-support/issues/537
->>>>>>> 8dc01dc9
       # - docsite
       - zoekt-index-0
       - zoekt-index-1
