--- conflicted
+++ resolved
@@ -711,295 +711,280 @@
       - lib/batches
     continueWatchOnExit: true
 
-<<<<<<< HEAD
-  # If you want to use this, either start it with `sg run batches-executor-firecracker` or
-  # modify the `commandsets.batches` in your local `sg.config.overwrite.yaml`
-  batches-executor-firecracker:
-    <<: *executor_template
-    cmd: |
-      env TMPDIR="$HOME/.sourcegraph/batches-executor-temp" \
-        sudo --preserve-env=TMPDIR,EXECUTOR_QUEUE_NAME,EXECUTOR_FRONTEND_URL,EXECUTOR_FRONTEND_PASSWORD,EXECUTOR_USE_FIRECRACKER \
-          .bin/executor
-    env:
-      EXECUTOR_USE_FIRECRACKER: true
-      EXECUTOR_QUEUE_NAME: batches
-
-  multiqueue-executor:
-    <<: *executor_template
-    cmd: |
-      env TMPDIR="$HOME/.sourcegraph/multiqueue-executor-temp" .bin/executor
-    env:
-      EXECUTOR_QUEUE_NAME: ""
-      EXECUTOR_QUEUE_NAMES: "codeintel,batches"
-      EXECUTOR_MAXIMUM_NUM_JOBS: 8
-
-=======
->>>>>>> 4a7033d6
-  blobstore:
-    cmd: .bin/blobstore
-    install: |
-      # Ensure the old blobstore Docker container is not running
-      docker rm -f blobstore
-      if [ -n "$DELVE" ]; then
-        export GCFLAGS='-N -l'
-      fi
-      go build -gcflags="$GCFLAGS" -o .bin/blobstore github.com/sourcegraph/sourcegraph/cmd/blobstore
-    checkBinary: .bin/blobstore
-    watch:
-      - lib
-      - internal
-      - cmd/blobstore
-    env:
-      BLOBSTORE_DATA_DIR: $HOME/.sourcegraph-dev/data/blobstore-go
-
-  redis-postgres:
-    # Add the following overwrites to your sg.config.overwrite.yaml to use the docker-compose
-    # database:
-    #
-    #   env:
-    #       PGHOST: localhost
-    #       PGPASSWORD: sourcegraph
-    #       PGUSER: sourcegraph
-    #
-    # You could also add an overwrite to add `redis-postgres` to the relevant command set(s).
-    description: Dockerized version of redis and postgres
-    cmd: docker-compose -f dev/redis-postgres.yml up $COMPOSE_ARGS
-    env:
-      COMPOSE_ARGS: --force-recreate
-
-  jaeger:
-    cmd: |
-      echo "Jaeger will be available on http://localhost:16686/-/debug/jaeger/search"
-      .bin/jaeger-all-in-one-${JAEGER_VERSION} --log-level ${JAEGER_LOG_LEVEL}
-    install_func: installJaeger
-    env:
-      JAEGER_VERSION: 1.36.0
-      JAEGER_DISK: $HOME/.sourcegraph-dev/data/jaeger
-      JAEGER_LOG_LEVEL: error
-      QUERY_BASE_PATH: /-/debug/jaeger
-
-  grafana:
-    cmd: |
-      if [[ $(uname) == "Linux" ]]; then
-        # Linux needs an extra arg to support host.internal.docker, which is how grafana connects
-        # to the prometheus backend.
-        ADD_HOST_FLAG="--add-host=host.docker.internal:host-gateway"
-
-        # Docker users on Linux will generally be using direct user mapping, which
-        # means that they'll want the data in the volume mount to be owned by the
-        # same user as is running this script. Fortunately, the Grafana container
-        # doesn't really care what user it runs as, so long as it can write to
-        # /var/lib/grafana.
-        DOCKER_USER="--user=$UID"
-      fi
-
-      echo "Grafana: serving on http://localhost:${PORT}"
-      echo "Grafana: note that logs are piped to ${GRAFANA_LOG_FILE}"
-      docker run --rm ${DOCKER_USER} \
-        --name=${CONTAINER} \
-        --cpus=1 \
-        --memory=1g \
-        -p 0.0.0.0:3370:3370 ${ADD_HOST_FLAG} \
-        -v "${GRAFANA_DISK}":/var/lib/grafana \
-        -v "$(pwd)"/dev/grafana/all:/sg_config_grafana/provisioning/datasources \
-        sourcegraph/grafana:dev >"${GRAFANA_LOG_FILE}" 2>&1
-    install: |
-      mkdir -p "${GRAFANA_DISK}"
-      mkdir -p "$(dirname ${GRAFANA_LOG_FILE})"
-      export CACHE=true
-      docker inspect $CONTAINER >/dev/null 2>&1 && docker rm -f $CONTAINER
-      ./docker-images/grafana/build.sh
-    env:
-      GRAFANA_DISK: $HOME/.sourcegraph-dev/data/grafana
-      # Log file location: since we log outside of the Docker container, we should
-      # log somewhere that's _not_ ~/.sourcegraph-dev/data/grafana, since that gets
-      # volume mounted into the container and therefore has its own ownership
-      # semantics.
-      # Now for the actual logging. Grafana's output gets sent to stdout and stderr.
-      # We want to capture that output, but because it's fairly noisy, don't want to
-      # display it in the normal case.
-      GRAFANA_LOG_FILE: $HOME/.sourcegraph-dev/logs/grafana/grafana.log
-      IMAGE: sourcegraph/grafana:dev
-      CONTAINER: grafana
-      PORT: 3370
-      # docker containers must access things via docker host on non-linux platforms
-      DOCKER_USER: ""
-      ADD_HOST_FLAG: ""
-      CACHE: false
-
-  prometheus:
-    cmd: |
-      if [[ $(uname) == "Linux" ]]; then
-        DOCKER_USER="--user=$UID"
-
-        # Frontend generally runs outside of Docker, so to access it we need to be
-        # able to access ports on the host. --net=host is a very dirty way of
-        # enabling this.
-        DOCKER_NET="--net=host"
-        SRC_FRONTEND_INTERNAL="localhost:3090"
-      fi
-
-      echo "Prometheus: serving on http://localhost:${PORT}"
-      echo "Prometheus: note that logs are piped to ${PROMETHEUS_LOG_FILE}"
-      docker run --rm ${DOCKER_NET} ${DOCKER_USER} \
-        --name=${CONTAINER} \
-        --cpus=1 \
-        --memory=4g \
-        -p 0.0.0.0:9090:9090 \
-        -v "${PROMETHEUS_DISK}":/prometheus \
-        -v "$(pwd)/${CONFIG_DIR}":/sg_prometheus_add_ons \
-        -e SRC_FRONTEND_INTERNAL="${SRC_FRONTEND_INTERNAL}" \
-        -e DISABLE_SOURCEGRAPH_CONFIG="${DISABLE_SOURCEGRAPH_CONFIG:-""}" \
-        -e DISABLE_ALERTMANAGER="${DISABLE_ALERTMANAGER:-""}" \
-        -e PROMETHEUS_ADDITIONAL_FLAGS="--web.enable-lifecycle --web.enable-admin-api" \
-        ${IMAGE} >"${PROMETHEUS_LOG_FILE}" 2>&1
-    install: |
-      mkdir -p "${PROMETHEUS_DISK}"
-      mkdir -p "$(dirname ${PROMETHEUS_LOG_FILE})"
-
-      docker inspect $CONTAINER >/dev/null 2>&1 && docker rm -f $CONTAINER
-
-      if [[ $(uname) == "Linux" ]]; then
-        PROM_TARGETS="dev/prometheus/linux/prometheus_targets.yml"
-      fi
-
-      cp ${PROM_TARGETS} "${CONFIG_DIR}"/prometheus_targets.yml
-      CACHE=true ./docker-images/prometheus/build.sh
-    env:
-      PROMETHEUS_DISK: $HOME/.sourcegraph-dev/data/prometheus
-      # See comment above for `grafana`
-      PROMETHEUS_LOG_FILE: $HOME/.sourcegraph-dev/logs/prometheus/prometheus.log
-      IMAGE: sourcegraph/prometheus:dev
-      CONTAINER: prometheus
-      PORT: 9090
-      CONFIG_DIR: docker-images/prometheus/config
-      DOCKER_USER: ""
-      DOCKER_NET: ""
-      PROM_TARGETS: dev/prometheus/all/prometheus_targets.yml
-      SRC_FRONTEND_INTERNAL: host.docker.internal:3090
-      ADD_HOST_FLAG: ""
-      DISABLE_SOURCEGRAPH_CONFIG: false
-
-  postgres_exporter:
-    cmd: ./dev/postgres_exporter.sh
-
-  monitoring-generator:
-    cmd: (cd monitoring/ && go generate ./... )
-    env:
-      RELOAD: true
-    watch:
-      - monitoring
-    continueWatchOnExit: true
-
-  loki:
-    cmd: |
-      echo "Loki: serving on http://localhost:3100"
-      echo "Loki: note that logs are piped to ${LOKI_LOG_FILE}"
-      docker run --rm --name=loki \
-        -p 3100:3100 -v $LOKI_DISK:/loki \
-        index.docker.io/grafana/loki:$LOKI_VERSION >"${LOKI_LOG_FILE}" 2>&1
-    install: |
-      mkdir -p "${LOKI_DISK}"
-      mkdir -p "$(dirname ${LOKI_LOG_FILE})"
-      docker pull index.docker.io/grafana/loki:$LOKI_VERSION
-    env:
-      LOKI_DISK: $HOME/.sourcegraph-dev/data/loki
-      LOKI_VERSION: "2.3.0"
-      LOKI_LOG_FILE: $HOME/.sourcegraph-dev/logs/loki/loki.log
-
-  otel-collector:
-    install: docker-images/opentelemetry-collector/build.sh
-    description: OpenTelemetry collector
-    cmd: |
-      JAEGER_HOST='host.docker.internal'
-      if [[ $(uname) == "Linux" ]]; then
-        # Jaeger generally runs outside of Docker, so to access it we need to be
-        # able to access ports on the host, because the Docker host only exists on
-        # MacOS. --net=host is a very dirty way of enabling this.
-        DOCKER_NET="--net=host"
-        JAEGER_HOST="localhost"
-      fi
-
-      docker container rm otel-collector
-      docker run --rm --name=otel-collector $DOCKER_NET $DOCKER_ARGS \
-        -p 4317:4317 -p 4318:4318 -p 55679:55679 -p 55670:55670 \
-        -p 8888:8888 \
-        -e JAEGER_HOST=$JAEGER_HOST \
-        -e HONEYCOMB_API_KEY=$HONEYCOMB_API_KEY \
-        -e HONEYCOMB_DATASET=$HONEYCOMB_DATASET \
-        $IMAGE --config "/etc/otel-collector/$CONFIGURATION_FILE"
-    env:
-      IMAGE: sourcegraph/opentelemetry-collector:dev
-      # Overwrite the following in sg.config.overwrite.yaml, based on which collector
-      # config you are using - see docker-images/opentelemetry-collector for more details.
-      CONFIGURATION_FILE: "configs/jaeger.yaml"
-      # HONEYCOMB_API_KEY: ''
-      # HONEYCOMB_DATASET: ''
-
-  storybook:
-    cmd: pnpm storybook
-    install: pnpm install
-
-  # This will execute `env`, a utility to print the process environment. Can
-  # be used to debug which global vars `sg` uses.
-  debug-env:
-    description: Debug env vars
-    cmd: env
-
-  bext:
-    cmd: pnpm --filter @sourcegraph/browser dev
-    install: pnpm install
-
-  sourcegraph:
-    description: Single program (Go static binary) distribution
-    cmd: |
-      unset SRC_GIT_SERVERS INDEXED_SEARCH_SERVERS REDIS_ENDPOINT
-
-      # TODO: This should be fixed
-      export SOURCEGRAPH_LICENSE_GENERATION_KEY=$(cat ../dev-private/enterprise/dev/test-license-generation-key.pem)
-      # If EXTSVC_CONFIG_FILE is *unset*, set a default.
-      export EXTSVC_CONFIG_FILE=${EXTSVC_CONFIG_FILE-'../dev-private/enterprise/dev/external-services-config.json'}
-
-      .bin/sourcegraph
-    install: |
-      if [ -n "$DELVE" ]; then
-        export GCFLAGS='-N -l'
-      fi
-      go build -gcflags="$GCFLAGS" -ldflags="-X github.com/sourcegraph/sourcegraph/internal/conf/deploy.forceType=app" -o .bin/sourcegraph github.com/sourcegraph/sourcegraph/enterprise/cmd/sourcegraph
-    checkBinary: .bin/sourcegraph
-    env:
-      ENTERPRISE: 1
-      SITE_CONFIG_FILE: "../dev-private/enterprise/dev/site-config.json"
-      SITE_CONFIG_ESCAPE_HATCH_PATH: "$HOME/.sourcegraph/site-config.json"
-      WEBPACK_DEV_SERVER: 1
-    watch:
-      - cmd
-      - enterprise
-      - internal
-      - lib
-      - schema
-
-  tauri:
-    description: App shell (Tauri)
-    cmd: pnpm tauri dev --config src-tauri/tauri.dev.conf.json
-
-  sourcegraph-oss:
-    description: Single program (Go static binary) distribution, OSS variant
-    cmd: |
-      unset SRC_GIT_SERVERS INDEXED_SEARCH_SERVERS
-      .bin/sourcegraph-oss
-    install: |
-      if [ -n "$DELVE" ]; then
-        export GCFLAGS='-N -l'
-      fi
-      go build -gcflags="$GCFLAGS" -ldflags="-X github.com/sourcegraph/sourcegraph/internal/conf/deploy.forceType=app" -o .bin/sourcegraph-oss github.com/sourcegraph/sourcegraph/cmd/sourcegraph-oss
-    checkBinary: .bin/sourcegraph-oss
-    env:
-      WEBPACK_DEV_SERVER: 1
-    watch:
-      - cmd
-      - internal
-      - schema
+multiqueue-executor:
+  <<: *executor_template
+  cmd: |
+    env TMPDIR="$HOME/.sourcegraph/multiqueue-executor-temp" .bin/executor
+  env:
+    EXECUTOR_QUEUE_NAME: ""
+    EXECUTOR_QUEUE_NAMES: "codeintel,batches"
+    EXECUTOR_MAXIMUM_NUM_JOBS: 8
+
+blobstore:
+  cmd: .bin/blobstore
+  install: |
+    # Ensure the old blobstore Docker container is not running
+    docker rm -f blobstore
+    if [ -n "$DELVE" ]; then
+      export GCFLAGS='-N -l'
+    fi
+    go build -gcflags="$GCFLAGS" -o .bin/blobstore github.com/sourcegraph/sourcegraph/cmd/blobstore
+  checkBinary: .bin/blobstore
+  watch:
+    - lib
+    - internal
+    - cmd/blobstore
+  env:
+    BLOBSTORE_DATA_DIR: $HOME/.sourcegraph-dev/data/blobstore-go
+
+redis-postgres:
+  # Add the following overwrites to your sg.config.overwrite.yaml to use the docker-compose
+  # database:
+  #
+  #   env:
+  #       PGHOST: localhost
+  #       PGPASSWORD: sourcegraph
+  #       PGUSER: sourcegraph
+  #
+  # You could also add an overwrite to add `redis-postgres` to the relevant command set(s).
+  description: Dockerized version of redis and postgres
+  cmd: docker-compose -f dev/redis-postgres.yml up $COMPOSE_ARGS
+  env:
+    COMPOSE_ARGS: --force-recreate
+
+jaeger:
+  cmd: |
+    echo "Jaeger will be available on http://localhost:16686/-/debug/jaeger/search"
+    .bin/jaeger-all-in-one-${JAEGER_VERSION} --log-level ${JAEGER_LOG_LEVEL}
+  install_func: installJaeger
+  env:
+    JAEGER_VERSION: 1.36.0
+    JAEGER_DISK: $HOME/.sourcegraph-dev/data/jaeger
+    JAEGER_LOG_LEVEL: error
+    QUERY_BASE_PATH: /-/debug/jaeger
+
+grafana:
+  cmd: |
+    if [[ $(uname) == "Linux" ]]; then
+      # Linux needs an extra arg to support host.internal.docker, which is how grafana connects
+      # to the prometheus backend.
+      ADD_HOST_FLAG="--add-host=host.docker.internal:host-gateway"
+
+      # Docker users on Linux will generally be using direct user mapping, which
+      # means that they'll want the data in the volume mount to be owned by the
+      # same user as is running this script. Fortunately, the Grafana container
+      # doesn't really care what user it runs as, so long as it can write to
+      # /var/lib/grafana.
+      DOCKER_USER="--user=$UID"
+    fi
+
+    echo "Grafana: serving on http://localhost:${PORT}"
+    echo "Grafana: note that logs are piped to ${GRAFANA_LOG_FILE}"
+    docker run --rm ${DOCKER_USER} \
+      --name=${CONTAINER} \
+      --cpus=1 \
+      --memory=1g \
+      -p 0.0.0.0:3370:3370 ${ADD_HOST_FLAG} \
+      -v "${GRAFANA_DISK}":/var/lib/grafana \
+      -v "$(pwd)"/dev/grafana/all:/sg_config_grafana/provisioning/datasources \
+      sourcegraph/grafana:dev >"${GRAFANA_LOG_FILE}" 2>&1
+  install: |
+    mkdir -p "${GRAFANA_DISK}"
+    mkdir -p "$(dirname ${GRAFANA_LOG_FILE})"
+    export CACHE=true
+    docker inspect $CONTAINER >/dev/null 2>&1 && docker rm -f $CONTAINER
+    ./docker-images/grafana/build.sh
+  env:
+    GRAFANA_DISK: $HOME/.sourcegraph-dev/data/grafana
+    # Log file location: since we log outside of the Docker container, we should
+    # log somewhere that's _not_ ~/.sourcegraph-dev/data/grafana, since that gets
+    # volume mounted into the container and therefore has its own ownership
+    # semantics.
+    # Now for the actual logging. Grafana's output gets sent to stdout and stderr.
+    # We want to capture that output, but because it's fairly noisy, don't want to
+    # display it in the normal case.
+    GRAFANA_LOG_FILE: $HOME/.sourcegraph-dev/logs/grafana/grafana.log
+    IMAGE: sourcegraph/grafana:dev
+    CONTAINER: grafana
+    PORT: 3370
+    # docker containers must access things via docker host on non-linux platforms
+    DOCKER_USER: ""
+    ADD_HOST_FLAG: ""
+    CACHE: false
+
+prometheus:
+  cmd: |
+    if [[ $(uname) == "Linux" ]]; then
+      DOCKER_USER="--user=$UID"
+
+      # Frontend generally runs outside of Docker, so to access it we need to be
+      # able to access ports on the host. --net=host is a very dirty way of
+      # enabling this.
+      DOCKER_NET="--net=host"
+      SRC_FRONTEND_INTERNAL="localhost:3090"
+    fi
+
+    echo "Prometheus: serving on http://localhost:${PORT}"
+    echo "Prometheus: note that logs are piped to ${PROMETHEUS_LOG_FILE}"
+    docker run --rm ${DOCKER_NET} ${DOCKER_USER} \
+      --name=${CONTAINER} \
+      --cpus=1 \
+      --memory=4g \
+      -p 0.0.0.0:9090:9090 \
+      -v "${PROMETHEUS_DISK}":/prometheus \
+      -v "$(pwd)/${CONFIG_DIR}":/sg_prometheus_add_ons \
+      -e SRC_FRONTEND_INTERNAL="${SRC_FRONTEND_INTERNAL}" \
+      -e DISABLE_SOURCEGRAPH_CONFIG="${DISABLE_SOURCEGRAPH_CONFIG:-""}" \
+      -e DISABLE_ALERTMANAGER="${DISABLE_ALERTMANAGER:-""}" \
+      -e PROMETHEUS_ADDITIONAL_FLAGS="--web.enable-lifecycle --web.enable-admin-api" \
+      ${IMAGE} >"${PROMETHEUS_LOG_FILE}" 2>&1
+  install: |
+    mkdir -p "${PROMETHEUS_DISK}"
+    mkdir -p "$(dirname ${PROMETHEUS_LOG_FILE})"
+
+    docker inspect $CONTAINER >/dev/null 2>&1 && docker rm -f $CONTAINER
+
+    if [[ $(uname) == "Linux" ]]; then
+      PROM_TARGETS="dev/prometheus/linux/prometheus_targets.yml"
+    fi
+
+    cp ${PROM_TARGETS} "${CONFIG_DIR}"/prometheus_targets.yml
+    CACHE=true ./docker-images/prometheus/build.sh
+  env:
+    PROMETHEUS_DISK: $HOME/.sourcegraph-dev/data/prometheus
+    # See comment above for `grafana`
+    PROMETHEUS_LOG_FILE: $HOME/.sourcegraph-dev/logs/prometheus/prometheus.log
+    IMAGE: sourcegraph/prometheus:dev
+    CONTAINER: prometheus
+    PORT: 9090
+    CONFIG_DIR: docker-images/prometheus/config
+    DOCKER_USER: ""
+    DOCKER_NET: ""
+    PROM_TARGETS: dev/prometheus/all/prometheus_targets.yml
+    SRC_FRONTEND_INTERNAL: host.docker.internal:3090
+    ADD_HOST_FLAG: ""
+    DISABLE_SOURCEGRAPH_CONFIG: false
+
+postgres_exporter:
+  cmd: ./dev/postgres_exporter.sh
+
+monitoring-generator:
+  cmd: (cd monitoring/ && go generate ./... )
+  env:
+    RELOAD: true
+  watch:
+    - monitoring
+  continueWatchOnExit: true
+
+loki:
+  cmd: |
+    echo "Loki: serving on http://localhost:3100"
+    echo "Loki: note that logs are piped to ${LOKI_LOG_FILE}"
+    docker run --rm --name=loki \
+      -p 3100:3100 -v $LOKI_DISK:/loki \
+      index.docker.io/grafana/loki:$LOKI_VERSION >"${LOKI_LOG_FILE}" 2>&1
+  install: |
+    mkdir -p "${LOKI_DISK}"
+    mkdir -p "$(dirname ${LOKI_LOG_FILE})"
+    docker pull index.docker.io/grafana/loki:$LOKI_VERSION
+  env:
+    LOKI_DISK: $HOME/.sourcegraph-dev/data/loki
+    LOKI_VERSION: "2.3.0"
+    LOKI_LOG_FILE: $HOME/.sourcegraph-dev/logs/loki/loki.log
+
+otel-collector:
+  install: docker-images/opentelemetry-collector/build.sh
+  description: OpenTelemetry collector
+  cmd: |
+    JAEGER_HOST='host.docker.internal'
+    if [[ $(uname) == "Linux" ]]; then
+      # Jaeger generally runs outside of Docker, so to access it we need to be
+      # able to access ports on the host, because the Docker host only exists on
+      # MacOS. --net=host is a very dirty way of enabling this.
+      DOCKER_NET="--net=host"
+      JAEGER_HOST="localhost"
+    fi
+
+    docker container rm otel-collector
+    docker run --rm --name=otel-collector $DOCKER_NET $DOCKER_ARGS \
+      -p 4317:4317 -p 4318:4318 -p 55679:55679 -p 55670:55670 \
+      -p 8888:8888 \
+      -e JAEGER_HOST=$JAEGER_HOST \
+      -e HONEYCOMB_API_KEY=$HONEYCOMB_API_KEY \
+      -e HONEYCOMB_DATASET=$HONEYCOMB_DATASET \
+      $IMAGE --config "/etc/otel-collector/$CONFIGURATION_FILE"
+  env:
+    IMAGE: sourcegraph/opentelemetry-collector:dev
+    # Overwrite the following in sg.config.overwrite.yaml, based on which collector
+    # config you are using - see docker-images/opentelemetry-collector for more details.
+    CONFIGURATION_FILE: "configs/jaeger.yaml"
+    # HONEYCOMB_API_KEY: ''
+    # HONEYCOMB_DATASET: ''
+
+storybook:
+  cmd: pnpm storybook
+  install: pnpm install
+
+# This will execute `env`, a utility to print the process environment. Can
+# be used to debug which global vars `sg` uses.
+debug-env:
+  description: Debug env vars
+  cmd: env
+
+bext:
+  cmd: pnpm --filter @sourcegraph/browser dev
+  install: pnpm install
+
+sourcegraph:
+  description: Single program (Go static binary) distribution
+  cmd: |
+    unset SRC_GIT_SERVERS INDEXED_SEARCH_SERVERS REDIS_ENDPOINT
+
+    # TODO: This should be fixed
+    export SOURCEGRAPH_LICENSE_GENERATION_KEY=$(cat ../dev-private/enterprise/dev/test-license-generation-key.pem)
+    # If EXTSVC_CONFIG_FILE is *unset*, set a default.
+    export EXTSVC_CONFIG_FILE=${EXTSVC_CONFIG_FILE-'../dev-private/enterprise/dev/external-services-config.json'}
+
+    .bin/sourcegraph
+  install: |
+    if [ -n "$DELVE" ]; then
+      export GCFLAGS='-N -l'
+    fi
+    go build -gcflags="$GCFLAGS" -ldflags="-X github.com/sourcegraph/sourcegraph/internal/conf/deploy.forceType=app" -o .bin/sourcegraph github.com/sourcegraph/sourcegraph/enterprise/cmd/sourcegraph
+  checkBinary: .bin/sourcegraph
+  env:
+    ENTERPRISE: 1
+    SITE_CONFIG_FILE: "../dev-private/enterprise/dev/site-config.json"
+    SITE_CONFIG_ESCAPE_HATCH_PATH: "$HOME/.sourcegraph/site-config.json"
+    WEBPACK_DEV_SERVER: 1
+  watch:
+    - cmd
+    - enterprise
+    - internal
+    - lib
+    - schema
+
+tauri:
+  description: App shell (Tauri)
+  cmd: pnpm tauri dev --config src-tauri/tauri.dev.conf.json
+
+sourcegraph-oss:
+  description: Single program (Go static binary) distribution, OSS variant
+  cmd: |
+    unset SRC_GIT_SERVERS INDEXED_SEARCH_SERVERS
+    .bin/sourcegraph-oss
+  install: |
+    if [ -n "$DELVE" ]; then
+      export GCFLAGS='-N -l'
+    fi
+    go build -gcflags="$GCFLAGS" -ldflags="-X github.com/sourcegraph/sourcegraph/internal/conf/deploy.forceType=app" -o .bin/sourcegraph-oss github.com/sourcegraph/sourcegraph/cmd/sourcegraph-oss
+  checkBinary: .bin/sourcegraph-oss
+  env:
+    WEBPACK_DEV_SERVER: 1
+  watch:
+    - cmd
+    - internal
+    - schema
 
 bazelCommands:
   oss-frontend:
@@ -1317,7 +1302,43 @@
       - grafana
       - prometheus
 
-  codeintel-single-queue-commands: &codeintel_single_queue_commands
+  codeintel: &codeintel_set
+    requiresDevPrivate: true
+    checks:
+      - docker
+      - redis
+      - postgres
+      - git
+
+  codeintel-kubernetes:
+    <<: *codeintel_set
+    commands:
+      - frontend
+      - worker
+      - repo-updater
+      - web
+      - gitserver-0
+      - gitserver-1
+      - searcher
+      - symbols
+      - caddy
+      - docsite
+      - syntax-highlighter
+      - github-proxy
+      - zoekt-index-0
+      - zoekt-index-1
+      - zoekt-web-0
+      - zoekt-web-1
+      - blobstore
+      - codeintel-worker
+      - codeintel-executor-kubernetes
+      # - otel-collector
+      - jaeger
+      - grafana
+      - prometheus
+
+  enterprise-codeintel:
+    <<: *codeintel_set
     commands:
       - frontend
       - worker
@@ -1342,18 +1363,8 @@
       - jaeger
       - grafana
       - prometheus
-
-<<<<<<< HEAD
-  codeintel-multi-queue-commands: &codeintel_multi_queue_commands
-=======
-  codeintel-kubernetes:
-    requiresDevPrivate: true
-    checks:
-      - docker
-      - redis
-      - postgres
-      - git
->>>>>>> 4a7033d6
+  enterprise-codeintel-multi-queue-executor:
+    <<: *codeintel_set
     commands:
       - frontend
       - worker
@@ -1373,33 +1384,12 @@
       - zoekt-web-1
       - blobstore
       - codeintel-worker
-<<<<<<< HEAD
       - multiqueue-executor
-=======
-      - codeintel-executor-kubernetes
->>>>>>> 4a7033d6
       # - otel-collector
       - jaeger
       - grafana
       - prometheus
 
-<<<<<<< HEAD
-  codeintel: &codeintel_set
-    requiresDevPrivate: true
-    checks:
-      - docker
-      - redis
-      - postgres
-      - git
-
-=======
->>>>>>> 4a7033d6
-  enterprise-codeintel:
-    <<: *codeintel_set
-    <<: *codeintel_single_queue_commands
-  enterprise-codeintel-multi-queue-executor:
-    <<: *codeintel_set
-    <<: *codeintel_multi_queue_commands
   enterprise-codeintel-bazel:
     <<: *codeintel_bazel_set
 
