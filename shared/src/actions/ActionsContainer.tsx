import H from 'history'
import * as React from 'react'
import { Subject, Subscription } from 'rxjs'
import { switchMap } from 'rxjs/operators'
<<<<<<< HEAD
import { TextDocumentItem } from '../api/client/types/textDocument'
import { ContributableMenu } from '../api/protocol'
=======
import { ContributionScope } from '../api/client/context/context'
>>>>>>> 5c061c97
import { getContributedActionItems } from '../contributions/contributions'
import { ExtensionsControllerProps } from '../extensions/controller'
import { PlatformContextProps } from '../platform/context'
import { ActionItem, ActionItemProps } from './ActionItem'
import { ContributionsState } from './actions'

export interface ActionsProps extends ExtensionsControllerProps, PlatformContextProps {
    menu: ContributableMenu
    scope?: TextDocumentItem
    actionItemClass?: string
    listClass?: string
    location: H.Location
}
interface ActionsContainerProps extends ActionsProps {
    /**
     * Called with the array of contributed items to produce the rendered component. If not set, uses a default
     * render function that renders a <ActionItem> for each item.
     */
    render?: (items: ActionItemProps[]) => React.ReactElement<any>

    /**
     * If set, it is rendered when there are no contributed items for this menu. Use null to render nothing when
     * empty.
     */
    empty?: React.ReactElement<any> | null
}

interface ActionsContainerState extends ContributionsState {}

/** Displays the actions in a container, with a wrapper and/or empty element. */
export class ActionsContainer extends React.PureComponent<ActionsContainerProps, ActionsContainerState> {
    public state: ContributionsState = {}

    private scopeChanges = new Subject<ContributionScope | undefined>()
    private subscriptions = new Subscription()

    public componentDidMount(): void {
        this.subscriptions.add(
            this.scopeChanges
                .pipe(switchMap(scope => this.props.extensionsController.services.contribution.getContributions(scope)))
                .subscribe(contributions => this.setState({ contributions }))
        )
        this.scopeChanges.next(this.props.scope)
    }

    public componentDidUpdate(prevProps: ActionsContainerProps): void {
        if (prevProps.scope !== this.props.scope) {
            this.scopeChanges.next(this.props.scope)
        }
    }

    public componentWillUnmount(): void {
        this.subscriptions.unsubscribe()
    }

    public render(): JSX.Element | null {
        if (!this.state.contributions) {
            return null // loading
        }

        const items = getContributedActionItems(this.state.contributions, this.props.menu)
        if (this.props.empty !== undefined && items.length === 0) {
            return this.props.empty
        }

        const render = this.props.render || this.defaultRenderItems
        return render(items)
    }

    private defaultRenderItems = (items: ActionItemProps[]): JSX.Element | null => (
        <>
            {items.map((item, i) => (
                <ActionItem
                    key={i}
                    {...item}
                    extensionsController={this.props.extensionsController}
                    platformContext={this.props.platformContext}
                    location={this.props.location}
                />
            ))}
        </>
    )
}<|MERGE_RESOLUTION|>--- conflicted
+++ resolved
@@ -2,12 +2,8 @@
 import * as React from 'react'
 import { Subject, Subscription } from 'rxjs'
 import { switchMap } from 'rxjs/operators'
-<<<<<<< HEAD
-import { TextDocumentItem } from '../api/client/types/textDocument'
+import { ContributionScope } from '../api/client/context/context'
 import { ContributableMenu } from '../api/protocol'
-=======
-import { ContributionScope } from '../api/client/context/context'
->>>>>>> 5c061c97
 import { getContributedActionItems } from '../contributions/contributions'
 import { ExtensionsControllerProps } from '../extensions/controller'
 import { PlatformContextProps } from '../platform/context'
@@ -16,7 +12,7 @@
 
 export interface ActionsProps extends ExtensionsControllerProps, PlatformContextProps {
     menu: ContributableMenu
-    scope?: TextDocumentItem
+    scope?: ContributionScope
     actionItemClass?: string
     listClass?: string
     location: H.Location
