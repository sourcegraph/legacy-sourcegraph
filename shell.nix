# Experimental support for developing in nix. Please reach out to @keegan if
# you encounter any issues.
#
# Things it does differently:
#
# - Runs postgres under ~/.sourcegraph with a unix socket. No need to manage a
#   service. Must remember to run "pg_ctl stop" if you want to stop it.
#
# Status: everything works on linux. Go1.17 is currently broken on
# darwin. https://github.com/NixOS/nixpkgs/commit/9675a865c9c3eeec36c06361f7215e109925654c

{ pkgs ? import (fetchTarball "https://github.com/NixOS/nixpkgs/archive/nixos-21.05.tar.gz") { }, ... }:

let
  # pkgs.universal-ctags installs the binary as "ctags", not "universal-ctags"
  # like zoekt expects.
  universal-ctags = pkgs.writeScriptBin "universal-ctags" ''
    #!${pkgs.stdenv.shell}
    exec ${pkgs.universal-ctags}/bin/ctags "$@"
  '';

<<<<<<< HEAD
  # go1.17 is not yet available in nixpkgs and is held up due to go requiring
  # macOS 10.13 or later. So we use official go releases.
  go_1_17 =
    pkgs.callPackage "${pkgs.path}/pkgs/development/compilers/go/binary.nix" {
      version = "1.17";
      hashes = {
        linux-amd64 =
          "6bf89fc4f5ad763871cf7eac80a2d594492de7a818303283f1366a7f6a30372d";
        darwin-amd64 =
          "355bd544ce08d7d484d9d7de05a71b5c6f5bc10aa4b316688c2192aeb3dacfd1";
      };
    };

  # need unstable to get the latest version of node. We pin a very specific
  # commit to make this reproducable.
  unstable = import
    (pkgs.fetchFromGitHub {
      owner = "NixOS";
      repo = "nixpkgs";
      rev = "f3706ab27f99b2ffdaeb6dd03ee6e2f26511c6db";
      sha256 = "1fb3z0y08y1jjhzffsg4qa5y9mk434s167n55avcwbqqjwd7kj1c";
    })
    { };

in
pkgs.mkShell {
=======
  # need unstable to get the latest version of node. We pin a very specific
  # commit to make this reproducable.
  unstable = import (pkgs.fetchFromGitHub {
    owner = "NixOS";
    repo = "nixpkgs";
    rev = "9675a865c9c3eeec36c06361f7215e109925654c";
    sha256 = "1agsmz77bwdpga9p35ayw4pmwacpa4m31d43c6zdksr7qkknyavx";
  }) { };

in pkgs.mkShell {
>>>>>>> d10deff8
  name = "sourcegraph-dev";

  # The packages in the `buildInputs` list will be added to the PATH in our shell
  nativeBuildInputs = with pkgs; [
    # Our core DB.
    postgresql_13

    # Cache and some store data
    redis

    # Used by symbols and zoekt-git-index to extract symbols from
    # sourcecode.
    pkgs.universal-ctags

    # Build our backend.
    unstable.go_1_17

<<<<<<< HEAD
    # Lots of our tooling and go tests rely on git.
    git

    # cgo dependency for symbols. TODO build with nix?
    pcre
    sqlite
    pkg-config
=======
    # Lots of our tooling and go tests rely on git et al.
    pkgs.git
    pkgs.parallel
>>>>>>> d10deff8

    # monitors src files to restart dev services
    watchman

    # CI lint tools you need locally
    shfmt
    shellcheck

    # Web tools. Need node 16.7 so we use unstable. Yarn should also be built
    # against it.
    unstable.nodejs-16_x
    (unstable.yarn.override { nodejs = unstable.nodejs-16_x; })
    unstable.nodePackages.typescript
  ];

  # Startup postgres
  shellHook = ''
    . ./dev/nix/shell-hook.sh
  '';

  # By explicitly setting this environment variable we avoid starting up
  # universal-ctags via docker.
  CTAGS_COMMAND = "${universal-ctags}/bin/universal-ctags";
}<|MERGE_RESOLUTION|>--- conflicted
+++ resolved
@@ -9,7 +9,12 @@
 # Status: everything works on linux. Go1.17 is currently broken on
 # darwin. https://github.com/NixOS/nixpkgs/commit/9675a865c9c3eeec36c06361f7215e109925654c
 
-{ pkgs ? import (fetchTarball "https://github.com/NixOS/nixpkgs/archive/nixos-21.05.tar.gz") { }, ... }:
+# Pin a specific version of nixpkgs to ensure we get the same packages.
+{ pkgs ? import (fetchTarball {
+  url =
+    "https://github.com/NixOS/nixpkgs/archive/9675a865c9c3eeec36c06361f7215e109925654c.tar.gz";
+  sha256 = "1agsmz77bwdpga9p35ayw4pmwacpa4m31d43c6zdksr7qkknyavx";
+}) { }, ... }:
 
 let
   # pkgs.universal-ctags installs the binary as "ctags", not "universal-ctags"
@@ -19,45 +24,7 @@
     exec ${pkgs.universal-ctags}/bin/ctags "$@"
   '';
 
-<<<<<<< HEAD
-  # go1.17 is not yet available in nixpkgs and is held up due to go requiring
-  # macOS 10.13 or later. So we use official go releases.
-  go_1_17 =
-    pkgs.callPackage "${pkgs.path}/pkgs/development/compilers/go/binary.nix" {
-      version = "1.17";
-      hashes = {
-        linux-amd64 =
-          "6bf89fc4f5ad763871cf7eac80a2d594492de7a818303283f1366a7f6a30372d";
-        darwin-amd64 =
-          "355bd544ce08d7d484d9d7de05a71b5c6f5bc10aa4b316688c2192aeb3dacfd1";
-      };
-    };
-
-  # need unstable to get the latest version of node. We pin a very specific
-  # commit to make this reproducable.
-  unstable = import
-    (pkgs.fetchFromGitHub {
-      owner = "NixOS";
-      repo = "nixpkgs";
-      rev = "f3706ab27f99b2ffdaeb6dd03ee6e2f26511c6db";
-      sha256 = "1fb3z0y08y1jjhzffsg4qa5y9mk434s167n55avcwbqqjwd7kj1c";
-    })
-    { };
-
-in
-pkgs.mkShell {
-=======
-  # need unstable to get the latest version of node. We pin a very specific
-  # commit to make this reproducable.
-  unstable = import (pkgs.fetchFromGitHub {
-    owner = "NixOS";
-    repo = "nixpkgs";
-    rev = "9675a865c9c3eeec36c06361f7215e109925654c";
-    sha256 = "1agsmz77bwdpga9p35ayw4pmwacpa4m31d43c6zdksr7qkknyavx";
-  }) { };
-
 in pkgs.mkShell {
->>>>>>> d10deff8
   name = "sourcegraph-dev";
 
   # The packages in the `buildInputs` list will be added to the PATH in our shell
@@ -70,24 +37,14 @@
 
     # Used by symbols and zoekt-git-index to extract symbols from
     # sourcecode.
-    pkgs.universal-ctags
+    universal-ctags
 
     # Build our backend.
-    unstable.go_1_17
+    go_1_17
 
-<<<<<<< HEAD
-    # Lots of our tooling and go tests rely on git.
+    # Lots of our tooling and go tests rely on git et al.
     git
-
-    # cgo dependency for symbols. TODO build with nix?
-    pcre
-    sqlite
-    pkg-config
-=======
-    # Lots of our tooling and go tests rely on git et al.
-    pkgs.git
-    pkgs.parallel
->>>>>>> d10deff8
+    parallel
 
     # monitors src files to restart dev services
     watchman
@@ -98,9 +55,9 @@
 
     # Web tools. Need node 16.7 so we use unstable. Yarn should also be built
     # against it.
-    unstable.nodejs-16_x
-    (unstable.yarn.override { nodejs = unstable.nodejs-16_x; })
-    unstable.nodePackages.typescript
+    nodejs-16_x
+    (yarn.override { nodejs = nodejs-16_x; })
+    nodePackages.typescript
   ];
 
   # Startup postgres
