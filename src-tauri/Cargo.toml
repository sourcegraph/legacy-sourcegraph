[package]
name = "app"
version = "0.1.0"
description = "A Tauri App"
authors = ["you"]
license = ""
repository = ""
default-run = "app"
edition = "2021"
rust-version = "1.59"

# See more keys and their definitions at https://doc.rust-lang.org/cargo/reference/manifest.html

[build-dependencies]
tauri-build = { version = "1.2.1", features = [] }

[dependencies]
serde_json = "1.0"
serde = { version = "1.0", features = ["derive"] }
<<<<<<< HEAD
tauri = { version = "1.2.4", features = ["devtools", "process-command-api", "shell-sidecar"] }
tauri-plugin-deep-link = { git = "https://github.com/FabianLars/tauri-plugin-deep-link", branch = "main" }

=======
tauri = { version = "1.2.4", features = ["devtools", "process-command-api", "shell-sidecar", "window-start-dragging"] }
>>>>>>> 889e714e

[dependencies.fix-path-env]
git = "https://github.com/tauri-apps/fix-path-env-rs"
branch = "dev"

[features]
# by default Tauri runs in production mode
# when `tauri dev` runs it is executed with `cargo run --no-default-features` if `devPath` is an URL
default = [ "custom-protocol" ]
# this feature is used for production builds where `devPath` points to the filesystem
# DO NOT remove this
custom-protocol = [ "tauri/custom-protocol" ]<|MERGE_RESOLUTION|>--- conflicted
+++ resolved
@@ -17,13 +17,8 @@
 [dependencies]
 serde_json = "1.0"
 serde = { version = "1.0", features = ["derive"] }
-<<<<<<< HEAD
-tauri = { version = "1.2.4", features = ["devtools", "process-command-api", "shell-sidecar"] }
+tauri = { version = "1.2.4", features = ["devtools", "process-command-api", "shell-sidecar", "window-start-dragging"] }
 tauri-plugin-deep-link = { git = "https://github.com/FabianLars/tauri-plugin-deep-link", branch = "main" }
-
-=======
-tauri = { version = "1.2.4", features = ["devtools", "process-command-api", "shell-sidecar", "window-start-dragging"] }
->>>>>>> 889e714e
 
 [dependencies.fix-path-env]
 git = "https://github.com/tauri-apps/fix-path-env-rs"
