#![cfg_attr(
    all(not(debug_assertions), target_os = "windows"),
    windows_subsystem = "windows"
)]

#[cfg(not(dev))]
use {tauri::api::process::Command, tauri::api::process::CommandEvent};

mod tray;

use std::sync::RwLock;

// The URL to open the frontend on, if launched with a scheme url.
static LAUNCH_PATH: RwLock<String> = RwLock::new(String::new());

#[tauri::command]
fn get_launch_path() -> String {
    LAUNCH_PATH.read().unwrap().clone()
}

fn set_launch_path(url: String) {
    *LAUNCH_PATH.write().unwrap() = url;
}

// Url scheme for sourcegraph:// urls.
const SCHEME: &str = "sourcegraph";
const BUNDLE_IDENTIFIER: &str = "com.sourcegraph.app";

/// Extracts the path from a URL that starts with the `SCHEME` followed by `://`.
///
/// # Examples
///
/// ```
/// let url = "sourcegraph://settings";
/// assert_eq!(extract_path_from_url(url), "/settings");
///
/// let url = "sourcegraph://user/admin";
/// assert_eq!(extract_path_from_url(url), "/user/admin");
/// ```
fn extract_path_from_scheme_url(url: &str) -> &str {
    &url[(SCHEME.len() + 2)..]
}

fn main() {
    // Prepare handler for sourcegraph:// scheme urls.
    tauri_plugin_deep_link::prepare(BUNDLE_IDENTIFIER);

    match fix_path_env::fix() {
        Ok(_) => {}
        Err(e) => {
            println!("error fixing path environment: {}", e);
        }
    }

    let tray = tray::create_system_tray();

    tauri::Builder::default()
<<<<<<< HEAD
        .setup(|app| {
            let window = app.get_window("main").unwrap();
            start_embedded_services(window);

            // Register handler for sourcegraph:// scheme urls.
            let handle = app.handle();
            tauri_plugin_deep_link::register(SCHEME, move |request| {
                let path: &str = extract_path_from_scheme_url(&request);

                // Case 1: the app has been *launched* with the scheme
                // url. In the frontend, app-main.tsx will read it with
                // getLaunchPath().
                set_launch_path(path.to_string());

                // Case 2: the app was *already running* when the scheme url was
                // opened. This currently doesn't collide with Case 1 because
                // the following won't do anything if we're launching and the
                // webview isn't ready yet. TODO(marek) add a guard for this
                // condition.
                handle
                    .get_window("main")
                    .unwrap()
                    .eval(&format!("window.location.href = '{}'", path))
                    .unwrap();
            })
            .unwrap();

=======
        .system_tray(tray)
        .on_system_tray_event(tray::on_system_tray_event)
        .on_window_event(|event| match event.event() {
            tauri::WindowEvent::CloseRequested { api, .. } => {
                // Ensure the app stays open after the last window is closed.
                event.window().hide().unwrap();
                api.prevent_close();
            }
            _ => {}
        })
        .plugin(
            tauri_plugin_log::Builder::default()
                .targets([
                    tauri_plugin_log::LogTarget::LogDir,
                    tauri_plugin_log::LogTarget::Webview,
                ])
                .level(log::LevelFilter::Info)
                .build(),
        )
        .setup(|_app| {
            start_embedded_services();
>>>>>>> 8967f6c1
            Ok(())
        })
        // Define a handler so that invoke("get_launch_scheme_url") can be
        // called on the frontend. (The Tauri invoke_handler function, despite
        // its name which may suggest that it invokes something, actually only
        // *defines* an invoke() handler and does not invoke anything during
        // setup here.)
        .invoke_handler(tauri::generate_handler![get_launch_path])
        .run(tauri::generate_context!())
        .expect("error while running tauri application");
}

#[cfg(dev)]
fn start_embedded_services() {
    println!("embedded Sourcegraph services disabled for local development");
}

#[cfg(not(dev))]
fn start_embedded_services() {
    let sidecar = "sourcegraph-backend";
    let (mut rx, _child) = Command::new_sidecar(sidecar)
        .expect(format!("failed to create `{sidecar}` binary command").as_str())
        .spawn()
        .expect(format!("failed to spawn {sidecar} sidecar").as_str());

    tauri::async_runtime::spawn(async move {
        while let Some(event) = rx.recv().await {
            match event {
                CommandEvent::Stdout(line) => log::info!("{}", line),
                CommandEvent::Stderr(line) => log::error!("{}", line),
                _ => continue,
            };
        }
    });
}<|MERGE_RESOLUTION|>--- conflicted
+++ resolved
@@ -55,7 +55,25 @@
     let tray = tray::create_system_tray();
 
     tauri::Builder::default()
-<<<<<<< HEAD
+        .system_tray(tray)
+        .on_system_tray_event(tray::on_system_tray_event)
+        .on_window_event(|event| match event.event() {
+            tauri::WindowEvent::CloseRequested { api, .. } => {
+                // Ensure the app stays open after the last window is closed.
+                event.window().hide().unwrap();
+                api.prevent_close();
+            }
+            _ => {}
+        })
+        .plugin(
+            tauri_plugin_log::Builder::default()
+                .targets([
+                    tauri_plugin_log::LogTarget::LogDir,
+                    tauri_plugin_log::LogTarget::Webview,
+                ])
+                .level(log::LevelFilter::Info)
+                .build(),
+        )
         .setup(|app| {
             let window = app.get_window("main").unwrap();
             start_embedded_services(window);
@@ -83,29 +101,6 @@
             })
             .unwrap();
 
-=======
-        .system_tray(tray)
-        .on_system_tray_event(tray::on_system_tray_event)
-        .on_window_event(|event| match event.event() {
-            tauri::WindowEvent::CloseRequested { api, .. } => {
-                // Ensure the app stays open after the last window is closed.
-                event.window().hide().unwrap();
-                api.prevent_close();
-            }
-            _ => {}
-        })
-        .plugin(
-            tauri_plugin_log::Builder::default()
-                .targets([
-                    tauri_plugin_log::LogTarget::LogDir,
-                    tauri_plugin_log::LogTarget::Webview,
-                ])
-                .level(log::LevelFilter::Info)
-                .build(),
-        )
-        .setup(|_app| {
-            start_embedded_services();
->>>>>>> 8967f6c1
             Ok(())
         })
         // Define a handler so that invoke("get_launch_scheme_url") can be
