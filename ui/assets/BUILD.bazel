--- conflicted
+++ resolved
@@ -5,51 +5,13 @@
 go_library(
     name = "assets",
     srcs = [
-<<<<<<< HEAD
-        "assets_dev.go",
-        # Build constraints (go tags) will disambiguate which one to pick
-        "assets_dist.go",  #keep
-        "doc.go",
-        "load_manifest_dev.go",
-        # Build constraints (go tags) will disambiguate which one to pick
-        "load_manifest_dist.go",  #keep
-=======
         "assets.go",
         "dev.go",
         "doc.go",
->>>>>>> 55d54ebc
         "manifest.go",
     ],
     embedsrcs = ["copy_bundle_dist"],  # keep
     importpath = "github.com/sourcegraph/sourcegraph/ui/assets",
     visibility = ["//visibility:public"],
     deps = ["//lib/errors"],
-)
-
-filegroup(
-    name = "assets_dist",
-    srcs = select({
-        "//:bundle_dist_oss": [
-            "//client/web:bundle",
-            "//ui/assets/img",
-        ],
-        "//:bundle_dist_enterprise": [
-            "//client/web:bundle-enterprise",
-            "//ui/assets/img",
-        ],
-        "//conditions:default": [],
-    }),
-)
-
-copy_to_directory(
-    name = "copy_bundle_dist",
-    srcs = [
-        "//:CHANGELOG.md",
-        "//ui/assets:assets_dist",
-    ],
-    out = "dist",
-    replace_prefixes = {
-        "client/web/bundle": "",
-        "client/web/bundle-enterprise": "",
-    },
 )