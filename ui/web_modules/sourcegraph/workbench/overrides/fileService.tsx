--- conflicted
+++ resolved
@@ -1,6 +1,6 @@
-// import * as includes from "lodash/includes";
-// import * as without from "lodash/without";
-// import { renderFileEditor } from "sourcegraph/editor/config";
+import * as includes from "lodash/includes";
+import * as without from "lodash/without";
+import { renderFileEditor } from "sourcegraph/editor/config";
 import URI from "vs/base/common/uri";
 import { TPromise } from "vs/base/common/winjs.base";
 import { IFileStat, IResolveFileOptions, IUpdateContentOptions } from "vs/platform/files/common/files";
@@ -9,14 +9,14 @@
 import { IWorkspace, IWorkspaceContextService } from "vs/platform/workspace/common/workspace";
 import { LocalFileChangeEvent } from "vs/workbench/services/textfile/common/textfiles";
 
-// import { WorkspaceOp, compose, isFilePath, stripFileOrBufferPathPrefix } from "libzap/lib/ot/workspace";
-
-// import { abs, getRouteParams } from "sourcegraph/app/routePatterns";
+import { WorkspaceOp, compose, isFilePath, stripFileOrBufferPathPrefix } from "libzap/lib/ot/workspace";
+
+import { abs, getRouteParams } from "sourcegraph/app/routePatterns";
 import { URIUtils } from "sourcegraph/core/uri";
-// import { contentCache } from "sourcegraph/editor/contentLoader";
-// import { Features } from "sourcegraph/util/features";
+import { contentCache } from "sourcegraph/editor/contentLoader";
+import { Features } from "sourcegraph/util/features";
 import { fetchGraphQLQuery } from "sourcegraph/util/GraphQLFetchUtil";
-// import { OutputListener } from "sourcegraph/workbench/outputListener";
+import { OutputListener } from "sourcegraph/workbench/outputListener";
 
 /**
  * Both of these caches will last until a hard navigation or refresh. We will
@@ -42,7 +42,7 @@
 // file content. File content is resolved using the modelResolver, which uses
 // contentLoader.tsx.
 export class FileService {
-	// private zapFileService: ZapFileService;
+	private zapFileService: ZapFileService;
 	private workspace: IWorkspace;
 
 	constructor(
@@ -52,31 +52,31 @@
 		this.eventService = eventService;
 		this.workspace = contextService.getWorkspace();
 
-		// if (Features.zap.isEnabled()) {
-		// 	this.zapFileService = new ZapFileService();
-		// 	OutputListener.subscribe("zapFileTree", (msg: string) => {
-		// 		const data = JSON.parse(msg);
-		// 		if (data.reset) {
-		// 			this.zapFileService.reset(data);
-		// 			this.refreshTree();
-		// 		} else {
-		// 			this.onReceiveOp(JSON.parse(msg));
-		// 		}
-		// 	});
-		// }
+		if (Features.zap.isEnabled()) {
+			this.zapFileService = new ZapFileService();
+			OutputListener.subscribe("zapFileTree", (msg: string) => {
+				const data = JSON.parse(msg);
+				if (data.reset) {
+					this.zapFileService.reset(data);
+					this.refreshTree();
+				} else {
+					this.onReceiveOp(JSON.parse(msg));
+				}
+			});
+		}
 	}
 
 	resolveFile(resource: URI, options?: IResolveFileOptions): TPromise<IFileStat> {
 		return this.getFilesCached(resource).then(files => {
-			// if (Features.zap.isEnabled()) {
-			// 	// TODO(renfred): figure out how to take advantage of the stat cache with zap files.
-			// 	files = this.zapFileService.updateTree(this.workspace.resource, files.slice());
-			// } else {
-			const cachedStat = fileStatCache.get(resource.toString(true));
-			if (cachedStat) {
-				return cachedStat;
-			}
-			// }
+			if (Features.zap.isEnabled()) {
+				// TODO(renfred): figure out how to take advantage of the stat cache with zap files.
+				files = this.zapFileService.updateTree(this.workspace.resource, files.slice());
+			} else {
+				const cachedStat = fileStatCache.get(resource.toString(true));
+				if (cachedStat) {
+					return cachedStat;
+				}
+			}
 			const fileStat = toFileStat(resource, files);
 			fileStatCache.set(resource.toString(true), fileStat);
 			return fileStat;
@@ -85,9 +85,9 @@
 
 	existsFile(resource: URI): TPromise<boolean> {
 		return this.getFilesCached(resource).then(files => {
-			// if (Features.zap.isEnabled()) {
-			// 	files = this.zapFileService.updateTree(this.workspace.resource, files.slice());
-			// }
+			if (Features.zap.isEnabled()) {
+				files = this.zapFileService.updateTree(this.workspace.resource, files.slice());
+			}
 			const path = resource.fragment;
 			return Boolean(files.find(file => file === path));
 		});
@@ -114,10 +114,10 @@
 		return TPromise.as({ isDirectory: true, hasChildren: false });
 	}
 
-	// public onReceiveOp(op: WorkspaceOp): void {
-	// 	this.zapFileService.apply(this.workspace.resource, op);
-	// 	this.refreshTree();
-	// }
+	public onReceiveOp(op: WorkspaceOp): void {
+		this.zapFileService.apply(this.workspace.resource, op);
+		this.refreshTree();
+	}
 
 	public refreshTree(): void {
 		// Use this event to trigger the refresh of the file tree in ExplorerView.
@@ -125,82 +125,6 @@
 	}
 }
 
-<<<<<<< HEAD
-// class ZapFileService {
-// 	private state: WorkspaceOp;
-
-// 	public apply(resource: URI, op: WorkspaceOp): void {
-// 		const initial = !this.state;
-// 		if (initial) {
-// 			this.state = op;
-// 		} else {
-// 			this.state = compose(this.state, op);
-// 		}
-
-// 		if (this.state.create) {
-// 			for (const f of this.state.create) {
-// 				const resourceKey = URIUtils.withFilePath(resource, stripFileOrBufferPathPrefix(f)).toString();
-// 				let content = "";
-// 				if (this.state.edit && this.state.edit[f]) {
-// 					if (this.state.edit[f].length > 1 || typeof this.state.edit[f][0] !== "string") {
-// 						throw new Error(`updateTree: initial edit op for ${f} should only contain one insert`);
-// 					}
-// 					content = this.state.edit[f][0] as string;
-// 				}
-// 				// Use the content cache to store the inital content of the file.
-// 				// TODO use TextDocumentService instead to enable editing capabilities.
-// 				contentCache.set(resourceKey, content);
-// 			}
-// 		}
-// 		if (this.state.delete) {
-// 			for (const f of this.state.delete) {
-// 				if (isFilePath(f)) {
-// 					const resourceKey = URIUtils.withFilePath(resource, stripFileOrBufferPathPrefix(f)).toString();
-// 					contentCache.delete(resourceKey);
-// 				}
-// 			}
-// 		}
-
-// 		if (initial) {
-// 			// After the first op, check to see if the current location is a file that
-// 			// was created by zap. If so reload the editor with that file set as the
-// 			// resource.
-// 			const location = URI.parse(window.location.href);
-// 			const params = getRouteParams(abs.blob, location.path);
-// 			if (params.splat.length < 2) { return; }
-// 			const path = params.splat[1];
-// 			if (this.state.create && includes(this.state.create, `/${path}`)) {
-// 				resource = URIUtils.withFilePath(resource, path);
-// 				renderFileEditor(resource, null);
-// 			}
-// 		}
-// 	}
-
-// 	public reset(history?: WorkspaceOp): void {
-// 		this.state = history || {};
-// 	}
-
-// 	public updateTree(resource: URI, files: string[]): string[] {
-// 		if (!this.state) { return files; }
-
-// 		if (this.state.create) {
-// 			for (const f of this.state.create) {
-// 				if (isFilePath(f)) {
-// 					files.push(stripFileOrBufferPathPrefix(f));
-// 				}
-// 			}
-// 		}
-// 		if (this.state.delete) {
-// 			for (const f of this.state.delete) {
-// 				if (isFilePath(f)) {
-// 					files = without(files, f);
-// 				}
-// 			}
-// 		}
-// 		return files;
-// 	}
-// }
-=======
 class ZapFileService {
 	private state: WorkspaceOp;
 
@@ -275,7 +199,6 @@
 		return files;
 	}
 }
->>>>>>> ee9ea730
 
 function retrieveFilesAndDirs(resource: URI): TPromise<any> {
 	const { repo, rev } = URIUtils.repoParams(resource);
