--- conflicted
+++ resolved
@@ -60,11 +60,8 @@
 import { Settings } from './schema/settings.schema'
 import { Remote } from 'comlink'
 import { FlatExtHostAPI } from '../../shared/src/api/contract'
-<<<<<<< HEAD
 import { useBreadcrumbs } from './components/Breadcrumbs'
-=======
 import { AuthenticatedUser } from './auth'
->>>>>>> 98c7ed96
 
 export interface LayoutProps
     extends RouteComponentProps<{}>,
