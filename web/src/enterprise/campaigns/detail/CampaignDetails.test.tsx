import React from 'react'
import renderer, { act } from 'react-test-renderer'
import * as GQL from '../../../../../shared/src/graphql/schema'
import { CampaignDetails } from './CampaignDetails'
import * as H from 'history'
import { createRenderer } from 'react-test-renderer/shallow'
import { of } from 'rxjs'
import { CampaignStatusProps } from './CampaignStatus'
import { NOOP_TELEMETRY_SERVICE } from '../../../../../shared/src/telemetry/telemetryService'

jest.mock('./form/CampaignTitleField', () => ({ CampaignTitleField: 'CampaignTitleField' }))
jest.mock('./form/CampaignDescriptionField', () => ({ CampaignDescriptionField: 'CampaignDescriptionField' }))
// eslint-disable-next-line @typescript-eslint/no-explicit-any
jest.mock('./CampaignStatus', () => ({
    CampaignStatus: (props: CampaignStatusProps) => `CampaignStatus(state=${props.campaign.status.state})`,
}))
jest.mock('./changesets/CampaignChangesets', () => ({ CampaignChangesets: 'CampaignChangesets' }))
jest.mock('../icons', () => ({ CampaignsIcon: 'CampaignsIcon' }))

const history = H.createMemoryHistory()

describe('CampaignDetails', () => {
    test('creation form for empty manual campaign', () =>
        expect(
            createRenderer().render(
                <CampaignDetails
                    campaignID={undefined}
                    history={history}
                    location={history.location}
                    authenticatedUser={{ id: 'a', username: 'alice', avatarURL: null }}
                    isLightTheme={true}
<<<<<<< HEAD
                    extensionsController={undefined as any}
                    platformContext={undefined as any}
                    telemetryService={NOOP_TELEMETRY_SERVICE}
=======
                    _noSubject={true}
>>>>>>> e85e8418
                />
            )
        ).toMatchSnapshot())

    test('creation form given existing plan', () => {
        const component = renderer.create(
            <CampaignDetails
                campaignID={undefined}
                history={history}
                location={{ ...history.location, search: 'plan=p' }}
                authenticatedUser={{ id: 'a', username: 'alice', avatarURL: null }}
                isLightTheme={true}
                extensionsController={undefined as any}
                platformContext={undefined as any}
                telemetryService={NOOP_TELEMETRY_SERVICE}
                _fetchCampaignPlanById={() =>
                    of({
                        __typename: 'CampaignPlan' as const,
                        id: 'c',
                        changesetPlans: { nodes: [] as GQL.IChangesetPlan[], totalCount: 2 },
                        status: {
                            completedCount: 3,
                            pendingCount: 3,
                            errors: ['a'],
                            state: GQL.BackgroundProcessState.PROCESSING,
                        },
                    })
                }
                _noSubject={true}
            />
        )
        // eslint-disable-next-line @typescript-eslint/no-floating-promises
        act(() => undefined)
        expect(component.toJSON()).toMatchSnapshot()
    })

    const renderCampaignDetails = ({ viewerCanAdminister }: { viewerCanAdminister: boolean }) => (
        <CampaignDetails
            campaignID="c"
            history={history}
            location={history.location}
            authenticatedUser={{ id: 'a', username: 'alice', avatarURL: null }}
            isLightTheme={true}
            extensionsController={undefined as any}
            platformContext={undefined as any}
            telemetryService={NOOP_TELEMETRY_SERVICE}
            _fetchCampaignById={() =>
                of({
                    __typename: 'Campaign' as const,
                    id: 'c',
                    name: 'n',
                    description: 'd',
                    // eslint-disable-next-line @typescript-eslint/consistent-type-assertions
                    author: { username: 'alice' } as GQL.IUser,
                    plan: { id: 'p' },
                    changesets: { nodes: [] as GQL.IExternalChangeset[], totalCount: 2 },
                    changesetPlans: { nodes: [] as GQL.IChangesetPlan[], totalCount: 2 },
                    changesetCountsOverTime: [] as GQL.IChangesetCounts[],
                    viewerCanAdminister,
                    branch: 'awesome-branch',
                    status: {
                        completedCount: 3,
                        pendingCount: 3,
                        errors: ['a'],
                        state: GQL.BackgroundProcessState.PROCESSING,
                    },
                    createdAt: '2020-01-01',
                    updatedAt: '2020-01-01',
                    publishedAt: '2020-01-01',
                    closedAt: null,
                })
            }
            _noSubject={true}
        />
    )

    for (const viewerCanAdminister of [true, false]) {
        describe(`viewerCanAdminister: ${String(viewerCanAdminister)}`, () => {
            test('viewing existing', () => {
                const component = renderer.create(renderCampaignDetails({ viewerCanAdminister }))
                act(() => undefined) // eslint-disable-line @typescript-eslint/no-floating-promises
                expect(component).toMatchSnapshot()
            })
        })
    }

    test('editing existing', () => {
        const component = renderer.create(renderCampaignDetails({ viewerCanAdminister: true }))
        act(() => undefined) // eslint-disable-line @typescript-eslint/no-floating-promises
        // eslint-disable-next-line @typescript-eslint/no-floating-promises
        act(() =>
            component.root.findByProps({ id: 'e2e-campaign-edit' }).props.onClick({ preventDefault: () => undefined })
        )
        expect(component).toMatchSnapshot()
    })
})<|MERGE_RESOLUTION|>--- conflicted
+++ resolved
@@ -29,13 +29,10 @@
                     location={history.location}
                     authenticatedUser={{ id: 'a', username: 'alice', avatarURL: null }}
                     isLightTheme={true}
-<<<<<<< HEAD
                     extensionsController={undefined as any}
                     platformContext={undefined as any}
                     telemetryService={NOOP_TELEMETRY_SERVICE}
-=======
                     _noSubject={true}
->>>>>>> e85e8418
                 />
             )
         ).toMatchSnapshot())
