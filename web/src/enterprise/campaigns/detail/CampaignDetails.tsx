--- conflicted
+++ resolved
@@ -39,12 +39,9 @@
 import { CampaignStatus } from './CampaignStatus'
 import { CampaignTabs } from './CampaignTabs'
 import { DEFAULT_CHANGESET_LIST_COUNT } from './presentation'
-<<<<<<< HEAD
 import { pluralize } from '../../../../../shared/src/util/strings'
 import { CampaignUpdateDiff } from './CampaignUpdateDiff'
-=======
 import InformationOutlineIcon from 'mdi-react/InformationOutlineIcon'
->>>>>>> 83a13781
 
 interface Campaign
     extends Pick<
@@ -227,11 +224,11 @@
     }
 
     const specifyingBranchAllowed =
-        campaign &&
-        (campaign.__typename === 'CampaignPlan' ||
-            (!campaign.publishedAt &&
+        campaignPlan ||
+        (campaign &&
+            !campaign.publishedAt &&
                 campaign.changesets.totalCount === 0 &&
-                campaign.status.state !== GQL.BackgroundProcessState.PROCESSING))
+                campaign.status.state !== GQL.BackgroundProcessState.PROCESSING)
 
     const onDraft: React.FormEventHandler = async event => {
         event.preventDefault()
@@ -241,12 +238,8 @@
                 name,
                 description,
                 namespace: authenticatedUser.id,
-<<<<<<< HEAD
                 plan: campaignPlan ? campaignPlan.id : undefined,
-=======
-                plan: campaign && campaign.__typename === 'CampaignPlan' ? campaign.id : undefined,
                 branch: specifyingBranchAllowed ? branch ?? slugify(name) : undefined,
->>>>>>> 83a13781
                 draft: true,
             })
             unblockHistoryRef.current()
@@ -278,26 +271,16 @@
         setMode('saving')
         try {
             if (campaignID) {
-<<<<<<< HEAD
                 const newCampaign = await updateCampaign({
                     id: campaignID,
                     name,
                     description,
                     plan: planID ?? undefined,
+                    branch: specifyingBranchAllowed ? branch ?? slugify(name) : undefined,
                 })
                 setCampaign(newCampaign)
                 setName(newCampaign.name)
                 setDescription(newCampaign.description)
-=======
-                setCampaign(
-                    await updateCampaign({
-                        id: campaignID,
-                        name,
-                        description,
-                        branch: specifyingBranchAllowed ? branch ?? slugify(name) : undefined,
-                    })
-                )
->>>>>>> 83a13781
                 unblockHistoryRef.current()
                 history.push(`/campaigns/${newCampaign.id}`)
             } else {
@@ -305,12 +288,8 @@
                     name,
                     description,
                     namespace: authenticatedUser.id,
-<<<<<<< HEAD
                     plan: campaignPlan ? campaignPlan.id : undefined,
-=======
-                    plan: campaign && campaign.__typename === 'CampaignPlan' ? campaign.id : undefined,
                     branch: specifyingBranchAllowed ? branch ?? slugify(name) : undefined,
->>>>>>> 83a13781
                 })
                 unblockHistoryRef.current()
                 history.push(`/campaigns/${createdCampaign.id}`)
@@ -329,18 +308,8 @@
     const onEdit: React.MouseEventHandler = event => {
         event.preventDefault()
         unblockHistoryRef.current = history.block(discardChangesMessage)
-<<<<<<< HEAD
         setMode('editing')
         setAlertError(undefined)
-=======
-        {
-            const { name, description, branch } = campaign as Campaign
-            setName(name)
-            setDescription(description)
-            setBranch(branch)
-            setMode('editing')
-        }
->>>>>>> 83a13781
     }
 
     const onCancel: React.FormEventHandler = event => {
@@ -575,63 +544,53 @@
                         </small>
                     </p>
                 )}
-<<<<<<< HEAD
                 {!updateMode ? (
-                    (!campaign || campaignPlan) &&
-                    mode === 'editing' && (
+                    (!campaign || campaignPlan) && (
                         <>
-                            {campaignPlan && (
+                            {specifyingBranchAllowed && (
+                                <div className="form-group mt-3">
+                                    <label>
+                                        Branch name{' '}
+                                        <small>
+                                            <InformationOutlineIcon
+                                                className="icon-inline"
+                                                data-tooltip={
+                                                    'If a branch with the given name already exists, a fallback name will be created by appending a count. Example: "my-branch-name" becomes "my-branch-name-1".'
+                                                }
+                                            />
+                                        </small>
+                                    </label>
+                                    <input
+                                        type="text"
+                                        className="form-control"
+                                        onChange={event => setBranch(event.target.value)}
+                                        placeholder="my-awesome-campaign"
+                                        value={branch !== null ? branch : slugify(name)}
+                                        required={true}
+                                        disabled={mode === 'saving'}
+                                    />
+                                </div>
+                            )}
+                            <div className="mt-3">
+                                {campaignPlan && (
+                                    <button
+                                        type="submit"
+                                        className="btn btn-secondary mr-1"
+                                        // todo: doesn't trigger form validation
+                                        onClick={onDraft}
+                                        disabled={mode !== 'editing'}
+                                    >
+                                        Create draft
+                                    </button>
+                                )}
                                 <button
                                     type="submit"
-                                    className="btn btn-secondary mr-1"
-                                    // todo: doesn't trigger form validation
-=======
-                {(!campaign || (campaign && campaign.__typename === 'CampaignPlan')) && (
-                    <>
-                        {specifyingBranchAllowed && (
-                            <div className="form-group mt-3">
-                                <label>
-                                    Branch name{' '}
-                                    <small>
-                                        <InformationOutlineIcon
-                                            className="icon-inline"
-                                            data-tooltip={
-                                                'If a branch with the given name already exists, a fallback name will be created by appending a count. Example: "my-branch-name" becomes "my-branch-name-1".'
-                                            }
-                                        />
-                                    </small>
-                                </label>
-                                <input
-                                    type="text"
-                                    className="form-control"
-                                    onChange={event => setBranch(event.target.value)}
-                                    placeholder="my-awesome-campaign"
-                                    value={branch !== null ? branch : slugify(name)}
-                                    required={true}
-                                    disabled={mode === 'saving'}
-                                />
+                                    className="btn btn-primary"
+                                    disabled={mode !== 'editing' || campaignPlan?.changesetPlans.totalCount === 0}
+                                >
+                                    Create
+                                </button>
                             </div>
-                        )}
-                        <div className="mt-3">
-                            {campaign && (
-                                <button
-                                    type="submit"
-                                    className="btn btn-secondary mr-1"
->>>>>>> 83a13781
-                                    onClick={onDraft}
-                                    disabled={mode !== 'editing'}
-                                >
-                                    Create draft
-                                </button>
-                            )}
-                            <button
-                                type="submit"
-                                className="btn btn-primary"
-<<<<<<< HEAD
-                                disabled={mode !== 'editing' || campaignPlan?.changesetPlans.totalCount === 0}
-                            >
-                                Create
-                            </button>
                         </>
                     )
                 ) : (
@@ -646,13 +605,6 @@
                         >
                             Update
                         </button>
-=======
-                                disabled={mode !== 'editing' || campaign?.changesetPlans.totalCount === 0}
-                            >
-                                Create
-                            </button>
-                        </div>
->>>>>>> 83a13781
                     </>
                 )}
             </Form>
