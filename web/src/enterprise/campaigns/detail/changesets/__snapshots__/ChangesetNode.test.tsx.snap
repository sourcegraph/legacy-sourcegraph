--- conflicted
+++ resolved
@@ -10,14 +10,15 @@
         <div
           className="changeset-node__content flex-fill"
         >
-<<<<<<< HEAD
           <div
             className="d-flex flex-column"
           >
             <div>
-              <SourcePullIcon
-                className="mr-1 icon-inline text-muted"
-                data-tooltip="open"
+              <Octicon
+                className="icon-inline mr-2"
+                icon={[Function]}
+                size={16}
+                verticalAlign="text-bottom"
               />
               <strong>
                 <AnchorLink
@@ -29,29 +30,7 @@
                   sourcegraph
                 </AnchorLink>
               </strong>
-              <DraftBadge
-                className="ml-2"
-              />
             </div>
-=======
-          <div>
-            <Octicon
-              className="icon-inline mr-2"
-              icon={[Function]}
-              size={16}
-              verticalAlign="text-bottom"
-            />
-            <strong>
-              <AnchorLink
-                className="text-muted"
-                rel="noopener noreferrer"
-                target="_blank"
-                to="github.com/sourcegraph/sourcegraph"
-              >
-                sourcegraph
-              </AnchorLink>
-            </strong>
->>>>>>> 46205e85
           </div>
         </div>
         <div
@@ -183,14 +162,15 @@
         <div
           className="changeset-node__content flex-fill"
         >
-<<<<<<< HEAD
           <div
             className="d-flex flex-column"
           >
             <div>
-              <SourcePullIcon
-                className="mr-1 icon-inline text-muted"
-                data-tooltip="open"
+              <Octicon
+                className="icon-inline mr-2"
+                icon={[Function]}
+                size={16}
+                verticalAlign="text-bottom"
               />
               <strong>
                 <AnchorLink
@@ -202,29 +182,7 @@
                   sourcegraph
                 </AnchorLink>
               </strong>
-              <DraftBadge
-                className="ml-2"
-              />
             </div>
-=======
-          <div>
-            <Octicon
-              className="icon-inline mr-2"
-              icon={[Function]}
-              size={16}
-              verticalAlign="text-bottom"
-            />
-            <strong>
-              <AnchorLink
-                className="text-muted"
-                rel="noopener noreferrer"
-                target="_blank"
-                to="github.com/sourcegraph/sourcegraph"
-              >
-                sourcegraph
-              </AnchorLink>
-            </strong>
->>>>>>> 46205e85
           </div>
         </div>
         <div
