--- conflicted
+++ resolved
@@ -37,13 +37,10 @@
     onFiltersInQueryChange: () => undefined,
     smartSearchField: false,
     isSearchRelatedPage: true,
-<<<<<<< HEAD
     copyQueryButton: false,
-=======
     versionContext: undefined,
     setVersionContext: () => undefined,
     availableVersionContexts: [],
->>>>>>> 5c175231
 }
 
 describe('GlobalNavbar', () => {
