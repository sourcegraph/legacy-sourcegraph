import AlertCircleIcon from 'mdi-react/AlertCircleIcon'
import MapSearchIcon from 'mdi-react/MapSearchIcon'
import React, { useMemo, useState, useEffect, useCallback } from 'react'
import { escapeRegExp, uniqueId } from 'lodash'
import { Route, RouteComponentProps, Switch } from 'react-router'
import { Observable, NEVER, ObservableInput, of } from 'rxjs'
import { catchError, map, startWith } from 'rxjs/operators'
import { redirectToExternalHost } from '.'
import {
    isRepoNotFoundErrorLike,
    isRepoSeeOtherErrorLike,
    isCloneInProgressErrorLike,
} from '../../../shared/src/backend/errors'
import { ActivationProps } from '../../../shared/src/components/activation/Activation'
import { ExtensionsControllerProps } from '../../../shared/src/extensions/controller'
import * as GQL from '../../../shared/src/graphql/schema'
import { PlatformContextProps } from '../../../shared/src/platform/context'
import { SettingsCascadeProps } from '../../../shared/src/settings/settings'
import { ErrorLike, isErrorLike, asError } from '../../../shared/src/util/errors'
import { makeRepoURI } from '../../../shared/src/util/url'
import { ErrorBoundary } from '../components/ErrorBoundary'
import { HeroPage } from '../components/HeroPage'
import {
    searchQueryForRepoRevision,
    PatternTypeProps,
    CaseSensitivityProps,
    InteractiveSearchProps,
    repoFilterForRepoRevision,
    CopyQueryButtonProps,
} from '../search'
import { RouteDescriptor } from '../util/contributions'
import { parseBrowserRepoURL } from '../util/url'
import { GoToCodeHostAction } from './actions/GoToCodeHostAction'
import { fetchFileExternalLinks, fetchRepository, resolveRevision } from './backend'
import { RepoHeader, RepoHeaderActionButton, RepoHeaderContributionsLifecycleProps } from './RepoHeader'
import { RepoRevisionContainer, RepoRevisionContainerRoute } from './RepoRevisionContainer'
import { RepositoryNotFoundPage } from './RepositoryNotFoundPage'
import { ThemeProps } from '../../../shared/src/theme'
import { RepoSettingsAreaRoute } from './settings/RepoSettingsArea'
import { RepoSettingsSideBarGroup } from './settings/RepoSettingsSidebar'
import { ErrorMessage } from '../components/alerts'
import { QueryState } from '../search/helpers'
import { FiltersToTypeAndValue, FilterType } from '../../../shared/src/search/interactive/util'
import * as H from 'history'
import { VersionContextProps } from '../../../shared/src/search/util'
import { BreadcrumbSetters, BreadcrumbsProps } from '../components/Breadcrumbs'
import { useObservable, useEventObservable } from '../../../shared/src/util/useObservable'
import { repeatUntil } from '../../../shared/src/util/rxjs/repeatUntil'
import { RepoHeaderContributionPortal } from './RepoHeaderContributionPortal'
import { Link } from '../../../shared/src/components/Link'
import { UncontrolledPopover } from 'reactstrap'
import MenuDownIcon from 'mdi-react/MenuDownIcon'
import { RepositoriesPopover } from './RepositoriesPopover'
import { displayRepoName, splitPath } from '../../../shared/src/components/RepoFileLink'
import { AuthenticatedUser } from '../auth'
import { TelemetryProps } from '../../../shared/src/telemetry/telemetryService'
import { ExternalLinkFields } from '../graphql-operations'
import { browserExtensionInstalled } from '../tracking/analyticsUtils'
import { InstallExtensionAlert } from './actions/InstallExtensionAlert'
import { useTimeoutManager } from '../../../shared/src/util/useTimeoutManager'

/**
 * Props passed to sub-routes of {@link RepoContainer}.
 */
export interface RepoContainerContext
    extends RepoHeaderContributionsLifecycleProps,
        SettingsCascadeProps,
        ExtensionsControllerProps,
        PlatformContextProps,
        ThemeProps,
        HoverThresholdProps,
        TelemetryProps,
        ActivationProps,
        PatternTypeProps,
        CaseSensitivityProps,
        CopyQueryButtonProps,
        VersionContextProps,
        BreadcrumbSetters {
    repo: GQL.IRepository
    authenticatedUser: AuthenticatedUser | null
    repoSettingsAreaRoutes: readonly RepoSettingsAreaRoute[]
    repoSettingsSidebarGroups: readonly RepoSettingsSideBarGroup[]

    /** The URL route match for {@link RepoContainer}. */
    routePrefix: string

    onDidUpdateRepository: (update: Partial<GQL.IRepository>) => void
    onDidUpdateExternalLinks: (externalLinks: ExternalLinkFields[] | undefined) => void

    globbing: boolean
}

/** A sub-route of {@link RepoContainer}. */
export interface RepoContainerRoute extends RouteDescriptor<RepoContainerContext> {}

const RepoPageNotFound: React.FunctionComponent = () => (
    <HeroPage icon={MapSearchIcon} title="404: Not Found" subtitle="The repository page was not found." />
)

interface RepoContainerProps
    extends RouteComponentProps<{ repoRevAndRest: string }>,
        SettingsCascadeProps,
        PlatformContextProps,
        TelemetryProps,
        ExtensionsControllerProps,
        ActivationProps,
        ThemeProps,
        ExtensionAlertProps,
        PatternTypeProps,
        CaseSensitivityProps,
        InteractiveSearchProps,
        CopyQueryButtonProps,
        VersionContextProps,
        BreadcrumbSetters,
        BreadcrumbsProps {
    repoContainerRoutes: readonly RepoContainerRoute[]
    repoRevisionContainerRoutes: readonly RepoRevisionContainerRoute[]
    repoHeaderActionButtons: readonly RepoHeaderActionButton[]
    repoSettingsAreaRoutes: readonly RepoSettingsAreaRoute[]
    repoSettingsSidebarGroups: readonly RepoSettingsSideBarGroup[]
    authenticatedUser: AuthenticatedUser | null
    onNavbarQueryChange: (state: QueryState) => void
    history: H.History
    globbing: boolean
}

export const HOVER_COUNT_KEY = 'hover-count'
<<<<<<< HEAD
export const HOVER_THRESHOLD = 5
export const HAS_DISMISSED_ALERT_KEY = 'has-dismissed-extension-alert'
=======
export const HOVER_THRESHOLD = 3
>>>>>>> 1a5e8fc0

export interface HoverThresholdProps {
    /**
     * Called when a hover with content is shown.
     */
    onHoverShown?: () => void
}

export interface ExtensionAlertProps {
    onExtensionAlertDismissed: () => void
}

/**
 * Renders a horizontal bar and content for a repository page.
 */
export const RepoContainer: React.FunctionComponent<RepoContainerProps> = props => {
    const { repoName, revision, rawRevision, filePath, commitRange, position, range } = parseBrowserRepoURL(
        location.pathname + location.search + location.hash
    )

    // Fetch repository upon mounting the component.
    const initialRepoOrError = useObservable(
        useMemo(
            () =>
                fetchRepository({ repoName }).pipe(
                    catchError(
                        (error): ObservableInput<ErrorLike> => {
                            const redirect = isRepoSeeOtherErrorLike(error)
                            if (redirect) {
                                redirectToExternalHost(redirect)
                                return NEVER
                            }
                            return of(asError(error))
                        }
                    )
                ),
            [repoName]
        )
    )

    // Allow partial updates of the repository from components further down the tree.
    const [nextRepoOrErrorUpdate, repoOrError] = useEventObservable(
        useCallback(
            (repoOrErrorUpdates: Observable<Partial<GQL.IRepository>>) =>
                repoOrErrorUpdates.pipe(
                    map((update): GQL.IRepository | ErrorLike | undefined =>
                        isErrorLike(initialRepoOrError) || initialRepoOrError === undefined
                            ? initialRepoOrError
                            : { ...initialRepoOrError, ...update }
                    ),
                    startWith(initialRepoOrError)
                ),
            [initialRepoOrError]
        )
    )

    const resolvedRevisionOrError = useObservable(
        React.useMemo(
            () =>
                resolveRevision({ repoName, revision }).pipe(
                    catchError(error => {
                        if (isCloneInProgressErrorLike(error)) {
                            return of<ErrorLike>(asError(error))
                        }
                        throw error
                    }),
                    repeatUntil(value => !isCloneInProgressErrorLike(value), { delay: 1000 }),
                    catchError(error => of<ErrorLike>(asError(error)))
                ),
            [repoName, revision]
        )
    )

    // The external links to show in the repository header, if any.
    const [externalLinks, setExternalLinks] = useState<ExternalLinkFields[] | undefined>()

    // The lifecycle props for repo header contributions.
    const [repoHeaderContributionsLifecycleProps, setRepoHeaderContributionsLifecycleProps] = useState<
        RepoHeaderContributionsLifecycleProps
    >()

    const repositoryBreadcrumbSetters = props.useBreadcrumb(
        useMemo(
            () => ({
                key: 'repositories',
                element: <>Repositories</>,
            }),
            []
        )
    )

    const childBreadcrumbSetters = repositoryBreadcrumbSetters.useBreadcrumb(
        useMemo(() => {
            if (isErrorLike(repoOrError) || !repoOrError) {
                return
            }

            const [repoDirectory, repoBase] = splitPath(displayRepoName(repoOrError.name))

            return {
                key: 'repository',
                element: (
                    <>
                        <Link
                            to={
                                resolvedRevisionOrError && !isErrorLike(resolvedRevisionOrError)
                                    ? resolvedRevisionOrError.rootTreeURL
                                    : repoOrError.url
                            }
                            className="repo-header__repo"
                        >
                            {repoDirectory ? `${repoDirectory}/` : ''}
                            <span className="font-weight-semibold">{repoBase}</span>
                        </Link>
                        <button
                            type="button"
                            id="repo-popover"
                            className="btn btn-icon px-0"
                            aria-label="Change repository"
                        >
                            <MenuDownIcon className="icon-inline" />
                        </button>
                        <UncontrolledPopover placement="bottom-start" target="repo-popover" trigger="legacy">
                            <RepositoriesPopover
                                currentRepo={repoOrError.id}
                                history={props.history}
                                location={props.location}
                            />
                        </UncontrolledPopover>
                    </>
                ),
            }
        }, [repoOrError, resolvedRevisionOrError, props.history, props.location])
    )

    // Update the workspace roots service to reflect the current repo / resolved revision
    useEffect(() => {
        props.extensionsController.services.workspace.roots.next(
            resolvedRevisionOrError && !isErrorLike(resolvedRevisionOrError)
                ? [
                      {
                          uri: makeRepoURI({
                              repoName,
                              revision: resolvedRevisionOrError.commitID,
                          }),
                          inputRevision: revision || '',
                      },
                  ]
                : []
        )
        // Clear the Sourcegraph extensions model's roots when navigating away.
        return () => props.extensionsController.services.workspace.roots.next([])
    }, [props.extensionsController.services.workspace.roots, repoName, resolvedRevisionOrError, revision])

    // Update the navbar query to reflect the current repo / revision
    const { splitSearchModes, interactiveSearchMode, globbing, onFiltersInQueryChange, onNavbarQueryChange } = props
    useEffect(() => {
        if (splitSearchModes && interactiveSearchMode) {
            const filters: FiltersToTypeAndValue = {
                [uniqueId('repo')]: {
                    type: FilterType.repo,
                    value: repoFilterForRepoRevision(repoName, globbing, revision),
                    editable: false,
                },
            }
            if (filePath) {
                filters[uniqueId('file')] = {
                    type: FilterType.file,
                    value: globbing ? filePath : `^${escapeRegExp(filePath)}`,
                    editable: false,
                }
            }
            onFiltersInQueryChange(filters)
            onNavbarQueryChange({
                query: '',
                cursorPosition: 0,
            })
        } else {
            let query = searchQueryForRepoRevision(repoName, globbing, revision)
            if (filePath) {
                query = `${query.trimEnd()} file:${globbing ? filePath : '^' + escapeRegExp(filePath)}`
            }
            onNavbarQueryChange({
                query,
                cursorPosition: query.length,
            })
        }
    }, [
        revision,
        filePath,
        repoName,
        onFiltersInQueryChange,
        onNavbarQueryChange,
        splitSearchModes,
        globbing,
        interactiveSearchMode,
    ])

    /**
     * Browser extension discoverability
     * TODO description
     */
    const [canShowPopover, setCanShowPopover] = useState(() => {
        if (parseInt(localStorage.getItem(HOVER_COUNT_KEY) ?? '0', 10) >= HOVER_THRESHOLD) {
            return true
        }
        return false
    })
    const [showExtensionAlert, setShowExtensionAlert] = useState(() => {
        if (
            localStorage.getItem(HAS_DISMISSED_ALERT_KEY) !== 'true' &&
            parseInt(localStorage.getItem(HOVER_COUNT_KEY) ?? '0', 10) >= HOVER_THRESHOLD
        ) {
            return true
        }
        return false
    })

    const { onExtensionAlertDismissed } = props

    const extensionAlertManager = useTimeoutManager()

    /** TODO description */
    const onHoverShown = useCallback(() => {
        const count = parseInt(localStorage.getItem(HOVER_COUNT_KEY) ?? '0', 10) + 1

        if (count > HOVER_THRESHOLD) {
            return
        }

        if (count === HOVER_THRESHOLD) {
            setCanShowPopover(true)
            // Avoid immediate layout shift on the triggering hover
            extensionAlertManager.setTimeout(() => setShowExtensionAlert(true), 800)
        }

        localStorage.setItem(HOVER_COUNT_KEY, count.toString(10))
    }, [extensionAlertManager])

    // DEBUG
    useEffect(() => {
        // eslint-disable-next-line
        ;(window as any).showExtensionAlert = () => setShowExtensionAlert(true)
    }, [])

    const onPopoverDismissed = useCallback(() => {
        setCanShowPopover(false)
    }, [])

    const onAlertDismissed = useCallback(() => {
        onExtensionAlertDismissed()
        localStorage.setItem(HAS_DISMISSED_ALERT_KEY, 'true')
        setShowExtensionAlert(false)
    }, [onExtensionAlertDismissed])

    if (!repoOrError) {
        // Render nothing while loading
        return null
    }

    const viewerCanAdminister = !!props.authenticatedUser && props.authenticatedUser.siteAdmin

    if (isErrorLike(repoOrError)) {
        // Display error page
        if (isRepoNotFoundErrorLike(repoOrError)) {
            return <RepositoryNotFoundPage repo={repoName} viewerCanAdminister={viewerCanAdminister} />
        }
        return (
            <HeroPage
                icon={AlertCircleIcon}
                title="Error"
                subtitle={<ErrorMessage error={repoOrError} history={props.history} />}
            />
        )
    }

    const repoMatchURL = `/${repoOrError.name}`

    const context: RepoContainerContext = {
        ...props,
        ...repoHeaderContributionsLifecycleProps,
        ...childBreadcrumbSetters,
        onHoverShown,
        repo: repoOrError,
        routePrefix: repoMatchURL,
        onDidUpdateExternalLinks: setExternalLinks,
        onDidUpdateRepository: nextRepoOrErrorUpdate,
    }

    return (
        <div className="repo-container test-repo-container w-100 d-flex flex-column">
            {showExtensionAlert && (
                <InstallExtensionAlert onAlertDismissed={onAlertDismissed} externalURLs={repoOrError.externalURLs} />
            )}
            <RepoHeader
                {...props}
                actionButtons={props.repoHeaderActionButtons}
                revision={revision}
                repo={repoOrError}
                resolvedRev={resolvedRevisionOrError}
                onLifecyclePropsChange={setRepoHeaderContributionsLifecycleProps}
                isAlertDisplayed={showExtensionAlert}
            />
            <RepoHeaderContributionPortal
                position="right"
                priority={2}
                {...repoHeaderContributionsLifecycleProps}
                element={
                    <GoToCodeHostAction
                        key="go-to-code-host"
                        repo={repoOrError}
                        // We need a revision to generate code host URLs, if revision isn't available, we use the default branch or HEAD.
                        revision={rawRevision || repoOrError.defaultBranch?.displayName || 'HEAD'}
                        filePath={filePath}
                        commitRange={commitRange}
                        position={position}
                        range={range}
                        externalLinks={externalLinks}
                        browserExtensionInstalled={browserExtensionInstalled}
                        fetchFileExternalLinks={fetchFileExternalLinks}
                        canShowPopover={canShowPopover}
                        onPopoverDismissed={onPopoverDismissed}
                    />
                }
            />
            <ErrorBoundary location={props.location}>
                <Switch>
                    {/* eslint-disable react/jsx-no-bind */}
                    {[
                        '',
                        ...(rawRevision ? [`@${rawRevision}`] : []), // must exactly match how the revision was encoded in the URL
                        '/-/blob',
                        '/-/tree',
                        '/-/commits',
                    ].map(routePath => (
                        <Route
                            path={`${repoMatchURL}${routePath}`}
                            key="hardcoded-key" // see https://github.com/ReactTraining/react-router/issues/4578#issuecomment-334489490
                            exact={routePath === ''}
                            render={routeComponentProps => (
                                <RepoRevisionContainer
                                    {...routeComponentProps}
                                    {...context}
                                    {...childBreadcrumbSetters}
                                    routes={props.repoRevisionContainerRoutes}
                                    revision={revision || ''}
                                    resolvedRevisionOrError={resolvedRevisionOrError}
                                    // must exactly match how the revision was encoded in the URL
                                    routePrefix={`${repoMatchURL}${rawRevision ? `@${rawRevision}` : ''}`}
                                />
                            )}
                        />
                    ))}
                    {props.repoContainerRoutes.map(
                        ({ path, render, exact, condition = () => true }) =>
                            condition(context) && (
                                <Route
                                    path={context.routePrefix + path}
                                    key="hardcoded-key" // see https://github.com/ReactTraining/react-router/issues/4578#issuecomment-334489490
                                    exact={exact}
                                    // RouteProps.render is an exception
                                    render={routeComponentProps => render({ ...context, ...routeComponentProps })}
                                />
                            )
                    )}
                    <Route key="hardcoded-key" component={RepoPageNotFound} />
                    {/* eslint-enable react/jsx-no-bind */}
                </Switch>
            </ErrorBoundary>
        </div>
    )
}<|MERGE_RESOLUTION|>--- conflicted
+++ resolved
@@ -125,12 +125,9 @@
 }
 
 export const HOVER_COUNT_KEY = 'hover-count'
-<<<<<<< HEAD
-export const HOVER_THRESHOLD = 5
 export const HAS_DISMISSED_ALERT_KEY = 'has-dismissed-extension-alert'
-=======
+
 export const HOVER_THRESHOLD = 3
->>>>>>> 1a5e8fc0
 
 export interface HoverThresholdProps {
     /**
