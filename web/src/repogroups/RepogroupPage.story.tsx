--- conflicted
+++ resolved
@@ -164,11 +164,7 @@
     autoFocus: false,
 }
 
-<<<<<<< HEAD
 add('Repogroup page with smart search field', () => (
-=======
-add('Repogroup page', () => (
->>>>>>> 9e30b6fc
     <MemoryRouter>
         <RepogroupPage {...commonProps} />
     </MemoryRouter>
