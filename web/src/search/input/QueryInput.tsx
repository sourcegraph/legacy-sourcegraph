import * as H from 'history'
import * as React from 'react'
import { fromEvent, Subject, Subscription, merge, of } from 'rxjs'
import {
    debounceTime,
    distinctUntilChanged,
    filter,
    repeat,
    startWith,
    takeUntil,
    switchMap,
    map,
    toArray,
    catchError,
    delay,
    share,
} from 'rxjs/operators'
import { eventLogger } from '../../tracking/eventLogger'
import { scrollIntoView } from '../../util'
import { Suggestion, SuggestionItem, createSuggestion, fuzzySearchFilters } from './Suggestion'
<<<<<<< HEAD
import { RegexpToggle } from './RegexpToggle'
import { SearchPatternType } from '../../../../shared/src/graphql/schema'
=======
import RegexpToggle from './RegexpToggle'
>>>>>>> bfac1721
import { PatternTypeProps } from '..'
import Downshift from 'downshift'
import { searchFilterSuggestions } from '../searchFilterSuggestions'
import {
    QueryState,
    filterStaticSuggestions,
    insertSuggestionInQuery,
    isFuzzyWordSearch,
    validFilterAndValueBeforeCursor,
    formatQueryForFuzzySearch,
} from '../helpers'
import { fetchSuggestions } from '../backend'
import { isDefined } from '../../../../shared/src/util/types'
import { LoadingSpinner } from '@sourcegraph/react-loading-spinner'
import { once } from 'lodash'
import { dedupeWhitespace } from '../../../../shared/src/util/strings'
import { SuggestionTypes } from '../../../../shared/src/search/suggestions/util'
import { FiltersToTypeAndValue } from '../../../../shared/src/search/interactive/util'

/**
 * The query input field is clobbered and updated to contain this subject's values, as
 * they are received. This is used to trigger an update; the source of truth is still the URL.
 */
export const queryUpdates = new Subject<string>()

interface Props extends PatternTypeProps {
    location: H.Location
    history: H.History

    /** The value of the query input */
    value: QueryState

    /** Called when the value changes */
    onChange: (newValue: QueryState) => void

    /**
     * A string that is appended to the query input's query before
     * fetching suggestions.
     */
    prependQueryForSuggestions?: string

    /** Whether the input should be autofocused (and the behavior thereof) */
    autoFocus?: true | 'cursor-at-end'

    /** The input placeholder, if different from the default is desired. */
    placeholder?: string

    /**
     * Whether this input should behave like the global query input: (1)
     * pressing the '/' key focuses it and (2) other components contribute a
     * query to it with their context (such as the repository area contributing
     * 'repo:foo@bar' for the current repository and revision).
     *
     * At most one query input per page should have this behavior.
     */
    hasGlobalQueryBehavior?: boolean

    /**
     * The filters in the query when in interactive search mode.
     */
    filterQuery?: FiltersToTypeAndValue

    /**
     * Whether to display the query input without any suggestions.
     */
    withoutSuggestions?: boolean

    /**
     * Whether the search mode toggle is attached. Used for styling.
     */
    withSearchModeToggle?: boolean
}

/**
 * The search suggestions and cursor position of where the last character was inserted.
 * Cursor position is used to correctly insert the suggestion when it's selected.
 */
export interface ComponentSuggestions {
    values: Suggestion[]
    cursorPosition: number
}

interface State {
    /** Only show suggestions if search input is focused */
    showSuggestions: boolean
    /** Indicates if suggestions are being loaded from the back-end */
    loadingSuggestions?: boolean
    /** The suggestions shown to the user */
    suggestions: ComponentSuggestions
}

export const noSuggestions: State['suggestions'] = { values: [], cursorPosition: 0 }

// Used for fetching suggestions and updating query history (undo/redo)
export const typingDebounceTime = 300

export class QueryInput extends React.Component<Props, State> {
    private componentUpdates = new Subject<Props>()

    /** Subscriptions to unsubscribe from on component unmount */
    private subscriptions = new Subscription()

    /** Emits new input values */
    private inputValues = new Subject<QueryState>()

    /** Emits when the suggestions are hidden */
    private suggestionsHidden = new Subject<void>()

    /** Only used for selection and focus management */
    private inputElement = React.createRef<HTMLInputElement>()

    /** Used for scrolling suggestions into view while scrolling with keyboard */
    private containerElement = React.createRef<HTMLDivElement>()

    public state: State = {
        showSuggestions: false,
        loadingSuggestions: false,
        suggestions: {
            cursorPosition: 0,
            values: [],
        },
    }

    constructor(props: Props) {
        super(props)

        // Update parent component
        // (will be used in next PR to push to queryHistory (undo/redo))
        this.subscriptions.add(this.inputValues.subscribe(queryState => this.props.onChange(queryState)))

        if (!this.props.withoutSuggestions) {
            // Trigger suggestions.
            // This is set on componentDidUpdate so the data flow can be easier to manage, making it
            // only depend on props.value updates, and not both from props.value and this.inputValues
            this.subscriptions.add(
                this.componentUpdates
                    .pipe(
                        debounceTime(typingDebounceTime),
                        // Only show suggestions for when the user has typed (explicitly changed the query).
                        // Also: Prevents suggestions from showing on page load because of componentUpdates.
                        filter(props => !!props.value.fromUserInput),
                        distinctUntilChanged(
                            (previous, current) =>
                                dedupeWhitespace(previous.value.query) === dedupeWhitespace(current.value.query)
                        ),
                        switchMap(({ value: queryState }) => {
                            if (queryState.query.length === 0) {
                                return [{ suggestions: noSuggestions }]
                            }

                            // A filter value (in "archive:yes", "archive" is the filter and "yes" is the value)
                            // can either be from `searchFilterSuggestions` or from the fuzzy-search.

                            // First get static suggestions
                            const staticSuggestions = {
                                cursorPosition: queryState.cursorPosition,
                                values: filterStaticSuggestions(queryState, searchFilterSuggestions),
                            }

                            // Used to know if a filter value, and not just a separate word, is being typed
                            const filterAndValueBeforeCursor = validFilterAndValueBeforeCursor(queryState)

                            // If a filter value is being typed but selected filter does not use
                            // fuzzy-search suggestions, then return only static suggestions
                            if (
                                filterAndValueBeforeCursor &&
                                !fuzzySearchFilters.includes(filterAndValueBeforeCursor.resolvedFilterType)
                            ) {
                                return [{ suggestions: staticSuggestions }]
                            }

                            // Because of API limitations, we need to modify the query before the request,
                            // see definition of `formatQueryForFuzzySearch`
                            const queryForFuzzySearch = formatQueryForFuzzySearch(queryState)
                            const fullQuery = this.props.prependQueryForSuggestions
                                ? this.props.prependQueryForSuggestions + ' ' + queryForFuzzySearch
                                : queryForFuzzySearch

                            const fuzzySearchSuggestions = fetchSuggestions(fullQuery).pipe(
                                map(createSuggestion),
                                filter(isDefined),
                                map((suggestion): Suggestion => ({ ...suggestion, fromFuzzySearch: true })),
                                filter(suggestion => {
                                    // Only show fuzzy-suggestions that are relevant to the typed filter
                                    if (filterAndValueBeforeCursor?.resolvedFilterType) {
                                        switch (filterAndValueBeforeCursor.resolvedFilterType) {
                                            case SuggestionTypes.repohasfile:
                                                return suggestion.type === SuggestionTypes.file
                                            default:
                                                return suggestion.type === filterAndValueBeforeCursor.resolvedFilterType
                                        }
                                    }
                                    return true
                                }),
                                toArray(),
                                map(suggestions => ({
                                    suggestions: {
                                        cursorPosition: queryState.cursorPosition,
                                        values: staticSuggestions.values.concat(suggestions),
                                    },
                                })),
                                catchError(error => {
                                    console.error(error)
                                    // If fuzzy-search is not capable of returning suggestions for the query
                                    // or there is an internal error, then at least return the static suggestions
                                    return [{ suggestions: staticSuggestions }]
                                }),
                                map(state => ({
                                    ...state,
                                    loadingSuggestions: false,
                                })),
                                share()
                            )

                            // Prevent jitter when no static suggestions are found but fuzzy-suggestions are.
                            // Jitter being the suggestions list going blank unnecessarily during update.
                            // (This is a fix for 3.10 release, and will be improved on next PR)
                            const currentSuggestions = {
                                ...staticSuggestions,
                                values: staticSuggestions.values.concat(
                                    this.state.suggestions.values.filter(({ fromFuzzySearch }) => fromFuzzySearch)
                                ),
                            }

                            return merge(
                                // Render static suggestions first
                                [{ suggestions: currentSuggestions }],
                                // Prevent loading indicator jitter, only showing it after 1s delay
                                of({ suggestions: staticSuggestions, loadingSuggestions: true }).pipe(
                                    delay(1000),
                                    takeUntil(fuzzySearchSuggestions)
                                ),
                                // Fetch and format fuzzy-search suggestions
                                fuzzySearchSuggestions
                            )
                        }),
                        // Abort suggestion display on route change or suggestion hiding
                        takeUntil(this.suggestionsHidden),
                        // But resubscribe afterwards
                        repeat()
                    )
                    .subscribe(
                        state => {
                            this.setState({
                                ...state,
                                showSuggestions: true,
                            })
                        },
                        err => {
                            console.error(err)
                        }
                    )
            )
        }

        if (this.props.hasGlobalQueryBehavior) {
            // Quick-Open hotkeys
            this.subscriptions.add(
                fromEvent<KeyboardEvent>(window, 'keydown')
                    .pipe(
                        filter(
                            event =>
                                // Cmd/Ctrl+Shift+F
                                (event.metaKey || event.ctrlKey) &&
                                event.shiftKey &&
                                event.key.toLowerCase() === 'f' &&
                                !!document.activeElement &&
                                !['INPUT', 'TEXTAREA'].includes(document.activeElement.nodeName)
                        )
                    )
                    .subscribe(() => {
                        const selection = String(window.getSelection() || '')
                        this.inputValues.next({ query: selection, cursorPosition: selection.length })
                        if (this.inputElement.current) {
                            this.inputElement.current.focus()
                            // Select whole input text
                            this.inputElement.current.setSelectionRange(0, this.inputElement.current.value.length)
                        }
                    })
            )

            // Allow other components to update the query (e.g., to be relevant to what the user is
            // currently viewing).
            this.subscriptions.add(
                queryUpdates.pipe(distinctUntilChanged()).subscribe(query =>
                    this.inputValues.next({
                        query,
                        cursorPosition: query.length,
                    })
                )
            )

            /** Whenever the URL query has a "focus" property, remove it and focus the query input. */
            this.subscriptions.add(
                this.componentUpdates
                    .pipe(
                        startWith(props),
                        filter(({ location }) => new URLSearchParams(location.search).get('focus') !== null)
                    )
                    .subscribe(props => {
                        this.focusInputAndPositionCursorAtEnd()
                        const q = new URLSearchParams(props.location.search)
                        q.delete('focus')
                        this.props.history.replace({ search: q.toString() })
                    })
            )
        }
    }

    public componentDidMount(): void {
        switch (this.props.autoFocus) {
            case 'cursor-at-end':
                this.focusInputAndPositionCursorAtEnd()
                break
        }
    }

    public componentWillUnmount(): void {
        this.subscriptions.unsubscribe()
    }

    public componentDidUpdate(prevProps: Props): void {
        if (this.props.value.cursorPosition && prevProps.value.cursorPosition !== this.props.value.cursorPosition) {
            this.focusInputAndPositionCursor(this.props.value.cursorPosition)
        }
        this.componentUpdates.next(this.props)
    }

    public render(): JSX.Element | null {
        const showSuggestions =
            !this.props.withoutSuggestions &&
            this.state.showSuggestions &&
            (this.state.suggestions.values.length > 0 || this.state.loadingSuggestions)
        // If last typed word is not a filter type,
        // suggestions should show url label and redirect on select.
        const showUrlLabel = isFuzzyWordSearch({
            query: this.props.value.query,
            cursorPosition: this.state.suggestions.cursorPosition,
        })
        return (
            <Downshift
                scrollIntoView={this.downshiftScrollIntoView}
                onSelect={this.onSuggestionSelect}
                itemToString={this.downshiftItemToString}
            >
                {({ getInputProps, getItemProps, getMenuProps, highlightedIndex }) => {
                    const { onChange: downshiftChange, onKeyDown } = getInputProps()
                    return (
                        <div className="query-input2">
                            <div ref={this.containerElement}>
                                <input
                                    onFocus={this.onInputFocus}
                                    onBlur={this.onInputBlur}
                                    className={`form-control query-input2__input e2e-query-input ${
                                        this.props.withSearchModeToggle
                                            ? 'query-input2__input-with-mode--toggle'
                                            : 'rounded-left'
                                    }`}
                                    value={this.props.value.query}
                                    autoFocus={this.props.autoFocus === true}
                                    onChange={(event: React.ChangeEvent<HTMLInputElement>) => {
                                        downshiftChange(event)
                                        this.onInputChange(event)
                                    }}
                                    onKeyDown={event => {
                                        this.onInputKeyDown(event)
                                        onKeyDown(event)
                                    }}
                                    spellCheck={false}
                                    autoCapitalize="off"
                                    placeholder={
                                        this.props.placeholder === undefined ? 'Search code...' : this.props.placeholder
                                    }
                                    ref={this.inputElement}
                                    name="query"
                                    autoComplete="off"
                                />
                                {showSuggestions && (
                                    <ul className="query-input2__suggestions e2e-query-suggestions" {...getMenuProps()}>
                                        {this.state.suggestions.values.map((suggestion, index) => {
                                            const isSelected = highlightedIndex === index
                                            const key = `${index}-${suggestion}`
                                            return (
                                                <SuggestionItem
                                                    key={key}
                                                    {...getItemProps({
                                                        key,
                                                        index,
                                                        item: suggestion,
                                                    })}
                                                    suggestion={suggestion}
                                                    isSelected={isSelected}
                                                    showUrlLabel={showUrlLabel}
                                                    defaultLabel="add to query"
                                                />
                                            )
                                        })}
                                        {this.state.loadingSuggestions && (
                                            <li className="suggestion suggestion--selected">
                                                <LoadingSpinner className="icon-inline" />
                                                <div className="suggestion__description">Loading</div>
                                            </li>
                                        )}
                                    </ul>
                                )}
                                <RegexpToggle
                                    {...this.props}
                                    navbarSearchQuery={this.props.value.query}
                                    filtersInQuery={this.props.filterQuery}
                                />
                            </div>
                        </div>
                    )
                }}
            </Downshift>
        )
    }

    private downshiftItemToString = (suggestion?: Suggestion): string => (suggestion ? suggestion.value : '')

    private downshiftScrollIntoView = (node: HTMLElement, menuNode: HTMLElement): void => {
        scrollIntoView(menuNode, node)
    }

    private setShowSuggestions = (showSuggestions: boolean): void => {
        this.setState({ showSuggestions }, () => !showSuggestions && this.suggestionsHidden.next())
    }

    private onInputKeyDown = (event: React.KeyboardEvent<HTMLInputElement>): void => {
        // Ctrl+Space to show all available filter type suggestions
        if (event.ctrlKey && event.key === ' ') {
            this.setState({
                suggestions: {
                    cursorPosition: event.currentTarget.selectionStart ?? 0,
                    values: searchFilterSuggestions.filters.values,
                },
            })
        }
        if (event.key === 'Enter') {
            this.setShowSuggestions(false)
        }
    }

    private onInputBlur = (): void => {
        this.setShowSuggestions(false)
    }

    private onInputFocus = (): void => {
        this.setShowSuggestions(true)
    }

    /**
     * if query only has one word and selected suggestion is not a filter: redirect to suggestion URL
     * else: add selected suggestion to query
     */
    private onSuggestionSelect = (suggestion: Suggestion | undefined): void => {
        this.setState(({ suggestions }, { value, history }) => {
            // If downshift selects an item with value undefined
            if (!suggestion) {
                return { suggestions: noSuggestions }
            }

            // 🚨 PRIVACY: never provide any private data in { code_search: { suggestion: { type } } }.
            eventLogger.log('SearchSuggestionSelected', {
                code_search: {
                    suggestion: {
                        type: suggestion.type,
                    },
                },
            })

            // if separate word is being typed and suggestion with url is selected
            if (
                isFuzzyWordSearch({
                    query: value.query,
                    cursorPosition: suggestions.cursorPosition,
                }) &&
                suggestion.url
            ) {
                history.push(suggestion.url)
                return { suggestions: noSuggestions }
            }

            this.inputValues.next({
                ...insertSuggestionInQuery(value.query, suggestion, suggestions.cursorPosition),
                fromUserInput: true,
            })

            return { suggestions: noSuggestions }
        })
    }

    private focusInputAndPositionCursor(cursorPosition: number): void {
        if (this.inputElement.current) {
            this.inputElement.current.focus()
            this.inputElement.current.setSelectionRange(cursorPosition, cursorPosition)
        }
    }

    private focusInputAndPositionCursorAtEnd(): void {
        if (this.inputElement.current) {
            this.focusInputAndPositionCursor(this.inputElement.current.value.length)
        }
    }

    /** Only log when user has typed the first character into the input. */
    private logFirstInput = once((): void => {
        eventLogger.log('SearchInitiated')
    })

    private onInputChange: React.ChangeEventHandler<HTMLInputElement> = event => {
        this.logFirstInput()
        this.inputValues.next({
            fromUserInput: true,
            query: event.currentTarget.value,
            cursorPosition: event.currentTarget.selectionStart || 0,
        })
    }
}<|MERGE_RESOLUTION|>--- conflicted
+++ resolved
@@ -18,12 +18,8 @@
 import { eventLogger } from '../../tracking/eventLogger'
 import { scrollIntoView } from '../../util'
 import { Suggestion, SuggestionItem, createSuggestion, fuzzySearchFilters } from './Suggestion'
-<<<<<<< HEAD
 import { RegexpToggle } from './RegexpToggle'
 import { SearchPatternType } from '../../../../shared/src/graphql/schema'
-=======
-import RegexpToggle from './RegexpToggle'
->>>>>>> bfac1721
 import { PatternTypeProps } from '..'
 import Downshift from 'downshift'
 import { searchFilterSuggestions } from '../searchFilterSuggestions'
