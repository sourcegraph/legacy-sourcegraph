--- conflicted
+++ resolved
@@ -19,11 +19,8 @@
         SmartSearchFieldProps,
         SettingsCascadeProps,
         ThemeProps,
-<<<<<<< HEAD
-        CopyQueryButtonProps {
-=======
+        CopyQueryButtonProps,
         VersionContextProps {
->>>>>>> 5c175231
     location: H.Location
     history: H.History
     navbarSearchState: QueryState
