import * as H from 'history'
import React, { useCallback, useMemo, useEffect } from 'react'
import { ActivationProps } from '../../../../shared/src/components/activation/Activation'
import { Form } from '../../components/Form'
import { submitSearch, QueryState } from '../helpers'
import { SearchButton } from './SearchButton'
<<<<<<< HEAD
import { PatternTypeProps, CaseSensitivityProps, CopyQueryButtonProps } from '..'
=======
import {
    PatternTypeProps,
    CaseSensitivityProps,
    SmartSearchFieldProps,
    CopyQueryButtonProps,
    OnboardingTourProps,
    parseSearchURLPatternType,
} from '..'
>>>>>>> 62b81082
import { LazyMonacoQueryInput } from './LazyMonacoQueryInput'
import { ThemeProps } from '../../../../shared/src/theme'
import { SettingsCascadeProps } from '../../../../shared/src/settings/settings'
import { VersionContextProps } from '../../../../shared/src/search/util'
<<<<<<< HEAD
=======
import { KEYBOARD_SHORTCUT_FOCUS_SEARCHBAR } from '../../keyboardShortcuts/keyboardShortcuts'
import Shepherd from 'shepherd.js'
import { defaultTourOptions, generateStepTooltip } from './SearchOnboardingTour'
import { SearchPatternType } from '../../graphql-operations'
>>>>>>> 62b81082

interface Props
    extends ActivationProps,
        PatternTypeProps,
        CaseSensitivityProps,
        SettingsCascadeProps,
        ThemeProps,
        CopyQueryButtonProps,
        VersionContextProps,
        OnboardingTourProps {
    location: H.Location
    history: H.History
    navbarSearchState: QueryState
    onChange: (newValue: QueryState) => void
    globbing: boolean
}

function createStructuralSearchTourTooltip(): HTMLElement {
    const list = document.createElement('ul')
    list.className = 'caret-list mb-0'
    const listItem = document.createElement('li')
    listItem.className = 'list-group-item p-0 border-0 my-4'
    list.append(listItem)
    const exampleButton = document.createElement('a')
    exampleButton.href = 'https://docs.sourcegraph.com/user/search/structural'
    exampleButton.target = '_blank'
    exampleButton.className = 'btn btn-link test-tour-language-example'
    exampleButton.textContent = 'Structural search documentation'
    listItem.append(exampleButton)
    return list
}

/**
 * The search item in the navbar
 */
export const SearchNavbarItem: React.FunctionComponent<Props> = (props: Props) => {
    const onSubmit = useCallback((): void => {
        submitSearch({ ...props, query: props.navbarSearchState.query, source: 'nav' })
    }, [props])

    const onFormSubmit = useCallback(
        () => (event: React.FormEvent): void => {
            event.preventDefault()
            onSubmit()
        },
        [onSubmit]
    )

    const tour = useMemo(() => new Shepherd.Tour(defaultTourOptions), [])

    useEffect(() => {
        tour.addStep({
            id: 'structural-search-tip',
            text: generateStepTooltip(
                tour,
                'You ran a structural search',
                6,
                `Note that it properly matches the entire code block within the braces.\n
                It is hard to match blocks of code or multiline expressions with regex,\n
                but simple with structural search. Tip: 'my_match' is a name for the\n
                code we matched between code boundries. This is similar to a named capture\n
                group in regex.`,
                createStructuralSearchTourTooltip(),
                true
            ),
            attachTo: {
                element: '.test-structural-search-toggle',
                on: 'bottom',
            },
        })
    }, [tour])

    useEffect(() => {
        const url = new URLSearchParams(props.location.search)
        const isStructuralSearch = parseSearchURLPatternType(props.location.search) === SearchPatternType.structural
        if (url.has('onboardingTour') && isStructuralSearch && props.showOnboardingTour) {
            tour.start()
        }
    }, [tour, props.showOnboardingTour, props.location.search])

    useEffect(
        () => () => {
            // End tour on unmount.
            if (tour.isActive()) {
                tour.complete()
            }
        },
        [tour]
    )

<<<<<<< HEAD
    public render(): React.ReactNode {
        return (
            <Form
                className="search--navbar-item d-flex align-items-flex-start flex-grow-1 flex-shrink-past-contents"
                onSubmit={this.onFormSubmit}
            >
                <LazyMonacoQueryInput
                    {...this.props}
                    hasGlobalQueryBehavior={true}
                    queryState={this.props.navbarSearchState}
                    onSubmit={this.onSubmit}
                    autoFocus={true}
                />
                <SearchButton />
            </Form>
        )
    }
=======
    return (
        <Form
            className="search--navbar-item d-flex align-items-flex-start flex-grow-1 flex-shrink-past-contents"
            onSubmit={onFormSubmit}
        >
            {props.smartSearchField ? (
                <LazyMonacoQueryInput
                    {...props}
                    hasGlobalQueryBehavior={true}
                    queryState={props.navbarSearchState}
                    onSubmit={onSubmit}
                    autoFocus={true}
                />
            ) : (
                <QueryInput
                    {...props}
                    value={props.navbarSearchState}
                    autoFocus={props.location.pathname === '/search' ? 'cursor-at-end' : undefined}
                    keyboardShortcutForFocus={KEYBOARD_SHORTCUT_FOCUS_SEARCHBAR}
                    hasGlobalQueryBehavior={true}
                />
            )}
            <SearchButton />
        </Form>
    )
>>>>>>> 62b81082
}<|MERGE_RESOLUTION|>--- conflicted
+++ resolved
@@ -4,29 +4,21 @@
 import { Form } from '../../components/Form'
 import { submitSearch, QueryState } from '../helpers'
 import { SearchButton } from './SearchButton'
-<<<<<<< HEAD
-import { PatternTypeProps, CaseSensitivityProps, CopyQueryButtonProps } from '..'
-=======
 import {
     PatternTypeProps,
     CaseSensitivityProps,
-    SmartSearchFieldProps,
     CopyQueryButtonProps,
     OnboardingTourProps,
     parseSearchURLPatternType,
 } from '..'
->>>>>>> 62b81082
 import { LazyMonacoQueryInput } from './LazyMonacoQueryInput'
 import { ThemeProps } from '../../../../shared/src/theme'
 import { SettingsCascadeProps } from '../../../../shared/src/settings/settings'
 import { VersionContextProps } from '../../../../shared/src/search/util'
-<<<<<<< HEAD
-=======
 import { KEYBOARD_SHORTCUT_FOCUS_SEARCHBAR } from '../../keyboardShortcuts/keyboardShortcuts'
 import Shepherd from 'shepherd.js'
 import { defaultTourOptions, generateStepTooltip } from './SearchOnboardingTour'
 import { SearchPatternType } from '../../graphql-operations'
->>>>>>> 62b81082
 
 interface Props
     extends ActivationProps,
@@ -117,49 +109,19 @@
         [tour]
     )
 
-<<<<<<< HEAD
-    public render(): React.ReactNode {
-        return (
-            <Form
-                className="search--navbar-item d-flex align-items-flex-start flex-grow-1 flex-shrink-past-contents"
-                onSubmit={this.onFormSubmit}
-            >
-                <LazyMonacoQueryInput
-                    {...this.props}
-                    hasGlobalQueryBehavior={true}
-                    queryState={this.props.navbarSearchState}
-                    onSubmit={this.onSubmit}
-                    autoFocus={true}
-                />
-                <SearchButton />
-            </Form>
-        )
-    }
-=======
     return (
         <Form
             className="search--navbar-item d-flex align-items-flex-start flex-grow-1 flex-shrink-past-contents"
             onSubmit={onFormSubmit}
         >
-            {props.smartSearchField ? (
-                <LazyMonacoQueryInput
-                    {...props}
-                    hasGlobalQueryBehavior={true}
-                    queryState={props.navbarSearchState}
-                    onSubmit={onSubmit}
-                    autoFocus={true}
-                />
-            ) : (
-                <QueryInput
-                    {...props}
-                    value={props.navbarSearchState}
-                    autoFocus={props.location.pathname === '/search' ? 'cursor-at-end' : undefined}
-                    keyboardShortcutForFocus={KEYBOARD_SHORTCUT_FOCUS_SEARCHBAR}
-                    hasGlobalQueryBehavior={true}
-                />
-            )}
+            <LazyMonacoQueryInput
+                {...props}
+                hasGlobalQueryBehavior={true}
+                queryState={props.navbarSearchState}
+                onSubmit={onSubmit}
+                autoFocus={true}
+            />
             <SearchButton />
         </Form>
     )
->>>>>>> 62b81082
 }