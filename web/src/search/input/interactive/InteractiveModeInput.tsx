--- conflicted
+++ resolved
@@ -47,16 +47,12 @@
     isSourcegraphDotCom: boolean
 }
 
-<<<<<<< HEAD
-export default class InteractiveModeInput extends React.Component<InteractiveModeProps> {
-=======
 interface InteractiveModeState {
     /** Count of the total number of filters ever added in this component.*/
     numFiltersAdded: number
 }
 
 export class InteractiveModeInput extends React.Component<InteractiveModeProps, InteractiveModeState> {
->>>>>>> 58b2eb35
     constructor(props: InteractiveModeProps) {
         super(props)
 
