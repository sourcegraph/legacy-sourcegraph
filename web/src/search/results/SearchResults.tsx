--- conflicted
+++ resolved
@@ -4,21 +4,13 @@
 import { concat, Subject, Subscription } from 'rxjs'
 import { catchError, distinctUntilChanged, filter, map, startWith, switchMap, tap } from 'rxjs/operators'
 import { parseSearchURLQuery, SearchOptions } from '..'
-<<<<<<< HEAD
 import { SearchFiltersContainer } from '../../../../shared/src/actions/SearchFiltersContainer'
-=======
 import { ExtensionsControllerProps } from '../../../../shared/src/extensions/controller'
->>>>>>> 4e033232
 import * as GQL from '../../../../shared/src/graphql/schema'
 import { isSettingsValid, SettingsCascadeProps } from '../../../../shared/src/settings/settings'
 import { isErrorLike } from '../../../../shared/src/util/errors'
 import { PageTitle } from '../../components/PageTitle'
-<<<<<<< HEAD
-import { ExtensionsControllerProps, ExtensionsProps } from '../../extensions/ExtensionsClientCommonContext'
-import { viewerSettings } from '../../settings/configuration'
-=======
 import { Settings } from '../../schema/settings.schema'
->>>>>>> 4e033232
 import { eventLogger } from '../../tracking/eventLogger'
 import { search } from '../backend'
 import { FilterChip } from '../FilterChip'
@@ -29,11 +21,7 @@
 
 const UI_PAGE_SIZE = 75
 
-<<<<<<< HEAD
-interface SearchResultsProps extends ExtensionsControllerProps, ExtensionsProps {
-=======
 interface SearchResultsProps extends ExtensionsControllerProps, SettingsCascadeProps {
->>>>>>> 4e033232
     authenticatedUser: GQL.IUser | null
     location: H.Location
     history: H.History
