import { fromEvent, of } from 'rxjs'
import { catchError, mapTo, publishReplay, refCount, take, timeout } from 'rxjs/operators'
import { eventLogger } from './eventLogger'
import { asError } from '../../../shared/src/util/errors'

interface EventQueryParameters {
    utm_campaign?: string
    utm_source?: string
    utm_medium?: string
}

/**
 * Indicates if the webapp ever receives a message from the user's Sourcegraph browser extension,
 * either in the form of a DOM marker element, or from a CustomEvent.
 *
 * You should likely use browserExtensionInstalled, rather than _browserExtensionMessageReceived,
 * which may never emit or complete.
 */
export const browserExtensionMessageReceived = (document.getElementById('sourcegraph-app-background')
    ? // If the marker exists, the extension is installed
      of(true)
    : // If not, listen for a registration event
      fromEvent<CustomEvent>(document, 'sourcegraph:browser-extension-registration').pipe(take(1), mapTo(true))
).pipe(
    // Replay the same latest value for every subscriber
    publishReplay(1),
    refCount()
)

/**
 * Indicates if the current user has the browser extension installed. It waits 500ms for the browser
 * extension to fire a registration event, and if it doesn't, emits false
 */
export const browserExtensionInstalled = browserExtensionMessageReceived.pipe(
    timeout(500),
<<<<<<< HEAD
    // Replace with code below when https://github.com/ReactiveX/rxjs/issues/3602 is fixed
    // catchError(err => {
    //     if (err.name === 'TimeoutError') {
    //         return [false]
    //     }
    //     throw err
    // }),
=======
    catchError(err => {
        if (asError(err).name === 'TimeoutError') {
            return [false]
        }
        throw err
    }),
>>>>>>> 86c72c7c
    catchError(() => [false]),
    // Replay the same latest value for every subscriber
    publishReplay(1),
    refCount()
)

/**
 * Get pageview-specific event properties from URL query string parameters
 */
export function pageViewQueryParameters(url: string): EventQueryParameters {
    const parsedUrl = new URL(url)

    const utmSource = parsedUrl.searchParams.get('utm_source')
    if (utmSource === 'saved-search-email') {
        eventLogger.log('SavedSearchEmailClicked')
    } else if (utmSource === 'saved-search-slack') {
        eventLogger.log('SavedSearchSlackClicked')
    }

    return {
        utm_campaign: parsedUrl.searchParams.get('utm_campaign') || undefined,
        utm_source: parsedUrl.searchParams.get('utm_source') || undefined,
        utm_medium: parsedUrl.searchParams.get('utm_medium') || undefined,
    }
}

/**
 * Log events associated with URL query string parameters, and remove those parameters as necessary
 * Note that this is a destructive operation (it changes the page URL and replaces browser state) by
 * calling stripURLParameters
 */
export function handleQueryEvents(url: string): void {
    const parsedUrl = new URL(url)
    const isBadgeRedirect = !!parsedUrl.searchParams.get('badge')
    if (isBadgeRedirect) {
        eventLogger.log('RepoBadgeRedirected')
    }

    stripURLParameters(url, ['utm_campaign', 'utm_source', 'utm_medium', 'badge'])
}

/**
 * Strip provided URL parameters and update window history
 */
function stripURLParameters(url: string, paramsToRemove: string[] = []): void {
    const parsedUrl = new URL(url)
    for (const key of paramsToRemove) {
        if (parsedUrl.searchParams.has(key)) {
            parsedUrl.searchParams.delete(key)
        }
    }
    window.history.replaceState(window.history.state, window.document.title, parsedUrl.href)
}<|MERGE_RESOLUTION|>--- conflicted
+++ resolved
@@ -33,22 +33,12 @@
  */
 export const browserExtensionInstalled = browserExtensionMessageReceived.pipe(
     timeout(500),
-<<<<<<< HEAD
-    // Replace with code below when https://github.com/ReactiveX/rxjs/issues/3602 is fixed
-    // catchError(err => {
-    //     if (err.name === 'TimeoutError') {
-    //         return [false]
-    //     }
-    //     throw err
-    // }),
-=======
     catchError(err => {
         if (asError(err).name === 'TimeoutError') {
             return [false]
         }
         throw err
     }),
->>>>>>> 86c72c7c
     catchError(() => [false]),
     // Replay the same latest value for every subscriber
     publishReplay(1),
