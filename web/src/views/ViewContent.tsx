--- conflicted
+++ resolved
@@ -19,11 +19,8 @@
     extends SettingsCascadeProps,
         PatternTypeProps,
         CaseSensitivityProps,
-<<<<<<< HEAD
-        CopyQueryButtonProps {
-=======
+        CopyQueryButtonProps,
         VersionContextProps {
->>>>>>> 5c175231
     viewContent: View['content']
     location: H.Location
     history: H.History
