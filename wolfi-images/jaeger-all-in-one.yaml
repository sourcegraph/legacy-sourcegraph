--- conflicted
+++ resolved
@@ -24,10 +24,6 @@
   - path: /tmp
     type: directory
     uid: 10001
-<<<<<<< HEAD
     permissions: 0o755
 
-# MANUAL REBUILD: 
-=======
-    permissions: 0o777
->>>>>>> 8a9eb5df
+# MANUAL REBUILD: