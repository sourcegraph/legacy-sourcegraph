--- conflicted
+++ resolved
@@ -23,15 +23,11 @@
     - postgresql-12
     - postgresql-12-contrib
     - prometheus-postgres-exporter=0.12.0-r1 # IMPORTANT: Pinned version for managed updates
-<<<<<<< HEAD
     - prometheus-alertmanager
     - python3
-=======
     - posix-libc-utils # Locales
     - prometheus
     - prometheus-alertmanager
-    - python3 # TODO: Missing python2; required?
->>>>>>> 8a9eb5df
     - redis-6.2
     - sqlite-libs
     - su-exec
